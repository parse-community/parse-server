'use strict';

const Config = require('../lib/Config');
const TestUtils = require('../lib/TestUtils');
const request = require('../lib/request');

let config;

const masterKeyHeaders = {
  'X-Parse-Application-Id': 'test',
  'X-Parse-Rest-API-Key': 'rest',
  'X-Parse-Master-Key': 'test',
  'Content-Type': 'application/json',
};

const masterKeyOptions = {
  headers: masterKeyHeaders,
  json: true,
};

describe_only_db('mongo')('Parse.Query hint', () => {
  beforeEach(() => {
    config = Config.get('test');
  });

  afterEach(async () => {
    await TestUtils.destroyAllDataPermanently(false);
  });

  it_only_mongodb_version('<5.1>=6')('query find with hint string', async () => {
    const object = new TestObject();
    await object.save();

    const collection = await config.database.adapter._adaptiveCollection('TestObject');
    let explain = await collection._rawFind({ _id: object.id }, { explain: true });
    expect(explain.queryPlanner.winningPlan.stage).toBe('IDHACK');
    explain = await collection._rawFind({ _id: object.id }, { hint: '_id_', explain: true });
    expect(explain.queryPlanner.winningPlan.stage).toBe('FETCH');
    expect(explain.queryPlanner.winningPlan.inputStage.indexName).toBe('_id_');
  });

  it_only_mongodb_version('>=5.1<6')('query find with hint string', async () => {
    const object = new TestObject();
    await object.save();

    const collection = await config.database.adapter._adaptiveCollection('TestObject');
    const explain = await collection._rawFind({ _id: object.id }, { hint: '_id_', explain: true });
    expect(explain.queryPlanner.winningPlan.queryPlan.stage).toBe('FETCH');
    expect(explain.queryPlanner.winningPlan.queryPlan.inputStage.stage).toBe('IXSCAN');
    expect(explain.queryPlanner.winningPlan.queryPlan.inputStage.indexName).toBe('_id_');
  });

  it_only_mongodb_version('<5.1>=6')('query find with hint object', async () => {
    const object = new TestObject();
    await object.save();

    const collection = await config.database.adapter._adaptiveCollection('TestObject');
    let explain = await collection._rawFind({ _id: object.id }, { explain: true });
    expect(explain.queryPlanner.winningPlan.stage).toBe('IDHACK');
    explain = await collection._rawFind({ _id: object.id }, { hint: { _id: 1 }, explain: true });
    expect(explain.queryPlanner.winningPlan.stage).toBe('FETCH');
    expect(explain.queryPlanner.winningPlan.inputStage.keyPattern).toEqual({
      _id: 1,
    });
  });

  it_only_mongodb_version('>=5.1<6')('query find with hint object', async () => {
    const object = new TestObject();
    await object.save();

    const collection = await config.database.adapter._adaptiveCollection('TestObject');
    const explain = await collection._rawFind(
      { _id: object.id },
      { hint: { _id: 1 }, explain: true }
    );
    expect(explain.queryPlanner.winningPlan.queryPlan.stage).toBe('FETCH');
    expect(explain.queryPlanner.winningPlan.queryPlan.inputStage.stage).toBe('IXSCAN');
    expect(explain.queryPlanner.winningPlan.queryPlan.inputStage.keyPattern).toEqual({ _id: 1 });
  });

  it_only_mongodb_version('<4.4')('query aggregate with hint string', async () => {
    const object = new TestObject({ foo: 'bar' });
    await object.save();

    const collection = await config.database.adapter._adaptiveCollection('TestObject');
    let result = await collection.aggregate([{ $group: { _id: '$foo' } }], {
      explain: true,
    });
    let { queryPlanner } = result[0];
    expect(queryPlanner.winningPlan.queryPlan.inputStage.stage).toBe('COLLSCAN');

    result = await collection.aggregate([{ $group: { _id: '$foo' } }], {
      hint: '_id_',
      explain: true,
    });
    queryPlanner = result[0].queryPlanner;
    expect(queryPlanner.winningPlan.queryPlan.inputStage.stage).toBe('FETCH');
    expect(queryPlanner.winningPlan.queryPlan.inputStage.inputStage.indexName).toBe('_id_');
  });

  it_only_mongodb_version('>=4.4<5.1')('query aggregate with hint string', async () => {
    const object = new TestObject({ foo: 'bar' });
    await object.save();

    const collection = await config.database.adapter._adaptiveCollection('TestObject');
    let result = await collection.aggregate([{ $group: { _id: '$foo' } }], {
      explain: true,
    });
    let { queryPlanner } = result[0].stages[0].$cursor;
    expect(queryPlanner.winningPlan.stage).toBe('PROJECTION_SIMPLE');
    expect(queryPlanner.winningPlan.inputStage.stage).toBe('COLLSCAN');
    expect(queryPlanner.winningPlan.inputStage.inputStage).toBeUndefined();

    result = await collection.aggregate([{ $group: { _id: '$foo' } }], {
      hint: '_id_',
      explain: true,
    });
    queryPlanner = result[0].stages[0].$cursor.queryPlanner;
    expect(queryPlanner.winningPlan.stage).toBe('PROJECTION_SIMPLE');
    expect(queryPlanner.winningPlan.inputStage.stage).toBe('FETCH');
    expect(queryPlanner.winningPlan.inputStage.inputStage.stage).toBe('IXSCAN');
    expect(queryPlanner.winningPlan.inputStage.inputStage.indexName).toBe('_id_');
  });

  it_only_mongodb_version('>=5.1<5.2')('query aggregate with hint string', async () => {
    const object = new TestObject({ foo: 'bar' });
    await object.save();

    const collection = await config.database.adapter._adaptiveCollection('TestObject');
    let result = await collection.aggregate([{ $group: { _id: '$foo' } }], {
      explain: true,
    });
    let { queryPlanner } = result[0].stages[0].$cursor;
    expect(queryPlanner.winningPlan.queryPlan.stage).toBe('PROJECTION_SIMPLE');
    expect(queryPlanner.winningPlan.queryPlan.inputStage.stage).toBe('COLLSCAN');
    expect(queryPlanner.winningPlan.queryPlan.inputStage.inputStage).toBeUndefined();

    result = await collection.aggregate([{ $group: { _id: '$foo' } }], {
      hint: '_id_',
      explain: true,
    });
    queryPlanner = result[0].stages[0].$cursor.queryPlanner;
    expect(queryPlanner.winningPlan.queryPlan.stage).toBe('PROJECTION_SIMPLE');
    expect(queryPlanner.winningPlan.queryPlan.inputStage.stage).toBe('FETCH');
    expect(queryPlanner.winningPlan.queryPlan.inputStage.inputStage.stage).toBe('IXSCAN');
    expect(queryPlanner.winningPlan.queryPlan.inputStage.inputStage.indexName).toBe('_id_');
  });

  it_only_mongodb_version('>=5.2')('query aggregate with hint string', async () => {
    const object = new TestObject({ foo: 'bar' });
    await object.save();

    const collection = await config.database.adapter._adaptiveCollection('TestObject');
    let result = await collection.aggregate([{ $group: { _id: '$foo' } }], {
      explain: true,
    });
    let queryPlanner = result[0].queryPlanner;
    expect(queryPlanner.winningPlan.queryPlan.stage).toBe('GROUP');
    expect(queryPlanner.winningPlan.queryPlan.inputStage.stage).toBe('COLLSCAN');
    expect(queryPlanner.winningPlan.queryPlan.inputStage.inputStage).toBeUndefined();

    result = await collection.aggregate([{ $group: { _id: '$foo' } }], {
      hint: '_id_',
      explain: true,
    });
    queryPlanner = result[0].queryPlanner;
    expect(queryPlanner.winningPlan.queryPlan.stage).toBe('GROUP');
    expect(queryPlanner.winningPlan.queryPlan.inputStage.stage).toBe('FETCH');
    expect(queryPlanner.winningPlan.queryPlan.inputStage.inputStage.stage).toBe('IXSCAN');
    expect(queryPlanner.winningPlan.queryPlan.inputStage.inputStage.indexName).toBe('_id_');
  });

  it_only_mongodb_version('<4.4')('query aggregate with hint object', async () => {
    const object = new TestObject({ foo: 'bar' });
    await object.save();

    const collection = await config.database.adapter._adaptiveCollection('TestObject');
    let result = await collection.aggregate([{ $group: { _id: '$foo' } }], {
      explain: true,
    });
    let { queryPlanner } = result[0];
    expect(queryPlanner.winningPlan.queryPlan.inputStage.stage).toBe('COLLSCAN');

    result = await collection.aggregate([{ $group: { _id: '$foo' } }], {
      hint: { _id: 1 },
      explain: true,
    });
    queryPlanner = result[0].queryPlanner;
<<<<<<< HEAD

    expect(queryPlanner.winningPlan.queryPlan.inputStage.stage).toBe('FETCH');
    expect(queryPlanner.winningPlan.queryPlan.inputStage.inputStage.keyPattern).toEqual({ _id: 1 });
=======
    expect(queryPlanner.winningPlan.queryPlan.stage).toBe('FETCH');
    expect(queryPlanner.winningPlan.queryPlan.inputStage.keyPattern).toEqual({ _id: 1 });
>>>>>>> 957ad91d
  });

  it_only_mongodb_version('>=4.4<5.1')('query aggregate with hint object', async () => {
    const object = new TestObject({ foo: 'bar' });
    await object.save();

    const collection = await config.database.adapter._adaptiveCollection('TestObject');
    let result = await collection.aggregate([{ $group: { _id: '$foo' } }], {
      explain: true,
    });
    let { queryPlanner } = result[0].stages[0].$cursor;
    expect(queryPlanner.winningPlan.stage).toBe('PROJECTION_SIMPLE');
    expect(queryPlanner.winningPlan.inputStage.stage).toBe('COLLSCAN');
    expect(queryPlanner.winningPlan.inputStage.inputStage).toBeUndefined();

    result = await collection.aggregate([{ $group: { _id: '$foo' } }], {
      hint: { _id: 1 },
      explain: true,
    });
    queryPlanner = result[0].stages[0].$cursor.queryPlanner;
    expect(queryPlanner.winningPlan.stage).toBe('PROJECTION_SIMPLE');
    expect(queryPlanner.winningPlan.inputStage.stage).toBe('FETCH');
    expect(queryPlanner.winningPlan.inputStage.inputStage.stage).toBe('IXSCAN');
    expect(queryPlanner.winningPlan.inputStage.inputStage.indexName).toBe('_id_');
    expect(queryPlanner.winningPlan.inputStage.inputStage.keyPattern).toEqual({ _id: 1 });
  });

  it_only_mongodb_version('>=5.1<5.2')('query aggregate with hint object', async () => {
    const object = new TestObject({ foo: 'bar' });
    await object.save();

    const collection = await config.database.adapter._adaptiveCollection('TestObject');
    let result = await collection.aggregate([{ $group: { _id: '$foo' } }], {
      explain: true,
    });
    let { queryPlanner } = result[0].stages[0].$cursor;
    expect(queryPlanner.winningPlan.queryPlan.stage).toBe('PROJECTION_SIMPLE');
    expect(queryPlanner.winningPlan.queryPlan.inputStage.stage).toBe('COLLSCAN');
    expect(queryPlanner.winningPlan.queryPlan.inputStage.inputStage).toBeUndefined();

    result = await collection.aggregate([{ $group: { _id: '$foo' } }], {
      hint: { _id: 1 },
      explain: true,
    });
    queryPlanner = result[0].stages[0].$cursor.queryPlanner;
    expect(queryPlanner.winningPlan.queryPlan.stage).toBe('PROJECTION_SIMPLE');
    expect(queryPlanner.winningPlan.queryPlan.inputStage.stage).toBe('FETCH');
    expect(queryPlanner.winningPlan.queryPlan.inputStage.inputStage.stage).toBe('IXSCAN');
    expect(queryPlanner.winningPlan.queryPlan.inputStage.inputStage.indexName).toBe('_id_');
    expect(queryPlanner.winningPlan.queryPlan.inputStage.inputStage.keyPattern).toEqual({ _id: 1 });
  });

  it_only_mongodb_version('>=5.2')('query aggregate with hint object', async () => {
    const object = new TestObject({ foo: 'bar' });
    await object.save();

    const collection = await config.database.adapter._adaptiveCollection('TestObject');
    let result = await collection.aggregate([{ $group: { _id: '$foo' } }], {
      explain: true,
    });
    let queryPlanner = result[0].queryPlanner;
    expect(queryPlanner.winningPlan.queryPlan.stage).toBe('GROUP');
    expect(queryPlanner.winningPlan.queryPlan.inputStage.stage).toBe('COLLSCAN');
    expect(queryPlanner.winningPlan.queryPlan.inputStage.inputStage).toBeUndefined();

    result = await collection.aggregate([{ $group: { _id: '$foo' } }], {
      hint: { _id: 1 },
      explain: true,
    });
    queryPlanner = result[0].queryPlanner;
    expect(queryPlanner.winningPlan.queryPlan.stage).toBe('GROUP');
    expect(queryPlanner.winningPlan.queryPlan.inputStage.stage).toBe('FETCH');
    expect(queryPlanner.winningPlan.queryPlan.inputStage.inputStage.stage).toBe('IXSCAN');
    expect(queryPlanner.winningPlan.queryPlan.inputStage.inputStage.indexName).toBe('_id_');
    expect(queryPlanner.winningPlan.queryPlan.inputStage.inputStage.keyPattern).toEqual({ _id: 1 });
  });

  it_only_mongodb_version('<5.1>=6')('query find with hint (rest)', async () => {
    const object = new TestObject();
    await object.save();
    let options = Object.assign({}, masterKeyOptions, {
      url: Parse.serverURL + '/classes/TestObject',
      qs: {
        explain: true,
      },
    });
    let response = await request(options);
    let explain = response.data.results;
    expect(explain.queryPlanner.winningPlan.inputStage.stage).toBe('COLLSCAN');

    options = Object.assign({}, masterKeyOptions, {
      url: Parse.serverURL + '/classes/TestObject',
      qs: {
        explain: true,
        hint: '_id_',
      },
    });
    response = await request(options);
    explain = response.data.results;
    expect(explain.queryPlanner.winningPlan.inputStage.inputStage.indexName).toBe('_id_');
  });

  it_only_mongodb_version('>=5.1<6')('query find with hint (rest)', async () => {
    const object = new TestObject();
    await object.save();
    let options = Object.assign({}, masterKeyOptions, {
      url: Parse.serverURL + '/classes/TestObject',
      qs: {
        explain: true,
      },
    });
    let response = await request(options);
    let explain = response.data.results;
    expect(explain.queryPlanner.winningPlan.queryPlan.inputStage.stage).toBe('COLLSCAN');

    options = Object.assign({}, masterKeyOptions, {
      url: Parse.serverURL + '/classes/TestObject',
      qs: {
        explain: true,
        hint: '_id_',
      },
    });
    response = await request(options);
    explain = response.data.results;
    expect(explain.queryPlanner.winningPlan.queryPlan.inputStage.inputStage.indexName).toBe('_id_');
  });

  it_only_mongodb_version('<4.4')('query aggregate with hint (rest)', async () => {
    const object = new TestObject({ foo: 'bar' });
    await object.save();
    let options = Object.assign({}, masterKeyOptions, {
      url: Parse.serverURL + '/aggregate/TestObject',
      qs: {
        explain: true,
        $group: JSON.stringify({ _id: '$foo' }),
      },
    });
    let response = await request(options);
    let { queryPlanner } = response.data.results[0];
    expect(queryPlanner.winningPlan.queryPlan.inputStage.stage).toBe('COLLSCAN');

    options = Object.assign({}, masterKeyOptions, {
      url: Parse.serverURL + '/aggregate/TestObject',
      qs: {
        explain: true,
        hint: '_id_',
        $group: JSON.stringify({ _id: '$foo' }),
      },
    });
    response = await request(options);
    queryPlanner = response.data.results[0].queryPlanner;
    expect(queryPlanner.winningPlan.queryPlan.inputStage.inputStage.keyPattern).toEqual({ _id: 1 });
  });

  it_only_mongodb_version('>=4.4<5.1')('query aggregate with hint (rest)', async () => {
    const object = new TestObject({ foo: 'bar' });
    await object.save();
    let options = Object.assign({}, masterKeyOptions, {
      url: Parse.serverURL + '/aggregate/TestObject',
      qs: {
        explain: true,
        $group: JSON.stringify({ _id: '$foo' }),
      },
    });
    let response = await request(options);
    let { queryPlanner } = response.data.results[0].stages[0].$cursor;
    expect(queryPlanner.winningPlan.stage).toBe('PROJECTION_SIMPLE');
    expect(queryPlanner.winningPlan.inputStage.stage).toBe('COLLSCAN');
    expect(queryPlanner.winningPlan.inputStage.inputStage).toBeUndefined();

    options = Object.assign({}, masterKeyOptions, {
      url: Parse.serverURL + '/aggregate/TestObject',
      qs: {
        explain: true,
        hint: '_id_',
        $group: JSON.stringify({ _id: '$foo' }),
      },
    });
    response = await request(options);
    queryPlanner = response.data.results[0].stages[0].$cursor.queryPlanner;
    expect(queryPlanner.winningPlan.stage).toBe('PROJECTION_SIMPLE');
    expect(queryPlanner.winningPlan.inputStage.stage).toBe('FETCH');
    expect(queryPlanner.winningPlan.inputStage.inputStage.stage).toBe('IXSCAN');
    expect(queryPlanner.winningPlan.inputStage.inputStage.indexName).toBe('_id_');
    expect(queryPlanner.winningPlan.inputStage.inputStage.keyPattern).toEqual({ _id: 1 });
  });

  it_only_mongodb_version('>=5.1<5.2')('query aggregate with hint (rest)', async () => {
    const object = new TestObject({ foo: 'bar' });
    await object.save();
    let options = Object.assign({}, masterKeyOptions, {
      url: Parse.serverURL + '/aggregate/TestObject',
      qs: {
        explain: true,
        $group: JSON.stringify({ _id: '$foo' }),
      },
    });
    let response = await request(options);
    let { queryPlanner } = response.data.results[0].stages[0].$cursor;
    expect(queryPlanner.winningPlan.queryPlan.stage).toBe('PROJECTION_SIMPLE');
    expect(queryPlanner.winningPlan.queryPlan.inputStage.stage).toBe('COLLSCAN');
    expect(queryPlanner.winningPlan.queryPlan.inputStage.inputStage).toBeUndefined();

    options = Object.assign({}, masterKeyOptions, {
      url: Parse.serverURL + '/aggregate/TestObject',
      qs: {
        explain: true,
        hint: '_id_',
        $group: JSON.stringify({ _id: '$foo' }),
      },
    });
    response = await request(options);
    queryPlanner = response.data.results[0].stages[0].$cursor.queryPlanner;
    expect(queryPlanner.winningPlan.queryPlan.stage).toBe('PROJECTION_SIMPLE');
    expect(queryPlanner.winningPlan.queryPlan.inputStage.stage).toBe('FETCH');
    expect(queryPlanner.winningPlan.queryPlan.inputStage.inputStage.stage).toBe('IXSCAN');
    expect(queryPlanner.winningPlan.queryPlan.inputStage.inputStage.indexName).toBe('_id_');
    expect(queryPlanner.winningPlan.queryPlan.inputStage.inputStage.keyPattern).toEqual({ _id: 1 });
  });

  it_only_mongodb_version('>=5.2')('query aggregate with hint (rest)', async () => {
    const object = new TestObject({ foo: 'bar' });
    await object.save();
    let options = Object.assign({}, masterKeyOptions, {
      url: Parse.serverURL + '/aggregate/TestObject',
      qs: {
        explain: true,
        $group: JSON.stringify({ _id: '$foo' }),
      },
    });
    let response = await request(options);
    let queryPlanner = response.data.results[0].queryPlanner;
    expect(queryPlanner.winningPlan.queryPlan.stage).toBe('GROUP');
    expect(queryPlanner.winningPlan.queryPlan.inputStage.stage).toBe('COLLSCAN');
    expect(queryPlanner.winningPlan.queryPlan.inputStage.inputStage).toBeUndefined();

    options = Object.assign({}, masterKeyOptions, {
      url: Parse.serverURL + '/aggregate/TestObject',
      qs: {
        explain: true,
        hint: '_id_',
        $group: JSON.stringify({ _id: '$foo' }),
      },
    });
    response = await request(options);
    queryPlanner = response.data.results[0].queryPlanner;
    expect(queryPlanner.winningPlan.queryPlan.stage).toBe('GROUP');
    expect(queryPlanner.winningPlan.queryPlan.inputStage.stage).toBe('FETCH');
    expect(queryPlanner.winningPlan.queryPlan.inputStage.inputStage.stage).toBe('IXSCAN');
    expect(queryPlanner.winningPlan.queryPlan.inputStage.inputStage.indexName).toBe('_id_');
    expect(queryPlanner.winningPlan.queryPlan.inputStage.inputStage.keyPattern).toEqual({ _id: 1 });
  });
});<|MERGE_RESOLUTION|>--- conflicted
+++ resolved
@@ -186,14 +186,8 @@
       explain: true,
     });
     queryPlanner = result[0].queryPlanner;
-<<<<<<< HEAD
-
-    expect(queryPlanner.winningPlan.queryPlan.inputStage.stage).toBe('FETCH');
-    expect(queryPlanner.winningPlan.queryPlan.inputStage.inputStage.keyPattern).toEqual({ _id: 1 });
-=======
-    expect(queryPlanner.winningPlan.queryPlan.stage).toBe('FETCH');
-    expect(queryPlanner.winningPlan.queryPlan.inputStage.keyPattern).toEqual({ _id: 1 });
->>>>>>> 957ad91d
+    expect(queryPlanner.winningPlan.queryPlan.inputStage.stage).toBe('FETCH');
+    expect(queryPlanner.winningPlan.queryPlan.inputStage.inputStage.keyPattern).toEqual({ _id: 1 });
   });
 
   it_only_mongodb_version('>=4.4<5.1')('query aggregate with hint object', async () => {
