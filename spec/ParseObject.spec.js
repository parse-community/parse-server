--- conflicted
+++ resolved
@@ -2120,7 +2120,6 @@
     await object.save();
   });
 
-<<<<<<< HEAD
   it('increments atomically', async () => {
     Parse.Object.disableSingleInstance();
     Parse.Cloud.beforeSave('Parent', () => {});
@@ -2141,7 +2140,8 @@
     await Promise.all(Array.from({ length: 40 }, () => child()));
     parent = await parent.fetch();
     expect(parent.get('num_child')).toBe(42);
-=======
+  });
+
   it('should not change the json field to array in afterSave', async () => {
     Parse.Cloud.beforeSave('failingJSONTestCase', req => {
       expect(req.object.get('jsonField')).toEqual({ '123': 'test' });
@@ -2192,6 +2192,5 @@
       const objectAgain = await query.get(object.id);
       expect(objectAgain.get(value.field)).toEqual(value.value);
     }
->>>>>>> 68922c89
   });
 });