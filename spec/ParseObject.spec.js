--- conflicted
+++ resolved
@@ -2120,7 +2120,6 @@
     await object.save();
   });
 
-<<<<<<< HEAD
   it('should not change the json field to array in afterSave', async () => {
     Parse.Cloud.beforeSave('failingJSONTestCase', req => {
       expect(req.object.get('jsonField')).toEqual({ '123': 'test' });
@@ -2133,7 +2132,8 @@
     const object = new Parse.Object('failingJSONTestCase');
     object.set('jsonField', { '123': 'test' });
     await object.save();
-=======
+  });
+
   it('returns correct field values', async () => {
     const values = [
       { field: 'string', value: 'string' },
@@ -2170,6 +2170,5 @@
       const objectAgain = await query.get(object.id);
       expect(objectAgain.get(value.field)).toEqual(value.value);
     }
->>>>>>> 3353998e
   });
 });