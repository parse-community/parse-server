--- conflicted
+++ resolved
@@ -235,20 +235,11 @@
     done();
   });
 
-<<<<<<< HEAD
-  it_exclude_dbs(['postgres'])('core adapters are not exposed anymore', done => {
+  it_exclude_dbs(['postgres'])('exposes correct adapters', done => {
     expect(ParseServer.S3Adapter).toThrow();
-=======
-  it('does not expose legacy adapters', done => {
->>>>>>> cfeba9ff
     expect(ParseServer.GCSAdapter).toThrow('GCSAdapter is not provided by parse-server anymore; please install parse-server-gcs-adapter');
-    done();
-  });
-
-  it('exposes core adapters', done => {
     expect(ParseServer.FileSystemAdapter).toThrow();
     expect(ParseServer.InMemoryCacheAdapter).toThrow();
-    expect(ParseServer.S3Adapter).toThrow();
     done();
   });
 
