--- conflicted
+++ resolved
@@ -2,11 +2,8 @@
 const Auth = require('../lib/Auth');
 const UserController = require('../lib/Controllers/UserController').UserController;
 const Config = require('../lib/Config');
-<<<<<<< HEAD
 const ParseServer = require('../lib/index').ParseServer;
-=======
 const triggers = require('../lib/triggers');
->>>>>>> b01d4f0a
 const validatorFail = () => {
   throw 'you are not authorized';
 };
@@ -1218,7 +1215,6 @@
     await object.save();
   });
 
-<<<<<<< HEAD
   it('does shutdown liveQuery server', async () => {
     await reconfigureServer({ appId: 'test_app_id' });
     const config = {
@@ -1251,7 +1247,8 @@
     expect(server.liveQueryServer.server.address()).toBeNull();
     expect(server.liveQueryServer.subscriber.isOpen).toBeFalse();
     await new Promise(resolve => server.server.close(resolve));
-=======
+  });
+
   it('prevent afterSave trigger if not exists', async () => {
     await reconfigureServer({
       liveQuery: {
@@ -1271,6 +1268,5 @@
     expect(object1.id).toBeDefined();
     expect(object2.id).toBeDefined();
     expect(object3.id).toBeDefined();
->>>>>>> b01d4f0a
   });
 });