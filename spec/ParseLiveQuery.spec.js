'use strict';

describe('ParseLiveQuery', function () {
  it('can subscribe to query', async done => {
    await reconfigureServer({
      liveQuery: {
        classNames: ['TestObject'],
      },
      startLiveQueryServer: true,
      verbose: false,
      silent: true,
    });
    const object = new TestObject();
    await object.save();

    const query = new Parse.Query(TestObject);
    query.equalTo('objectId', object.id);
    const subscription = await query.subscribe();
    subscription.on('update', object => {
      expect(object.get('foo')).toBe('bar');
      done();
    });
    object.set({ foo: 'bar' });
    await object.save();
  });
  it('expect afterEvent create', async done => {
    await reconfigureServer({
      liveQuery: {
        classNames: ['TestObject'],
      },
      startLiveQueryServer: true,
      verbose: false,
      silent: true,
    });
    Parse.Cloud.afterLiveQueryEvent('TestObject', req => {
      expect(req.event).toBe('Create');
      expect(req.user).toBeUndefined();
      expect(req.object.get('foo')).toBe('bar');
    });

    const query = new Parse.Query(TestObject);
    const subscription = await query.subscribe();
    subscription.on('create', object => {
      expect(object.get('foo')).toBe('bar');
      done();
    });

    const object = new TestObject();
    object.set('foo', 'bar');
    await object.save();
  });

  it('expect afterEvent payload', async done => {
    await reconfigureServer({
      liveQuery: {
        classNames: ['TestObject'],
      },
      startLiveQueryServer: true,
      verbose: false,
      silent: true,
    });
    const object = new TestObject();
    await object.save();

    Parse.Cloud.afterLiveQueryEvent('TestObject', req => {
      expect(req.event).toBe('Update');
      expect(req.user).toBeUndefined();
      expect(req.object.get('foo')).toBe('bar');
      expect(req.original.get('foo')).toBeUndefined();
      done();
    });

    const query = new Parse.Query(TestObject);
    query.equalTo('objectId', object.id);
    await query.subscribe();
    object.set({ foo: 'bar' });
    await object.save();
  });

<<<<<<< HEAD
  it('expect afterEvent enter', async done => {
    await reconfigureServer({
      liveQuery: {
        classNames: ['TestObject'],
      },
      startLiveQueryServer: true,
      verbose: false,
      silent: true,
    });
    Parse.Cloud.afterLiveQueryEvent('TestObject', req => {
      expect(req.event).toBe('Enter');
      expect(req.user).toBeUndefined();
      expect(req.object.get('foo')).toBe('bar');
      expect(req.original.get('foo')).toBeUndefined();
    });

    const object = new TestObject();
    await object.save();

    const query = new Parse.Query(TestObject);
    query.equalTo('foo', 'bar');
    const subscription = await query.subscribe();
    subscription.on('enter', object => {
      expect(object.get('foo')).toBe('bar');
      done();
    });

    object.set('foo', 'bar');
    await object.save();
  });

  it('expect afterEvent leave', async done => {
    await reconfigureServer({
      liveQuery: {
        classNames: ['TestObject'],
      },
      startLiveQueryServer: true,
      verbose: false,
      silent: true,
    });
    Parse.Cloud.afterLiveQueryEvent('TestObject', req => {
      expect(req.event).toBe('Leave');
      expect(req.user).toBeUndefined();
      expect(req.object.get('foo')).toBeUndefined();
      expect(req.original.get('foo')).toBe('bar');
    });

    const object = new TestObject();
    object.set('foo', 'bar');
    await object.save();

    const query = new Parse.Query(TestObject);
    query.equalTo('foo', 'bar');
    const subscription = await query.subscribe();
    subscription.on('leave', object => {
      expect(object.get('foo')).toBeUndefined();
      done();
    });

    object.unset('foo');
    await object.save();
  });

  it('expect afterEvent delete', async done => {
    await reconfigureServer({
      liveQuery: {
        classNames: ['TestObject'],
      },
      startLiveQueryServer: true,
      verbose: false,
      silent: true,
    });
    Parse.Cloud.afterLiveQueryEvent('TestObject', req => {
      expect(req.event).toBe('Delete');
      expect(req.user).toBeUndefined();
      req.object.set('foo', 'bar');
    });

    const object = new TestObject();
    await object.save();

    const query = new Parse.Query(TestObject);
    query.equalTo('objectId', object.id);

    const subscription = await query.subscribe();
    subscription.on('delete', object => {
      expect(object.get('foo')).toBe('bar');
      done();
    });

    await object.destroy();
  });

  it('can handle afterEvent modification', async done => {
    await reconfigureServer({
      liveQuery: {
        classNames: ['TestObject'],
      },
      startLiveQueryServer: true,
      verbose: false,
      silent: true,
    });
    const object = new TestObject();
    await object.save();

    Parse.Cloud.afterLiveQueryEvent('TestObject', req => {
      const current = req.object;
      current.set('foo', 'yolo');

      const original = req.original;
      original.set('yolo', 'foo');
    });

    const query = new Parse.Query(TestObject);
    query.equalTo('objectId', object.id);
    const subscription = await query.subscribe();
    subscription.on('update', (object, original) => {
      expect(object.get('foo')).toBe('yolo');
      expect(original.get('yolo')).toBe('foo');
      done();
    });
    object.set({ foo: 'bar' });
    await object.save();
  });

  it('can return different object in afterEvent', async done => {
    await reconfigureServer({
      liveQuery: {
        classNames: ['TestObject'],
      },
      startLiveQueryServer: true,
      verbose: false,
      silent: true,
    });
    const object = new TestObject();
    await object.save();

    Parse.Cloud.afterLiveQueryEvent('TestObject', () => {
      const object = new Parse.Object('Yolo');
      return object;
    });

    const query = new Parse.Query(TestObject);
    query.equalTo('objectId', object.id);
    const subscription = await query.subscribe();
    subscription.on('update', object => {
      expect(object.className).toBe('Yolo');
      done();
    });
    object.set({ foo: 'bar' });
    await object.save();
  });

  it('can handle async afterEvent modification', async done => {
    await reconfigureServer({
      liveQuery: {
        classNames: ['TestObject'],
      },
      startLiveQueryServer: true,
      verbose: false,
      silent: true,
    });
    const parent = new TestObject();
    const child = new TestObject();
    child.set('bar', 'foo');
    await Parse.Object.saveAll([parent, child]);

    Parse.Cloud.afterLiveQueryEvent('TestObject', async req => {
      const current = req.object;
      const pointer = current.get('child');
      await pointer.fetch();
    });

    const query = new Parse.Query(TestObject);
    query.equalTo('objectId', parent.id);
    const subscription = await query.subscribe();
    subscription.on('update', object => {
      expect(object.get('child')).toBeDefined();
      expect(object.get('child').get('bar')).toBe('foo');
      done();
    });
    parent.set('child', child);
    await parent.save();
  });

  it('can handle afterEvent throw', async done => {
    await reconfigureServer({
      liveQuery: {
        classNames: ['TestObject'],
      },
      startLiveQueryServer: true,
      verbose: false,
      silent: true,
    });

    const object = new TestObject();
    await object.save();

    Parse.Cloud.afterLiveQueryEvent('TestObject', req => {
      const current = req.object;
      const original = req.original;

      setTimeout(() => {
        done();
      }, 2000);

      if (current.get('foo') != original.get('foo')) {
        throw "Don't pass an update trigger, or message";
      }
    });

    const query = new Parse.Query(TestObject);
    query.equalTo('objectId', object.id);
    const subscription = await query.subscribe();
    subscription.on('update', () => {
      fail('update should not have been called.');
    });
    subscription.on('error', () => {
      fail('error should not have been called.');
    });
    object.set({ foo: 'bar' });
    await object.save();
  });

=======
>>>>>>> 281926e4
  it('can handle beforeConnect / beforeSubscribe hooks', async done => {
    await reconfigureServer({
      liveQuery: {
        classNames: ['TestObject'],
      },
      startLiveQueryServer: true,
      verbose: false,
      silent: true,
    });
    const object = new TestObject();
    await object.save();

    Parse.Cloud.beforeSubscribe('TestObject', req => {
      expect(req.op).toBe('subscribe');
      expect(req.requestId).toBe(1);
      expect(req.query).toBeDefined();
      expect(req.user).toBeUndefined();
    });

    Parse.Cloud.beforeConnect(req => {
      expect(req.event).toBe('connect');
      expect(req.clients).toBe(0);
      expect(req.subscriptions).toBe(0);
      expect(req.useMasterKey).toBe(false);
      expect(req.installationId).toBeDefined();
      expect(req.user).toBeUndefined();
      expect(req.sessionToken).toBeUndefined();
      expect(req.client).toBeDefined();
    });
    const query = new Parse.Query(TestObject);
    query.equalTo('objectId', object.id);
    const subscription = await query.subscribe();
<<<<<<< HEAD
    subscription.on('update', object => {
=======
    subscription.on('update', async object => {
>>>>>>> 281926e4
      expect(object.get('foo')).toBe('bar');
      done();
    });
    object.set({ foo: 'bar' });
    await object.save();
  });

  it('can handle beforeConnect error', async done => {
    await reconfigureServer({
      liveQuery: {
        classNames: ['TestObject'],
      },
      startLiveQueryServer: true,
      verbose: false,
      silent: true,
    });
    const object = new TestObject();
    await object.save();

    Parse.Cloud.beforeConnect(() => {
      throw new Error('You shall not pass!');
    });
    Parse.LiveQuery.on('error', error => {
      expect(error).toBe('You shall not pass!');
      done();
    });
    const query = new Parse.Query(TestObject);
    query.equalTo('objectId', object.id);
    await query.subscribe();
  });

  it('can handle beforeSubscribe error', async done => {
    await reconfigureServer({
      liveQuery: {
        classNames: ['TestObject'],
      },
      startLiveQueryServer: true,
      verbose: false,
      silent: true,
    });
    const object = new TestObject();
    await object.save();

    Parse.Cloud.beforeSubscribe(TestObject, () => {
      throw new Error('You shall not subscribe!');
    });
    Parse.LiveQuery.on('error', error => {
      expect(error).toBe('You shall not subscribe!');
    });
    const query = new Parse.Query(TestObject);
    query.equalTo('objectId', object.id);
    const subscription = await query.subscribe();
    subscription.on('error', error => {
      expect(error).toBe('You shall not subscribe!');
      done();
    });
  });

  it('handle invalid websocket payload length', async done => {
    await reconfigureServer({
      liveQuery: {
        classNames: ['TestObject'],
      },
      startLiveQueryServer: true,
      verbose: false,
      silent: true,
      websocketTimeout: 100,
    });
    const object = new TestObject();
    await object.save();

    const query = new Parse.Query(TestObject);
    query.equalTo('objectId', object.id);
    const subscription = await query.subscribe();

    // All control frames must have a payload length of 125 bytes or less.
    // https://tools.ietf.org/html/rfc6455#section-5.5
    //
    // 0x89 = 10001001 = ping
    // 0xfe = 11111110 = first bit is masking the remaining 7 are 1111110 or 126 the payload length
    // https://tools.ietf.org/html/rfc6455#section-5.2
    const client = await Parse.CoreManager.getLiveQueryController().getDefaultLiveQueryClient();
    client.socket._socket.write(Buffer.from([0x89, 0xfe]));

    subscription.on('update', async object => {
      expect(object.get('foo')).toBe('bar');
      done();
    });
    // Wait for Websocket timeout to reconnect
    setTimeout(async () => {
      object.set({ foo: 'bar' });
      await object.save();
    }, 1000);
  });

  afterEach(async function (done) {
    const client = await Parse.CoreManager.getLiveQueryController().getDefaultLiveQueryClient();
    client.close();
    // Wait for live query client to disconnect
    setTimeout(() => {
      done();
    }, 1000);
  });
});<|MERGE_RESOLUTION|>--- conflicted
+++ resolved
@@ -77,7 +77,6 @@
     await object.save();
   });
 
-<<<<<<< HEAD
   it('expect afterEvent enter', async done => {
     await reconfigureServer({
       liveQuery: {
@@ -302,8 +301,6 @@
     await object.save();
   });
 
-=======
->>>>>>> 281926e4
   it('can handle beforeConnect / beforeSubscribe hooks', async done => {
     await reconfigureServer({
       liveQuery: {
@@ -336,11 +333,8 @@
     const query = new Parse.Query(TestObject);
     query.equalTo('objectId', object.id);
     const subscription = await query.subscribe();
-<<<<<<< HEAD
+    
     subscription.on('update', object => {
-=======
-    subscription.on('update', async object => {
->>>>>>> 281926e4
       expect(object.get('foo')).toBe('bar');
       done();
     });
