--- conflicted
+++ resolved
@@ -102,13 +102,8 @@
       expect(user.get('emailVerified')).toEqual(false);
     });
 
-<<<<<<< HEAD
-    it('should work with plain token', async () => {
+    it_id('92bbb86d-bcda-49fa-8d79-aa0501078044')('should work with plain token', async () => {
       expect(user.get('emailVerified')).toEqual(false);
-=======
-    it_id('92bbb86d-bcda-49fa-8d79-aa0501078044')('should work with plain token', async function () {
-      expect(this.user.get('emailVerified')).toEqual(false);
->>>>>>> b0b3051e
       const current = await request({
         method: 'GET',
         url: `http://localhost:8378/1/classes/_User/${user.id}`,
