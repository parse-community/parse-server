--- conflicted
+++ resolved
@@ -146,7 +146,6 @@
     expect(fakeReq.auth.isMaster).toBe(false);
   });
 
-<<<<<<< HEAD
   it('should not succeed if the ip does not belong to maintenanceKeyIps list', () => {
     AppCache.put(fakeReq.body._ApplicationId, {
       maintenanceKey: 'masterKey',
@@ -158,10 +157,8 @@
     expect(fakeRes.status).toHaveBeenCalledWith(403);
   });
 
-  it('should succeed if the ip does belong to masterKeyIps list', done => {
-=======
   it('should succeed if the ip does belong to masterKeyIps list', async () => {
->>>>>>> 6f527440
+
     AppCache.put(fakeReq.body._ApplicationId, {
       masterKey: 'masterKey',
       masterKeyIps: ['10.0.0.1'],
