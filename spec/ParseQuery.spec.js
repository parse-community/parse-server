--- conflicted
+++ resolved
@@ -4518,29 +4518,6 @@
       .catch(() => done());
   });
 
-<<<<<<< HEAD
-  it('can update numeric array', async () => {
-    const data1 = [0, 1.1, 1, -2, 3];
-    const data2 = [0, 1.1, 1, -2, 3, 4];
-    const obj1 = new TestObject();
-    obj1.set('array', data1);
-    await obj1.save();
-    equal(obj1.get('array'), data1);
-
-    const query = new Parse.Query(TestObject);
-    query.equalTo('objectId', obj1.id);
-
-    const result = await query.first();
-    equal(result.get('array'), data1);
-
-    result.set('array', data2);
-    equal(result.get('array'), data2);
-    await result.save();
-    equal(result.get('array'), data2);
-
-    const results = await query.find();
-    equal(results[0].get('array'), data2);
-=======
   it('can add new config to existing config', async () => {
     await request({
       method: 'PUT',
@@ -4588,6 +4565,28 @@
 
     result = await query.get(object.id);
     equal(result.get('objectField'), { bar: true, baz: 50 });
->>>>>>> c762ee4b
+  });
+  
+  it('can update numeric array', async () => {
+    const data1 = [0, 1.1, 1, -2, 3];
+    const data2 = [0, 1.1, 1, -2, 3, 4];
+    const obj1 = new TestObject();
+    obj1.set('array', data1);
+    await obj1.save();
+    equal(obj1.get('array'), data1);
+
+    const query = new Parse.Query(TestObject);
+    query.equalTo('objectId', obj1.id);
+
+    const result = await query.first();
+    equal(result.get('array'), data1);
+
+    result.set('array', data2);
+    equal(result.get('array'), data2);
+    await result.save();
+    equal(result.get('array'), data2);
+
+    const results = await query.find();
+    equal(results[0].get('array'), data2);
   });
 });