--- conflicted
+++ resolved
@@ -979,7 +979,6 @@
       });
     });
 
-<<<<<<< HEAD
     describe('custom route', () => {
       it('handles custom route with GET', async () => {
         config.pages.customRoutes = [
@@ -1124,7 +1123,9 @@
         expect(response.status).toBe(404);
         expect(response.text).toMatch('Not found');
         expect(handlerSpy).toHaveBeenCalled();
-=======
+      });
+    });
+
     describe('custom endpoint', () => {
       it('password reset works with custom endpoint', async () => {
         config.pages.pagesEndpoint = 'customEndpoint';
@@ -1199,7 +1200,6 @@
 
         const pagePath = pageResponse.calls.all()[0].args[0];
         expect(pagePath).toMatch(new RegExp(`\/${pages.emailVerificationSuccess.defaultFile}`));
->>>>>>> a5b27d0c
       });
     });
   });
