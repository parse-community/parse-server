--- conflicted
+++ resolved
@@ -143,15 +143,6 @@
     config = Config.get('test');
   });
 
-<<<<<<< HEAD
-=======
-  afterEach(async () => {
-    await config.database.schemaCache.clear();
-    await TestUtils.destroyAllDataPermanently(false);
-    await config.database.adapter.performInitialization({ VolatileClassesSchemas: [] });
-  });
-
->>>>>>> 39fa17f9
   it('requires the master key to get all schemas', done => {
     request({
       url: 'http://localhost:8378/1/schemas',
