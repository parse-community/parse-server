--- conflicted
+++ resolved
@@ -75,21 +75,12 @@
     })
   });
 
-<<<<<<< HEAD
-
   it('geo point supports more than one field', (done) => {
     const point1 = new Parse.GeoPoint(44, -11);
     const point2 = new Parse.GeoPoint(24, 19);
     const obj = new TestObject();
     obj.set('location1', point1);
     obj.set('location2', point2);
-=======
-  it('creating geo point exception two fields', (done) => {
-    var point = new Parse.GeoPoint(20, 20);
-    var obj = new TestObject();
-    obj.set('locationOne', point);
-    obj.set('locationTwo', point);
->>>>>>> aa1e97fd
     obj.save().then(() => {
       const query = new Parse.Query(TestObject);
       return query.get(obj.id);
