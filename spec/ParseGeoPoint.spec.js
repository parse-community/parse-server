--- conflicted
+++ resolved
@@ -375,7 +375,6 @@
     });
   });
 
-<<<<<<< HEAD
   it('equalTo geopoint', (done) => {
     var point = new Parse.GeoPoint(44.0, -11.0);
     var obj = new TestObject();
@@ -389,7 +388,10 @@
       const loc = results[0].get('location');
       equal(loc.latitude, point.latitude);
       equal(loc.longitude, point.longitude);
-=======
+      done();
+    });
+  });
+  
   it('supports withinPolygon', (done) => {
     const point1 = new Parse.GeoPoint(1.5, 1.5);
     const point2 = new Parse.GeoPoint(2, 8);
@@ -540,7 +542,6 @@
       done();
     }).catch((err) => {
       expect(err.error.code).toEqual(1);
->>>>>>> c99fdea6
       done();
     });
   });
