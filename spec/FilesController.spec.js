const LoggerController = require('../lib/Controllers/LoggerController').LoggerController;
const WinstonLoggerAdapter = require('../lib/Adapters/Logger/WinstonLoggerAdapter')
  .WinstonLoggerAdapter;
const GridFSBucketAdapter = require('../lib/Adapters/Files/GridFSBucketAdapter')
  .GridFSBucketAdapter;
const Config = require('../lib/Config');
const FilesController = require('../lib/Controllers/FilesController').default;
const databaseURI = 'mongodb://localhost:27017/parse';

const mockAdapter = {
  createFile: () => {
    return Promise.reject(new Error('it failed with xyz'));
  },
  deleteFile: () => { },
  getFileData: () => { },
  getFileLocation: () => 'xyz',
  validateFilename: () => {
    return null;
  },
};

// Small additional tests to improve overall coverage
describe('FilesController', () => {
  it('should properly expand objects with sync getFileLocation', async () => {
    const config = Config.get(Parse.applicationId);
    const gridFSAdapter = new GridFSBucketAdapter('mongodb://localhost:27017/parse');
    gridFSAdapter.getFileLocation = (config, filename) => {
      return config.mount + '/files/' + config.applicationId + '/' + encodeURIComponent(filename);
    }
    const filesController = new FilesController(gridFSAdapter);
<<<<<<< HEAD
    const result = filesController.expandFilesInObject(config, function () { });
=======
    const result = await filesController.expandFilesInObject(config, function () { });
>>>>>>> e75645dc

    expect(result).toBeUndefined();

    const fullFile = {
      type: '__type',
      url: 'http://an.url',
    };

    const anObject = {
      aFile: fullFile,
    };
    await filesController.expandFilesInObject(config, anObject);
    expect(anObject.aFile.url).toEqual('http://an.url');
  });

  it('should properly expand objects with async getFileLocation', async () => {
    const config = Config.get(Parse.applicationId);
    const gridFSAdapter = new GridFSBucketAdapter('mongodb://localhost:27017/parse');
    gridFSAdapter.getFileLocation = async (config, filename) => {
      await Promise.resolve();
      return config.mount + '/files/' + config.applicationId + '/' + encodeURIComponent(filename);
    }
    const filesController = new FilesController(gridFSAdapter);
    const result = await filesController.expandFilesInObject(config, function () { });

    expect(result).toBeUndefined();

    const fullFile = {
      type: '__type',
      url: 'http://an.url',
    };

    const anObject = {
      aFile: fullFile,
    };
    await filesController.expandFilesInObject(config, anObject);
    expect(anObject.aFile.url).toEqual('http://an.url');
  });

  it('should call getFileLocation when config.fileKey is undefined', async () => {
    const config = {};
    const gridFSAdapter = new GridFSBucketAdapter('mongodb://localhost:27017/parse');

    const fullFile = {
      name: 'mock-name',
      __type: 'File',
    };
    gridFSAdapter.getFileLocation = jasmine.createSpy('getFileLocation').and.returnValue(Promise.resolve('mock-url'));
    const filesController = new FilesController(gridFSAdapter);

    const anObject = { aFile: fullFile };
    await filesController.expandFilesInObject(config, anObject);
    expect(gridFSAdapter.getFileLocation).toHaveBeenCalledWith(config, fullFile.name);
    expect(anObject.aFile.url).toEqual('mock-url');
  });

  it('should call getFileLocation when config.fileKey is defined', async () => {
    const config = { fileKey: 'mock-key' };
    const gridFSAdapter = new GridFSBucketAdapter('mongodb://localhost:27017/parse');

    const fullFile = {
      name: 'mock-name',
      __type: 'File',
    };
    gridFSAdapter.getFileLocation = jasmine.createSpy('getFileLocation').and.returnValue(Promise.resolve('mock-url'));
    const filesController = new FilesController(gridFSAdapter);

    const anObject = { aFile: fullFile };
    await filesController.expandFilesInObject(config, anObject);
    expect(gridFSAdapter.getFileLocation).toHaveBeenCalledWith(config, fullFile.name);
    expect(anObject.aFile.url).toEqual('mock-url');
  });


  it_only_db('mongo')('should pass databaseOptions to GridFSBucketAdapter', async () => {
    await reconfigureServer({
      databaseURI: 'mongodb://localhost:27017/parse',
      filesAdapter: null,
      databaseAdapter: null,
      databaseOptions: {
        retryWrites: true,
      },
    });
    const config = Config.get(Parse.applicationId);
    expect(config.database.adapter._mongoOptions.retryWrites).toBeTrue();
    expect(config.filesController.adapter._mongoOptions.retryWrites).toBeTrue();
    expect(config.filesController.adapter._mongoOptions.enableSchemaHooks).toBeUndefined();
    expect(config.filesController.adapter._mongoOptions.schemaCacheTtl).toBeUndefined();
  });

  it('should create a server log on failure', done => {
    const logController = new LoggerController(new WinstonLoggerAdapter());

    reconfigureServer({ filesAdapter: mockAdapter })
      .then(() => new Parse.File('yolo.txt', [1, 2, 3], 'text/plain').save())
      .then(
        () => done.fail('should not succeed'),
        () => setImmediate(() => Promise.resolve('done'))
      )
      .then(() => new Promise(resolve => setTimeout(resolve, 200)))
      .then(() => logController.getLogs({ from: Date.now() - 1000, size: 1000 }))
      .then(logs => {
        // we get two logs here: 1. the source of the failure to save the file
        // and 2 the message that will be sent back to the client.

        const log1 = logs.find(x => x.message === 'Error creating a file:  it failed with xyz');
        expect(log1.level).toBe('error');

        const log2 = logs.find(x => x.message === 'it failed with xyz');
        expect(log2.level).toBe('error');
        expect(log2.code).toBe(130);

        done();
      });
  });

  it('should create a parse error when a string is returned', done => {
    const mock2 = mockAdapter;
    mock2.validateFilename = () => {
      return 'Bad file! No biscuit!';
    };
    const filesController = new FilesController(mockAdapter);
    const error = filesController.validateFilename();
    expect(typeof error).toBe('object');
    expect(error.message.indexOf('biscuit')).toBe(13);
    expect(error.code).toBe(Parse.Error.INVALID_FILE_NAME);
    mockAdapter.validateFilename = () => {
      return null;
    };
    done();
  });

<<<<<<< HEAD
  it('should add a unique hash to the file name when the preserveFileName option is false', async (done) => {
=======
  it('should add a unique hash to the file name when the preserveFileName option is false', async () => {
>>>>>>> e75645dc
    const config = Config.get(Parse.applicationId);
    const gridFSAdapter = new GridFSBucketAdapter('mongodb://localhost:27017/parse');
    spyOn(gridFSAdapter, 'createFile');
    gridFSAdapter.createFile.and.returnValue(Promise.resolve());
    const fileName = 'randomFileName.pdf';
    const regexEscapedFileName = fileName.replace(/\./g, '\\$&');
    const filesController = new FilesController(gridFSAdapter, null, {
      preserveFileName: false,
    });

    await filesController.createFile(config, fileName);

    expect(gridFSAdapter.createFile).toHaveBeenCalledTimes(1);
    expect(gridFSAdapter.createFile.calls.mostRecent().args[0]).toMatch(
      `^.{32}_${regexEscapedFileName}$`
    );
  });

<<<<<<< HEAD
  it('should not add a unique hash to the file name when the preserveFileName option is true', async (done) => {
=======
  it('should not add a unique hash to the file name when the preserveFileName option is true', async () => {
>>>>>>> e75645dc
    const config = Config.get(Parse.applicationId);
    const gridFSAdapter = new GridFSBucketAdapter('mongodb://localhost:27017/parse');
    spyOn(gridFSAdapter, 'createFile');
    gridFSAdapter.createFile.and.returnValue(Promise.resolve());
    const fileName = 'randomFileName.pdf';
    const filesController = new FilesController(gridFSAdapter, null, {
      preserveFileName: true,
    });

    await filesController.createFile(config, fileName);

    expect(gridFSAdapter.createFile).toHaveBeenCalledTimes(1);
    expect(gridFSAdapter.createFile.calls.mostRecent().args[0]).toEqual(fileName);
  });

  it('should handle adapter without getMetadata', async () => {
    const gridFSAdapter = new GridFSBucketAdapter(databaseURI);
    gridFSAdapter.getMetadata = null;
    const filesController = new FilesController(gridFSAdapter);

    const result = await filesController.getMetadata();
    expect(result).toEqual({});
  });

  it('should reject slashes in file names', done => {
    const gridFSAdapter = new GridFSBucketAdapter('mongodb://localhost:27017/parse');
    const fileName = 'foo/randomFileName.pdf';
    expect(gridFSAdapter.validateFilename(fileName)).not.toBe(null);
    done();
  });

  it('should also reject slashes in file names', done => {
    const gridFSAdapter = new GridFSBucketAdapter('mongodb://localhost:27017/parse');
    const fileName = 'foo/randomFileName.pdf';
    expect(gridFSAdapter.validateFilename(fileName)).not.toBe(null);
    done();
  });
});<|MERGE_RESOLUTION|>--- conflicted
+++ resolved
@@ -28,11 +28,7 @@
       return config.mount + '/files/' + config.applicationId + '/' + encodeURIComponent(filename);
     }
     const filesController = new FilesController(gridFSAdapter);
-<<<<<<< HEAD
-    const result = filesController.expandFilesInObject(config, function () { });
-=======
     const result = await filesController.expandFilesInObject(config, function () { });
->>>>>>> e75645dc
 
     expect(result).toBeUndefined();
 
@@ -165,11 +161,7 @@
     done();
   });
 
-<<<<<<< HEAD
-  it('should add a unique hash to the file name when the preserveFileName option is false', async (done) => {
-=======
   it('should add a unique hash to the file name when the preserveFileName option is false', async () => {
->>>>>>> e75645dc
     const config = Config.get(Parse.applicationId);
     const gridFSAdapter = new GridFSBucketAdapter('mongodb://localhost:27017/parse');
     spyOn(gridFSAdapter, 'createFile');
@@ -188,11 +180,7 @@
     );
   });
 
-<<<<<<< HEAD
-  it('should not add a unique hash to the file name when the preserveFileName option is true', async (done) => {
-=======
   it('should not add a unique hash to the file name when the preserveFileName option is true', async () => {
->>>>>>> e75645dc
     const config = Config.get(Parse.applicationId);
     const gridFSAdapter = new GridFSBucketAdapter('mongodb://localhost:27017/parse');
     spyOn(gridFSAdapter, 'createFile');
