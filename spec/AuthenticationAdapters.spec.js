--- conflicted
+++ resolved
@@ -1682,10 +1682,7 @@
   const gcenter = require('../lib/Adapters/Auth/gcenter');
   const fs = require('fs');
   const testCert = fs.readFileSync(__dirname + '/support/cert/game_center.pem');
-<<<<<<< HEAD
-=======
-
->>>>>>> 4c2aa63f
+
   it('can load adapter', async () => {
     const options = {
       gcenter: {
@@ -1703,10 +1700,7 @@
       providerOptions
     );
   });
-<<<<<<< HEAD
-=======
-
->>>>>>> 4c2aa63f
+
   it('validateAuthData should validate', async () => {
     const options = {
       gcenter: {
