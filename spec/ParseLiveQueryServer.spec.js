const Parse = require('parse/node');
const ParseLiveQueryServer = require('../lib/LiveQuery/ParseLiveQueryServer').ParseLiveQueryServer;
const ParseServer = require('../lib/ParseServer').default;
const LiveQueryController = require('../lib/Controllers/LiveQueryController').LiveQueryController;
const auth = require('../lib/Auth');

// Global mock info
const queryHashValue = 'hash';
const testUserId = 'userId';
const testClassName = 'TestObject';

const timeout = () => jasmine.timeout(100);

describe('ParseLiveQueryServer', function () {
  beforeEach(function (done) {
    // Mock ParseWebSocketServer
    const mockParseWebSocketServer = jasmine.createSpy('ParseWebSocketServer');
    jasmine.mockLibrary(
      '../lib/LiveQuery/ParseWebSocketServer',
      'ParseWebSocketServer',
      mockParseWebSocketServer
    );
    // Mock Client
    const mockClient = function (id, socket, hasMasterKey) {
      this.pushConnect = jasmine.createSpy('pushConnect');
      this.pushSubscribe = jasmine.createSpy('pushSubscribe');
      this.pushUnsubscribe = jasmine.createSpy('pushUnsubscribe');
      this.pushDelete = jasmine.createSpy('pushDelete');
      this.pushCreate = jasmine.createSpy('pushCreate');
      this.pushEnter = jasmine.createSpy('pushEnter');
      this.pushUpdate = jasmine.createSpy('pushUpdate');
      this.pushLeave = jasmine.createSpy('pushLeave');
      this.addSubscriptionInfo = jasmine.createSpy('addSubscriptionInfo');
      this.getSubscriptionInfo = jasmine.createSpy('getSubscriptionInfo');
      this.deleteSubscriptionInfo = jasmine.createSpy('deleteSubscriptionInfo');
      this.hasMasterKey = hasMasterKey;
    };
    mockClient.pushError = jasmine.createSpy('pushError');
    jasmine.mockLibrary('../lib/LiveQuery/Client', 'Client', mockClient);
    // Mock Subscription
    const mockSubscriotion = function () {
      this.addClientSubscription = jasmine.createSpy('addClientSubscription');
      this.deleteClientSubscription = jasmine.createSpy('deleteClientSubscription');
    };
    jasmine.mockLibrary('../lib/LiveQuery/Subscription', 'Subscription', mockSubscriotion);
    // Mock queryHash
    const mockQueryHash = jasmine.createSpy('matchesQuery').and.returnValue(queryHashValue);
    jasmine.mockLibrary('../lib/LiveQuery/QueryTools', 'queryHash', mockQueryHash);
    // Mock matchesQuery
    const mockMatchesQuery = jasmine.createSpy('matchesQuery').and.returnValue(true);
    jasmine.mockLibrary('../lib/LiveQuery/QueryTools', 'matchesQuery', mockMatchesQuery);
    // Mock ParsePubSub
    const mockParsePubSub = {
      createPublisher: function () {
        return {
          publish: jasmine.createSpy('publish'),
          on: jasmine.createSpy('on'),
        };
      },
      createSubscriber: function () {
        return {
          subscribe: jasmine.createSpy('subscribe'),
          on: jasmine.createSpy('on'),
        };
      },
    };
    jasmine.mockLibrary('../lib/LiveQuery/ParsePubSub', 'ParsePubSub', mockParsePubSub);
    spyOn(auth, 'getAuthForSessionToken').and.callFake(({ sessionToken, cacheController }) => {
      if (typeof sessionToken === 'undefined') {
        return Promise.reject();
      }
      if (sessionToken === null) {
        return Promise.reject();
      }
      if (sessionToken === 'pleaseThrow') {
        return Promise.reject();
      }
      if (sessionToken === 'invalid') {
        return Promise.reject(
          new Parse.Error(Parse.Error.INVALID_SESSION_TOKEN, 'invalid session token')
        );
      }
      return Promise.resolve(new auth.Auth({ cacheController, user: { id: testUserId } }));
    });
    done();
  });

  it('can be initialized', function () {
    const httpServer = {};
    const parseLiveQueryServer = new ParseLiveQueryServer(httpServer);

    expect(parseLiveQueryServer.clientId).toBeUndefined();
    expect(parseLiveQueryServer.clients.size).toBe(0);
    expect(parseLiveQueryServer.subscriptions.size).toBe(0);
  });

  it('can be initialized from ParseServer', async () => {
    const httpServer = {};
    const parseLiveQueryServer = await ParseServer.createLiveQueryServer(httpServer, {});

    expect(parseLiveQueryServer.clientId).toBeUndefined();
    expect(parseLiveQueryServer.clients.size).toBe(0);
    expect(parseLiveQueryServer.subscriptions.size).toBe(0);
  });

  it('can be initialized from ParseServer without httpServer', async () => {
    const parseLiveQueryServer = await ParseServer.createLiveQueryServer(undefined, {
      port: 22345,
    });

    expect(parseLiveQueryServer.clientId).toBeUndefined();
    expect(parseLiveQueryServer.clients.size).toBe(0);
    expect(parseLiveQueryServer.subscriptions.size).toBe(0);
    await new Promise(resolve => parseLiveQueryServer.server.close(resolve));
  });

  describe_only_db('mongo')('initialization', () => {
<<<<<<< HEAD
    it('can be initialized through ParseServer without liveQueryServerOptions', async () => {
      const parseServer = await ParseServer.startApp({
=======
    it('can be initialized through ParseServer without liveQueryServerOptions', async function (done) {
      const parseServer = await ParseServer.start({
>>>>>>> b458dcec
        appId: 'hello',
        masterKey: 'world',
        port: 22345,
        mountPath: '/1',
        serverURL: 'http://localhost:12345/1',
        liveQuery: {
          classNames: ['Yolo'],
        },
        startLiveQueryServer: true,
      });
      expect(parseServer.liveQueryServer).not.toBeUndefined();
      expect(parseServer.liveQueryServer.server).toBe(parseServer.server);
      await new Promise(resolve => parseServer.server.close(resolve));
    });

<<<<<<< HEAD
    it('can be initialized through ParseServer with liveQueryServerOptions', async () => {
      const parseServer = await ParseServer.startApp({
=======
    it('can be initialized through ParseServer with liveQueryServerOptions', async function (done) {
      const parseServer = await ParseServer.start({
>>>>>>> b458dcec
        appId: 'hello',
        masterKey: 'world',
        port: 22346,
        mountPath: '/1',
        serverURL: 'http://localhost:12345/1',
        liveQuery: {
          classNames: ['Yolo'],
        },
        liveQueryServerOptions: {
          port: 22347,
        },
      });
      expect(parseServer.liveQueryServer).not.toBeUndefined();
      expect(parseServer.liveQueryServer.server).not.toBe(parseServer.server);
      await new Promise(resolve => parseServer.server.close(resolve));
    });
  });

  it('properly passes the CLP to afterSave/afterDelete hook', function (done) {
    function setPermissionsOnClass(className, permissions, doPut) {
      const request = require('request');
      let op = request.post;
      if (doPut) {
        op = request.put;
      }
      return new Promise((resolve, reject) => {
        op(
          {
            url: Parse.serverURL + '/schemas/' + className,
            headers: {
              'X-Parse-Application-Id': Parse.applicationId,
              'X-Parse-Master-Key': Parse.masterKey,
            },
            json: true,
            body: {
              classLevelPermissions: permissions,
            },
          },
          (error, response, body) => {
            if (error) {
              return reject(error);
            }
            if (body.error) {
              return reject(body);
            }
            return resolve(body);
          }
        );
      });
    }

    let saveSpy;
    let deleteSpy;
    reconfigureServer({
      liveQuery: {
        classNames: ['Yolo'],
      },
    })
      .then(parseServer => {
        saveSpy = spyOn(parseServer.config.liveQueryController, 'onAfterSave');
        deleteSpy = spyOn(parseServer.config.liveQueryController, 'onAfterDelete');
        return setPermissionsOnClass('Yolo', {
          create: { '*': true },
          delete: { '*': true },
        });
      })
      .then(() => {
        const obj = new Parse.Object('Yolo');
        return obj.save();
      })
      .then(obj => {
        return obj.destroy();
      })
      .then(() => {
        expect(saveSpy).toHaveBeenCalled();
        const saveArgs = saveSpy.calls.mostRecent().args;
        expect(saveArgs.length).toBe(4);
        expect(saveArgs[0]).toBe('Yolo');
        expect(saveArgs[3]).toEqual({
          get: {},
          count: {},
          addField: {},
          create: { '*': true },
          find: {},
          update: {},
          delete: { '*': true },
          protectedFields: {},
        });

        expect(deleteSpy).toHaveBeenCalled();
        const deleteArgs = deleteSpy.calls.mostRecent().args;
        expect(deleteArgs.length).toBe(4);
        expect(deleteArgs[0]).toBe('Yolo');
        expect(deleteArgs[3]).toEqual({
          get: {},
          count: {},
          addField: {},
          create: { '*': true },
          find: {},
          update: {},
          delete: { '*': true },
          protectedFields: {},
        });
        done();
      })
      .catch(done.fail);
  });

  it('can handle connect command', async () => {
    const parseLiveQueryServer = new ParseLiveQueryServer({});
    const parseWebSocket = {
      clientId: -1,
    };
    parseLiveQueryServer._validateKeys = jasmine.createSpy('validateKeys').and.returnValue(true);
    await parseLiveQueryServer._handleConnect(parseWebSocket, {
      sessionToken: 'token',
    });

    const clientKeys = parseLiveQueryServer.clients.keys();
    expect(parseLiveQueryServer.clients.size).toBe(1);
    const firstKey = clientKeys.next().value;
    expect(parseWebSocket.clientId).toBe(firstKey);
    const client = parseLiveQueryServer.clients.get(firstKey);
    expect(client).not.toBeNull();
    // Make sure we send connect response to the client
    expect(client.pushConnect).toHaveBeenCalled();
  });

  it('basic beforeConnect rejection', async () => {
    Parse.Cloud.beforeConnect(function () {
      throw new Error('You shall not pass!');
    });
    const parseLiveQueryServer = new ParseLiveQueryServer({});
    const parseWebSocket = {
      clientId: -1,
    };
    await parseLiveQueryServer._handleConnect(parseWebSocket, {
      sessionToken: 'token',
    });
    expect(parseLiveQueryServer.clients.size).toBe(0);
    const Client = require('../lib/LiveQuery/Client').Client;
    expect(Client.pushError).toHaveBeenCalled();
  });

  it('basic beforeSubscribe rejection', async () => {
    Parse.Cloud.beforeSubscribe('test', function () {
      throw new Error('You shall not pass!');
    });
    const parseLiveQueryServer = new ParseLiveQueryServer({});
    const parseWebSocket = {
      clientId: -1,
    };
    await parseLiveQueryServer._handleConnect(parseWebSocket, {
      sessionToken: 'token',
    });
    const query = {
      className: 'test',
      where: {
        key: 'value',
      },
      fields: ['test'],
    };
    const requestId = 2;
    const request = {
      query: query,
      requestId: requestId,
      sessionToken: 'sessionToken',
    };
    await parseLiveQueryServer._handleSubscribe(parseWebSocket, request);
    expect(parseLiveQueryServer.clients.size).toBe(1);
    const Client = require('../lib/LiveQuery/Client').Client;
    expect(Client.pushError).toHaveBeenCalled();
  });

  it('can handle subscribe command without clientId', async () => {
    const parseLiveQueryServer = new ParseLiveQueryServer({});
    const incompleteParseConn = {};
    await parseLiveQueryServer._handleSubscribe(incompleteParseConn, {});

    const Client = require('../lib/LiveQuery/Client').Client;
    expect(Client.pushError).toHaveBeenCalled();
  });

  it('can handle subscribe command with new query', async () => {
    const parseLiveQueryServer = new ParseLiveQueryServer({});
    // Add mock client
    const clientId = 1;
    const client = addMockClient(parseLiveQueryServer, clientId);
    // Handle mock subscription
    const parseWebSocket = {
      clientId: clientId,
    };
    const query = {
      className: 'test',
      where: {
        key: 'value',
      },
      fields: ['test'],
    };
    const requestId = 2;
    const request = {
      query: query,
      requestId: requestId,
      sessionToken: 'sessionToken',
    };
    await parseLiveQueryServer._handleSubscribe(parseWebSocket, request);

    // Make sure we add the subscription to the server
    const subscriptions = parseLiveQueryServer.subscriptions;
    expect(subscriptions.size).toBe(1);
    expect(subscriptions.get(query.className)).not.toBeNull();
    const classSubscriptions = subscriptions.get(query.className);
    expect(classSubscriptions.size).toBe(1);
    expect(classSubscriptions.get('hash')).not.toBeNull();
    // TODO(check subscription constructor to verify we pass the right argument)
    // Make sure we add clientInfo to the subscription
    const subscription = classSubscriptions.get('hash');
    expect(subscription.addClientSubscription).toHaveBeenCalledWith(clientId, requestId);
    // Make sure we add subscriptionInfo to the client
    const args = client.addSubscriptionInfo.calls.first().args;
    expect(args[0]).toBe(requestId);
    expect(args[1].fields).toBe(query.fields);
    expect(args[1].sessionToken).toBe(request.sessionToken);
    // Make sure we send subscribe response to the client
    expect(client.pushSubscribe).toHaveBeenCalledWith(requestId);
  });

  it('can handle subscribe command with existing query', async () => {
    const parseLiveQueryServer = new ParseLiveQueryServer({});
    // Add two mock clients
    const clientId = 1;
    addMockClient(parseLiveQueryServer, clientId);
    const clientIdAgain = 2;
    const clientAgain = addMockClient(parseLiveQueryServer, clientIdAgain);
    // Add subscription for mock client 1
    const parseWebSocket = {
      clientId: clientId,
    };
    const requestId = 2;
    const query = {
      className: 'test',
      where: {
        key: 'value',
      },
      fields: ['test'],
    };
    await addMockSubscription(parseLiveQueryServer, clientId, requestId, parseWebSocket, query);
    // Add subscription for mock client 2
    const parseWebSocketAgain = {
      clientId: clientIdAgain,
    };
    const queryAgain = {
      className: 'test',
      where: {
        key: 'value',
      },
      fields: ['testAgain'],
    };
    const requestIdAgain = 1;
    await addMockSubscription(
      parseLiveQueryServer,
      clientIdAgain,
      requestIdAgain,
      parseWebSocketAgain,
      queryAgain
    );

    // Make sure we only have one subscription
    const subscriptions = parseLiveQueryServer.subscriptions;
    expect(subscriptions.size).toBe(1);
    expect(subscriptions.get(query.className)).not.toBeNull();
    const classSubscriptions = subscriptions.get(query.className);
    expect(classSubscriptions.size).toBe(1);
    expect(classSubscriptions.get('hash')).not.toBeNull();
    // Make sure we add clientInfo to the subscription
    const subscription = classSubscriptions.get('hash');
    // Make sure client 2 info has been added
    let args = subscription.addClientSubscription.calls.mostRecent().args;
    expect(args).toEqual([clientIdAgain, requestIdAgain]);
    // Make sure we add subscriptionInfo to the client 2
    args = clientAgain.addSubscriptionInfo.calls.mostRecent().args;
    expect(args[0]).toBe(requestIdAgain);
    expect(args[1].fields).toBe(queryAgain.fields);
  });

  it('can handle unsubscribe command without clientId', function () {
    const parseLiveQueryServer = new ParseLiveQueryServer({});
    const incompleteParseConn = {};
    parseLiveQueryServer._handleUnsubscribe(incompleteParseConn, {});

    const Client = require('../lib/LiveQuery/Client').Client;
    expect(Client.pushError).toHaveBeenCalled();
  });

  it('can handle unsubscribe command without not existed client', function () {
    const parseLiveQueryServer = new ParseLiveQueryServer({});
    const parseWebSocket = {
      clientId: 1,
    };
    parseLiveQueryServer._handleUnsubscribe(parseWebSocket, {});

    const Client = require('../lib/LiveQuery/Client').Client;
    expect(Client.pushError).toHaveBeenCalled();
  });

  it('can handle unsubscribe command without not existed query', async () => {
    const parseLiveQueryServer = new ParseLiveQueryServer({});
    // Add mock client
    const clientId = 1;
    addMockClient(parseLiveQueryServer, clientId);
    // Handle unsubscribe command
    const parseWebSocket = {
      clientId: 1,
    };
    parseLiveQueryServer._handleUnsubscribe(parseWebSocket, {});

    const Client = require('../lib/LiveQuery/Client').Client;
    expect(Client.pushError).toHaveBeenCalled();
  });

  it('can handle unsubscribe command', async () => {
    const parseLiveQueryServer = new ParseLiveQueryServer({});
    // Add mock client
    const clientId = 1;
    const client = addMockClient(parseLiveQueryServer, clientId);
    // Add subscription for mock client
    const parseWebSocket = {
      clientId: 1,
    };
    const requestId = 2;
    const subscription = await addMockSubscription(
      parseLiveQueryServer,
      clientId,
      requestId,
      parseWebSocket
    );
    // Mock client.getSubscriptionInfo
    const subscriptionInfo = client.addSubscriptionInfo.calls.mostRecent().args[1];
    client.getSubscriptionInfo = function () {
      return subscriptionInfo;
    };
    // Handle unsubscribe command
    const requestAgain = {
      requestId: requestId,
    };
    parseLiveQueryServer._handleUnsubscribe(parseWebSocket, requestAgain);

    // Make sure we delete subscription from client
    expect(client.deleteSubscriptionInfo).toHaveBeenCalledWith(requestId);
    // Make sure we delete client from subscription
    expect(subscription.deleteClientSubscription).toHaveBeenCalledWith(clientId, requestId);
    // Make sure we clear subscription in the server
    const subscriptions = parseLiveQueryServer.subscriptions;
    expect(subscriptions.size).toBe(0);
  });

  it('can set connect command message handler for a parseWebSocket', function () {
    const parseLiveQueryServer = new ParseLiveQueryServer({});
    // Register mock connect/subscribe/unsubscribe handler for the server
    parseLiveQueryServer._handleConnect = jasmine.createSpy('_handleSubscribe');
    // Make mock parseWebsocket
    const EventEmitter = require('events');
    const parseWebSocket = new EventEmitter();
    // Register message handlers for the parseWebSocket
    parseLiveQueryServer._onConnect(parseWebSocket);

    // Check connect request
    const connectRequest = {
      op: 'connect',
      applicationId: '1',
      installationId: '1234',
    };
    // Trigger message event
    parseWebSocket.emit('message', connectRequest);
    // Make sure _handleConnect is called
    const args = parseLiveQueryServer._handleConnect.calls.mostRecent().args;
    expect(args[0]).toBe(parseWebSocket);
  });

  it('can set subscribe command message handler for a parseWebSocket', function () {
    const parseLiveQueryServer = new ParseLiveQueryServer({});
    // Register mock connect/subscribe/unsubscribe handler for the server
    parseLiveQueryServer._handleSubscribe = jasmine.createSpy('_handleSubscribe');
    // Make mock parseWebsocket
    const EventEmitter = require('events');
    const parseWebSocket = new EventEmitter();
    // Register message handlers for the parseWebSocket
    parseLiveQueryServer._onConnect(parseWebSocket);

    // Check subscribe request
    const subscribeRequest = JSON.stringify({
      op: 'subscribe',
      requestId: 1,
      query: { className: 'Test', where: {} },
    });
    // Trigger message event
    parseWebSocket.emit('message', subscribeRequest);
    // Make sure _handleSubscribe is called
    const args = parseLiveQueryServer._handleSubscribe.calls.mostRecent().args;
    expect(args[0]).toBe(parseWebSocket);
    expect(JSON.stringify(args[1])).toBe(subscribeRequest);
  });

  it('can set unsubscribe command message handler for a parseWebSocket', function () {
    const parseLiveQueryServer = new ParseLiveQueryServer({});
    // Register mock connect/subscribe/unsubscribe handler for the server
    parseLiveQueryServer._handleUnsubscribe = jasmine.createSpy('_handleSubscribe');
    // Make mock parseWebsocket
    const EventEmitter = require('events');
    const parseWebSocket = new EventEmitter();
    // Register message handlers for the parseWebSocket
    parseLiveQueryServer._onConnect(parseWebSocket);

    // Check unsubscribe request
    const unsubscribeRequest = JSON.stringify({
      op: 'unsubscribe',
      requestId: 1,
    });
    // Trigger message event
    parseWebSocket.emit('message', unsubscribeRequest);
    // Make sure _handleUnsubscribe is called
    const args = parseLiveQueryServer._handleUnsubscribe.calls.mostRecent().args;
    expect(args[0]).toBe(parseWebSocket);
    expect(JSON.stringify(args[1])).toBe(unsubscribeRequest);
  });

  it('can set update command message handler for a parseWebSocket', function () {
    const parseLiveQueryServer = new ParseLiveQueryServer({});
    // Register mock connect/subscribe/unsubscribe handler for the server
    spyOn(parseLiveQueryServer, '_handleUpdateSubscription').and.callThrough();
    spyOn(parseLiveQueryServer, '_handleUnsubscribe').and.callThrough();
    spyOn(parseLiveQueryServer, '_handleSubscribe').and.callThrough();

    // Make mock parseWebsocket
    const EventEmitter = require('events');
    const parseWebSocket = new EventEmitter();

    // Register message handlers for the parseWebSocket
    parseLiveQueryServer._onConnect(parseWebSocket);

    // Check updateRequest request
    const updateRequest = JSON.stringify({
      op: 'update',
      requestId: 1,
      query: { className: 'Test', where: {} },
    });
    // Trigger message event
    parseWebSocket.emit('message', updateRequest);
    // Make sure _handleUnsubscribe is called
    const args = parseLiveQueryServer._handleUpdateSubscription.calls.mostRecent().args;
    expect(args[0]).toBe(parseWebSocket);
    expect(JSON.stringify(args[1])).toBe(updateRequest);
    expect(parseLiveQueryServer._handleUnsubscribe).toHaveBeenCalled();
    const unsubArgs = parseLiveQueryServer._handleUnsubscribe.calls.mostRecent().args;
    expect(unsubArgs.length).toBe(3);
    expect(unsubArgs[2]).toBe(false);
    expect(parseLiveQueryServer._handleSubscribe).toHaveBeenCalled();
  });

  it('can set missing command message handler for a parseWebSocket', function () {
    const parseLiveQueryServer = new ParseLiveQueryServer({});
    // Make mock parseWebsocket
    const EventEmitter = require('events');
    const parseWebSocket = new EventEmitter();
    // Register message handlers for the parseWebSocket
    parseLiveQueryServer._onConnect(parseWebSocket);

    // Check invalid request
    const invalidRequest = '{}';
    // Trigger message event
    parseWebSocket.emit('message', invalidRequest);
    const Client = require('../lib/LiveQuery/Client').Client;
    expect(Client.pushError).toHaveBeenCalled();
  });

  it('can set unknown command message handler for a parseWebSocket', function () {
    const parseLiveQueryServer = new ParseLiveQueryServer({});
    // Make mock parseWebsocket
    const EventEmitter = require('events');
    const parseWebSocket = new EventEmitter();
    // Register message handlers for the parseWebSocket
    parseLiveQueryServer._onConnect(parseWebSocket);

    // Check unknown request
    const unknownRequest = '{"op":"unknown"}';
    // Trigger message event
    parseWebSocket.emit('message', unknownRequest);
    const Client = require('../lib/LiveQuery/Client').Client;
    expect(Client.pushError).toHaveBeenCalled();
  });

  it('can set disconnect command message handler for a parseWebSocket which has not registered to the server', function () {
    const parseLiveQueryServer = new ParseLiveQueryServer({});
    const EventEmitter = require('events');
    const parseWebSocket = new EventEmitter();
    parseWebSocket.clientId = 1;
    // Register message handlers for the parseWebSocket
    parseLiveQueryServer._onConnect(parseWebSocket);

    // Make sure we do not crash
    // Trigger disconnect event
    parseWebSocket.emit('disconnect');
  });

  it('can forward event to cloud code', function () {
    const cloudCodeHandler = {
      handler: () => {},
    };
    const spy = spyOn(cloudCodeHandler, 'handler').and.callThrough();
    Parse.Cloud.onLiveQueryEvent(cloudCodeHandler.handler);
    const parseLiveQueryServer = new ParseLiveQueryServer({});
    const EventEmitter = require('events');
    const parseWebSocket = new EventEmitter();
    parseWebSocket.clientId = 1;
    // Register message handlers for the parseWebSocket
    parseLiveQueryServer._onConnect(parseWebSocket);

    // Make sure we do not crash
    // Trigger disconnect event
    parseWebSocket.emit('disconnect');
    expect(spy).toHaveBeenCalled();
    // call for ws_connect, another for ws_disconnect
    expect(spy.calls.count()).toBe(2);
  });

  // TODO: Test server can set disconnect command message handler for a parseWebSocket

  it('has no subscription and can handle object delete command', function () {
    const parseLiveQueryServer = new ParseLiveQueryServer({});
    // Make deletedParseObject
    const parseObject = new Parse.Object(testClassName);
    parseObject._finishFetch({
      key: 'value',
      className: testClassName,
    });
    // Make mock message
    const message = {
      currentParseObject: parseObject,
    };
    // Make sure we do not crash in this case
    parseLiveQueryServer._onAfterDelete(message, {});
  });

  it('can handle object delete command which does not match any subscription', async () => {
    const parseLiveQueryServer = new ParseLiveQueryServer({});
    // Make deletedParseObject
    const parseObject = new Parse.Object(testClassName);
    parseObject._finishFetch({
      key: 'value',
      className: testClassName,
    });
    // Make mock message
    const message = {
      currentParseObject: parseObject,
    };

    // Add mock client
    const clientId = 1;
    addMockClient(parseLiveQueryServer, clientId);
    // Add mock subscription
    const requestId = 2;
    await addMockSubscription(parseLiveQueryServer, clientId, requestId);
    const client = parseLiveQueryServer.clients.get(clientId);
    // Mock _matchesSubscription to return not matching
    parseLiveQueryServer._matchesSubscription = function () {
      return false;
    };
    parseLiveQueryServer._matchesACL = function () {
      return true;
    };
    parseLiveQueryServer._onAfterDelete(message);

    // Make sure we do not send command to client
    expect(client.pushDelete).not.toHaveBeenCalled();
  });

  it('can handle object delete command which matches some subscriptions', async done => {
    const parseLiveQueryServer = new ParseLiveQueryServer({});
    // Make deletedParseObject
    const parseObject = new Parse.Object(testClassName);
    parseObject._finishFetch({
      key: 'value',
      className: testClassName,
    });
    // Make mock message
    const message = {
      currentParseObject: parseObject,
    };
    // Add mock client
    const clientId = 1;
    addMockClient(parseLiveQueryServer, clientId);
    // Add mock subscription
    const requestId = 2;
    await addMockSubscription(parseLiveQueryServer, clientId, requestId);
    const client = parseLiveQueryServer.clients.get(clientId);
    // Mock _matchesSubscription to return matching
    parseLiveQueryServer._matchesSubscription = function () {
      return true;
    };
    parseLiveQueryServer._matchesACL = function () {
      return Promise.resolve(true);
    };
    parseLiveQueryServer._onAfterDelete(message);

    // Make sure we send command to client, since _matchesACL is async, we have to
    // wait and check
    await timeout();

    expect(client.pushDelete).toHaveBeenCalled();
    done();
  });

  it('has no subscription and can handle object save command', async () => {
    const parseLiveQueryServer = new ParseLiveQueryServer({});
    // Make mock request message
    const message = generateMockMessage();
    // Make sure we do not crash in this case
    parseLiveQueryServer._onAfterSave(message);
  });

  it('can handle object save command which does not match any subscription', async done => {
    const parseLiveQueryServer = new ParseLiveQueryServer({});
    // Make mock request message
    const message = generateMockMessage();
    // Add mock client
    const clientId = 1;
    const client = addMockClient(parseLiveQueryServer, clientId);
    // Add mock subscription
    const requestId = 2;
    await addMockSubscription(parseLiveQueryServer, clientId, requestId);
    // Mock _matchesSubscription to return not matching
    parseLiveQueryServer._matchesSubscription = function () {
      return false;
    };
    parseLiveQueryServer._matchesACL = function () {
      return Promise.resolve(true);
    };
    // Trigger onAfterSave
    parseLiveQueryServer._onAfterSave(message);

    // Make sure we do not send command to client
    await timeout();

    expect(client.pushCreate).not.toHaveBeenCalled();
    expect(client.pushEnter).not.toHaveBeenCalled();
    expect(client.pushUpdate).not.toHaveBeenCalled();
    expect(client.pushDelete).not.toHaveBeenCalled();
    expect(client.pushLeave).not.toHaveBeenCalled();
    done();
  });

  it('can handle object enter command which matches some subscriptions', async done => {
    const parseLiveQueryServer = new ParseLiveQueryServer({});
    // Make mock request message
    const message = generateMockMessage(true);
    // Add mock client
    const clientId = 1;
    const client = addMockClient(parseLiveQueryServer, clientId);
    // Add mock subscription
    const requestId = 2;
    await addMockSubscription(parseLiveQueryServer, clientId, requestId);
    // Mock _matchesSubscription to return matching
    // In order to mimic a enter, we need original match return false
    // and the current match return true
    let counter = 0;
    parseLiveQueryServer._matchesSubscription = function (parseObject) {
      if (!parseObject) {
        return false;
      }
      counter += 1;
      return counter % 2 === 0;
    };
    parseLiveQueryServer._matchesACL = function () {
      return Promise.resolve(true);
    };
    parseLiveQueryServer._onAfterSave(message);

    // Make sure we send enter command to client
    await timeout();

    expect(client.pushCreate).not.toHaveBeenCalled();
    expect(client.pushEnter).toHaveBeenCalled();
    expect(client.pushUpdate).not.toHaveBeenCalled();
    expect(client.pushDelete).not.toHaveBeenCalled();
    expect(client.pushLeave).not.toHaveBeenCalled();
    done();
  });

  it('can handle object update command which matches some subscriptions', async done => {
    const parseLiveQueryServer = new ParseLiveQueryServer({});
    // Make mock request message
    const message = generateMockMessage(true);
    // Add mock client
    const clientId = 1;
    const client = addMockClient(parseLiveQueryServer, clientId);
    // Add mock subscription
    const requestId = 2;
    await addMockSubscription(parseLiveQueryServer, clientId, requestId);
    // Mock _matchesSubscription to return matching
    parseLiveQueryServer._matchesSubscription = function (parseObject) {
      if (!parseObject) {
        return false;
      }
      return true;
    };
    parseLiveQueryServer._matchesACL = function () {
      return Promise.resolve(true);
    };
    parseLiveQueryServer._onAfterSave(message);

    // Make sure we send update command to client
    await timeout();

    expect(client.pushCreate).not.toHaveBeenCalled();
    expect(client.pushEnter).not.toHaveBeenCalled();
    expect(client.pushUpdate).toHaveBeenCalled();
    expect(client.pushDelete).not.toHaveBeenCalled();
    expect(client.pushLeave).not.toHaveBeenCalled();
    done();
  });

  it('can handle object leave command which matches some subscriptions', async done => {
    const parseLiveQueryServer = new ParseLiveQueryServer({});
    // Make mock request message
    const message = generateMockMessage(true);
    // Add mock client
    const clientId = 1;
    const client = addMockClient(parseLiveQueryServer, clientId);
    // Add mock subscription
    const requestId = 2;
    await addMockSubscription(parseLiveQueryServer, clientId, requestId);
    // Mock _matchesSubscription to return matching
    // In order to mimic a leave, we need original match return true
    // and the current match return false
    let counter = 0;
    parseLiveQueryServer._matchesSubscription = function (parseObject) {
      if (!parseObject) {
        return false;
      }
      counter += 1;
      return counter % 2 !== 0;
    };
    parseLiveQueryServer._matchesACL = function () {
      return Promise.resolve(true);
    };
    parseLiveQueryServer._onAfterSave(message);

    // Make sure we send leave command to client
    await timeout();

    expect(client.pushCreate).not.toHaveBeenCalled();
    expect(client.pushEnter).not.toHaveBeenCalled();
    expect(client.pushUpdate).not.toHaveBeenCalled();
    expect(client.pushDelete).not.toHaveBeenCalled();
    expect(client.pushLeave).toHaveBeenCalled();
    done();
  });

  it('sends correct events for object with multiple subscriptions', async done => {
    const parseLiveQueryServer = new ParseLiveQueryServer({});

    Parse.Cloud.afterLiveQueryEvent('TestObject', () => {
      // Simulate delay due to trigger, auth, etc.
      return jasmine.timeout(10);
    });

    // Make mock request message
    const message = generateMockMessage(true);
    // Add mock client
    const clientId = 1;
    const client = addMockClient(parseLiveQueryServer, clientId);
    client.sessionToken = 'sessionToken';

    // Mock queryHash for this special test
    const mockQueryHash = jasmine.createSpy('matchesQuery').and.returnValue('hash1');
    jasmine.mockLibrary('../lib/LiveQuery/QueryTools', 'queryHash', mockQueryHash);
    // Add mock subscription 1
    const requestId2 = 2;
    await addMockSubscription(parseLiveQueryServer, clientId, requestId2, null, null, 'hash1');

    // Mock queryHash for this special test
    const mockQueryHash2 = jasmine.createSpy('matchesQuery').and.returnValue('hash2');
    jasmine.mockLibrary('../lib/LiveQuery/QueryTools', 'queryHash', mockQueryHash2);
    // Add mock subscription 2
    const requestId3 = 3;
    await addMockSubscription(parseLiveQueryServer, clientId, requestId3, null, null, 'hash2');
    // Mock _matchesSubscription to return matching
    // In order to mimic a leave, then enter, we need original match return true
    // and the current match return false, then the other way around
    let counter = 0;
    parseLiveQueryServer._matchesSubscription = function (parseObject) {
      if (!parseObject) {
        return false;
      }
      counter += 1;
      // true, false, false, true
      return counter < 2 || counter > 3;
    };
    parseLiveQueryServer._matchesACL = function () {
      // Simulate call
      return jasmine.timeout(10).then(() => true);
    };
    parseLiveQueryServer._onAfterSave(message);

    // Make sure we send leave and enter command to client
    await timeout();

    expect(client.pushCreate).not.toHaveBeenCalled();
    expect(client.pushEnter).toHaveBeenCalledTimes(1);
    expect(client.pushEnter).toHaveBeenCalledWith(
      requestId3,
      { key: 'value', className: 'TestObject' },
      { key: 'originalValue', className: 'TestObject' }
    );
    expect(client.pushUpdate).not.toHaveBeenCalled();
    expect(client.pushDelete).not.toHaveBeenCalled();
    expect(client.pushLeave).toHaveBeenCalledTimes(1);
    expect(client.pushLeave).toHaveBeenCalledWith(
      requestId2,
      { key: 'value', className: 'TestObject' },
      { key: 'originalValue', className: 'TestObject' }
    );
    done();
  });

  it('can handle update command with original object', async done => {
    jasmine.restoreLibrary('../lib/LiveQuery/Client', 'Client');
    const Client = require('../lib/LiveQuery/Client').Client;
    const parseLiveQueryServer = new ParseLiveQueryServer({});
    // Make mock request message
    const message = generateMockMessage(true);

    const clientId = 1;
    const parseWebSocket = {
      clientId,
      send: jasmine.createSpy('send'),
    };
    const client = new Client(clientId, parseWebSocket);
    spyOn(client, 'pushUpdate').and.callThrough();
    parseLiveQueryServer.clients.set(clientId, client);

    // Add mock subscription
    const requestId = 2;

    await addMockSubscription(parseLiveQueryServer, clientId, requestId, parseWebSocket);
    // Mock _matchesSubscription to return matching
    parseLiveQueryServer._matchesSubscription = function (parseObject) {
      if (!parseObject) {
        return false;
      }
      return true;
    };
    parseLiveQueryServer._matchesACL = function () {
      return Promise.resolve(true);
    };

    parseLiveQueryServer._onAfterSave(message);

    // Make sure we send update command to client
    await timeout();

    expect(client.pushUpdate).toHaveBeenCalled();
    const args = parseWebSocket.send.calls.mostRecent().args;
    const toSend = JSON.parse(args[0]);

    expect(toSend.object).toBeDefined();
    expect(toSend.original).toBeDefined();
    done();
  });

  it('can handle object create command which matches some subscriptions', async done => {
    const parseLiveQueryServer = new ParseLiveQueryServer({});
    // Make mock request message
    const message = generateMockMessage();
    // Add mock client
    const clientId = 1;
    const client = addMockClient(parseLiveQueryServer, clientId);
    // Add mock subscription
    const requestId = 2;
    await addMockSubscription(parseLiveQueryServer, clientId, requestId);
    // Mock _matchesSubscription to return matching
    parseLiveQueryServer._matchesSubscription = function (parseObject) {
      if (!parseObject) {
        return false;
      }
      return true;
    };
    parseLiveQueryServer._matchesACL = function () {
      return Promise.resolve(true);
    };
    parseLiveQueryServer._onAfterSave(message);

    // Make sure we send create command to client
    await timeout();

    expect(client.pushCreate).toHaveBeenCalled();
    expect(client.pushEnter).not.toHaveBeenCalled();
    expect(client.pushUpdate).not.toHaveBeenCalled();
    expect(client.pushDelete).not.toHaveBeenCalled();
    expect(client.pushLeave).not.toHaveBeenCalled();
    done();
  });

  it('can handle create command with fields', async done => {
    jasmine.restoreLibrary('../lib/LiveQuery/Client', 'Client');
    const Client = require('../lib/LiveQuery/Client').Client;
    const parseLiveQueryServer = new ParseLiveQueryServer({});
    // Make mock request message
    const message = generateMockMessage();

    const clientId = 1;
    const parseWebSocket = {
      clientId,
      send: jasmine.createSpy('send'),
    };
    const client = new Client(clientId, parseWebSocket);
    spyOn(client, 'pushCreate').and.callThrough();
    parseLiveQueryServer.clients.set(clientId, client);

    // Add mock subscription
    const requestId = 2;
    const query = {
      className: testClassName,
      where: {
        key: 'value',
      },
      fields: ['test'],
    };
    await addMockSubscription(parseLiveQueryServer, clientId, requestId, parseWebSocket, query);
    // Mock _matchesSubscription to return matching
    parseLiveQueryServer._matchesSubscription = function (parseObject) {
      if (!parseObject) {
        return false;
      }
      return true;
    };
    parseLiveQueryServer._matchesACL = function () {
      return Promise.resolve(true);
    };

    parseLiveQueryServer._onAfterSave(message);

    // Make sure we send create command to client
    await timeout();

    expect(client.pushCreate).toHaveBeenCalled();
    const args = parseWebSocket.send.calls.mostRecent().args;
    const toSend = JSON.parse(args[0]);
    expect(toSend.object).toBeDefined();
    expect(toSend.original).toBeUndefined();
    done();
  });

  it('can match subscription for null or undefined parse object', function () {
    const parseLiveQueryServer = new ParseLiveQueryServer({});
    // Make mock subscription
    const subscription = {
      match: jasmine.createSpy('match'),
    };

    expect(parseLiveQueryServer._matchesSubscription(null, subscription)).toBe(false);
    expect(parseLiveQueryServer._matchesSubscription(undefined, subscription)).toBe(false);
    // Make sure subscription.match is not called
    expect(subscription.match).not.toHaveBeenCalled();
  });

  it('can match subscription', function () {
    const parseLiveQueryServer = new ParseLiveQueryServer({});
    // Make mock subscription
    const subscription = {
      query: {},
    };
    const parseObject = {};
    expect(parseLiveQueryServer._matchesSubscription(parseObject, subscription)).toBe(true);
    // Make sure matchesQuery is called
    const matchesQuery = require('../lib/LiveQuery/QueryTools').matchesQuery;
    expect(matchesQuery).toHaveBeenCalledWith(parseObject, subscription.query);
  });

  it('can inflate parse object', function () {
    const parseLiveQueryServer = new ParseLiveQueryServer({});
    // Make mock request
    const objectJSON = {
      className: 'testClassName',
      createdAt: '2015-12-22T01:51:12.955Z',
      key: 'value',
      objectId: 'BfwxBCz6yW',
      updatedAt: '2016-01-05T00:46:45.659Z',
    };
    const originalObjectJSON = {
      className: 'testClassName',
      createdAt: '2015-12-22T01:51:12.955Z',
      key: 'originalValue',
      objectId: 'BfwxBCz6yW',
      updatedAt: '2016-01-05T00:46:45.659Z',
    };
    const message = {
      currentParseObject: objectJSON,
      originalParseObject: originalObjectJSON,
    };
    // Inflate the object
    parseLiveQueryServer._inflateParseObject(message);

    // Verify object
    const object = message.currentParseObject;
    expect(object instanceof Parse.Object).toBeTruthy();
    expect(object.get('key')).toEqual('value');
    expect(object.className).toEqual('testClassName');
    expect(object.id).toBe('BfwxBCz6yW');
    expect(object.createdAt).not.toBeUndefined();
    expect(object.updatedAt).not.toBeUndefined();
    // Verify original object
    const originalObject = message.originalParseObject;
    expect(originalObject instanceof Parse.Object).toBeTruthy();
    expect(originalObject.get('key')).toEqual('originalValue');
    expect(originalObject.className).toEqual('testClassName');
    expect(originalObject.id).toBe('BfwxBCz6yW');
    expect(originalObject.createdAt).not.toBeUndefined();
    expect(originalObject.updatedAt).not.toBeUndefined();
  });

  it('can inflate user object', async () => {
    const parseLiveQueryServer = new ParseLiveQueryServer({});
    const userJSON = {
      username: 'test',
      ACL: {},
      createdAt: '2018-12-21T23:09:51.784Z',
      sessionToken: 'r:1234',
      updatedAt: '2018-12-21T23:09:51.784Z',
      objectId: 'NhF2u9n72W',
      __type: 'Object',
      className: '_User',
      _hashed_password: '1234',
      _email_verify_token: '1234',
    };

    const originalUserJSON = {
      username: 'test',
      ACL: {},
      createdAt: '2018-12-21T23:09:51.784Z',
      sessionToken: 'r:1234',
      updatedAt: '2018-12-21T23:09:51.784Z',
      objectId: 'NhF2u9n72W',
      __type: 'Object',
      className: '_User',
      _hashed_password: '12345',
      _email_verify_token: '12345',
    };

    const message = {
      currentParseObject: userJSON,
      originalParseObject: originalUserJSON,
    };
    parseLiveQueryServer._inflateParseObject(message);

    const object = message.currentParseObject;
    expect(object instanceof Parse.Object).toBeTruthy();
    expect(object.get('_hashed_password')).toBeUndefined();
    expect(object.get('_email_verify_token')).toBeUndefined();
    expect(object.className).toEqual('_User');
    expect(object.id).toBe('NhF2u9n72W');
    expect(object.createdAt).not.toBeUndefined();
    expect(object.updatedAt).not.toBeUndefined();

    const originalObject = message.originalParseObject;
    expect(originalObject instanceof Parse.Object).toBeTruthy();
    expect(originalObject.get('_hashed_password')).toBeUndefined();
    expect(originalObject.get('_email_verify_token')).toBeUndefined();
    expect(originalObject.className).toEqual('_User');
    expect(originalObject.id).toBe('NhF2u9n72W');
    expect(originalObject.createdAt).not.toBeUndefined();
    expect(originalObject.updatedAt).not.toBeUndefined();
  });

  it('can match undefined ACL', function (done) {
    const parseLiveQueryServer = new ParseLiveQueryServer({});
    const client = {};
    const requestId = 0;

    parseLiveQueryServer._matchesACL(undefined, client, requestId).then(function (isMatched) {
      expect(isMatched).toBe(true);
      done();
    });
  });

  it('can match ACL with none exist requestId', function (done) {
    const parseLiveQueryServer = new ParseLiveQueryServer({});
    const acl = new Parse.ACL();
    const client = {
      getSubscriptionInfo: jasmine.createSpy('getSubscriptionInfo').and.returnValue(undefined),
    };
    const requestId = 0;

    parseLiveQueryServer._matchesACL(acl, client, requestId).then(function (isMatched) {
      expect(isMatched).toBe(false);
      done();
    });
  });

  it('can match ACL with public read access', function (done) {
    const parseLiveQueryServer = new ParseLiveQueryServer({});
    const acl = new Parse.ACL();
    acl.setPublicReadAccess(true);
    const client = {
      getSubscriptionInfo: jasmine.createSpy('getSubscriptionInfo').and.returnValue({
        sessionToken: 'sessionToken',
      }),
    };
    const requestId = 0;

    parseLiveQueryServer._matchesACL(acl, client, requestId).then(function (isMatched) {
      expect(isMatched).toBe(true);
      done();
    });
  });

  it('can match ACL with valid subscription sessionToken', function (done) {
    const parseLiveQueryServer = new ParseLiveQueryServer({});
    const acl = new Parse.ACL();
    acl.setReadAccess(testUserId, true);
    const client = {
      getSubscriptionInfo: jasmine.createSpy('getSubscriptionInfo').and.returnValue({
        sessionToken: 'sessionToken',
      }),
    };
    const requestId = 0;

    parseLiveQueryServer._matchesACL(acl, client, requestId).then(function (isMatched) {
      expect(isMatched).toBe(true);
      done();
    });
  });

  it('can match ACL with valid client sessionToken', function (done) {
    const parseLiveQueryServer = new ParseLiveQueryServer({});
    const acl = new Parse.ACL();
    acl.setReadAccess(testUserId, true);
    // Mock sessionTokenCache will return false when sessionToken is undefined
    const client = {
      sessionToken: 'sessionToken',
      getSubscriptionInfo: jasmine.createSpy('getSubscriptionInfo').and.returnValue({
        sessionToken: undefined,
      }),
    };
    const requestId = 0;

    parseLiveQueryServer._matchesACL(acl, client, requestId).then(function (isMatched) {
      expect(isMatched).toBe(true);
      done();
    });
  });

  it('can match ACL with invalid subscription and client sessionToken', function (done) {
    const parseLiveQueryServer = new ParseLiveQueryServer({});
    const acl = new Parse.ACL();
    acl.setReadAccess(testUserId, true);
    // Mock sessionTokenCache will return false when sessionToken is undefined
    const client = {
      sessionToken: undefined,
      getSubscriptionInfo: jasmine.createSpy('getSubscriptionInfo').and.returnValue({
        sessionToken: undefined,
      }),
    };
    const requestId = 0;

    parseLiveQueryServer._matchesACL(acl, client, requestId).then(function (isMatched) {
      expect(isMatched).toBe(false);
      done();
    });
  });

  it('can match ACL with subscription sessionToken checking error', function (done) {
    const parseLiveQueryServer = new ParseLiveQueryServer({});
    const acl = new Parse.ACL();
    acl.setReadAccess(testUserId, true);
    // Mock sessionTokenCache will return error when sessionToken is null, this is just
    // the behaviour of our mock sessionTokenCache, not real sessionTokenCache
    const client = {
      getSubscriptionInfo: jasmine.createSpy('getSubscriptionInfo').and.returnValue({
        sessionToken: null,
      }),
    };
    const requestId = 0;

    parseLiveQueryServer._matchesACL(acl, client, requestId).then(function (isMatched) {
      expect(isMatched).toBe(false);
      done();
    });
  });

  it('can match ACL with client sessionToken checking error', function (done) {
    const parseLiveQueryServer = new ParseLiveQueryServer({});
    const acl = new Parse.ACL();
    acl.setReadAccess(testUserId, true);
    // Mock sessionTokenCache will return error when sessionToken is null
    const client = {
      sessionToken: null,
      getSubscriptionInfo: jasmine.createSpy('getSubscriptionInfo').and.returnValue({
        sessionToken: null,
      }),
    };
    const requestId = 0;

    parseLiveQueryServer._matchesACL(acl, client, requestId).then(function (isMatched) {
      expect(isMatched).toBe(false);
      done();
    });
  });

  it("won't match ACL that doesn't have public read or any roles", function (done) {
    const parseLiveQueryServer = new ParseLiveQueryServer({});
    const acl = new Parse.ACL();
    acl.setPublicReadAccess(false);
    const client = {
      getSubscriptionInfo: jasmine.createSpy('getSubscriptionInfo').and.returnValue({
        sessionToken: 'sessionToken',
      }),
    };
    const requestId = 0;

    parseLiveQueryServer._matchesACL(acl, client, requestId).then(function (isMatched) {
      expect(isMatched).toBe(false);
      done();
    });
  });

  it("won't match non-public ACL with role when there is no user", function (done) {
    const parseLiveQueryServer = new ParseLiveQueryServer({});
    const acl = new Parse.ACL();
    acl.setPublicReadAccess(false);
    acl.setRoleReadAccess('livequery', true);
    const client = {
      getSubscriptionInfo: jasmine.createSpy('getSubscriptionInfo').and.returnValue({}),
    };
    const requestId = 0;

    parseLiveQueryServer
      ._matchesACL(acl, client, requestId)
      .then(function (isMatched) {
        expect(isMatched).toBe(false);
        done();
      })
      .catch(done.fail);
  });

  it("won't match ACL with role based read access set to false", function (done) {
    const parseLiveQueryServer = new ParseLiveQueryServer({});
    const acl = new Parse.ACL();
    acl.setPublicReadAccess(false);
    acl.setRoleReadAccess('otherLiveQueryRead', true);
    const client = {
      getSubscriptionInfo: jasmine.createSpy('getSubscriptionInfo').and.returnValue({
        sessionToken: 'sessionToken',
      }),
    };
    const requestId = 0;

    spyOn(Parse, 'Query').and.callFake(function () {
      let shouldReturn = false;
      return {
        equalTo() {
          shouldReturn = true;
          // Nothing to do here
          return this;
        },
        containedIn() {
          shouldReturn = false;
          return this;
        },
        find() {
          if (!shouldReturn) {
            return Promise.resolve([]);
          }
          //Return a role with the name "liveQueryRead" as that is what was set on the ACL
          const liveQueryRole = new Parse.Role('liveQueryRead', new Parse.ACL());
          liveQueryRole.id = 'abcdef1234';
          return Promise.resolve([liveQueryRole]);
        },
      };
    });

    parseLiveQueryServer._matchesACL(acl, client, requestId).then(function (isMatched) {
      expect(isMatched).toBe(false);
      done();
    });

    parseLiveQueryServer._matchesACL(acl, client, requestId).then(function (isMatched) {
      expect(isMatched).toBe(false);
      done();
    });
  });

  it('will match ACL with role based read access set to true', function (done) {
    const parseLiveQueryServer = new ParseLiveQueryServer({});
    const acl = new Parse.ACL();
    acl.setPublicReadAccess(false);
    acl.setRoleReadAccess('liveQueryRead', true);
    const client = {
      getSubscriptionInfo: jasmine.createSpy('getSubscriptionInfo').and.returnValue({
        sessionToken: 'sessionToken',
      }),
    };
    const requestId = 0;

    spyOn(Parse, 'Query').and.callFake(function () {
      let shouldReturn = false;
      return {
        equalTo() {
          shouldReturn = true;
          // Nothing to do here
          return this;
        },
        containedIn() {
          shouldReturn = false;
          return this;
        },
        find() {
          if (!shouldReturn) {
            return Promise.resolve([]);
          }
          //Return a role with the name "liveQueryRead" as that is what was set on the ACL
          const liveQueryRole = new Parse.Role('liveQueryRead', new Parse.ACL());
          liveQueryRole.id = 'abcdef1234';
          return Promise.resolve([liveQueryRole]);
        },
        each(callback) {
          //Return a role with the name "liveQueryRead" as that is what was set on the ACL
          const liveQueryRole = new Parse.Role('liveQueryRead', new Parse.ACL());
          liveQueryRole.id = 'abcdef1234';
          callback(liveQueryRole);
          return Promise.resolve();
        },
      };
    });

    parseLiveQueryServer._matchesACL(acl, client, requestId).then(function (isMatched) {
      expect(isMatched).toBe(true);
      done();
    });
  });

  describe('class level permissions', () => {
    it('matches CLP when find is closed', done => {
      const parseLiveQueryServer = new ParseLiveQueryServer({});
      const acl = new Parse.ACL();
      acl.setReadAccess(testUserId, true);
      // Mock sessionTokenCache will return false when sessionToken is undefined
      const client = {
        sessionToken: 'sessionToken',
        getSubscriptionInfo: jasmine.createSpy('getSubscriptionInfo').and.returnValue({
          sessionToken: undefined,
        }),
      };
      const requestId = 0;

      parseLiveQueryServer
        ._matchesCLP(
          {
            find: {},
          },
          { className: 'Yolo' },
          client,
          requestId,
          'find'
        )
        .then(isMatched => {
          expect(isMatched).toBe(false);
          done();
        });
    });

    it('matches CLP when find is open', done => {
      const parseLiveQueryServer = new ParseLiveQueryServer({});
      const acl = new Parse.ACL();
      acl.setReadAccess(testUserId, true);
      // Mock sessionTokenCache will return false when sessionToken is undefined
      const client = {
        sessionToken: 'sessionToken',
        getSubscriptionInfo: jasmine.createSpy('getSubscriptionInfo').and.returnValue({
          sessionToken: undefined,
        }),
      };
      const requestId = 0;

      parseLiveQueryServer
        ._matchesCLP(
          {
            find: { '*': true },
          },
          { className: 'Yolo' },
          client,
          requestId,
          'find'
        )
        .then(isMatched => {
          expect(isMatched).toBe(true);
          done();
        });
    });

    it('matches CLP when find is restricted to userIds', done => {
      const parseLiveQueryServer = new ParseLiveQueryServer({});
      const acl = new Parse.ACL();
      acl.setReadAccess(testUserId, true);
      // Mock sessionTokenCache will return false when sessionToken is undefined
      const client = {
        sessionToken: 'sessionToken',
        getSubscriptionInfo: jasmine.createSpy('getSubscriptionInfo').and.returnValue({
          sessionToken: 'userId',
        }),
      };
      const requestId = 0;

      parseLiveQueryServer
        ._matchesCLP(
          {
            find: { userId: true },
          },
          { className: 'Yolo' },
          client,
          requestId,
          'find'
        )
        .then(isMatched => {
          expect(isMatched).toBe(true);
          done();
        });
    });

    it('matches CLP when find is restricted to userIds', done => {
      const parseLiveQueryServer = new ParseLiveQueryServer({});
      const acl = new Parse.ACL();
      acl.setReadAccess(testUserId, true);
      // Mock sessionTokenCache will return false when sessionToken is undefined
      const client = {
        sessionToken: 'sessionToken',
        getSubscriptionInfo: jasmine.createSpy('getSubscriptionInfo').and.returnValue({
          sessionToken: undefined,
        }),
      };
      const requestId = 0;

      parseLiveQueryServer
        ._matchesCLP(
          {
            find: { userId: true },
          },
          { className: 'Yolo' },
          client,
          requestId,
          'find'
        )
        .then(isMatched => {
          expect(isMatched).toBe(false);
          done();
        });
    });
  });

  it('can validate key when valid key is provided', function () {
    const parseLiveQueryServer = new ParseLiveQueryServer(
      {},
      {
        keyPairs: {
          clientKey: 'test',
        },
      }
    );
    const request = {
      clientKey: 'test',
    };

    expect(parseLiveQueryServer._validateKeys(request, parseLiveQueryServer.keyPairs)).toBeTruthy();
  });

  it('can validate key when invalid key is provided', function () {
    const parseLiveQueryServer = new ParseLiveQueryServer(
      {},
      {
        keyPairs: {
          clientKey: 'test',
        },
      }
    );
    const request = {
      clientKey: 'error',
    };

    expect(
      parseLiveQueryServer._validateKeys(request, parseLiveQueryServer.keyPairs)
    ).not.toBeTruthy();
  });

  it('can validate key when key is not provided', function () {
    const parseLiveQueryServer = new ParseLiveQueryServer(
      {},
      {
        keyPairs: {
          clientKey: 'test',
        },
      }
    );
    const request = {};

    expect(
      parseLiveQueryServer._validateKeys(request, parseLiveQueryServer.keyPairs)
    ).not.toBeTruthy();
  });

  it('can validate key when validKerPairs is empty', function () {
    const parseLiveQueryServer = new ParseLiveQueryServer({}, {});
    const request = {};

    expect(parseLiveQueryServer._validateKeys(request, parseLiveQueryServer.keyPairs)).toBeTruthy();
  });

  it('can validate client has master key when valid', function () {
    const parseLiveQueryServer = new ParseLiveQueryServer(
      {},
      {
        keyPairs: {
          masterKey: 'test',
        },
      }
    );
    const request = {
      masterKey: 'test',
    };

    expect(parseLiveQueryServer._hasMasterKey(request, parseLiveQueryServer.keyPairs)).toBeTruthy();
  });

  it("can validate client doesn't have master key when invalid", function () {
    const parseLiveQueryServer = new ParseLiveQueryServer(
      {},
      {
        keyPairs: {
          masterKey: 'test',
        },
      }
    );
    const request = {
      masterKey: 'notValid',
    };

    expect(
      parseLiveQueryServer._hasMasterKey(request, parseLiveQueryServer.keyPairs)
    ).not.toBeTruthy();
  });

  it("can validate client doesn't have master key when not provided", function () {
    const parseLiveQueryServer = new ParseLiveQueryServer(
      {},
      {
        keyPairs: {
          masterKey: 'test',
        },
      }
    );

    expect(parseLiveQueryServer._hasMasterKey({}, parseLiveQueryServer.keyPairs)).not.toBeTruthy();
  });

  it("can validate client doesn't have master key when validKeyPairs is empty", function () {
    const parseLiveQueryServer = new ParseLiveQueryServer({}, {});
    const request = {
      masterKey: 'test',
    };

    expect(
      parseLiveQueryServer._hasMasterKey(request, parseLiveQueryServer.keyPairs)
    ).not.toBeTruthy();
  });

  it('will match non-public ACL when client has master key', function (done) {
    const parseLiveQueryServer = new ParseLiveQueryServer({});
    const acl = new Parse.ACL();
    acl.setPublicReadAccess(false);
    const client = {
      getSubscriptionInfo: jasmine.createSpy('getSubscriptionInfo').and.returnValue({}),
      hasMasterKey: true,
    };
    const requestId = 0;

    parseLiveQueryServer._matchesACL(acl, client, requestId).then(function (isMatched) {
      expect(isMatched).toBe(true);
      done();
    });
  });

  it("won't match non-public ACL when client has no master key", function (done) {
    const parseLiveQueryServer = new ParseLiveQueryServer({});
    const acl = new Parse.ACL();
    acl.setPublicReadAccess(false);
    const client = {
      getSubscriptionInfo: jasmine.createSpy('getSubscriptionInfo').and.returnValue({}),
      hasMasterKey: false,
    };
    const requestId = 0;

    parseLiveQueryServer._matchesACL(acl, client, requestId).then(function (isMatched) {
      expect(isMatched).toBe(false);
      done();
    });
  });

  it('should properly pull auth from cache', () => {
    const parseLiveQueryServer = new ParseLiveQueryServer({});
    const promise = parseLiveQueryServer.getAuthForSessionToken('sessionToken');
    const secondPromise = parseLiveQueryServer.getAuthForSessionToken('sessionToken');
    // should be in the cache
    expect(parseLiveQueryServer.authCache.get('sessionToken')).toBe(promise);
    // should be the same promise returned
    expect(promise).toBe(secondPromise);
    // the auth should be called only once
    expect(auth.getAuthForSessionToken.calls.count()).toBe(1);
  });

  it('should delete from cache throwing auth calls', async () => {
    const parseLiveQueryServer = new ParseLiveQueryServer({});
    const promise = parseLiveQueryServer.getAuthForSessionToken('pleaseThrow');
    expect(parseLiveQueryServer.authCache.get('pleaseThrow')).toBe(promise);
    // after the promise finishes, it should have removed it from the cache
    expect(await promise).toEqual({});
    expect(parseLiveQueryServer.authCache.get('pleaseThrow')).toBe(undefined);
  });

  it('should keep a cache of invalid sessions', async () => {
    const parseLiveQueryServer = new ParseLiveQueryServer({});
    const promise = parseLiveQueryServer.getAuthForSessionToken('invalid');
    expect(parseLiveQueryServer.authCache.get('invalid')).toBe(promise);
    // after the promise finishes, it should have removed it from the cache
    await promise;
    const finalResult = await parseLiveQueryServer.authCache.get('invalid');
    expect(finalResult.error).not.toBeUndefined();
    expect(parseLiveQueryServer.authCache.get('invalid')).not.toBe(undefined);
  });

  afterEach(function () {
    jasmine.restoreLibrary('../lib/LiveQuery/ParseWebSocketServer', 'ParseWebSocketServer');
    jasmine.restoreLibrary('../lib/LiveQuery/Client', 'Client');
    jasmine.restoreLibrary('../lib/LiveQuery/Subscription', 'Subscription');
    jasmine.restoreLibrary('../lib/LiveQuery/QueryTools', 'queryHash');
    jasmine.restoreLibrary('../lib/LiveQuery/QueryTools', 'matchesQuery');
    jasmine.restoreLibrary('../lib/LiveQuery/ParsePubSub', 'ParsePubSub');
  });

  // Helper functions to add mock client and subscription to a liveQueryServer
  function addMockClient(parseLiveQueryServer, clientId) {
    const Client = require('../lib/LiveQuery/Client').Client;
    const client = new Client(clientId, {});
    parseLiveQueryServer.clients.set(clientId, client);
    return client;
  }

  async function addMockSubscription(
    parseLiveQueryServer,
    clientId,
    requestId,
    parseWebSocket,
    query,
    customQueryHashValue
  ) {
    // If parseWebSocket is null, we use the default one
    if (!parseWebSocket) {
      const EventEmitter = require('events');
      parseWebSocket = new EventEmitter();
    }
    parseWebSocket.clientId = clientId;
    // If query is null, we use the default one
    if (!query) {
      query = {
        className: testClassName,
        where: {
          key: 'value',
        },
        fields: ['test'],
      };
    }
    const request = {
      query: query,
      requestId: requestId,
      sessionToken: 'sessionToken',
    };
    await parseLiveQueryServer._handleSubscribe(parseWebSocket, request);

    // Make mock subscription
    const subscription = parseLiveQueryServer.subscriptions
      .get(query.className)
      .get(customQueryHashValue || queryHashValue);
    subscription.hasSubscribingClient = function () {
      return false;
    };
    subscription.className = query.className;
    subscription.hash = customQueryHashValue || queryHashValue;
    if (subscription.clientRequestIds && subscription.clientRequestIds.has(clientId)) {
      subscription.clientRequestIds.get(clientId).push(requestId);
    } else {
      subscription.clientRequestIds = new Map([[clientId, [requestId]]]);
    }
    return subscription;
  }

  // Helper functiosn to generate request message
  function generateMockMessage(hasOriginalParseObject) {
    const parseObject = new Parse.Object(testClassName);
    parseObject._finishFetch({
      key: 'value',
      className: testClassName,
    });
    const message = {
      currentParseObject: parseObject,
    };
    if (hasOriginalParseObject) {
      const originalParseObject = new Parse.Object(testClassName);
      originalParseObject._finishFetch({
        key: 'originalValue',
        className: testClassName,
      });
      message.originalParseObject = originalParseObject;
    }
    return message;
  }
});

describe('LiveQueryController', () => {
  it('properly passes the CLP to afterSave/afterDelete hook', function (done) {
    function setPermissionsOnClass(className, permissions, doPut) {
      const request = require('request');
      let op = request.post;
      if (doPut) {
        op = request.put;
      }
      return new Promise((resolve, reject) => {
        op(
          {
            url: Parse.serverURL + '/schemas/' + className,
            headers: {
              'X-Parse-Application-Id': Parse.applicationId,
              'X-Parse-Master-Key': Parse.masterKey,
            },
            json: true,
            body: {
              classLevelPermissions: permissions,
            },
          },
          (error, response, body) => {
            if (error) {
              return reject(error);
            }
            if (body.error) {
              return reject(body);
            }
            return resolve(body);
          }
        );
      });
    }

    let saveSpy;
    let deleteSpy;
    reconfigureServer({
      liveQuery: {
        classNames: ['Yolo'],
      },
    })
      .then(parseServer => {
        saveSpy = spyOn(parseServer.config.liveQueryController, 'onAfterSave').and.callThrough();
        deleteSpy = spyOn(
          parseServer.config.liveQueryController,
          'onAfterDelete'
        ).and.callThrough();
        return setPermissionsOnClass('Yolo', {
          create: { '*': true },
          delete: { '*': true },
        });
      })
      .then(() => {
        const obj = new Parse.Object('Yolo');
        return obj.save();
      })
      .then(obj => {
        return obj.destroy();
      })
      .then(() => {
        expect(saveSpy).toHaveBeenCalled();
        const saveArgs = saveSpy.calls.mostRecent().args;
        expect(saveArgs.length).toBe(4);
        expect(saveArgs[0]).toBe('Yolo');
        expect(saveArgs[3]).toEqual({
          get: {},
          count: {},
          addField: {},
          create: { '*': true },
          find: {},
          update: {},
          delete: { '*': true },
          protectedFields: {},
        });

        expect(deleteSpy).toHaveBeenCalled();
        const deleteArgs = deleteSpy.calls.mostRecent().args;
        expect(deleteArgs.length).toBe(4);
        expect(deleteArgs[0]).toBe('Yolo');
        expect(deleteArgs[3]).toEqual({
          get: {},
          count: {},
          addField: {},
          create: { '*': true },
          find: {},
          update: {},
          delete: { '*': true },
          protectedFields: {},
        });
        done();
      })
      .catch(done.fail);
  });

  it('should properly pack message request on afterSave', () => {
    const controller = new LiveQueryController({
      classNames: ['Yolo'],
    });
    const spy = spyOn(controller.liveQueryPublisher, 'onCloudCodeAfterSave');
    controller.onAfterSave('Yolo', { o: 1 }, { o: 2 }, { yolo: true });
    expect(spy).toHaveBeenCalled();
    const args = spy.calls.mostRecent().args;
    expect(args.length).toBe(1);
    expect(args[0]).toEqual({
      object: { o: 1 },
      original: { o: 2 },
      classLevelPermissions: { yolo: true },
    });
  });

  it('should properly pack message request on afterDelete', () => {
    const controller = new LiveQueryController({
      classNames: ['Yolo'],
    });
    const spy = spyOn(controller.liveQueryPublisher, 'onCloudCodeAfterDelete');
    controller.onAfterDelete('Yolo', { o: 1 }, { o: 2 }, { yolo: true });
    expect(spy).toHaveBeenCalled();
    const args = spy.calls.mostRecent().args;
    expect(args.length).toBe(1);
    expect(args[0]).toEqual({
      object: { o: 1 },
      original: { o: 2 },
      classLevelPermissions: { yolo: true },
    });
  });

  it('should properly pack message request', () => {
    const controller = new LiveQueryController({
      classNames: ['Yolo'],
    });
    expect(controller._makePublisherRequest({})).toEqual({
      object: {},
      original: undefined,
    });
  });
});<|MERGE_RESOLUTION|>--- conflicted
+++ resolved
@@ -115,13 +115,8 @@
   });
 
   describe_only_db('mongo')('initialization', () => {
-<<<<<<< HEAD
     it('can be initialized through ParseServer without liveQueryServerOptions', async () => {
       const parseServer = await ParseServer.startApp({
-=======
-    it('can be initialized through ParseServer without liveQueryServerOptions', async function (done) {
-      const parseServer = await ParseServer.start({
->>>>>>> b458dcec
         appId: 'hello',
         masterKey: 'world',
         port: 22345,
@@ -137,13 +132,8 @@
       await new Promise(resolve => parseServer.server.close(resolve));
     });
 
-<<<<<<< HEAD
     it('can be initialized through ParseServer with liveQueryServerOptions', async () => {
       const parseServer = await ParseServer.startApp({
-=======
-    it('can be initialized through ParseServer with liveQueryServerOptions', async function (done) {
-      const parseServer = await ParseServer.start({
->>>>>>> b458dcec
         appId: 'hello',
         masterKey: 'world',
         port: 22346,
