--- conflicted
+++ resolved
@@ -102,21 +102,6 @@
     parseLiveQueryServer.server.close(done);
   });
 
-<<<<<<< HEAD
-  it('can be initialized through ParseServer without liveQueryServerOptions', function(done) {
-    const parseServer = ParseServer.start({
-      appId: 'hello',
-      masterKey: 'world',
-      port: 22345,
-      mountPath: '/1',
-      serverURL: 'http://localhost:12345/1',
-      liveQuery: {
-        classNames: ['Yolo']
-      },
-      startLiveQueryServer: true,
-      databaseAdapter: global.defaultConfiguration.databaseAdapter,
-      filesAdapter: global.defaultConfiguration.filesAdapter,
-=======
   describe_only_db('mongo')('initialization', () => {
     it('can be initialized through ParseServer without liveQueryServerOptions', function(done) {
       const parseServer = ParseServer.start({
@@ -134,7 +119,6 @@
       expect(parseServer.liveQueryServer).not.toBeUndefined();
       expect(parseServer.liveQueryServer.server).toBe(parseServer.server);
       parseServer.server.close(() => done());
->>>>>>> 0b69700f
     });
 
     it('can be initialized through ParseServer with liveQueryServerOptions', function(done) {
@@ -152,28 +136,10 @@
         }
       });
 
-<<<<<<< HEAD
-  it('can be initialized through ParseServer with liveQueryServerOptions', function(done) {
-    const parseServer = ParseServer.start({
-      appId: 'hello',
-      masterKey: 'world',
-      port: 22346,
-      mountPath: '/1',
-      serverURL: 'http://localhost:12345/1',
-      liveQuery: {
-        classNames: ['Yolo']
-      },
-      liveQueryServerOptions: {
-        port: 22347,
-      },
-      databaseAdapter: global.defaultConfiguration.databaseAdapter,
-      filesAdapter: global.defaultConfiguration.filesAdapter,
-=======
       expect(parseServer.liveQueryServer).not.toBeUndefined();
       expect(parseServer.liveQueryServer.server).not.toBe(parseServer.server);
       parseServer.liveQueryServer.server.close();
       parseServer.server.close(() => done());
->>>>>>> 0b69700f
     });
   });
 
