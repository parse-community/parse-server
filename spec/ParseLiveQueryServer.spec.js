const Parse = require('parse/node');
const ParseLiveQueryServer = require('../lib/LiveQuery/ParseLiveQueryServer')
  .ParseLiveQueryServer;
const ParseServer = require('../lib/ParseServer').default;
const LiveQueryController = require('../lib/Controllers/LiveQueryController').LiveQueryController;
const auth = require('../lib/Auth');

// Global mock info
const queryHashValue = 'hash';
const testUserId = 'userId';
const testClassName = 'TestObject';

describe('ParseLiveQueryServer', function() {
  beforeEach(function(done) {
    // Mock ParseWebSocketServer
    const mockParseWebSocketServer = jasmine.createSpy('ParseWebSocketServer');
    jasmine.mockLibrary(
      '../lib/LiveQuery/ParseWebSocketServer',
      'ParseWebSocketServer',
      mockParseWebSocketServer
    );
    // Mock Client
    const mockClient = function(id, socket, hasMasterKey) {
      this.pushConnect = jasmine.createSpy('pushConnect');
      this.pushSubscribe = jasmine.createSpy('pushSubscribe');
      this.pushUnsubscribe = jasmine.createSpy('pushUnsubscribe');
      this.pushDelete = jasmine.createSpy('pushDelete');
      this.pushCreate = jasmine.createSpy('pushCreate');
      this.pushEnter = jasmine.createSpy('pushEnter');
      this.pushUpdate = jasmine.createSpy('pushUpdate');
      this.pushLeave = jasmine.createSpy('pushLeave');
      this.addSubscriptionInfo = jasmine.createSpy('addSubscriptionInfo');
      this.getSubscriptionInfo = jasmine.createSpy('getSubscriptionInfo');
      this.deleteSubscriptionInfo = jasmine.createSpy('deleteSubscriptionInfo');
      this.hasMasterKey = hasMasterKey;
    };
    mockClient.pushError = jasmine.createSpy('pushError');
    jasmine.mockLibrary('../lib/LiveQuery/Client', 'Client', mockClient);
    // Mock Subscription
    const mockSubscriotion = function() {
      this.addClientSubscription = jasmine.createSpy('addClientSubscription');
      this.deleteClientSubscription = jasmine.createSpy(
        'deleteClientSubscription'
      );
    };
    jasmine.mockLibrary(
      '../lib/LiveQuery/Subscription',
      'Subscription',
      mockSubscriotion
    );
    // Mock queryHash
    const mockQueryHash = jasmine
      .createSpy('matchesQuery')
      .and.returnValue(queryHashValue);
    jasmine.mockLibrary(
      '../lib/LiveQuery/QueryTools',
      'queryHash',
      mockQueryHash
    );
    // Mock matchesQuery
    const mockMatchesQuery = jasmine
      .createSpy('matchesQuery')
      .and.returnValue(true);
    jasmine.mockLibrary(
      '../lib/LiveQuery/QueryTools',
      'matchesQuery',
      mockMatchesQuery
    );
    // Mock ParsePubSub
    const mockParsePubSub = {
      createPublisher: function() {
        return {
          publish: jasmine.createSpy('publish'),
          on: jasmine.createSpy('on'),
        };
      },
      createSubscriber: function() {
        return {
          subscribe: jasmine.createSpy('subscribe'),
          on: jasmine.createSpy('on'),
        };
      },
    };
<<<<<<< HEAD
    jasmine.mockLibrary('../lib/LiveQuery/ParsePubSub', 'ParsePubSub', mockParsePubSub);
    spyOn(auth, 'getAuthForSessionToken').and.callFake(({ sessionToken, cacheController }) => {
      if (typeof sessionToken === 'undefined') {
        return Promise.reject();
      }
      if (sessionToken === null) {
        return Promise.reject();
      }
      if (sessionToken === 'pleaseThrow') {
        return Promise.reject();
      }
      return Promise.resolve(new auth.Auth({ cacheController, user: { id: testUserId }}));
    });
=======
    jasmine.mockLibrary(
      '../lib/LiveQuery/ParsePubSub',
      'ParsePubSub',
      mockParsePubSub
    );
    // Make mock SessionTokenCache
    const mockSessionTokenCache = function() {
      this.getUserId = function(sessionToken) {
        if (typeof sessionToken === 'undefined') {
          return Promise.resolve(undefined);
        }
        if (sessionToken === null) {
          return Promise.reject();
        }
        return Promise.resolve(testUserId);
      };
    };
    jasmine.mockLibrary(
      '../lib/LiveQuery/SessionTokenCache',
      'SessionTokenCache',
      mockSessionTokenCache
    );
>>>>>>> f1bc55bf
    done();
  });

  it('can be initialized', function() {
    const httpServer = {};
    const parseLiveQueryServer = new ParseLiveQueryServer(httpServer);

    expect(parseLiveQueryServer.clientId).toBeUndefined();
    expect(parseLiveQueryServer.clients.size).toBe(0);
    expect(parseLiveQueryServer.subscriptions.size).toBe(0);
  });

  it('can be initialized from ParseServer', function() {
    const httpServer = {};
    const parseLiveQueryServer = ParseServer.createLiveQueryServer(
      httpServer,
      {}
    );

    expect(parseLiveQueryServer.clientId).toBeUndefined();
    expect(parseLiveQueryServer.clients.size).toBe(0);
    expect(parseLiveQueryServer.subscriptions.size).toBe(0);
  });

  it('can be initialized from ParseServer without httpServer', function(done) {
    const parseLiveQueryServer = ParseServer.createLiveQueryServer(undefined, {
      port: 22345,
    });

    expect(parseLiveQueryServer.clientId).toBeUndefined();
    expect(parseLiveQueryServer.clients.size).toBe(0);
    expect(parseLiveQueryServer.subscriptions.size).toBe(0);
    parseLiveQueryServer.server.close(done);
  });

  describe_only_db('mongo')('initialization', () => {
    it('can be initialized through ParseServer without liveQueryServerOptions', function(done) {
      const parseServer = ParseServer.start({
        appId: 'hello',
        masterKey: 'world',
        port: 22345,
        mountPath: '/1',
        serverURL: 'http://localhost:12345/1',
        liveQuery: {
          classNames: ['Yolo'],
        },
        startLiveQueryServer: true,
      });

      expect(parseServer.liveQueryServer).not.toBeUndefined();
      expect(parseServer.liveQueryServer.server).toBe(parseServer.server);
      parseServer.server.close(() => done());
    });

    it('can be initialized through ParseServer with liveQueryServerOptions', function(done) {
      const parseServer = ParseServer.start({
        appId: 'hello',
        masterKey: 'world',
        port: 22346,
        mountPath: '/1',
        serverURL: 'http://localhost:12345/1',
        liveQuery: {
          classNames: ['Yolo'],
        },
        liveQueryServerOptions: {
          port: 22347,
        },
      });

      expect(parseServer.liveQueryServer).not.toBeUndefined();
      expect(parseServer.liveQueryServer.server).not.toBe(parseServer.server);
      parseServer.liveQueryServer.server.close();
      parseServer.server.close(() => done());
    });
  });

  it('properly passes the CLP to afterSave/afterDelete hook', function(done) {
    function setPermissionsOnClass(className, permissions, doPut) {
      const request = require('request');
      let op = request.post;
      if (doPut)
      {
        op = request.put;
      }
      return new Promise((resolve, reject) => {
        op({
          url: Parse.serverURL + '/schemas/' + className,
          headers: {
            'X-Parse-Application-Id': Parse.applicationId,
            'X-Parse-Master-Key': Parse.masterKey,
          },
          json: true,
          body: {
            classLevelPermissions: permissions
          }
        }, (error, response, body) => {
          if (error) {
            return reject(error);
          }
          if (body.error) {
            return reject(body);
          }
          return resolve(body);
        })
      });
    }

    let saveSpy;
    let deleteSpy;
    reconfigureServer({
      liveQuery: {
        classNames: ['Yolo']
      }
    }).then((parseServer) => {
      saveSpy = spyOn(parseServer.config.liveQueryController, 'onAfterSave');
      deleteSpy = spyOn(parseServer.config.liveQueryController, 'onAfterDelete');
      return setPermissionsOnClass('Yolo', {
        create: {'*': true},
        delete: {'*': true}
      })
    }).then(() => {
      const obj = new Parse.Object('Yolo');
      return obj.save();
    }).then((obj) => {
      return obj.destroy();
    }).then(() => {
      expect(saveSpy).toHaveBeenCalled();
      const saveArgs = saveSpy.calls.mostRecent().args;
      expect(saveArgs.length).toBe(4);
      expect(saveArgs[0]).toBe('Yolo');
      expect(saveArgs[3]).toEqual({
        get:  {},
        addField: {},
        create: {'*': true},
        find: {},
        update: {},
        delete: {'*': true},
      });

      expect(deleteSpy).toHaveBeenCalled();
      const deleteArgs = deleteSpy.calls.mostRecent().args;
      expect(deleteArgs.length).toBe(4);
      expect(deleteArgs[0]).toBe('Yolo');
      expect(deleteArgs[3]).toEqual({
        get:  {},
        addField: {},
        create: {'*': true},
        find: {},
        update: {},
        delete: {'*': true},
      });
      done();
    }).catch(done.fail);
  });

  it('can handle connect command', function() {
    const parseLiveQueryServer = new ParseLiveQueryServer({});
    const parseWebSocket = {
      clientId: -1,
    };
    parseLiveQueryServer._validateKeys = jasmine
      .createSpy('validateKeys')
      .and.returnValue(true);
    parseLiveQueryServer._handleConnect(parseWebSocket);

    const clientKeys = parseLiveQueryServer.clients.keys();
    expect(parseLiveQueryServer.clients.size).toBe(1);
    const firstKey = clientKeys.next().value;
    expect(parseWebSocket.clientId).toBe(firstKey);
    const client = parseLiveQueryServer.clients.get(firstKey);
    expect(client).not.toBeNull();
    // Make sure we send connect response to the client
    expect(client.pushConnect).toHaveBeenCalled();
  });

  it('can handle subscribe command without clientId', function() {
<<<<<<< HEAD
    const parseLiveQueryServer = new ParseLiveQueryServer({});
    const incompleteParseConn = {
    };
=======
    const parseLiveQueryServer = new ParseLiveQueryServer(10, 10, {});
    const incompleteParseConn = {};
>>>>>>> f1bc55bf
    parseLiveQueryServer._handleSubscribe(incompleteParseConn, {});

    const Client = require('../lib/LiveQuery/Client').Client;
    expect(Client.pushError).toHaveBeenCalled();
  });

  it('can handle subscribe command with new query', function() {
    const parseLiveQueryServer = new ParseLiveQueryServer({});
    // Add mock client
    const clientId = 1;
    const client = addMockClient(parseLiveQueryServer, clientId);
    // Handle mock subscription
    const parseWebSocket = {
      clientId: clientId,
    };
    const query = {
      className: 'test',
      where: {
        key: 'value',
      },
      fields: ['test'],
    };
    const requestId = 2;
    const request = {
      query: query,
      requestId: requestId,
      sessionToken: 'sessionToken',
    };
    parseLiveQueryServer._handleSubscribe(parseWebSocket, request);

    // Make sure we add the subscription to the server
    const subscriptions = parseLiveQueryServer.subscriptions;
    expect(subscriptions.size).toBe(1);
    expect(subscriptions.get(query.className)).not.toBeNull();
    const classSubscriptions = subscriptions.get(query.className);
    expect(classSubscriptions.size).toBe(1);
    expect(classSubscriptions.get('hash')).not.toBeNull();
    // TODO(check subscription constructor to verify we pass the right argument)
    // Make sure we add clientInfo to the subscription
    const subscription = classSubscriptions.get('hash');
    expect(subscription.addClientSubscription).toHaveBeenCalledWith(
      clientId,
      requestId
    );
    // Make sure we add subscriptionInfo to the client
    const args = client.addSubscriptionInfo.calls.first().args;
    expect(args[0]).toBe(requestId);
    expect(args[1].fields).toBe(query.fields);
    expect(args[1].sessionToken).toBe(request.sessionToken);
    // Make sure we send subscribe response to the client
    expect(client.pushSubscribe).toHaveBeenCalledWith(requestId);
  });

  it('can handle subscribe command with existing query', function() {
    const parseLiveQueryServer = new ParseLiveQueryServer({});
    // Add two mock clients
    const clientId = 1;
    addMockClient(parseLiveQueryServer, clientId);
    const clientIdAgain = 2;
    const clientAgain = addMockClient(parseLiveQueryServer, clientIdAgain);
    // Add subscription for mock client 1
    const parseWebSocket = {
      clientId: clientId,
    };
    const requestId = 2;
    const query = {
      className: 'test',
      where: {
        key: 'value',
      },
      fields: ['test'],
    };
    addMockSubscription(
      parseLiveQueryServer,
      clientId,
      requestId,
      parseWebSocket,
      query
    );
    // Add subscription for mock client 2
    const parseWebSocketAgain = {
      clientId: clientIdAgain,
    };
    const queryAgain = {
      className: 'test',
      where: {
        key: 'value',
      },
      fields: ['testAgain'],
    };
    const requestIdAgain = 1;
    addMockSubscription(
      parseLiveQueryServer,
      clientIdAgain,
      requestIdAgain,
      parseWebSocketAgain,
      queryAgain
    );

    // Make sure we only have one subscription
    const subscriptions = parseLiveQueryServer.subscriptions;
    expect(subscriptions.size).toBe(1);
    expect(subscriptions.get(query.className)).not.toBeNull();
    const classSubscriptions = subscriptions.get(query.className);
    expect(classSubscriptions.size).toBe(1);
    expect(classSubscriptions.get('hash')).not.toBeNull();
    // Make sure we add clientInfo to the subscription
    const subscription = classSubscriptions.get('hash');
    // Make sure client 2 info has been added
    let args = subscription.addClientSubscription.calls.mostRecent().args;
    expect(args).toEqual([clientIdAgain, requestIdAgain]);
    // Make sure we add subscriptionInfo to the client 2
    args = clientAgain.addSubscriptionInfo.calls.mostRecent().args;
    expect(args[0]).toBe(requestIdAgain);
    expect(args[1].fields).toBe(queryAgain.fields);
  });

  it('can handle unsubscribe command without clientId', function() {
<<<<<<< HEAD
    const parseLiveQueryServer = new ParseLiveQueryServer({});
    const incompleteParseConn = {
    };
=======
    const parseLiveQueryServer = new ParseLiveQueryServer(10, 10, {});
    const incompleteParseConn = {};
>>>>>>> f1bc55bf
    parseLiveQueryServer._handleUnsubscribe(incompleteParseConn, {});

    const Client = require('../lib/LiveQuery/Client').Client;
    expect(Client.pushError).toHaveBeenCalled();
  });

  it('can handle unsubscribe command without not existed client', function() {
    const parseLiveQueryServer = new ParseLiveQueryServer({});
    const parseWebSocket = {
      clientId: 1,
    };
    parseLiveQueryServer._handleUnsubscribe(parseWebSocket, {});

    const Client = require('../lib/LiveQuery/Client').Client;
    expect(Client.pushError).toHaveBeenCalled();
  });

  it('can handle unsubscribe command without not existed query', function() {
    const parseLiveQueryServer = new ParseLiveQueryServer({});
    // Add mock client
    const clientId = 1;
    addMockClient(parseLiveQueryServer, clientId);
    // Handle unsubscribe command
    const parseWebSocket = {
      clientId: 1,
    };
    parseLiveQueryServer._handleUnsubscribe(parseWebSocket, {});

    const Client = require('../lib/LiveQuery/Client').Client;
    expect(Client.pushError).toHaveBeenCalled();
  });

  it('can handle unsubscribe command', function() {
    const parseLiveQueryServer = new ParseLiveQueryServer({});
    // Add mock client
    const clientId = 1;
    const client = addMockClient(parseLiveQueryServer, clientId);
    // Add subscription for mock client
    const parseWebSocket = {
      clientId: 1,
    };
    const requestId = 2;
    const subscription = addMockSubscription(
      parseLiveQueryServer,
      clientId,
      requestId,
      parseWebSocket
    );
    // Mock client.getSubscriptionInfo
    const subscriptionInfo = client.addSubscriptionInfo.calls.mostRecent()
      .args[1];
    client.getSubscriptionInfo = function() {
      return subscriptionInfo;
    };
    // Handle unsubscribe command
    const requestAgain = {
      requestId: requestId,
    };
    parseLiveQueryServer._handleUnsubscribe(parseWebSocket, requestAgain);

    // Make sure we delete subscription from client
    expect(client.deleteSubscriptionInfo).toHaveBeenCalledWith(requestId);
    // Make sure we delete client from subscription
    expect(subscription.deleteClientSubscription).toHaveBeenCalledWith(
      clientId,
      requestId
    );
    // Make sure we clear subscription in the server
    const subscriptions = parseLiveQueryServer.subscriptions;
    expect(subscriptions.size).toBe(0);
  });

  it('can set connect command message handler for a parseWebSocket', function() {
    const parseLiveQueryServer = new ParseLiveQueryServer({});
    // Register mock connect/subscribe/unsubscribe handler for the server
    parseLiveQueryServer._handleConnect = jasmine.createSpy('_handleSubscribe');
    // Make mock parseWebsocket
    const EventEmitter = require('events');
    const parseWebSocket = new EventEmitter();
    // Register message handlers for the parseWebSocket
    parseLiveQueryServer._onConnect(parseWebSocket);

    // Check connect request
    const connectRequest = {
      op: 'connect',
      applicationId: '1',
    };
    // Trigger message event
    parseWebSocket.emit('message', connectRequest);
    // Make sure _handleConnect is called
    const args = parseLiveQueryServer._handleConnect.calls.mostRecent().args;
    expect(args[0]).toBe(parseWebSocket);
  });

  it('can set subscribe command message handler for a parseWebSocket', function() {
    const parseLiveQueryServer = new ParseLiveQueryServer({});
    // Register mock connect/subscribe/unsubscribe handler for the server
    parseLiveQueryServer._handleSubscribe = jasmine.createSpy(
      '_handleSubscribe'
    );
    // Make mock parseWebsocket
    const EventEmitter = require('events');
    const parseWebSocket = new EventEmitter();
    // Register message handlers for the parseWebSocket
    parseLiveQueryServer._onConnect(parseWebSocket);

    // Check subscribe request
    const subscribeRequest = JSON.stringify({
      op: 'subscribe',
      requestId: 1,
      query: { className: 'Test', where: {} },
    });
    // Trigger message event
    parseWebSocket.emit('message', subscribeRequest);
    // Make sure _handleSubscribe is called
    const args = parseLiveQueryServer._handleSubscribe.calls.mostRecent().args;
    expect(args[0]).toBe(parseWebSocket);
    expect(JSON.stringify(args[1])).toBe(subscribeRequest);
  });

  it('can set unsubscribe command message handler for a parseWebSocket', function() {
    const parseLiveQueryServer = new ParseLiveQueryServer({});
    // Register mock connect/subscribe/unsubscribe handler for the server
    parseLiveQueryServer._handleUnsubscribe = jasmine.createSpy(
      '_handleSubscribe'
    );
    // Make mock parseWebsocket
    const EventEmitter = require('events');
    const parseWebSocket = new EventEmitter();
    // Register message handlers for the parseWebSocket
    parseLiveQueryServer._onConnect(parseWebSocket);

    // Check unsubscribe request
    const unsubscribeRequest = JSON.stringify({
      op: 'unsubscribe',
      requestId: 1,
    });
    // Trigger message event
    parseWebSocket.emit('message', unsubscribeRequest);
    // Make sure _handleUnsubscribe is called
    const args = parseLiveQueryServer._handleUnsubscribe.calls.mostRecent()
      .args;
    expect(args[0]).toBe(parseWebSocket);
    expect(JSON.stringify(args[1])).toBe(unsubscribeRequest);
  });

  it('can set update command message handler for a parseWebSocket', function() {
    const parseLiveQueryServer = new ParseLiveQueryServer({});
    // Register mock connect/subscribe/unsubscribe handler for the server
    spyOn(parseLiveQueryServer, '_handleUpdateSubscription').and.callThrough();
    spyOn(parseLiveQueryServer, '_handleUnsubscribe').and.callThrough();
    spyOn(parseLiveQueryServer, '_handleSubscribe').and.callThrough();

    // Make mock parseWebsocket
    const EventEmitter = require('events');
    const parseWebSocket = new EventEmitter();

    // Register message handlers for the parseWebSocket
    parseLiveQueryServer._onConnect(parseWebSocket);

    // Check updateRequest request
    const updateRequest = JSON.stringify({
      op: 'update',
      requestId: 1,
      query: { className: 'Test', where: {} },
    });
    // Trigger message event
    parseWebSocket.emit('message', updateRequest);
    // Make sure _handleUnsubscribe is called
    const args = parseLiveQueryServer._handleUpdateSubscription.calls.mostRecent()
      .args;
    expect(args[0]).toBe(parseWebSocket);
    expect(JSON.stringify(args[1])).toBe(updateRequest);
    expect(parseLiveQueryServer._handleUnsubscribe).toHaveBeenCalled();
    const unsubArgs = parseLiveQueryServer._handleUnsubscribe.calls.mostRecent()
      .args;
    expect(unsubArgs.length).toBe(3);
    expect(unsubArgs[2]).toBe(false);
    expect(parseLiveQueryServer._handleSubscribe).toHaveBeenCalled();
  });

  it('can set missing command message handler for a parseWebSocket', function() {
    const parseLiveQueryServer = new ParseLiveQueryServer({});
    // Make mock parseWebsocket
    const EventEmitter = require('events');
    const parseWebSocket = new EventEmitter();
    // Register message handlers for the parseWebSocket
    parseLiveQueryServer._onConnect(parseWebSocket);

    // Check invalid request
    const invalidRequest = '{}';
    // Trigger message event
    parseWebSocket.emit('message', invalidRequest);
    const Client = require('../lib/LiveQuery/Client').Client;
    expect(Client.pushError).toHaveBeenCalled();
  });

  it('can set unknown command message handler for a parseWebSocket', function() {
    const parseLiveQueryServer = new ParseLiveQueryServer({});
    // Make mock parseWebsocket
    const EventEmitter = require('events');
    const parseWebSocket = new EventEmitter();
    // Register message handlers for the parseWebSocket
    parseLiveQueryServer._onConnect(parseWebSocket);

    // Check unknown request
    const unknownRequest = '{"op":"unknown"}';
    // Trigger message event
    parseWebSocket.emit('message', unknownRequest);
    const Client = require('../lib/LiveQuery/Client').Client;
    expect(Client.pushError).toHaveBeenCalled();
  });

  it('can set disconnect command message handler for a parseWebSocket which has not registered to the server', function() {
    const parseLiveQueryServer = new ParseLiveQueryServer({});
    const EventEmitter = require('events');
    const parseWebSocket = new EventEmitter();
    parseWebSocket.clientId = 1;
    // Register message handlers for the parseWebSocket
    parseLiveQueryServer._onConnect(parseWebSocket);

    // Make sure we do not crash
    // Trigger disconnect event
    parseWebSocket.emit('disconnect');
  });

  it('can forward event to cloud code', function() {
    const cloudCodeHandler = {
      handler: () => {},
    };
    const spy = spyOn(cloudCodeHandler, 'handler').and.callThrough();
    Parse.Cloud.onLiveQueryEvent(cloudCodeHandler.handler);
    const parseLiveQueryServer = new ParseLiveQueryServer({});
    const EventEmitter = require('events');
    const parseWebSocket = new EventEmitter();
    parseWebSocket.clientId = 1;
    // Register message handlers for the parseWebSocket
    parseLiveQueryServer._onConnect(parseWebSocket);

    // Make sure we do not crash
    // Trigger disconnect event
    parseWebSocket.emit('disconnect');
    expect(spy).toHaveBeenCalled();
    // call for ws_connect, another for ws_disconnect
    expect(spy.calls.count()).toBe(2);
  });

  // TODO: Test server can set disconnect command message handler for a parseWebSocket

  it('has no subscription and can handle object delete command', function() {
    const parseLiveQueryServer = new ParseLiveQueryServer({});
    // Make deletedParseObject
    const parseObject = new Parse.Object(testClassName);
    parseObject._finishFetch({
      key: 'value',
      className: testClassName,
    });
    // Make mock message
    const message = {
      currentParseObject: parseObject,
    };
    // Make sure we do not crash in this case
    parseLiveQueryServer._onAfterDelete(message, {});
  });

  it('can handle object delete command which does not match any subscription', function() {
    const parseLiveQueryServer = new ParseLiveQueryServer({});
    // Make deletedParseObject
    const parseObject = new Parse.Object(testClassName);
    parseObject._finishFetch({
      key: 'value',
      className: testClassName,
    });
    // Make mock message
    const message = {
      currentParseObject: parseObject,
    };

    // Add mock client
    const clientId = 1;
    addMockClient(parseLiveQueryServer, clientId);
    // Add mock subscription
    const requestId = 2;
    addMockSubscription(parseLiveQueryServer, clientId, requestId);
    const client = parseLiveQueryServer.clients.get(clientId);
    // Mock _matchesSubscription to return not matching
    parseLiveQueryServer._matchesSubscription = function() {
      return false;
    };
    parseLiveQueryServer._matchesACL = function() {
      return true;
    };
    parseLiveQueryServer._onAfterDelete(message);

    // Make sure we do not send command to client
    expect(client.pushDelete).not.toHaveBeenCalled();
  });

  it('can handle object delete command which matches some subscriptions', function(done) {
    const parseLiveQueryServer = new ParseLiveQueryServer({});
    // Make deletedParseObject
    const parseObject = new Parse.Object(testClassName);
    parseObject._finishFetch({
      key: 'value',
      className: testClassName,
    });
    // Make mock message
    const message = {
      currentParseObject: parseObject,
    };
    // Add mock client
    const clientId = 1;
    addMockClient(parseLiveQueryServer, clientId);
    // Add mock subscription
    const requestId = 2;
    addMockSubscription(parseLiveQueryServer, clientId, requestId);
    const client = parseLiveQueryServer.clients.get(clientId);
    // Mock _matchesSubscription to return matching
    parseLiveQueryServer._matchesSubscription = function() {
      return true;
    };
    parseLiveQueryServer._matchesACL = function() {
      return Promise.resolve(true);
    };
    parseLiveQueryServer._onAfterDelete(message);

    // Make sure we send command to client, since _matchesACL is async, we have to
    // wait and check
    setTimeout(function() {
      expect(client.pushDelete).toHaveBeenCalled();
      done();
    }, jasmine.ASYNC_TEST_WAIT_TIME);
  });

  it('has no subscription and can handle object save command', function() {
    const parseLiveQueryServer = new ParseLiveQueryServer({});
    // Make mock request message
    const message = generateMockMessage();
    // Make sure we do not crash in this case
    parseLiveQueryServer._onAfterSave(message);
  });

  it('can handle object save command which does not match any subscription', function(done) {
    const parseLiveQueryServer = new ParseLiveQueryServer({});
    // Make mock request message
    const message = generateMockMessage();
    // Add mock client
    const clientId = 1;
    const client = addMockClient(parseLiveQueryServer, clientId);
    // Add mock subscription
    const requestId = 2;
    addMockSubscription(parseLiveQueryServer, clientId, requestId);
    // Mock _matchesSubscription to return not matching
    parseLiveQueryServer._matchesSubscription = function() {
      return false;
    };
    parseLiveQueryServer._matchesACL = function() {
      return Promise.resolve(true);
    };
    // Trigger onAfterSave
    parseLiveQueryServer._onAfterSave(message);

    // Make sure we do not send command to client
    setTimeout(function() {
      expect(client.pushCreate).not.toHaveBeenCalled();
      expect(client.pushEnter).not.toHaveBeenCalled();
      expect(client.pushUpdate).not.toHaveBeenCalled();
      expect(client.pushDelete).not.toHaveBeenCalled();
      expect(client.pushLeave).not.toHaveBeenCalled();
      done();
    }, jasmine.ASYNC_TEST_WAIT_TIME);
  });

  it('can handle object enter command which matches some subscriptions', function(done) {
    const parseLiveQueryServer = new ParseLiveQueryServer({});
    // Make mock request message
    const message = generateMockMessage(true);
    // Add mock client
    const clientId = 1;
    const client = addMockClient(parseLiveQueryServer, clientId);
    // Add mock subscription
    const requestId = 2;
    addMockSubscription(parseLiveQueryServer, clientId, requestId);
    // Mock _matchesSubscription to return matching
    // In order to mimic a enter, we need original match return false
    // and the current match return true
    let counter = 0;
    parseLiveQueryServer._matchesSubscription = function(parseObject) {
      if (!parseObject) {
        return false;
      }
      counter += 1;
      return counter % 2 === 0;
    };
    parseLiveQueryServer._matchesACL = function() {
      return Promise.resolve(true);
    };
    parseLiveQueryServer._onAfterSave(message);

    // Make sure we send enter command to client
    setTimeout(function() {
      expect(client.pushCreate).not.toHaveBeenCalled();
      expect(client.pushEnter).toHaveBeenCalled();
      expect(client.pushUpdate).not.toHaveBeenCalled();
      expect(client.pushDelete).not.toHaveBeenCalled();
      expect(client.pushLeave).not.toHaveBeenCalled();
      done();
    }, jasmine.ASYNC_TEST_WAIT_TIME);
  });

  it('can handle object update command which matches some subscriptions', function(done) {
    const parseLiveQueryServer = new ParseLiveQueryServer({});
    // Make mock request message
    const message = generateMockMessage(true);
    // Add mock client
    const clientId = 1;
    const client = addMockClient(parseLiveQueryServer, clientId);
    // Add mock subscription
    const requestId = 2;
    addMockSubscription(parseLiveQueryServer, clientId, requestId);
    // Mock _matchesSubscription to return matching
    parseLiveQueryServer._matchesSubscription = function(parseObject) {
      if (!parseObject) {
        return false;
      }
      return true;
    };
    parseLiveQueryServer._matchesACL = function() {
      return Promise.resolve(true);
    };
    parseLiveQueryServer._onAfterSave(message);

    // Make sure we send update command to client
    setTimeout(function() {
      expect(client.pushCreate).not.toHaveBeenCalled();
      expect(client.pushEnter).not.toHaveBeenCalled();
      expect(client.pushUpdate).toHaveBeenCalled();
      expect(client.pushDelete).not.toHaveBeenCalled();
      expect(client.pushLeave).not.toHaveBeenCalled();
      done();
    }, jasmine.ASYNC_TEST_WAIT_TIME);
  });

  it('can handle object leave command which matches some subscriptions', function(done) {
    const parseLiveQueryServer = new ParseLiveQueryServer({});
    // Make mock request message
    const message = generateMockMessage(true);
    // Add mock client
    const clientId = 1;
    const client = addMockClient(parseLiveQueryServer, clientId);
    // Add mock subscription
    const requestId = 2;
    addMockSubscription(parseLiveQueryServer, clientId, requestId);
    // Mock _matchesSubscription to return matching
    // In order to mimic a leave, we need original match return true
    // and the current match return false
    let counter = 0;
    parseLiveQueryServer._matchesSubscription = function(parseObject) {
      if (!parseObject) {
        return false;
      }
      counter += 1;
      return counter % 2 !== 0;
    };
    parseLiveQueryServer._matchesACL = function() {
      return Promise.resolve(true);
    };
    parseLiveQueryServer._onAfterSave(message);

    // Make sure we send leave command to client
    setTimeout(function() {
      expect(client.pushCreate).not.toHaveBeenCalled();
      expect(client.pushEnter).not.toHaveBeenCalled();
      expect(client.pushUpdate).not.toHaveBeenCalled();
      expect(client.pushDelete).not.toHaveBeenCalled();
      expect(client.pushLeave).toHaveBeenCalled();
      done();
    }, jasmine.ASYNC_TEST_WAIT_TIME);
  });

  it('can handle object create command which matches some subscriptions', function(done) {
    const parseLiveQueryServer = new ParseLiveQueryServer({});
    // Make mock request message
    const message = generateMockMessage();
    // Add mock client
    const clientId = 1;
    const client = addMockClient(parseLiveQueryServer, clientId);
    // Add mock subscription
    const requestId = 2;
    addMockSubscription(parseLiveQueryServer, clientId, requestId);
    // Mock _matchesSubscription to return matching
    parseLiveQueryServer._matchesSubscription = function(parseObject) {
      if (!parseObject) {
        return false;
      }
      return true;
    };
    parseLiveQueryServer._matchesACL = function() {
      return Promise.resolve(true);
    };
    parseLiveQueryServer._onAfterSave(message);

    // Make sure we send create command to client
    setTimeout(function() {
      expect(client.pushCreate).toHaveBeenCalled();
      expect(client.pushEnter).not.toHaveBeenCalled();
      expect(client.pushUpdate).not.toHaveBeenCalled();
      expect(client.pushDelete).not.toHaveBeenCalled();
      expect(client.pushLeave).not.toHaveBeenCalled();
      done();
    }, jasmine.ASYNC_TEST_WAIT_TIME);
  });

  it('can match subscription for null or undefined parse object', function() {
    const parseLiveQueryServer = new ParseLiveQueryServer({});
    // Make mock subscription
    const subscription = {
      match: jasmine.createSpy('match'),
    };

    expect(parseLiveQueryServer._matchesSubscription(null, subscription)).toBe(
      false
    );
    expect(
      parseLiveQueryServer._matchesSubscription(undefined, subscription)
    ).toBe(false);
    // Make sure subscription.match is not called
    expect(subscription.match).not.toHaveBeenCalled();
  });

  it('can match subscription', function() {
    const parseLiveQueryServer = new ParseLiveQueryServer({});
    // Make mock subscription
    const subscription = {
      query: {},
    };
    const parseObject = {};
    expect(
      parseLiveQueryServer._matchesSubscription(parseObject, subscription)
    ).toBe(true);
    // Make sure matchesQuery is called
    const matchesQuery = require('../lib/LiveQuery/QueryTools').matchesQuery;
    expect(matchesQuery).toHaveBeenCalledWith(parseObject, subscription.query);
  });

  it('can inflate parse object', function() {
    const parseLiveQueryServer = new ParseLiveQueryServer({});
    // Make mock request
    const objectJSON = {
      className: 'testClassName',
      createdAt: '2015-12-22T01:51:12.955Z',
      key: 'value',
      objectId: 'BfwxBCz6yW',
      updatedAt: '2016-01-05T00:46:45.659Z',
    };
    const originalObjectJSON = {
      className: 'testClassName',
      createdAt: '2015-12-22T01:51:12.955Z',
      key: 'originalValue',
      objectId: 'BfwxBCz6yW',
      updatedAt: '2016-01-05T00:46:45.659Z',
    };
    const message = {
      currentParseObject: objectJSON,
      originalParseObject: originalObjectJSON,
    };
    // Inflate the object
    parseLiveQueryServer._inflateParseObject(message);

    // Verify object
    const object = message.currentParseObject;
    expect(object instanceof Parse.Object).toBeTruthy();
    expect(object.get('key')).toEqual('value');
    expect(object.className).toEqual('testClassName');
    expect(object.id).toBe('BfwxBCz6yW');
    expect(object.createdAt).not.toBeUndefined();
    expect(object.updatedAt).not.toBeUndefined();
    // Verify original object
    const originalObject = message.originalParseObject;
    expect(originalObject instanceof Parse.Object).toBeTruthy();
    expect(originalObject.get('key')).toEqual('originalValue');
    expect(originalObject.className).toEqual('testClassName');
    expect(originalObject.id).toBe('BfwxBCz6yW');
    expect(originalObject.createdAt).not.toBeUndefined();
    expect(originalObject.updatedAt).not.toBeUndefined();
  });

  it('can match undefined ACL', function(done) {
    const parseLiveQueryServer = new ParseLiveQueryServer({});
    const client = {};
    const requestId = 0;

    parseLiveQueryServer
      ._matchesACL(undefined, client, requestId)
      .then(function(isMatched) {
        expect(isMatched).toBe(true);
        done();
      });
  });

  it('can match ACL with none exist requestId', function(done) {
    const parseLiveQueryServer = new ParseLiveQueryServer({});
    const acl = new Parse.ACL();
    const client = {
      getSubscriptionInfo: jasmine
        .createSpy('getSubscriptionInfo')
        .and.returnValue(undefined),
    };
    const requestId = 0;

    parseLiveQueryServer
      ._matchesACL(acl, client, requestId)
      .then(function(isMatched) {
        expect(isMatched).toBe(false);
        done();
      });
  });

  it('can match ACL with public read access', function(done) {
    const parseLiveQueryServer = new ParseLiveQueryServer({});
    const acl = new Parse.ACL();
    acl.setPublicReadAccess(true);
    const client = {
      getSubscriptionInfo: jasmine
        .createSpy('getSubscriptionInfo')
        .and.returnValue({
          sessionToken: 'sessionToken',
        }),
    };
    const requestId = 0;

    parseLiveQueryServer
      ._matchesACL(acl, client, requestId)
      .then(function(isMatched) {
        expect(isMatched).toBe(true);
        done();
      });
  });

  it('can match ACL with valid subscription sessionToken', function(done) {
    const parseLiveQueryServer = new ParseLiveQueryServer({});
    const acl = new Parse.ACL();
    acl.setReadAccess(testUserId, true);
    const client = {
      getSubscriptionInfo: jasmine
        .createSpy('getSubscriptionInfo')
        .and.returnValue({
          sessionToken: 'sessionToken',
        }),
    };
    const requestId = 0;

    parseLiveQueryServer
      ._matchesACL(acl, client, requestId)
      .then(function(isMatched) {
        expect(isMatched).toBe(true);
        done();
      });
  });

  it('can match ACL with valid client sessionToken', function(done) {
    const parseLiveQueryServer = new ParseLiveQueryServer({});
    const acl = new Parse.ACL();
    acl.setReadAccess(testUserId, true);
    // Mock sessionTokenCache will return false when sessionToken is undefined
    const client = {
      sessionToken: 'sessionToken',
      getSubscriptionInfo: jasmine
        .createSpy('getSubscriptionInfo')
        .and.returnValue({
          sessionToken: undefined,
        }),
    };
    const requestId = 0;

    parseLiveQueryServer
      ._matchesACL(acl, client, requestId)
      .then(function(isMatched) {
        expect(isMatched).toBe(true);
        done();
      });
  });

  it('can match ACL with invalid subscription and client sessionToken', function(done) {
    const parseLiveQueryServer = new ParseLiveQueryServer({});
    const acl = new Parse.ACL();
    acl.setReadAccess(testUserId, true);
    // Mock sessionTokenCache will return false when sessionToken is undefined
    const client = {
      sessionToken: undefined,
      getSubscriptionInfo: jasmine
        .createSpy('getSubscriptionInfo')
        .and.returnValue({
          sessionToken: undefined,
        }),
    };
    const requestId = 0;

    parseLiveQueryServer
      ._matchesACL(acl, client, requestId)
      .then(function(isMatched) {
        expect(isMatched).toBe(false);
        done();
      });
  });

  it('can match ACL with subscription sessionToken checking error', function(done) {
    const parseLiveQueryServer = new ParseLiveQueryServer({});
    const acl = new Parse.ACL();
    acl.setReadAccess(testUserId, true);
    // Mock sessionTokenCache will return error when sessionToken is null, this is just
    // the behaviour of our mock sessionTokenCache, not real sessionTokenCache
    const client = {
      getSubscriptionInfo: jasmine
        .createSpy('getSubscriptionInfo')
        .and.returnValue({
          sessionToken: null,
        }),
    };
    const requestId = 0;

    parseLiveQueryServer
      ._matchesACL(acl, client, requestId)
      .then(function(isMatched) {
        expect(isMatched).toBe(false);
        done();
      });
  });

  it('can match ACL with client sessionToken checking error', function(done) {
    const parseLiveQueryServer = new ParseLiveQueryServer({});
    const acl = new Parse.ACL();
    acl.setReadAccess(testUserId, true);
    // Mock sessionTokenCache will return error when sessionToken is null
    const client = {
      sessionToken: null,
      getSubscriptionInfo: jasmine
        .createSpy('getSubscriptionInfo')
        .and.returnValue({
          sessionToken: null,
        }),
    };
    const requestId = 0;

    parseLiveQueryServer
      ._matchesACL(acl, client, requestId)
      .then(function(isMatched) {
        expect(isMatched).toBe(false);
        done();
      });
  });

<<<<<<< HEAD
  it('won\'t match ACL that doesn\'t have public read or any roles', function(done){

    const parseLiveQueryServer = new ParseLiveQueryServer({});
=======
  it("won't match ACL that doesn't have public read or any roles", function(done) {
    const parseLiveQueryServer = new ParseLiveQueryServer(10, 10, {});
>>>>>>> f1bc55bf
    const acl = new Parse.ACL();
    acl.setPublicReadAccess(false);
    const client = {
      getSubscriptionInfo: jasmine
        .createSpy('getSubscriptionInfo')
        .and.returnValue({
          sessionToken: 'sessionToken',
        }),
    };
    const requestId = 0;

    parseLiveQueryServer
      ._matchesACL(acl, client, requestId)
      .then(function(isMatched) {
        expect(isMatched).toBe(false);
        done();
      });
  });

<<<<<<< HEAD
  it('won\'t match non-public ACL with role when there is no user', function(done){

    const parseLiveQueryServer = new ParseLiveQueryServer({});
=======
  it("won't match non-public ACL with role when there is no user", function(done) {
    const parseLiveQueryServer = new ParseLiveQueryServer(10, 10, {});
>>>>>>> f1bc55bf
    const acl = new Parse.ACL();
    acl.setPublicReadAccess(false);
    acl.setRoleReadAccess('livequery', true);
    const client = {
      getSubscriptionInfo: jasmine
        .createSpy('getSubscriptionInfo')
        .and.returnValue({}),
    };
    const requestId = 0;

<<<<<<< HEAD
    parseLiveQueryServer._matchesACL(acl, client, requestId).then(function(isMatched) {
      expect(isMatched).toBe(false);
      done();
    }).catch(done.fail);

  });

  it('won\'t match ACL with role based read access set to false', function(done){

    const parseLiveQueryServer = new ParseLiveQueryServer({});
    const acl = new Parse.ACL();
    acl.setPublicReadAccess(false);
    acl.setRoleReadAccess("otherLiveQueryRead", true);
=======
    parseLiveQueryServer
      ._matchesACL(acl, client, requestId)
      .then(function(isMatched) {
        expect(isMatched).toBe(false);
        done();
      });
  });

  it("won't match ACL with role based read access set to false", function(done) {
    const parseLiveQueryServer = new ParseLiveQueryServer(10, 10, {});
    const acl = new Parse.ACL();
    acl.setPublicReadAccess(false);
    acl.setRoleReadAccess('liveQueryRead', false);
>>>>>>> f1bc55bf
    const client = {
      getSubscriptionInfo: jasmine
        .createSpy('getSubscriptionInfo')
        .and.returnValue({
          sessionToken: 'sessionToken',
        }),
    };
    const requestId = 0;

<<<<<<< HEAD
    spyOn(Parse, "Query").and.callFake(function(){
      let shouldReturn = false;
=======
    spyOn(Parse, 'Query').and.callFake(function() {
>>>>>>> f1bc55bf
      return {
        equalTo() {
          shouldReturn = true;
          // Nothing to do here
          return this;
        },
        containedIn() {
          shouldReturn = false;
          return this;
        },
        find() {
          if (!shouldReturn) {
            return Promise.resolve([]);
          }
          //Return a role with the name "liveQueryRead" as that is what was set on the ACL
<<<<<<< HEAD
          const liveQueryRole = new Parse.Role('liveQueryRead', new Parse.ACL());
          liveQueryRole.id = 'abcdef1234';
          return Promise.resolve([
            liveQueryRole
          ]);
        }
      }
    });

    parseLiveQueryServer._matchesACL(acl, client, requestId).then(function(isMatched) {
      expect(isMatched).toBe(false);
      done();
=======
          const liveQueryRole = new Parse.Role();
          liveQueryRole.set('name', 'liveQueryRead');
          return [liveQueryRole];
        },
      };
>>>>>>> f1bc55bf
    });

    parseLiveQueryServer
      ._matchesACL(acl, client, requestId)
      .then(function(isMatched) {
        expect(isMatched).toBe(false);
        done();
      });
  });

<<<<<<< HEAD
  it('will match ACL with role based read access set to true', function(done){

    const parseLiveQueryServer = new ParseLiveQueryServer({});
=======
  it('will match ACL with role based read access set to true', function(done) {
    const parseLiveQueryServer = new ParseLiveQueryServer(10, 10, {});
>>>>>>> f1bc55bf
    const acl = new Parse.ACL();
    acl.setPublicReadAccess(false);
    acl.setRoleReadAccess('liveQueryRead', true);
    const client = {
      getSubscriptionInfo: jasmine
        .createSpy('getSubscriptionInfo')
        .and.returnValue({
          sessionToken: 'sessionToken',
        }),
    };
    const requestId = 0;

<<<<<<< HEAD
    spyOn(Parse, "Query").and.callFake(function(){
      let shouldReturn = false;
=======
    spyOn(Parse, 'Query').and.callFake(function() {
>>>>>>> f1bc55bf
      return {
        equalTo() {
          shouldReturn = true;
          // Nothing to do here
          return this;
        },
        containedIn() {
          shouldReturn = false;
          return this;
        },
        find() {
          if (!shouldReturn) {
            return Promise.resolve([]);
          }
          //Return a role with the name "liveQueryRead" as that is what was set on the ACL
<<<<<<< HEAD
          const liveQueryRole = new Parse.Role('liveQueryRead', new Parse.ACL());
          liveQueryRole.id = 'abcdef1234';
          return Promise.resolve([
            liveQueryRole
          ]);
        }
      }
    });

    parseLiveQueryServer._matchesACL(acl, client, requestId).then(function(isMatched) {
      expect(isMatched).toBe(true);
      done();
=======
          const liveQueryRole = new Parse.Role();
          liveQueryRole.set('name', 'liveQueryRead');
          return [liveQueryRole];
        },
      };
>>>>>>> f1bc55bf
    });

    parseLiveQueryServer
      ._matchesACL(acl, client, requestId)
      .then(function(isMatched) {
        expect(isMatched).toBe(true);
        done();
      });
  });

  describe('class level permissions', () => {
    it('matches CLP when find is closed', (done) => {
      const parseLiveQueryServer = new ParseLiveQueryServer({});
      const acl = new Parse.ACL();
      acl.setReadAccess(testUserId, true);
      // Mock sessionTokenCache will return false when sessionToken is undefined
      const client = {
        sessionToken: 'sessionToken',
        getSubscriptionInfo: jasmine.createSpy('getSubscriptionInfo').and.returnValue({
          sessionToken: undefined
        })
      };
      const requestId = 0;

      parseLiveQueryServer._matchesCLP({
        find: {}
      }, { className: 'Yolo' }, client, requestId, 'find').then((isMatched) => {
        expect(isMatched).toBe(false);
        done();
      });
    });

    it('matches CLP when find is open', (done) => {
      const parseLiveQueryServer = new ParseLiveQueryServer({});
      const acl = new Parse.ACL();
      acl.setReadAccess(testUserId, true);
      // Mock sessionTokenCache will return false when sessionToken is undefined
      const client = {
        sessionToken: 'sessionToken',
        getSubscriptionInfo: jasmine.createSpy('getSubscriptionInfo').and.returnValue({
          sessionToken: undefined
        })
      };
      const requestId = 0;

      parseLiveQueryServer._matchesCLP({
        find: { '*': true }
      }, { className: 'Yolo' }, client, requestId, 'find').then((isMatched) => {
        expect(isMatched).toBe(true);
        done();
      });
    });

    it('matches CLP when find is restricted to userIds', (done) => {
      const parseLiveQueryServer = new ParseLiveQueryServer({});
      const acl = new Parse.ACL();
      acl.setReadAccess(testUserId, true);
      // Mock sessionTokenCache will return false when sessionToken is undefined
      const client = {
        sessionToken: 'sessionToken',
        getSubscriptionInfo: jasmine.createSpy('getSubscriptionInfo').and.returnValue({
          sessionToken: 'userId'
        })
      };
      const requestId = 0;

      parseLiveQueryServer._matchesCLP({
        find: { 'userId': true }
      }, { className: 'Yolo' }, client, requestId, 'find').then((isMatched) => {
        expect(isMatched).toBe(true);
        done();
      });
    });

    it('matches CLP when find is restricted to userIds', (done) => {
      const parseLiveQueryServer = new ParseLiveQueryServer({});
      const acl = new Parse.ACL();
      acl.setReadAccess(testUserId, true);
      // Mock sessionTokenCache will return false when sessionToken is undefined
      const client = {
        sessionToken: 'sessionToken',
        getSubscriptionInfo: jasmine.createSpy('getSubscriptionInfo').and.returnValue({
          sessionToken: undefined
        })
      };
      const requestId = 0;

      parseLiveQueryServer._matchesCLP({
        find: { 'userId': true }
      }, { className: 'Yolo' }, client, requestId, 'find').then((isMatched) => {
        expect(isMatched).toBe(false);
        done();
      });
    });
  });

  it('can validate key when valid key is provided', function() {
    const parseLiveQueryServer = new ParseLiveQueryServer(
      {},
      {
        keyPairs: {
          clientKey: 'test',
        },
      }
    );
    const request = {
      clientKey: 'test',
    };

    expect(
      parseLiveQueryServer._validateKeys(request, parseLiveQueryServer.keyPairs)
    ).toBeTruthy();
  });

  it('can validate key when invalid key is provided', function() {
    const parseLiveQueryServer = new ParseLiveQueryServer(
      {},
      {
        keyPairs: {
          clientKey: 'test',
        },
      }
    );
    const request = {
      clientKey: 'error',
    };

    expect(
      parseLiveQueryServer._validateKeys(request, parseLiveQueryServer.keyPairs)
    ).not.toBeTruthy();
  });

  it('can validate key when key is not provided', function() {
    const parseLiveQueryServer = new ParseLiveQueryServer(
      {},
      {
        keyPairs: {
          clientKey: 'test',
        },
      }
    );
    const request = {};

    expect(
      parseLiveQueryServer._validateKeys(request, parseLiveQueryServer.keyPairs)
    ).not.toBeTruthy();
  });

  it('can validate key when validKerPairs is empty', function() {
    const parseLiveQueryServer = new ParseLiveQueryServer({}, {});
    const request = {};

    expect(
      parseLiveQueryServer._validateKeys(request, parseLiveQueryServer.keyPairs)
    ).toBeTruthy();
  });

  it('can validate client has master key when valid', function() {
    const parseLiveQueryServer = new ParseLiveQueryServer(
      {},
      {
        keyPairs: {
          masterKey: 'test',
        },
      }
    );
    const request = {
      masterKey: 'test',
    };

    expect(
      parseLiveQueryServer._hasMasterKey(request, parseLiveQueryServer.keyPairs)
    ).toBeTruthy();
  });

  it("can validate client doesn't have master key when invalid", function() {
    const parseLiveQueryServer = new ParseLiveQueryServer(
      {},
      {
        keyPairs: {
          masterKey: 'test',
        },
      }
    );
    const request = {
      masterKey: 'notValid',
    };

    expect(
      parseLiveQueryServer._hasMasterKey(request, parseLiveQueryServer.keyPairs)
    ).not.toBeTruthy();
  });

  it("can validate client doesn't have master key when not provided", function() {
    const parseLiveQueryServer = new ParseLiveQueryServer(
      {},
      {
        keyPairs: {
          masterKey: 'test',
        },
      }
    );

    expect(
      parseLiveQueryServer._hasMasterKey({}, parseLiveQueryServer.keyPairs)
    ).not.toBeTruthy();
  });

  it("can validate client doesn't have master key when validKeyPairs is empty", function() {
    const parseLiveQueryServer = new ParseLiveQueryServer({}, {});
    const request = {
      masterKey: 'test',
    };

    expect(
      parseLiveQueryServer._hasMasterKey(request, parseLiveQueryServer.keyPairs)
    ).not.toBeTruthy();
  });

<<<<<<< HEAD
  it('will match non-public ACL when client has master key', function(done){

    const parseLiveQueryServer = new ParseLiveQueryServer({});
=======
  it('will match non-public ACL when client has master key', function(done) {
    const parseLiveQueryServer = new ParseLiveQueryServer(10, 10, {});
>>>>>>> f1bc55bf
    const acl = new Parse.ACL();
    acl.setPublicReadAccess(false);
    const client = {
      getSubscriptionInfo: jasmine
        .createSpy('getSubscriptionInfo')
        .and.returnValue({}),
      hasMasterKey: true,
    };
    const requestId = 0;

    parseLiveQueryServer
      ._matchesACL(acl, client, requestId)
      .then(function(isMatched) {
        expect(isMatched).toBe(true);
        done();
      });
  });

<<<<<<< HEAD
  it('won\'t match non-public ACL when client has no master key', function(done){

    const parseLiveQueryServer = new ParseLiveQueryServer({});
=======
  it("won't match non-public ACL when client has no master key", function(done) {
    const parseLiveQueryServer = new ParseLiveQueryServer(10, 10, {});
>>>>>>> f1bc55bf
    const acl = new Parse.ACL();
    acl.setPublicReadAccess(false);
    const client = {
      getSubscriptionInfo: jasmine
        .createSpy('getSubscriptionInfo')
        .and.returnValue({}),
      hasMasterKey: false,
    };
    const requestId = 0;

<<<<<<< HEAD
    parseLiveQueryServer._matchesACL(acl, client, requestId).then(function(isMatched) {
      expect(isMatched).toBe(false);
      done();
    });
  });

  it('should properly pull auth from cache', () => {
    const parseLiveQueryServer = new ParseLiveQueryServer({});
    const promise = parseLiveQueryServer.getAuthForSessionToken('sessionToken');
    const secondPromise = parseLiveQueryServer.getAuthForSessionToken('sessionToken');
    // should be in the cache
    expect(parseLiveQueryServer.authCache.get('sessionToken')).toBe(promise);
    // should be the same promise returned
    expect(promise).toBe(secondPromise);
    // the auth should be called only once
    expect(auth.getAuthForSessionToken.calls.count()).toBe(1);
  });

  it('should delete from cache throwing auth calls', async () => {
    const parseLiveQueryServer = new ParseLiveQueryServer({});
    const promise = parseLiveQueryServer.getAuthForSessionToken('pleaseThrow');
    expect(parseLiveQueryServer.authCache.get('pleaseThrow')).toBe(promise);
    // after the promise finishes, it should have removed it from the cache
    expect(await promise).toEqual({});
    expect(parseLiveQueryServer.authCache.get('pleaseThrow')).toBe(undefined);
=======
    parseLiveQueryServer
      ._matchesACL(acl, client, requestId)
      .then(function(isMatched) {
        expect(isMatched).toBe(false);
        done();
      });
>>>>>>> f1bc55bf
  });

  afterEach(function() {
    jasmine.restoreLibrary(
      '../lib/LiveQuery/ParseWebSocketServer',
      'ParseWebSocketServer'
    );
    jasmine.restoreLibrary('../lib/LiveQuery/Client', 'Client');
    jasmine.restoreLibrary('../lib/LiveQuery/Subscription', 'Subscription');
    jasmine.restoreLibrary('../lib/LiveQuery/QueryTools', 'queryHash');
    jasmine.restoreLibrary('../lib/LiveQuery/QueryTools', 'matchesQuery');
    jasmine.restoreLibrary('../lib/LiveQuery/ParsePubSub', 'ParsePubSub');
<<<<<<< HEAD
=======
    jasmine.restoreLibrary(
      '../lib/LiveQuery/SessionTokenCache',
      'SessionTokenCache'
    );
>>>>>>> f1bc55bf
  });

  // Helper functions to add mock client and subscription to a liveQueryServer
  function addMockClient(parseLiveQueryServer, clientId) {
    const Client = require('../lib/LiveQuery/Client').Client;
    const client = new Client(clientId, {});
    parseLiveQueryServer.clients.set(clientId, client);
    return client;
  }

  function addMockSubscription(
    parseLiveQueryServer,
    clientId,
    requestId,
    parseWebSocket,
    query
  ) {
    // If parseWebSocket is null, we use the default one
    if (!parseWebSocket) {
      const EventEmitter = require('events');
      parseWebSocket = new EventEmitter();
    }
    parseWebSocket.clientId = clientId;
    // If query is null, we use the default one
    if (!query) {
      query = {
        className: testClassName,
        where: {
          key: 'value',
        },
        fields: ['test'],
      };
    }
    const request = {
      query: query,
      requestId: requestId,
      sessionToken: 'sessionToken',
    };
    parseLiveQueryServer._handleSubscribe(parseWebSocket, request);

    // Make mock subscription
    const subscription = parseLiveQueryServer.subscriptions
      .get(query.className)
      .get(queryHashValue);
    subscription.hasSubscribingClient = function() {
      return false;
    };
    subscription.className = query.className;
    subscription.hash = queryHashValue;
    if (
      subscription.clientRequestIds &&
      subscription.clientRequestIds.has(clientId)
    ) {
      subscription.clientRequestIds.get(clientId).push(requestId);
    } else {
      subscription.clientRequestIds = new Map([[clientId, [requestId]]]);
    }
    return subscription;
  }

  // Helper functiosn to generate request message
  function generateMockMessage(hasOriginalParseObject) {
    const parseObject = new Parse.Object(testClassName);
    parseObject._finishFetch({
      key: 'value',
      className: testClassName,
    });
    const message = {
      currentParseObject: parseObject,
    };
    if (hasOriginalParseObject) {
      const originalParseObject = new Parse.Object(testClassName);
      originalParseObject._finishFetch({
        key: 'originalValue',
        className: testClassName,
      });
      message.originalParseObject = originalParseObject;
    }
    return message;
  }
});

describe('LiveQueryController', () => {
  it('properly passes the CLP to afterSave/afterDelete hook', function(done) {
    function setPermissionsOnClass(className, permissions, doPut) {
      const request = require('request');
      let op = request.post;
      if (doPut)
      {
        op = request.put;
      }
      return new Promise((resolve, reject) => {
        op({
          url: Parse.serverURL + '/schemas/' + className,
          headers: {
            'X-Parse-Application-Id': Parse.applicationId,
            'X-Parse-Master-Key': Parse.masterKey,
          },
          json: true,
          body: {
            classLevelPermissions: permissions
          }
        }, (error, response, body) => {
          if (error) {
            return reject(error);
          }
          if (body.error) {
            return reject(body);
          }
          return resolve(body);
        })
      });
    }

    let saveSpy;
    let deleteSpy;
    reconfigureServer({
      liveQuery: {
        classNames: ['Yolo']
      }
    }).then((parseServer) => {
      saveSpy = spyOn(parseServer.config.liveQueryController, 'onAfterSave').and.callThrough();
      deleteSpy = spyOn(parseServer.config.liveQueryController, 'onAfterDelete').and.callThrough();
      return setPermissionsOnClass('Yolo', {
        create: {'*': true},
        delete: {'*': true}
      })
    }).then(() => {
      const obj = new Parse.Object('Yolo');
      return obj.save();
    }).then((obj) => {
      return obj.destroy();
    }).then(() => {
      expect(saveSpy).toHaveBeenCalled();
      const saveArgs = saveSpy.calls.mostRecent().args;
      expect(saveArgs.length).toBe(4);
      expect(saveArgs[0]).toBe('Yolo');
      expect(saveArgs[3]).toEqual({
        get:  {},
        addField: {},
        create: {'*': true},
        find: {},
        update: {},
        delete: {'*': true},
      });

      expect(deleteSpy).toHaveBeenCalled();
      const deleteArgs = deleteSpy.calls.mostRecent().args;
      expect(deleteArgs.length).toBe(4);
      expect(deleteArgs[0]).toBe('Yolo');
      expect(deleteArgs[3]).toEqual({
        get:  {},
        addField: {},
        create: {'*': true},
        find: {},
        update: {},
        delete: {'*': true},
      });
      done();
    }).catch(done.fail);
  });

  it('should properly pack message request on afterSave', () => {
    const controller = new LiveQueryController({
      classNames: ['Yolo'],
    });
    const spy = spyOn(controller.liveQueryPublisher, 'onCloudCodeAfterSave');
    controller.onAfterSave('Yolo', {o: 1}, {o:2}, {yolo: true});
    expect(spy).toHaveBeenCalled()
    const args = spy.calls.mostRecent().args;
    expect(args.length).toBe(1);
    expect(args[0]).toEqual({
      object: {o: 1},
      original: {o: 2},
      classLevelPermissions: {yolo: true}
    })
  });

  it('should properly pack message request on afterDelete', () => {
    const controller = new LiveQueryController({
      classNames: ['Yolo'],
    });
    const spy = spyOn(controller.liveQueryPublisher, 'onCloudCodeAfterDelete');
    controller.onAfterDelete('Yolo', {o: 1}, {o:2}, {yolo: true});
    expect(spy).toHaveBeenCalled()
    const args = spy.calls.mostRecent().args;
    expect(args.length).toBe(1);
    expect(args[0]).toEqual({
      object: {o: 1},
      original: {o: 2},
      classLevelPermissions: {yolo: true}
    })
  });

  it('should properly pack message request', () => {
    const controller = new LiveQueryController({
      classNames: ['Yolo'],
    });
    expect(controller._makePublisherRequest({})).toEqual({
      object: {},
      original: undefined,
    });
  });
});<|MERGE_RESOLUTION|>--- conflicted
+++ resolved
@@ -2,7 +2,8 @@
 const ParseLiveQueryServer = require('../lib/LiveQuery/ParseLiveQueryServer')
   .ParseLiveQueryServer;
 const ParseServer = require('../lib/ParseServer').default;
-const LiveQueryController = require('../lib/Controllers/LiveQueryController').LiveQueryController;
+const LiveQueryController = require('../lib/Controllers/LiveQueryController')
+  .LiveQueryController;
 const auth = require('../lib/Auth');
 
 // Global mock info
@@ -81,44 +82,27 @@
         };
       },
     };
-<<<<<<< HEAD
-    jasmine.mockLibrary('../lib/LiveQuery/ParsePubSub', 'ParsePubSub', mockParsePubSub);
-    spyOn(auth, 'getAuthForSessionToken').and.callFake(({ sessionToken, cacheController }) => {
-      if (typeof sessionToken === 'undefined') {
-        return Promise.reject();
-      }
-      if (sessionToken === null) {
-        return Promise.reject();
-      }
-      if (sessionToken === 'pleaseThrow') {
-        return Promise.reject();
-      }
-      return Promise.resolve(new auth.Auth({ cacheController, user: { id: testUserId }}));
-    });
-=======
     jasmine.mockLibrary(
       '../lib/LiveQuery/ParsePubSub',
       'ParsePubSub',
       mockParsePubSub
     );
-    // Make mock SessionTokenCache
-    const mockSessionTokenCache = function() {
-      this.getUserId = function(sessionToken) {
+    spyOn(auth, 'getAuthForSessionToken').and.callFake(
+      ({ sessionToken, cacheController }) => {
         if (typeof sessionToken === 'undefined') {
-          return Promise.resolve(undefined);
+          return Promise.reject();
         }
         if (sessionToken === null) {
           return Promise.reject();
         }
-        return Promise.resolve(testUserId);
-      };
-    };
-    jasmine.mockLibrary(
-      '../lib/LiveQuery/SessionTokenCache',
-      'SessionTokenCache',
-      mockSessionTokenCache
-    );
->>>>>>> f1bc55bf
+        if (sessionToken === 'pleaseThrow') {
+          return Promise.reject();
+        }
+        return Promise.resolve(
+          new auth.Auth({ cacheController, user: { id: testUserId } })
+        );
+      }
+    );
     done();
   });
 
@@ -199,30 +183,32 @@
     function setPermissionsOnClass(className, permissions, doPut) {
       const request = require('request');
       let op = request.post;
-      if (doPut)
-      {
+      if (doPut) {
         op = request.put;
       }
       return new Promise((resolve, reject) => {
-        op({
-          url: Parse.serverURL + '/schemas/' + className,
-          headers: {
-            'X-Parse-Application-Id': Parse.applicationId,
-            'X-Parse-Master-Key': Parse.masterKey,
+        op(
+          {
+            url: Parse.serverURL + '/schemas/' + className,
+            headers: {
+              'X-Parse-Application-Id': Parse.applicationId,
+              'X-Parse-Master-Key': Parse.masterKey,
+            },
+            json: true,
+            body: {
+              classLevelPermissions: permissions,
+            },
           },
-          json: true,
-          body: {
-            classLevelPermissions: permissions
+          (error, response, body) => {
+            if (error) {
+              return reject(error);
+            }
+            if (body.error) {
+              return reject(body);
+            }
+            return resolve(body);
           }
-        }, (error, response, body) => {
-          if (error) {
-            return reject(error);
-          }
-          if (body.error) {
-            return reject(body);
-          }
-          return resolve(body);
-        })
+        );
       });
     }
 
@@ -230,48 +216,56 @@
     let deleteSpy;
     reconfigureServer({
       liveQuery: {
-        classNames: ['Yolo']
-      }
-    }).then((parseServer) => {
-      saveSpy = spyOn(parseServer.config.liveQueryController, 'onAfterSave');
-      deleteSpy = spyOn(parseServer.config.liveQueryController, 'onAfterDelete');
-      return setPermissionsOnClass('Yolo', {
-        create: {'*': true},
-        delete: {'*': true}
+        classNames: ['Yolo'],
+      },
+    })
+      .then(parseServer => {
+        saveSpy = spyOn(parseServer.config.liveQueryController, 'onAfterSave');
+        deleteSpy = spyOn(
+          parseServer.config.liveQueryController,
+          'onAfterDelete'
+        );
+        return setPermissionsOnClass('Yolo', {
+          create: { '*': true },
+          delete: { '*': true },
+        });
       })
-    }).then(() => {
-      const obj = new Parse.Object('Yolo');
-      return obj.save();
-    }).then((obj) => {
-      return obj.destroy();
-    }).then(() => {
-      expect(saveSpy).toHaveBeenCalled();
-      const saveArgs = saveSpy.calls.mostRecent().args;
-      expect(saveArgs.length).toBe(4);
-      expect(saveArgs[0]).toBe('Yolo');
-      expect(saveArgs[3]).toEqual({
-        get:  {},
-        addField: {},
-        create: {'*': true},
-        find: {},
-        update: {},
-        delete: {'*': true},
-      });
-
-      expect(deleteSpy).toHaveBeenCalled();
-      const deleteArgs = deleteSpy.calls.mostRecent().args;
-      expect(deleteArgs.length).toBe(4);
-      expect(deleteArgs[0]).toBe('Yolo');
-      expect(deleteArgs[3]).toEqual({
-        get:  {},
-        addField: {},
-        create: {'*': true},
-        find: {},
-        update: {},
-        delete: {'*': true},
-      });
-      done();
-    }).catch(done.fail);
+      .then(() => {
+        const obj = new Parse.Object('Yolo');
+        return obj.save();
+      })
+      .then(obj => {
+        return obj.destroy();
+      })
+      .then(() => {
+        expect(saveSpy).toHaveBeenCalled();
+        const saveArgs = saveSpy.calls.mostRecent().args;
+        expect(saveArgs.length).toBe(4);
+        expect(saveArgs[0]).toBe('Yolo');
+        expect(saveArgs[3]).toEqual({
+          get: {},
+          addField: {},
+          create: { '*': true },
+          find: {},
+          update: {},
+          delete: { '*': true },
+        });
+
+        expect(deleteSpy).toHaveBeenCalled();
+        const deleteArgs = deleteSpy.calls.mostRecent().args;
+        expect(deleteArgs.length).toBe(4);
+        expect(deleteArgs[0]).toBe('Yolo');
+        expect(deleteArgs[3]).toEqual({
+          get: {},
+          addField: {},
+          create: { '*': true },
+          find: {},
+          update: {},
+          delete: { '*': true },
+        });
+        done();
+      })
+      .catch(done.fail);
   });
 
   it('can handle connect command', function() {
@@ -295,14 +289,8 @@
   });
 
   it('can handle subscribe command without clientId', function() {
-<<<<<<< HEAD
-    const parseLiveQueryServer = new ParseLiveQueryServer({});
-    const incompleteParseConn = {
-    };
-=======
-    const parseLiveQueryServer = new ParseLiveQueryServer(10, 10, {});
+    const parseLiveQueryServer = new ParseLiveQueryServer({});
     const incompleteParseConn = {};
->>>>>>> f1bc55bf
     parseLiveQueryServer._handleSubscribe(incompleteParseConn, {});
 
     const Client = require('../lib/LiveQuery/Client').Client;
@@ -421,14 +409,8 @@
   });
 
   it('can handle unsubscribe command without clientId', function() {
-<<<<<<< HEAD
-    const parseLiveQueryServer = new ParseLiveQueryServer({});
-    const incompleteParseConn = {
-    };
-=======
-    const parseLiveQueryServer = new ParseLiveQueryServer(10, 10, {});
+    const parseLiveQueryServer = new ParseLiveQueryServer({});
     const incompleteParseConn = {};
->>>>>>> f1bc55bf
     parseLiveQueryServer._handleUnsubscribe(incompleteParseConn, {});
 
     const Client = require('../lib/LiveQuery/Client').Client;
@@ -1181,14 +1163,8 @@
       });
   });
 
-<<<<<<< HEAD
-  it('won\'t match ACL that doesn\'t have public read or any roles', function(done){
-
-    const parseLiveQueryServer = new ParseLiveQueryServer({});
-=======
   it("won't match ACL that doesn't have public read or any roles", function(done) {
-    const parseLiveQueryServer = new ParseLiveQueryServer(10, 10, {});
->>>>>>> f1bc55bf
+    const parseLiveQueryServer = new ParseLiveQueryServer({});
     const acl = new Parse.ACL();
     acl.setPublicReadAccess(false);
     const client = {
@@ -1208,14 +1184,8 @@
       });
   });
 
-<<<<<<< HEAD
-  it('won\'t match non-public ACL with role when there is no user', function(done){
-
-    const parseLiveQueryServer = new ParseLiveQueryServer({});
-=======
   it("won't match non-public ACL with role when there is no user", function(done) {
-    const parseLiveQueryServer = new ParseLiveQueryServer(10, 10, {});
->>>>>>> f1bc55bf
+    const parseLiveQueryServer = new ParseLiveQueryServer({});
     const acl = new Parse.ACL();
     acl.setPublicReadAccess(false);
     acl.setRoleReadAccess('livequery', true);
@@ -1226,35 +1196,20 @@
     };
     const requestId = 0;
 
-<<<<<<< HEAD
-    parseLiveQueryServer._matchesACL(acl, client, requestId).then(function(isMatched) {
-      expect(isMatched).toBe(false);
-      done();
-    }).catch(done.fail);
-
-  });
-
-  it('won\'t match ACL with role based read access set to false', function(done){
-
-    const parseLiveQueryServer = new ParseLiveQueryServer({});
-    const acl = new Parse.ACL();
-    acl.setPublicReadAccess(false);
-    acl.setRoleReadAccess("otherLiveQueryRead", true);
-=======
     parseLiveQueryServer
       ._matchesACL(acl, client, requestId)
       .then(function(isMatched) {
         expect(isMatched).toBe(false);
         done();
-      });
+      })
+      .catch(done.fail);
   });
 
   it("won't match ACL with role based read access set to false", function(done) {
-    const parseLiveQueryServer = new ParseLiveQueryServer(10, 10, {});
+    const parseLiveQueryServer = new ParseLiveQueryServer({});
     const acl = new Parse.ACL();
     acl.setPublicReadAccess(false);
-    acl.setRoleReadAccess('liveQueryRead', false);
->>>>>>> f1bc55bf
+    acl.setRoleReadAccess('otherLiveQueryRead', true);
     const client = {
       getSubscriptionInfo: jasmine
         .createSpy('getSubscriptionInfo')
@@ -1264,12 +1219,8 @@
     };
     const requestId = 0;
 
-<<<<<<< HEAD
-    spyOn(Parse, "Query").and.callFake(function(){
+    spyOn(Parse, 'Query').and.callFake(function() {
       let shouldReturn = false;
-=======
-    spyOn(Parse, 'Query').and.callFake(function() {
->>>>>>> f1bc55bf
       return {
         equalTo() {
           shouldReturn = true;
@@ -1285,26 +1236,14 @@
             return Promise.resolve([]);
           }
           //Return a role with the name "liveQueryRead" as that is what was set on the ACL
-<<<<<<< HEAD
-          const liveQueryRole = new Parse.Role('liveQueryRead', new Parse.ACL());
+          const liveQueryRole = new Parse.Role(
+            'liveQueryRead',
+            new Parse.ACL()
+          );
           liveQueryRole.id = 'abcdef1234';
-          return Promise.resolve([
-            liveQueryRole
-          ]);
-        }
-      }
-    });
-
-    parseLiveQueryServer._matchesACL(acl, client, requestId).then(function(isMatched) {
-      expect(isMatched).toBe(false);
-      done();
-=======
-          const liveQueryRole = new Parse.Role();
-          liveQueryRole.set('name', 'liveQueryRead');
-          return [liveQueryRole];
+          return Promise.resolve([liveQueryRole]);
         },
       };
->>>>>>> f1bc55bf
     });
 
     parseLiveQueryServer
@@ -1313,16 +1252,17 @@
         expect(isMatched).toBe(false);
         done();
       });
-  });
-
-<<<<<<< HEAD
-  it('will match ACL with role based read access set to true', function(done){
-
-    const parseLiveQueryServer = new ParseLiveQueryServer({});
-=======
+
+    parseLiveQueryServer
+      ._matchesACL(acl, client, requestId)
+      .then(function(isMatched) {
+        expect(isMatched).toBe(false);
+        done();
+      });
+  });
+
   it('will match ACL with role based read access set to true', function(done) {
-    const parseLiveQueryServer = new ParseLiveQueryServer(10, 10, {});
->>>>>>> f1bc55bf
+    const parseLiveQueryServer = new ParseLiveQueryServer({});
     const acl = new Parse.ACL();
     acl.setPublicReadAccess(false);
     acl.setRoleReadAccess('liveQueryRead', true);
@@ -1335,12 +1275,8 @@
     };
     const requestId = 0;
 
-<<<<<<< HEAD
-    spyOn(Parse, "Query").and.callFake(function(){
+    spyOn(Parse, 'Query').and.callFake(function() {
       let shouldReturn = false;
-=======
-    spyOn(Parse, 'Query').and.callFake(function() {
->>>>>>> f1bc55bf
       return {
         equalTo() {
           shouldReturn = true;
@@ -1356,26 +1292,14 @@
             return Promise.resolve([]);
           }
           //Return a role with the name "liveQueryRead" as that is what was set on the ACL
-<<<<<<< HEAD
-          const liveQueryRole = new Parse.Role('liveQueryRead', new Parse.ACL());
+          const liveQueryRole = new Parse.Role(
+            'liveQueryRead',
+            new Parse.ACL()
+          );
           liveQueryRole.id = 'abcdef1234';
-          return Promise.resolve([
-            liveQueryRole
-          ]);
-        }
-      }
-    });
-
-    parseLiveQueryServer._matchesACL(acl, client, requestId).then(function(isMatched) {
-      expect(isMatched).toBe(true);
-      done();
-=======
-          const liveQueryRole = new Parse.Role();
-          liveQueryRole.set('name', 'liveQueryRead');
-          return [liveQueryRole];
+          return Promise.resolve([liveQueryRole]);
         },
       };
->>>>>>> f1bc55bf
     });
 
     parseLiveQueryServer
@@ -1384,91 +1308,138 @@
         expect(isMatched).toBe(true);
         done();
       });
+
+    parseLiveQueryServer
+      ._matchesACL(acl, client, requestId)
+      .then(function(isMatched) {
+        expect(isMatched).toBe(true);
+        done();
+      });
   });
 
   describe('class level permissions', () => {
-    it('matches CLP when find is closed', (done) => {
+    it('matches CLP when find is closed', done => {
       const parseLiveQueryServer = new ParseLiveQueryServer({});
       const acl = new Parse.ACL();
       acl.setReadAccess(testUserId, true);
       // Mock sessionTokenCache will return false when sessionToken is undefined
       const client = {
         sessionToken: 'sessionToken',
-        getSubscriptionInfo: jasmine.createSpy('getSubscriptionInfo').and.returnValue({
-          sessionToken: undefined
-        })
+        getSubscriptionInfo: jasmine
+          .createSpy('getSubscriptionInfo')
+          .and.returnValue({
+            sessionToken: undefined,
+          }),
       };
       const requestId = 0;
 
-      parseLiveQueryServer._matchesCLP({
-        find: {}
-      }, { className: 'Yolo' }, client, requestId, 'find').then((isMatched) => {
-        expect(isMatched).toBe(false);
-        done();
-      });
-    });
-
-    it('matches CLP when find is open', (done) => {
+      parseLiveQueryServer
+        ._matchesCLP(
+          {
+            find: {},
+          },
+          { className: 'Yolo' },
+          client,
+          requestId,
+          'find'
+        )
+        .then(isMatched => {
+          expect(isMatched).toBe(false);
+          done();
+        });
+    });
+
+    it('matches CLP when find is open', done => {
       const parseLiveQueryServer = new ParseLiveQueryServer({});
       const acl = new Parse.ACL();
       acl.setReadAccess(testUserId, true);
       // Mock sessionTokenCache will return false when sessionToken is undefined
       const client = {
         sessionToken: 'sessionToken',
-        getSubscriptionInfo: jasmine.createSpy('getSubscriptionInfo').and.returnValue({
-          sessionToken: undefined
-        })
+        getSubscriptionInfo: jasmine
+          .createSpy('getSubscriptionInfo')
+          .and.returnValue({
+            sessionToken: undefined,
+          }),
       };
       const requestId = 0;
 
-      parseLiveQueryServer._matchesCLP({
-        find: { '*': true }
-      }, { className: 'Yolo' }, client, requestId, 'find').then((isMatched) => {
-        expect(isMatched).toBe(true);
-        done();
-      });
-    });
-
-    it('matches CLP when find is restricted to userIds', (done) => {
+      parseLiveQueryServer
+        ._matchesCLP(
+          {
+            find: { '*': true },
+          },
+          { className: 'Yolo' },
+          client,
+          requestId,
+          'find'
+        )
+        .then(isMatched => {
+          expect(isMatched).toBe(true);
+          done();
+        });
+    });
+
+    it('matches CLP when find is restricted to userIds', done => {
       const parseLiveQueryServer = new ParseLiveQueryServer({});
       const acl = new Parse.ACL();
       acl.setReadAccess(testUserId, true);
       // Mock sessionTokenCache will return false when sessionToken is undefined
       const client = {
         sessionToken: 'sessionToken',
-        getSubscriptionInfo: jasmine.createSpy('getSubscriptionInfo').and.returnValue({
-          sessionToken: 'userId'
-        })
+        getSubscriptionInfo: jasmine
+          .createSpy('getSubscriptionInfo')
+          .and.returnValue({
+            sessionToken: 'userId',
+          }),
       };
       const requestId = 0;
 
-      parseLiveQueryServer._matchesCLP({
-        find: { 'userId': true }
-      }, { className: 'Yolo' }, client, requestId, 'find').then((isMatched) => {
-        expect(isMatched).toBe(true);
-        done();
-      });
-    });
-
-    it('matches CLP when find is restricted to userIds', (done) => {
+      parseLiveQueryServer
+        ._matchesCLP(
+          {
+            find: { userId: true },
+          },
+          { className: 'Yolo' },
+          client,
+          requestId,
+          'find'
+        )
+        .then(isMatched => {
+          expect(isMatched).toBe(true);
+          done();
+        });
+    });
+
+    it('matches CLP when find is restricted to userIds', done => {
       const parseLiveQueryServer = new ParseLiveQueryServer({});
       const acl = new Parse.ACL();
       acl.setReadAccess(testUserId, true);
       // Mock sessionTokenCache will return false when sessionToken is undefined
       const client = {
         sessionToken: 'sessionToken',
-        getSubscriptionInfo: jasmine.createSpy('getSubscriptionInfo').and.returnValue({
-          sessionToken: undefined
-        })
+        getSubscriptionInfo: jasmine
+          .createSpy('getSubscriptionInfo')
+          .and.returnValue({
+            sessionToken: undefined,
+          }),
       };
       const requestId = 0;
 
-      parseLiveQueryServer._matchesCLP({
-        find: { 'userId': true }
-      }, { className: 'Yolo' }, client, requestId, 'find').then((isMatched) => {
-        expect(isMatched).toBe(false);
-        done();
-      });
+      parseLiveQueryServer
+        ._matchesCLP(
+          {
+            find: { userId: true },
+          },
+          { className: 'Yolo' },
+          client,
+          requestId,
+          'find'
+        )
+        .then(isMatched => {
+          expect(isMatched).toBe(false);
+          done();
+        });
     });
   });
 
@@ -1595,14 +1566,8 @@
     ).not.toBeTruthy();
   });
 
-<<<<<<< HEAD
-  it('will match non-public ACL when client has master key', function(done){
-
-    const parseLiveQueryServer = new ParseLiveQueryServer({});
-=======
   it('will match non-public ACL when client has master key', function(done) {
-    const parseLiveQueryServer = new ParseLiveQueryServer(10, 10, {});
->>>>>>> f1bc55bf
+    const parseLiveQueryServer = new ParseLiveQueryServer({});
     const acl = new Parse.ACL();
     acl.setPublicReadAccess(false);
     const client = {
@@ -1621,14 +1586,8 @@
       });
   });
 
-<<<<<<< HEAD
-  it('won\'t match non-public ACL when client has no master key', function(done){
-
-    const parseLiveQueryServer = new ParseLiveQueryServer({});
-=======
   it("won't match non-public ACL when client has no master key", function(done) {
-    const parseLiveQueryServer = new ParseLiveQueryServer(10, 10, {});
->>>>>>> f1bc55bf
+    const parseLiveQueryServer = new ParseLiveQueryServer({});
     const acl = new Parse.ACL();
     acl.setPublicReadAccess(false);
     const client = {
@@ -1639,17 +1598,20 @@
     };
     const requestId = 0;
 
-<<<<<<< HEAD
-    parseLiveQueryServer._matchesACL(acl, client, requestId).then(function(isMatched) {
-      expect(isMatched).toBe(false);
-      done();
-    });
+    parseLiveQueryServer
+      ._matchesACL(acl, client, requestId)
+      .then(function(isMatched) {
+        expect(isMatched).toBe(false);
+        done();
+      });
   });
 
   it('should properly pull auth from cache', () => {
     const parseLiveQueryServer = new ParseLiveQueryServer({});
     const promise = parseLiveQueryServer.getAuthForSessionToken('sessionToken');
-    const secondPromise = parseLiveQueryServer.getAuthForSessionToken('sessionToken');
+    const secondPromise = parseLiveQueryServer.getAuthForSessionToken(
+      'sessionToken'
+    );
     // should be in the cache
     expect(parseLiveQueryServer.authCache.get('sessionToken')).toBe(promise);
     // should be the same promise returned
@@ -1665,14 +1627,6 @@
     // after the promise finishes, it should have removed it from the cache
     expect(await promise).toEqual({});
     expect(parseLiveQueryServer.authCache.get('pleaseThrow')).toBe(undefined);
-=======
-    parseLiveQueryServer
-      ._matchesACL(acl, client, requestId)
-      .then(function(isMatched) {
-        expect(isMatched).toBe(false);
-        done();
-      });
->>>>>>> f1bc55bf
   });
 
   afterEach(function() {
@@ -1685,13 +1639,6 @@
     jasmine.restoreLibrary('../lib/LiveQuery/QueryTools', 'queryHash');
     jasmine.restoreLibrary('../lib/LiveQuery/QueryTools', 'matchesQuery');
     jasmine.restoreLibrary('../lib/LiveQuery/ParsePubSub', 'ParsePubSub');
-<<<<<<< HEAD
-=======
-    jasmine.restoreLibrary(
-      '../lib/LiveQuery/SessionTokenCache',
-      'SessionTokenCache'
-    );
->>>>>>> f1bc55bf
   });
 
   // Helper functions to add mock client and subscription to a liveQueryServer
@@ -1779,30 +1726,32 @@
     function setPermissionsOnClass(className, permissions, doPut) {
       const request = require('request');
       let op = request.post;
-      if (doPut)
-      {
+      if (doPut) {
         op = request.put;
       }
       return new Promise((resolve, reject) => {
-        op({
-          url: Parse.serverURL + '/schemas/' + className,
-          headers: {
-            'X-Parse-Application-Id': Parse.applicationId,
-            'X-Parse-Master-Key': Parse.masterKey,
+        op(
+          {
+            url: Parse.serverURL + '/schemas/' + className,
+            headers: {
+              'X-Parse-Application-Id': Parse.applicationId,
+              'X-Parse-Master-Key': Parse.masterKey,
+            },
+            json: true,
+            body: {
+              classLevelPermissions: permissions,
+            },
           },
-          json: true,
-          body: {
-            classLevelPermissions: permissions
+          (error, response, body) => {
+            if (error) {
+              return reject(error);
+            }
+            if (body.error) {
+              return reject(body);
+            }
+            return resolve(body);
           }
-        }, (error, response, body) => {
-          if (error) {
-            return reject(error);
-          }
-          if (body.error) {
-            return reject(body);
-          }
-          return resolve(body);
-        })
+        );
       });
     }
 
@@ -1810,48 +1759,59 @@
     let deleteSpy;
     reconfigureServer({
       liveQuery: {
-        classNames: ['Yolo']
-      }
-    }).then((parseServer) => {
-      saveSpy = spyOn(parseServer.config.liveQueryController, 'onAfterSave').and.callThrough();
-      deleteSpy = spyOn(parseServer.config.liveQueryController, 'onAfterDelete').and.callThrough();
-      return setPermissionsOnClass('Yolo', {
-        create: {'*': true},
-        delete: {'*': true}
+        classNames: ['Yolo'],
+      },
+    })
+      .then(parseServer => {
+        saveSpy = spyOn(
+          parseServer.config.liveQueryController,
+          'onAfterSave'
+        ).and.callThrough();
+        deleteSpy = spyOn(
+          parseServer.config.liveQueryController,
+          'onAfterDelete'
+        ).and.callThrough();
+        return setPermissionsOnClass('Yolo', {
+          create: { '*': true },
+          delete: { '*': true },
+        });
       })
-    }).then(() => {
-      const obj = new Parse.Object('Yolo');
-      return obj.save();
-    }).then((obj) => {
-      return obj.destroy();
-    }).then(() => {
-      expect(saveSpy).toHaveBeenCalled();
-      const saveArgs = saveSpy.calls.mostRecent().args;
-      expect(saveArgs.length).toBe(4);
-      expect(saveArgs[0]).toBe('Yolo');
-      expect(saveArgs[3]).toEqual({
-        get:  {},
-        addField: {},
-        create: {'*': true},
-        find: {},
-        update: {},
-        delete: {'*': true},
-      });
-
-      expect(deleteSpy).toHaveBeenCalled();
-      const deleteArgs = deleteSpy.calls.mostRecent().args;
-      expect(deleteArgs.length).toBe(4);
-      expect(deleteArgs[0]).toBe('Yolo');
-      expect(deleteArgs[3]).toEqual({
-        get:  {},
-        addField: {},
-        create: {'*': true},
-        find: {},
-        update: {},
-        delete: {'*': true},
-      });
-      done();
-    }).catch(done.fail);
+      .then(() => {
+        const obj = new Parse.Object('Yolo');
+        return obj.save();
+      })
+      .then(obj => {
+        return obj.destroy();
+      })
+      .then(() => {
+        expect(saveSpy).toHaveBeenCalled();
+        const saveArgs = saveSpy.calls.mostRecent().args;
+        expect(saveArgs.length).toBe(4);
+        expect(saveArgs[0]).toBe('Yolo');
+        expect(saveArgs[3]).toEqual({
+          get: {},
+          addField: {},
+          create: { '*': true },
+          find: {},
+          update: {},
+          delete: { '*': true },
+        });
+
+        expect(deleteSpy).toHaveBeenCalled();
+        const deleteArgs = deleteSpy.calls.mostRecent().args;
+        expect(deleteArgs.length).toBe(4);
+        expect(deleteArgs[0]).toBe('Yolo');
+        expect(deleteArgs[3]).toEqual({
+          get: {},
+          addField: {},
+          create: { '*': true },
+          find: {},
+          update: {},
+          delete: { '*': true },
+        });
+        done();
+      })
+      .catch(done.fail);
   });
 
   it('should properly pack message request on afterSave', () => {
@@ -1859,15 +1819,15 @@
       classNames: ['Yolo'],
     });
     const spy = spyOn(controller.liveQueryPublisher, 'onCloudCodeAfterSave');
-    controller.onAfterSave('Yolo', {o: 1}, {o:2}, {yolo: true});
-    expect(spy).toHaveBeenCalled()
+    controller.onAfterSave('Yolo', { o: 1 }, { o: 2 }, { yolo: true });
+    expect(spy).toHaveBeenCalled();
     const args = spy.calls.mostRecent().args;
     expect(args.length).toBe(1);
     expect(args[0]).toEqual({
-      object: {o: 1},
-      original: {o: 2},
-      classLevelPermissions: {yolo: true}
-    })
+      object: { o: 1 },
+      original: { o: 2 },
+      classLevelPermissions: { yolo: true },
+    });
   });
 
   it('should properly pack message request on afterDelete', () => {
@@ -1875,15 +1835,15 @@
       classNames: ['Yolo'],
     });
     const spy = spyOn(controller.liveQueryPublisher, 'onCloudCodeAfterDelete');
-    controller.onAfterDelete('Yolo', {o: 1}, {o:2}, {yolo: true});
-    expect(spy).toHaveBeenCalled()
+    controller.onAfterDelete('Yolo', { o: 1 }, { o: 2 }, { yolo: true });
+    expect(spy).toHaveBeenCalled();
     const args = spy.calls.mostRecent().args;
     expect(args.length).toBe(1);
     expect(args[0]).toEqual({
-      object: {o: 1},
-      original: {o: 2},
-      classLevelPermissions: {yolo: true}
-    })
+      object: { o: 1 },
+      original: { o: 2 },
+      classLevelPermissions: { yolo: true },
+    });
   });
 
   it('should properly pack message request', () => {
