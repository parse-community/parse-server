'use strict';

// Roles are not accessible without the master key, so they are not intended
// for use by clients.  We can manually test them using the master key.
const RestQuery = require('../lib/RestQuery');
const Auth = require('../lib/Auth').Auth;
const Config = require('../lib/Config');

describe('Parse Role testing', () => {
  it('Do a bunch of basic role testing', done => {
    let user;
    let role;

    createTestUser()
      .then(x => {
        user = x;
        const acl = new Parse.ACL();
        acl.setPublicReadAccess(true);
        acl.setPublicWriteAccess(false);
        role = new Parse.Object('_Role');
        role.set('name', 'Foos');
        role.setACL(acl);
        const users = role.relation('users');
        users.add(user);
        return role.save({}, { useMasterKey: true });
      })
      .then(() => {
        const query = new Parse.Query('_Role');
        return query.find({ useMasterKey: true });
      })
      .then(x => {
        expect(x.length).toEqual(1);
        const relation = x[0].relation('users').query();
        return relation.first({ useMasterKey: true });
      })
      .then(x => {
        expect(x.id).toEqual(user.id);
        // Here we've got a valid role and a user assigned.
        // Lets create an object only the role can read/write and test
        // the different scenarios.
        const obj = new Parse.Object('TestObject');
        const acl = new Parse.ACL();
        acl.setPublicReadAccess(false);
        acl.setPublicWriteAccess(false);
        acl.setRoleReadAccess('Foos', true);
        acl.setRoleWriteAccess('Foos', true);
        obj.setACL(acl);
        return obj.save();
      })
      .then(() => {
        const query = new Parse.Query('TestObject');
        return query.find({ sessionToken: user.getSessionToken() });
      })
      .then(x => {
        expect(x.length).toEqual(1);
        const objAgain = x[0];
        objAgain.set('foo', 'bar');
        // This should succeed:
        return objAgain.save({}, { sessionToken: user.getSessionToken() });
      })
      .then(x => {
        x.set('foo', 'baz');
        // This should fail:
        return x.save({}, { sessionToken: '' });
      })
      .then(
        () => {
          fail('Should not have been able to save.');
        },
        e => {
          expect(e.code).toEqual(Parse.Error.OBJECT_NOT_FOUND);
          done();
        }
      );
  });

  const createRole = function(name, sibling, user) {
    const role = new Parse.Role(name, new Parse.ACL());
    if (user) {
      const users = role.relation('users');
      users.add(user);
    }
    if (sibling) {
      role.relation('roles').add(sibling);
    }
    return role.save({}, { useMasterKey: true });
  };

  it('should not recursively load the same role multiple times', done => {
    const rootRole = 'RootRole';
    const roleNames = ['FooRole', 'BarRole', 'BazRole'];
    const allRoles = [rootRole].concat(roleNames);

    const roleObjs = {};
    const createAllRoles = function(user) {
      const promises = allRoles.map(function(roleName) {
        return createRole(roleName, null, user).then(function(roleObj) {
          roleObjs[roleName] = roleObj;
          return roleObj;
        });
      });
      return Promise.all(promises);
    };

    const restExecute = spyOn(RestQuery.prototype, 'execute').and.callThrough();

    let user, auth, getAllRolesSpy;
    createTestUser()
      .then(newUser => {
        user = newUser;
        return createAllRoles(user);
      })
      .then(roles => {
        const rootRoleObj = roleObjs[rootRole];
        roles.forEach(function(role, i) {
          // Add all roles to the RootRole
          if (role.id !== rootRoleObj.id) {
            role.relation('roles').add(rootRoleObj);
          }
          // Add all "roleNames" roles to the previous role
          if (i > 0) {
            role.relation('roles').add(roles[i - 1]);
          }
        });

        return Parse.Object.saveAll(roles, { useMasterKey: true });
      })
      .then(() => {
        auth = new Auth({
          config: Config.get('test'),
          isMaster: true,
          user: user,
        });
        getAllRolesSpy = spyOn(
          auth,
          '_getAllRolesNamesForRoleIds'
        ).and.callThrough();

        return auth._loadRoles();
      })
      .then(roles => {
        expect(roles.length).toEqual(4);

        allRoles.forEach(function(name) {
          expect(roles.indexOf('role:' + name)).not.toBe(-1);
        });

        // 1 Query for the initial setup
        // 1 query for the parent roles
        expect(restExecute.calls.count()).toEqual(2);

        // 1 call for the 1st layer of roles
        // 1 call for the 2nd layer
        expect(getAllRolesSpy.calls.count()).toEqual(2);
        done();
      })
      .catch(() => {
        fail('should succeed');
        done();
      });
  });

  function testLoadRoles(config, done) {
<<<<<<< HEAD
    const rolesNames = ["FooRole", "BarRole", "BazRole"];
    const roleIds = {};
    createTestUser().then((user) => {
      // Put the user on the 1st role
      return createRole(rolesNames[0], null, user).then((aRole) => {
        roleIds[aRole.get("name")] = aRole.id;
        // set the 1st role as a sibling of the second
        // user will should have 2 role now
        return createRole(rolesNames[1], aRole, null);
      }).then((anotherRole) => {
        roleIds[anotherRole.get("name")] = anotherRole.id;
        // set this role as a sibling of the last
        // the user should now have 3 roles
        return createRole(rolesNames[2], anotherRole, null);
      }).then((lastRole) => {
        roleIds[lastRole.get("name")] = lastRole.id;
        const auth = new Auth({ config, isMaster: true, user: user });
        return auth._loadRoles();
      })
    }).then((roles) => {
      expect(roles.length).toEqual(3);
      rolesNames.forEach((name) => {
        expect(roles.indexOf('role:' + name)).not.toBe(-1);
      });
      done();
    }, function(){
      fail("should succeed")
      done();
    });
  }

  it("should recursively load roles", (done) => {
    testLoadRoles(Config.get('test'), done);
  });

  it("should recursively load roles without config", (done) => {
    testLoadRoles(undefined, done);
=======
    const rolesNames = ['FooRole', 'BarRole', 'BazRole'];
    const roleIds = {};
    createTestUser()
      .then(user => {
        // Put the user on the 1st role
        return createRole(rolesNames[0], null, user)
          .then(aRole => {
            roleIds[aRole.get('name')] = aRole.id;
            // set the 1st role as a sibling of the second
            // user will should have 2 role now
            return createRole(rolesNames[1], aRole, null);
          })
          .then(anotherRole => {
            roleIds[anotherRole.get('name')] = anotherRole.id;
            // set this role as a sibling of the last
            // the user should now have 3 roles
            return createRole(rolesNames[2], anotherRole, null);
          })
          .then(lastRole => {
            roleIds[lastRole.get('name')] = lastRole.id;
            const auth = new Auth({ config, isMaster: true, user: user });
            return auth._loadRoles();
          });
      })
      .then(
        roles => {
          expect(roles.length).toEqual(3);
          rolesNames.forEach(name => {
            expect(roles.indexOf('role:' + name)).not.toBe(-1);
          });
          done();
        },
        function() {
          fail('should succeed');
          done();
        }
      );
  }

  it('should recursively load roles', done => {
    testLoadRoles(Config.get('test'), done);
>>>>>>> f1bc55bf
  });

  it('should recursively load roles without config', done => {
    testLoadRoles(undefined, done);
  });

  it('_Role object should not save without name.', done => {
    const role = new Parse.Role();
    role.save(null, { useMasterKey: true }).then(
      () => {
        fail('_Role object should not save without name.');
      },
      error => {
        expect(error.code).toEqual(111);
        role.set('name', 'testRole');
        role.save(null, { useMasterKey: true }).then(
          () => {
            fail('_Role object should not save without ACL.');
          },
          error2 => {
            expect(error2.code).toEqual(111);
            done();
          }
        );
      }
    );
  });

  it('Different _Role objects cannot have the same name.', done => {
    const roleName = 'MyRole';
    let aUser;
    createTestUser()
      .then(user => {
        aUser = user;
        return createRole(roleName, null, aUser);
      })
      .then(firstRole => {
        expect(firstRole.getName()).toEqual(roleName);
        return createRole(roleName, null, aUser);
      })
      .then(
        () => {
          fail('_Role cannot have the same name as another role');
          done();
        },
        error => {
          expect(error.code).toEqual(137);
          done();
        }
      );
  });

  it('Should properly resolve roles', done => {
    const admin = new Parse.Role('Admin', new Parse.ACL());
    const moderator = new Parse.Role('Moderator', new Parse.ACL());
    const superModerator = new Parse.Role('SuperModerator', new Parse.ACL());
    const contentManager = new Parse.Role('ContentManager', new Parse.ACL());
    const superContentManager = new Parse.Role(
      'SuperContentManager',
      new Parse.ACL()
    );
    Parse.Object.saveAll(
      [admin, moderator, contentManager, superModerator, superContentManager],
      { useMasterKey: true }
    )
      .then(() => {
        contentManager.getRoles().add([moderator, superContentManager]);
        moderator.getRoles().add([admin, superModerator]);
        superContentManager.getRoles().add(superModerator);
        return Parse.Object.saveAll(
          [
            admin,
            moderator,
            contentManager,
            superModerator,
            superContentManager,
          ],
          { useMasterKey: true }
        );
      })
      .then(() => {
        const auth = new Auth({ config: Config.get('test'), isMaster: true });
        // For each role, fetch their sibling, what they inherit
        // return with result and roleId for later comparison
        const promises = [admin, moderator, contentManager, superModerator].map(
          role => {
            return auth._getAllRolesNamesForRoleIds([role.id]).then(result => {
              return Promise.resolve({
                id: role.id,
                name: role.get('name'),
                roleNames: result,
              });
            });
          }
        );

        return Promise.all(promises);
      })
      .then(results => {
        results.forEach(result => {
          const id = result.id;
          const roleNames = result.roleNames;
          if (id == admin.id) {
            expect(roleNames.length).toBe(2);
            expect(roleNames.indexOf('Moderator')).not.toBe(-1);
            expect(roleNames.indexOf('ContentManager')).not.toBe(-1);
          } else if (id == moderator.id) {
            expect(roleNames.length).toBe(1);
            expect(roleNames.indexOf('ContentManager')).toBe(0);
          } else if (id == contentManager.id) {
            expect(roleNames.length).toBe(0);
          } else if (id == superModerator.id) {
            expect(roleNames.length).toBe(3);
            expect(roleNames.indexOf('Moderator')).not.toBe(-1);
            expect(roleNames.indexOf('ContentManager')).not.toBe(-1);
            expect(roleNames.indexOf('SuperContentManager')).not.toBe(-1);
          }
        });
        done();
      })
      .catch(() => {
        done();
      });
  });

  it('can create role and query empty users', done => {
    const roleACL = new Parse.ACL();
    roleACL.setPublicReadAccess(true);
    const role = new Parse.Role('subscribers', roleACL);
    role.save({}, { useMasterKey: true }).then(
      () => {
        const query = role.relation('users').query();
        query.find({ useMasterKey: true }).then(
          () => {
            done();
          },
          () => {
            fail('should not have errors');
            done();
          }
        );
      },
      () => {
        fail('should not have errored');
      }
    );
  });

  // Based on various scenarios described in issues #827 and #683,
  it('should properly handle role permissions on objects', done => {
    let user, user2, user3;
    let role, role2, role3;
    let obj, obj2;

    const prACL = new Parse.ACL();
    prACL.setPublicReadAccess(true);
    let adminACL, superACL, customerACL;

    createTestUser()
      .then(x => {
        user = x;
        user2 = new Parse.User();
        return user2.save({ username: 'user2', password: 'omgbbq' });
      })
      .then(() => {
        user3 = new Parse.User();
        return user3.save({ username: 'user3', password: 'omgbbq' });
      })
      .then(() => {
        role = new Parse.Role('Admin', prACL);
        role.getUsers().add(user);
        return role.save({}, { useMasterKey: true });
      })
      .then(() => {
        adminACL = new Parse.ACL();
        adminACL.setRoleReadAccess('Admin', true);
        adminACL.setRoleWriteAccess('Admin', true);

        role2 = new Parse.Role('Super', prACL);
        role2.getUsers().add(user2);
        return role2.save({}, { useMasterKey: true });
      })
      .then(() => {
        superACL = new Parse.ACL();
        superACL.setRoleReadAccess('Super', true);
        superACL.setRoleWriteAccess('Super', true);

        role.getRoles().add(role2);
        return role.save({}, { useMasterKey: true });
      })
      .then(() => {
        role3 = new Parse.Role('Customer', prACL);
        role3.getUsers().add(user3);
        role3.getRoles().add(role);
        return role3.save({}, { useMasterKey: true });
      })
      .then(() => {
        customerACL = new Parse.ACL();
        customerACL.setRoleReadAccess('Customer', true);
        customerACL.setRoleWriteAccess('Customer', true);

        const query = new Parse.Query('_Role');
        return query.find({ useMasterKey: true });
      })
      .then(x => {
        expect(x.length).toEqual(3);

        obj = new Parse.Object('TestObjectRoles');
        obj.set('ACL', customerACL);
        return obj.save(null, { useMasterKey: true });
      })
      .then(() => {
        // Above, the Admin role was added to the Customer role.
        // An object secured by the Customer ACL should be able to be edited by the Admin user.
        obj.set('changedByAdmin', true);
        return obj.save(null, { sessionToken: user.getSessionToken() });
      })
      .then(
        () => {
          obj2 = new Parse.Object('TestObjectRoles');
          obj2.set('ACL', adminACL);
          return obj2.save(null, { useMasterKey: true });
        },
        () => {
          fail('Admin user should have been able to save.');
          done();
        }
      )
      .then(() => {
        // An object secured by the Admin ACL should not be able to be edited by a Customer role user.
        obj2.set('changedByCustomer', true);
        return obj2.save(null, { sessionToken: user3.getSessionToken() });
      })
      .then(
        () => {
          fail('Customer user should not have been able to save.');
          done();
        },
        e => {
          if (e) {
            expect(e.code).toEqual(101);
          } else {
            fail('should return an error');
          }
          done();
        }
      );
  });

  it('should add multiple users to a role and remove users', done => {
    let user, user2, user3;
    let role;
    let obj;

    const prACL = new Parse.ACL();
    prACL.setPublicReadAccess(true);
    prACL.setPublicWriteAccess(true);

    createTestUser()
      .then(x => {
        user = x;
        user2 = new Parse.User();
        return user2.save({ username: 'user2', password: 'omgbbq' });
      })
      .then(() => {
        user3 = new Parse.User();
        return user3.save({ username: 'user3', password: 'omgbbq' });
      })
      .then(() => {
        role = new Parse.Role('sharedRole', prACL);
        const users = role.relation('users');
        users.add(user);
        users.add(user2);
        users.add(user3);
        return role.save({}, { useMasterKey: true });
      })
      .then(() => {
        // query for saved role and get 3 users
        const query = new Parse.Query('_Role');
        query.equalTo('name', 'sharedRole');
        return query.find({ useMasterKey: true });
      })
      .then(role => {
        expect(role.length).toEqual(1);
        const users = role[0].relation('users').query();
        return users.find({ useMasterKey: true });
      })
      .then(users => {
        expect(users.length).toEqual(3);
        obj = new Parse.Object('TestObjectRoles');
        obj.set('ACL', prACL);
        return obj.save(null, { useMasterKey: true });
      })
      .then(() => {
        // Above, the Admin role was added to the Customer role.
        // An object secured by the Customer ACL should be able to be edited by the Admin user.
        obj.set('changedByUsers', true);
        return obj.save(null, { sessionToken: user.getSessionToken() });
      })
      .then(() => {
        // query for saved role and get 3 users
        const query = new Parse.Query('_Role');
        query.equalTo('name', 'sharedRole');
        return query.find({ useMasterKey: true });
      })
      .then(role => {
        expect(role.length).toEqual(1);
        const users = role[0].relation('users');
        users.remove(user);
        users.remove(user3);
        return role[0].save({}, { useMasterKey: true });
      })
      .then(role => {
        const users = role.relation('users').query();
        return users.find({ useMasterKey: true });
      })
      .then(users => {
        expect(users.length).toEqual(1);
        expect(users[0].get('username')).toEqual('user2');
        done();
      });
  });

  it('should be secure (#3835)', done => {
    const acl = new Parse.ACL();
    acl.getPublicReadAccess(true);
    const role = new Parse.Role('admin', acl);
    role
      .save()
      .then(() => {
        const user = new Parse.User();
        return user.signUp({ username: 'hello', password: 'world' });
      })
      .then(user => {
        role.getUsers().add(user);
        return role.save();
      })
      .then(done.fail, () => {
        const query = role.getUsers().query();
        return query.find({ useMasterKey: true });
      })
      .then(results => {
        expect(results.length).toBe(0);
        done();
      })
      .catch(done.fail);
  });

  it('should match when matching in users relation', done => {
    const user = new Parse.User();
    user.save({ username: 'admin', password: 'admin' }).then(user => {
      const aCL = new Parse.ACL();
      aCL.setPublicReadAccess(true);
      aCL.setPublicWriteAccess(true);
      const role = new Parse.Role('admin', aCL);
      const users = role.relation('users');
      users.add(user);
      role.save({}, { useMasterKey: true }).then(() => {
        const query = new Parse.Query(Parse.Role);
        query.equalTo('name', 'admin');
        query.equalTo('users', user);
        query.find().then(function(roles) {
          expect(roles.length).toEqual(1);
          done();
        });
      });
    });
  });

  it('should not match any entry when not matching in users relation', done => {
    const user = new Parse.User();
    user.save({ username: 'admin', password: 'admin' }).then(user => {
      const aCL = new Parse.ACL();
      aCL.setPublicReadAccess(true);
      aCL.setPublicWriteAccess(true);
      const role = new Parse.Role('admin', aCL);
      const users = role.relation('users');
      users.add(user);
      role.save({}, { useMasterKey: true }).then(() => {
        const otherUser = new Parse.User();
        otherUser
          .save({ username: 'otherUser', password: 'otherUser' })
          .then(otherUser => {
            const query = new Parse.Query(Parse.Role);
            query.equalTo('name', 'admin');
            query.equalTo('users', otherUser);
            query.find().then(function(roles) {
              expect(roles.length).toEqual(0);
              done();
            });
          });
      });
    });
  });

  it('should not match any entry when searching for null in users relation', done => {
    const user = new Parse.User();
    user.save({ username: 'admin', password: 'admin' }).then(user => {
      const aCL = new Parse.ACL();
      aCL.setPublicReadAccess(true);
      aCL.setPublicWriteAccess(true);
      const role = new Parse.Role('admin', aCL);
      const users = role.relation('users');
      users.add(user);
      role.save({}, { useMasterKey: true }).then(() => {
        const query = new Parse.Query(Parse.Role);
        query.equalTo('name', 'admin');
        query.equalTo('users', null);
        query.find().then(function(roles) {
          expect(roles.length).toEqual(0);
          done();
        });
      });
    });
  });
});<|MERGE_RESOLUTION|>--- conflicted
+++ resolved
@@ -161,45 +161,6 @@
   });
 
   function testLoadRoles(config, done) {
-<<<<<<< HEAD
-    const rolesNames = ["FooRole", "BarRole", "BazRole"];
-    const roleIds = {};
-    createTestUser().then((user) => {
-      // Put the user on the 1st role
-      return createRole(rolesNames[0], null, user).then((aRole) => {
-        roleIds[aRole.get("name")] = aRole.id;
-        // set the 1st role as a sibling of the second
-        // user will should have 2 role now
-        return createRole(rolesNames[1], aRole, null);
-      }).then((anotherRole) => {
-        roleIds[anotherRole.get("name")] = anotherRole.id;
-        // set this role as a sibling of the last
-        // the user should now have 3 roles
-        return createRole(rolesNames[2], anotherRole, null);
-      }).then((lastRole) => {
-        roleIds[lastRole.get("name")] = lastRole.id;
-        const auth = new Auth({ config, isMaster: true, user: user });
-        return auth._loadRoles();
-      })
-    }).then((roles) => {
-      expect(roles.length).toEqual(3);
-      rolesNames.forEach((name) => {
-        expect(roles.indexOf('role:' + name)).not.toBe(-1);
-      });
-      done();
-    }, function(){
-      fail("should succeed")
-      done();
-    });
-  }
-
-  it("should recursively load roles", (done) => {
-    testLoadRoles(Config.get('test'), done);
-  });
-
-  it("should recursively load roles without config", (done) => {
-    testLoadRoles(undefined, done);
-=======
     const rolesNames = ['FooRole', 'BarRole', 'BazRole'];
     const roleIds = {};
     createTestUser()
@@ -241,7 +202,6 @@
 
   it('should recursively load roles', done => {
     testLoadRoles(Config.get('test'), done);
->>>>>>> f1bc55bf
   });
 
   it('should recursively load roles without config', done => {
