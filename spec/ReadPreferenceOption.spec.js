--- conflicted
+++ resolved
@@ -70,10 +70,6 @@
     await Parse.Object.saveAll([obj0, obj1]);
     spyOn(databaseAdapter.database.serverConfig, 'cursor').and.callThrough();
 
-<<<<<<< HEAD
-        done();
-      }).catch(done.fail);
-=======
     const query = new Parse.Query('MyObject');
     query.equalTo('boolKey', false);
 
@@ -89,7 +85,6 @@
           ReadPreference.NEAREST
         );
       }
->>>>>>> 5a8a9472
     });
 
     expect(myObjectReadPreference).toBe(true);
@@ -113,59 +108,67 @@
       const query = new Parse.Query('MyObject');
       query.equalTo('boolKey', false);
 
-      query.find().then(results => {
-        expect(results.length).toBe(1);
-        expect(results[0].get('boolKey')).toBe(false);
-
-        let myObjectReadPreference = null;
-        databaseAdapter.database.serverConfig.cursor.calls
-          .all()
-          .forEach(call => {
-            if (call.args[0].indexOf('MyObject') >= 0) {
-              myObjectReadPreference = call.args[2].readPreference.preference;
-            }
-          });
-
-        expect(myObjectReadPreference).toEqual(ReadPreference.SECONDARY);
-
-        done();
-      }).catch(done.fail);
-    });
-  });
-
-  it('should check read preference as case insensitive', (done) => {
-    const databaseAdapter = (new Config(Parse.applicationId)).database.adapter;
-
-    const obj0 = new Parse.Object('MyObject');
-    obj0.set('boolKey', false);
-    const obj1 = new Parse.Object('MyObject');
-    obj1.set('boolKey', true);
-
-    Parse.Object.saveAll([obj0, obj1]).then(() => {
-      spyOn(databaseAdapter.database.serverConfig, 'cursor').and.callThrough();
-
-      Parse.Cloud.beforeFind('MyObject', (req) => {
+      query
+        .find()
+        .then(results => {
+          expect(results.length).toBe(1);
+          expect(results[0].get('boolKey')).toBe(false);
+
+          let myObjectReadPreference = null;
+          databaseAdapter.database.serverConfig.cursor.calls
+            .all()
+            .forEach(call => {
+              if (call.args[0].indexOf('MyObject') >= 0) {
+                myObjectReadPreference = call.args[2].readPreference.preference;
+              }
+            });
+
+          expect(myObjectReadPreference).toEqual(ReadPreference.SECONDARY);
+
+          done();
+        })
+        .catch(done.fail);
+    });
+  });
+
+  it('should check read preference as case insensitive', done => {
+    const databaseAdapter = new Config(Parse.applicationId).database.adapter;
+
+    const obj0 = new Parse.Object('MyObject');
+    obj0.set('boolKey', false);
+    const obj1 = new Parse.Object('MyObject');
+    obj1.set('boolKey', true);
+
+    Parse.Object.saveAll([obj0, obj1]).then(() => {
+      spyOn(databaseAdapter.database.serverConfig, 'cursor').and.callThrough();
+
+      Parse.Cloud.beforeFind('MyObject', req => {
         req.readPreference = 'sEcOnDarY';
       });
 
       const query = new Parse.Query('MyObject');
       query.equalTo('boolKey', false);
 
-      query.find().then((results) => {
-        expect(results.length).toBe(1);
-        expect(results[0].get('boolKey')).toBe(false);
-
-        let myObjectReadPreference = null;
-        databaseAdapter.database.serverConfig.cursor.calls.all().forEach((call) => {
-          if (call.args[0].indexOf('MyObject') >= 0) {
-            myObjectReadPreference = call.args[2].readPreference.preference;
-          }
-        });
-
-        expect(myObjectReadPreference).toEqual(ReadPreference.SECONDARY);
-
-        done();
-      }).catch(done.fail);
+      query
+        .find()
+        .then(results => {
+          expect(results.length).toBe(1);
+          expect(results[0].get('boolKey')).toBe(false);
+
+          let myObjectReadPreference = null;
+          databaseAdapter.database.serverConfig.cursor.calls
+            .all()
+            .forEach(call => {
+              if (call.args[0].indexOf('MyObject') >= 0) {
+                myObjectReadPreference = call.args[2].readPreference.preference;
+              }
+            });
+
+          expect(myObjectReadPreference).toEqual(ReadPreference.SECONDARY);
+
+          done();
+        })
+        .catch(done.fail);
     });
   });
 
@@ -188,23 +191,26 @@
       const query = new Parse.Query('MyObject');
       query.equalTo('boolKey', false);
 
-      query.find().then(results => {
-        expect(results.length).toBe(1);
-        expect(results[0].get('boolKey')).toBe(true);
-
-        let myObjectReadPreference = null;
-        databaseAdapter.database.serverConfig.cursor.calls
-          .all()
-          .forEach(call => {
-            if (call.args[0].indexOf('MyObject') >= 0) {
-              myObjectReadPreference = call.args[2].readPreference.preference;
-            }
-          });
-
-        expect(myObjectReadPreference).toEqual(ReadPreference.SECONDARY);
-
-        done();
-      }).catch(done.fail);
+      query
+        .find()
+        .then(results => {
+          expect(results.length).toBe(1);
+          expect(results[0].get('boolKey')).toBe(true);
+
+          let myObjectReadPreference = null;
+          databaseAdapter.database.serverConfig.cursor.calls
+            .all()
+            .forEach(call => {
+              if (call.args[0].indexOf('MyObject') >= 0) {
+                myObjectReadPreference = call.args[2].readPreference.preference;
+              }
+            });
+
+          expect(myObjectReadPreference).toEqual(ReadPreference.SECONDARY);
+
+          done();
+        })
+        .catch(done.fail);
     });
   });
 
@@ -230,23 +236,26 @@
       const query = new Parse.Query('MyObject');
       query.equalTo('boolKey', false);
 
-      query.find().then(results => {
-        expect(results.length).toBe(1);
-        expect(results[0].get('boolKey')).toBe(true);
-
-        let myObjectReadPreference = null;
-        databaseAdapter.database.serverConfig.cursor.calls
-          .all()
-          .forEach(call => {
-            if (call.args[0].indexOf('MyObject') >= 0) {
-              myObjectReadPreference = call.args[2].readPreference.preference;
-            }
-          });
-
-        expect(myObjectReadPreference).toEqual(ReadPreference.SECONDARY);
-
-        done();
-      }).catch(done.fail);
+      query
+        .find()
+        .then(results => {
+          expect(results.length).toBe(1);
+          expect(results[0].get('boolKey')).toBe(true);
+
+          let myObjectReadPreference = null;
+          databaseAdapter.database.serverConfig.cursor.calls
+            .all()
+            .forEach(call => {
+              if (call.args[0].indexOf('MyObject') >= 0) {
+                myObjectReadPreference = call.args[2].readPreference.preference;
+              }
+            });
+
+          expect(myObjectReadPreference).toEqual(ReadPreference.SECONDARY);
+
+          done();
+        })
+        .catch(done.fail);
     });
   });
 
@@ -272,23 +281,26 @@
       const query = new Parse.Query('MyObject');
       query.equalTo('boolKey', false);
 
-      query.find().then(results => {
-        expect(results.length).toBe(1);
-        expect(results[0].get('boolKey')).toBe(true);
-
-        let myObjectReadPreference = null;
-        databaseAdapter.database.serverConfig.cursor.calls
-          .all()
-          .forEach(call => {
-            if (call.args[0].indexOf('MyObject') >= 0) {
-              myObjectReadPreference = call.args[2].readPreference.preference;
-            }
-          });
-
-        expect(myObjectReadPreference).toEqual(ReadPreference.SECONDARY);
-
-        done();
-      }).catch(done.fail);
+      query
+        .find()
+        .then(results => {
+          expect(results.length).toBe(1);
+          expect(results[0].get('boolKey')).toBe(true);
+
+          let myObjectReadPreference = null;
+          databaseAdapter.database.serverConfig.cursor.calls
+            .all()
+            .forEach(call => {
+              if (call.args[0].indexOf('MyObject') >= 0) {
+                myObjectReadPreference = call.args[2].readPreference.preference;
+              }
+            });
+
+          expect(myObjectReadPreference).toEqual(ReadPreference.SECONDARY);
+
+          done();
+        })
+        .catch(done.fail);
     });
   });
 
@@ -310,25 +322,28 @@
       const query = new Parse.Query('MyObject');
       query.equalTo('boolKey', false);
 
-      query.find().then(results => {
-        expect(results.length).toBe(1);
-        expect(results[0].get('boolKey')).toBe(false);
-
-        let myObjectReadPreference = null;
-        databaseAdapter.database.serverConfig.cursor.calls
-          .all()
-          .forEach(call => {
-            if (call.args[0].indexOf('MyObject') >= 0) {
-              myObjectReadPreference = call.args[2].readPreference.preference;
-            }
-          });
-
-        expect(myObjectReadPreference).toEqual(
-          ReadPreference.PRIMARY_PREFERRED
-        );
-
-        done();
-      }).catch(done.fail);
+      query
+        .find()
+        .then(results => {
+          expect(results.length).toBe(1);
+          expect(results[0].get('boolKey')).toBe(false);
+
+          let myObjectReadPreference = null;
+          databaseAdapter.database.serverConfig.cursor.calls
+            .all()
+            .forEach(call => {
+              if (call.args[0].indexOf('MyObject') >= 0) {
+                myObjectReadPreference = call.args[2].readPreference.preference;
+              }
+            });
+
+          expect(myObjectReadPreference).toEqual(
+            ReadPreference.PRIMARY_PREFERRED
+          );
+
+          done();
+        })
+        .catch(done.fail);
     });
   });
 
@@ -350,25 +365,28 @@
       const query = new Parse.Query('MyObject');
       query.equalTo('boolKey', false);
 
-      query.find().then(results => {
-        expect(results.length).toBe(1);
-        expect(results[0].get('boolKey')).toBe(false);
-
-        let myObjectReadPreference = null;
-        databaseAdapter.database.serverConfig.cursor.calls
-          .all()
-          .forEach(call => {
-            if (call.args[0].indexOf('MyObject') >= 0) {
-              myObjectReadPreference = call.args[2].readPreference.preference;
-            }
-          });
-
-        expect(myObjectReadPreference).toEqual(
-          ReadPreference.SECONDARY_PREFERRED
-        );
-
-        done();
-      }).catch(done.fail);
+      query
+        .find()
+        .then(results => {
+          expect(results.length).toBe(1);
+          expect(results[0].get('boolKey')).toBe(false);
+
+          let myObjectReadPreference = null;
+          databaseAdapter.database.serverConfig.cursor.calls
+            .all()
+            .forEach(call => {
+              if (call.args[0].indexOf('MyObject') >= 0) {
+                myObjectReadPreference = call.args[2].readPreference.preference;
+              }
+            });
+
+          expect(myObjectReadPreference).toEqual(
+            ReadPreference.SECONDARY_PREFERRED
+          );
+
+          done();
+        })
+        .catch(done.fail);
     });
   });
 
@@ -390,23 +408,26 @@
       const query = new Parse.Query('MyObject');
       query.equalTo('boolKey', false);
 
-      query.find().then(results => {
-        expect(results.length).toBe(1);
-        expect(results[0].get('boolKey')).toBe(false);
-
-        let myObjectReadPreference = null;
-        databaseAdapter.database.serverConfig.cursor.calls
-          .all()
-          .forEach(call => {
-            if (call.args[0].indexOf('MyObject') >= 0) {
-              myObjectReadPreference = call.args[2].readPreference.preference;
-            }
-          });
-
-        expect(myObjectReadPreference).toEqual(ReadPreference.NEAREST);
-
-        done();
-      }).catch(done.fail);
+      query
+        .find()
+        .then(results => {
+          expect(results.length).toBe(1);
+          expect(results[0].get('boolKey')).toBe(false);
+
+          let myObjectReadPreference = null;
+          databaseAdapter.database.serverConfig.cursor.calls
+            .all()
+            .forEach(call => {
+              if (call.args[0].indexOf('MyObject') >= 0) {
+                myObjectReadPreference = call.args[2].readPreference.preference;
+              }
+            });
+
+          expect(myObjectReadPreference).toEqual(ReadPreference.NEAREST);
+
+          done();
+        })
+        .catch(done.fail);
     });
   });
 
@@ -427,32 +448,30 @@
 
       const query = new Parse.Query('MyObject');
 
-      query.get(obj0.id).then(result => {
-        expect(result.get('boolKey')).toBe(false);
-
-        let myObjectReadPreference = null;
-        databaseAdapter.database.serverConfig.cursor.calls
-          .all()
-          .forEach(call => {
-            if (call.args[0].indexOf('MyObject') >= 0) {
-              myObjectReadPreference = call.args[2].readPreference.preference;
-            }
-          });
-
-        expect(myObjectReadPreference).toEqual(ReadPreference.SECONDARY);
-
-        done();
-      }).catch(done.fail);
-    });
-  });
-
-<<<<<<< HEAD
-  it('should change read preference for GET using API through beforeFind trigger', (done) => {
-    const databaseAdapter = (new Config(Parse.applicationId)).database.adapter;
-=======
+      query
+        .get(obj0.id)
+        .then(result => {
+          expect(result.get('boolKey')).toBe(false);
+
+          let myObjectReadPreference = null;
+          databaseAdapter.database.serverConfig.cursor.calls
+            .all()
+            .forEach(call => {
+              if (call.args[0].indexOf('MyObject') >= 0) {
+                myObjectReadPreference = call.args[2].readPreference.preference;
+              }
+            });
+
+          expect(myObjectReadPreference).toEqual(ReadPreference.SECONDARY);
+
+          done();
+        })
+        .catch(done.fail);
+    });
+  });
+
   it('should change read preference for GET using API', done => {
     const databaseAdapter = Config.get(Parse.applicationId).database.adapter;
->>>>>>> 5a8a9472
 
     const obj0 = new Parse.Object('MyObject');
     obj0.set('boolKey', false);
@@ -474,219 +493,245 @@
           'X-Parse-REST-API-Key': 'rest',
         },
         json: true,
-      }).then(response => {
-        const body = response.data;
-        expect(body.boolKey).toBe(false);
-
-        let myObjectReadPreference = null;
-        databaseAdapter.database.serverConfig.cursor.calls
-          .all()
-          .forEach(call => {
-            if (call.args[0].indexOf('MyObject') >= 0) {
-              myObjectReadPreference = call.args[2].readPreference.preference;
-            }
-          });
-
-        expect(myObjectReadPreference).toEqual(ReadPreference.SECONDARY);
-
-        done();
-      }).catch(done.fail);
-    });
-  });
-
-  it('should change read preference for GET directly from API', (done) => {
-    const databaseAdapter = (new Config(Parse.applicationId)).database.adapter;
-
-    const obj0 = new Parse.Object('MyObject');
-    obj0.set('boolKey', false);
-    const obj1 = new Parse.Object('MyObject');
-    obj1.set('boolKey', true);
-
-    Parse.Object.saveAll([obj0, obj1]).then(() => {
-      spyOn(databaseAdapter.database.serverConfig, 'cursor').and.callThrough();
-
-      rp({
+      })
+        .then(response => {
+          const body = response.data;
+          expect(body.boolKey).toBe(false);
+
+          let myObjectReadPreference = null;
+          databaseAdapter.database.serverConfig.cursor.calls
+            .all()
+            .forEach(call => {
+              if (call.args[0].indexOf('MyObject') >= 0) {
+                myObjectReadPreference = call.args[2].readPreference.preference;
+              }
+            });
+
+          expect(myObjectReadPreference).toEqual(ReadPreference.SECONDARY);
+
+          done();
+        })
+        .catch(done.fail);
+    });
+  });
+
+  it('should change read preference for GET directly from API', done => {
+    const databaseAdapter = new Config(Parse.applicationId).database.adapter;
+
+    const obj0 = new Parse.Object('MyObject');
+    obj0.set('boolKey', false);
+    const obj1 = new Parse.Object('MyObject');
+    obj1.set('boolKey', true);
+
+    Parse.Object.saveAll([obj0, obj1]).then(() => {
+      spyOn(databaseAdapter.database.serverConfig, 'cursor').and.callThrough();
+
+      request({
         method: 'GET',
         uri: 'http://localhost:8378/1/classes/MyObject/' + obj0.id,
-        qs: { readPreference: 'SECONDARY'},
+        qs: { readPreference: 'SECONDARY' },
         headers: {
           'X-Parse-Application-Id': 'test',
-          'X-Parse-REST-API-Key': 'rest'
+          'X-Parse-REST-API-Key': 'rest',
         },
         json: true,
-      }).then(body => {
-        expect(body.boolKey).toBe(false);
-
-        let myObjectReadPreference = null;
-        databaseAdapter.database.serverConfig.cursor.calls.all().forEach((call) => {
-          if (call.args[0].indexOf('MyObject') >= 0) {
-            myObjectReadPreference = call.args[2].readPreference.preference;
-          }
-        });
-
-        expect(myObjectReadPreference).toEqual(ReadPreference.SECONDARY);
-
-        done();
-      }).catch(done.fail);
-    });
-  });
-
-  it('should change read preference for GET using API through the beforeFind overriding API option', (done) => {
-    const databaseAdapter = (new Config(Parse.applicationId)).database.adapter;
-
-    const obj0 = new Parse.Object('MyObject');
-    obj0.set('boolKey', false);
-    const obj1 = new Parse.Object('MyObject');
-    obj1.set('boolKey', true);
-
-    Parse.Object.saveAll([obj0, obj1]).then(() => {
-      spyOn(databaseAdapter.database.serverConfig, 'cursor').and.callThrough();
-
-      Parse.Cloud.beforeFind('MyObject', (req) => {
+      })
+        .then(body => {
+          expect(body.boolKey).toBe(false);
+
+          let myObjectReadPreference = null;
+          databaseAdapter.database.serverConfig.cursor.calls
+            .all()
+            .forEach(call => {
+              if (call.args[0].indexOf('MyObject') >= 0) {
+                myObjectReadPreference = call.args[2].readPreference.preference;
+              }
+            });
+
+          expect(myObjectReadPreference).toEqual(ReadPreference.SECONDARY);
+
+          done();
+        })
+        .catch(done.fail);
+    });
+  });
+
+  it('should change read preference for GET using API through the beforeFind overriding API option', done => {
+    const databaseAdapter = new Config(Parse.applicationId).database.adapter;
+
+    const obj0 = new Parse.Object('MyObject');
+    obj0.set('boolKey', false);
+    const obj1 = new Parse.Object('MyObject');
+    obj1.set('boolKey', true);
+
+    Parse.Object.saveAll([obj0, obj1]).then(() => {
+      spyOn(databaseAdapter.database.serverConfig, 'cursor').and.callThrough();
+
+      Parse.Cloud.beforeFind('MyObject', req => {
         req.readPreference = 'SECONDARY_PREFERRED';
       });
 
-      rp({
+      request({
         method: 'GET',
         uri: 'http://localhost:8378/1/classes/MyObject/' + obj0.id,
-        qs: { readPreference: 'SECONDARY'},
+        qs: { readPreference: 'SECONDARY' },
         headers: {
           'X-Parse-Application-Id': 'test',
-          'X-Parse-REST-API-Key': 'rest'
+          'X-Parse-REST-API-Key': 'rest',
         },
         json: true,
-      }).then(body => {
-        expect(body.boolKey).toBe(false);
-
-        let myObjectReadPreference = null;
-        databaseAdapter.database.serverConfig.cursor.calls.all().forEach((call) => {
-          if (call.args[0].indexOf('MyObject') >= 0) {
-            myObjectReadPreference = call.args[2].readPreference.preference;
-          }
-        });
-
-        expect(myObjectReadPreference).toEqual(ReadPreference.SECONDARY_PREFERRED);
-
-        done();
-      }).catch(done.fail);
-    });
-  });
-
-  it('should change read preference for FIND using API through beforeFind trigger', (done) => {
-    const databaseAdapter = (new Config(Parse.applicationId)).database.adapter;
-
-    const obj0 = new Parse.Object('MyObject');
-    obj0.set('boolKey', false);
-    const obj1 = new Parse.Object('MyObject');
-    obj1.set('boolKey', true);
-
-    Parse.Object.saveAll([obj0, obj1]).then(() => {
-      spyOn(databaseAdapter.database.serverConfig, 'cursor').and.callThrough();
-
-      Parse.Cloud.beforeFind('MyObject', (req) => {
+      })
+        .then(body => {
+          expect(body.boolKey).toBe(false);
+
+          let myObjectReadPreference = null;
+          databaseAdapter.database.serverConfig.cursor.calls
+            .all()
+            .forEach(call => {
+              if (call.args[0].indexOf('MyObject') >= 0) {
+                myObjectReadPreference = call.args[2].readPreference.preference;
+              }
+            });
+
+          expect(myObjectReadPreference).toEqual(
+            ReadPreference.SECONDARY_PREFERRED
+          );
+
+          done();
+        })
+        .catch(done.fail);
+    });
+  });
+
+  it('should change read preference for FIND using API through beforeFind trigger', done => {
+    const databaseAdapter = new Config(Parse.applicationId).database.adapter;
+
+    const obj0 = new Parse.Object('MyObject');
+    obj0.set('boolKey', false);
+    const obj1 = new Parse.Object('MyObject');
+    obj1.set('boolKey', true);
+
+    Parse.Object.saveAll([obj0, obj1]).then(() => {
+      spyOn(databaseAdapter.database.serverConfig, 'cursor').and.callThrough();
+
+      Parse.Cloud.beforeFind('MyObject', req => {
         req.readPreference = 'SECONDARY';
       });
 
-      rp({
+      request({
         method: 'GET',
         uri: 'http://localhost:8378/1/classes/MyObject/',
         headers: {
           'X-Parse-Application-Id': 'test',
-          'X-Parse-REST-API-Key': 'rest'
+          'X-Parse-REST-API-Key': 'rest',
         },
         json: true,
-      }).then(body => {
-        expect(body.results.length).toEqual(2);
-
-        let myObjectReadPreference = null;
-        databaseAdapter.database.serverConfig.cursor.calls.all().forEach((call) => {
-          if (call.args[0].indexOf('MyObject') >= 0) {
-            myObjectReadPreference = call.args[2].readPreference.preference;
-          }
-        });
-
-        expect(myObjectReadPreference).toEqual(ReadPreference.SECONDARY);
-
-        done();
-      }).catch(done.fail);
-    });
-  });
-
-  it('should change read preference for FIND directly from API', (done) => {
-    const databaseAdapter = (new Config(Parse.applicationId)).database.adapter;
-
-    const obj0 = new Parse.Object('MyObject');
-    obj0.set('boolKey', false);
-    const obj1 = new Parse.Object('MyObject');
-    obj1.set('boolKey', true);
-
-    Parse.Object.saveAll([obj0, obj1]).then(() => {
-      spyOn(databaseAdapter.database.serverConfig, 'cursor').and.callThrough();
-
-      rp({
+      })
+        .then(body => {
+          expect(body.results.length).toEqual(2);
+
+          let myObjectReadPreference = null;
+          databaseAdapter.database.serverConfig.cursor.calls
+            .all()
+            .forEach(call => {
+              if (call.args[0].indexOf('MyObject') >= 0) {
+                myObjectReadPreference = call.args[2].readPreference.preference;
+              }
+            });
+
+          expect(myObjectReadPreference).toEqual(ReadPreference.SECONDARY);
+
+          done();
+        })
+        .catch(done.fail);
+    });
+  });
+
+  it('should change read preference for FIND directly from API', done => {
+    const databaseAdapter = new Config(Parse.applicationId).database.adapter;
+
+    const obj0 = new Parse.Object('MyObject');
+    obj0.set('boolKey', false);
+    const obj1 = new Parse.Object('MyObject');
+    obj1.set('boolKey', true);
+
+    Parse.Object.saveAll([obj0, obj1]).then(() => {
+      spyOn(databaseAdapter.database.serverConfig, 'cursor').and.callThrough();
+
+      request({
         method: 'GET',
         uri: 'http://localhost:8378/1/classes/MyObject/',
-        qs: { readPreference: 'SECONDARY'},
+        qs: { readPreference: 'SECONDARY' },
         headers: {
           'X-Parse-Application-Id': 'test',
-          'X-Parse-REST-API-Key': 'rest'
+          'X-Parse-REST-API-Key': 'rest',
         },
         json: true,
-      }).then(body => {
-        expect(body.results.length).toEqual(2);
-
-        let myObjectReadPreference = null;
-        databaseAdapter.database.serverConfig.cursor.calls.all().forEach((call) => {
-          if (call.args[0].indexOf('MyObject') >= 0) {
-            myObjectReadPreference = call.args[2].readPreference.preference;
-          }
-        });
-
-        expect(myObjectReadPreference).toEqual(ReadPreference.SECONDARY);
-
-        done();
-      }).catch(done.fail);
-    });
-  });
-
-  it('should change read preference for FIND using API through the beforeFind overriding API option', (done) => {
-    const databaseAdapter = (new Config(Parse.applicationId)).database.adapter;
-
-    const obj0 = new Parse.Object('MyObject');
-    obj0.set('boolKey', false);
-    const obj1 = new Parse.Object('MyObject');
-    obj1.set('boolKey', true);
-
-    Parse.Object.saveAll([obj0, obj1]).then(() => {
-      spyOn(databaseAdapter.database.serverConfig, 'cursor').and.callThrough();
-
-      Parse.Cloud.beforeFind('MyObject', (req) => {
+      })
+        .then(body => {
+          expect(body.results.length).toEqual(2);
+
+          let myObjectReadPreference = null;
+          databaseAdapter.database.serverConfig.cursor.calls
+            .all()
+            .forEach(call => {
+              if (call.args[0].indexOf('MyObject') >= 0) {
+                myObjectReadPreference = call.args[2].readPreference.preference;
+              }
+            });
+
+          expect(myObjectReadPreference).toEqual(ReadPreference.SECONDARY);
+
+          done();
+        })
+        .catch(done.fail);
+    });
+  });
+
+  it('should change read preference for FIND using API through the beforeFind overriding API option', done => {
+    const databaseAdapter = new Config(Parse.applicationId).database.adapter;
+
+    const obj0 = new Parse.Object('MyObject');
+    obj0.set('boolKey', false);
+    const obj1 = new Parse.Object('MyObject');
+    obj1.set('boolKey', true);
+
+    Parse.Object.saveAll([obj0, obj1]).then(() => {
+      spyOn(databaseAdapter.database.serverConfig, 'cursor').and.callThrough();
+
+      Parse.Cloud.beforeFind('MyObject', req => {
         req.readPreference = 'SECONDARY_PREFERRED';
       });
 
-      rp({
+      request({
         method: 'GET',
         uri: 'http://localhost:8378/1/classes/MyObject/',
-        qs: { readPreference: 'SECONDARY'},
+        qs: { readPreference: 'SECONDARY' },
         headers: {
           'X-Parse-Application-Id': 'test',
-          'X-Parse-REST-API-Key': 'rest'
+          'X-Parse-REST-API-Key': 'rest',
         },
         json: true,
-      }).then(body => {
-        expect(body.results.length).toEqual(2);
-
-        let myObjectReadPreference = null;
-        databaseAdapter.database.serverConfig.cursor.calls.all().forEach((call) => {
-          if (call.args[0].indexOf('MyObject') >= 0) {
-            myObjectReadPreference = call.args[2].readPreference.preference;
-          }
-        });
-
-        expect(myObjectReadPreference).toEqual(ReadPreference.SECONDARY_PREFERRED);
-
-        done();
-      }).catch(done.fail);
+      })
+        .then(body => {
+          expect(body.results.length).toEqual(2);
+
+          let myObjectReadPreference = null;
+          databaseAdapter.database.serverConfig.cursor.calls
+            .all()
+            .forEach(call => {
+              if (call.args[0].indexOf('MyObject') >= 0) {
+                myObjectReadPreference = call.args[2].readPreference.preference;
+              }
+            });
+
+          expect(myObjectReadPreference).toEqual(
+            ReadPreference.SECONDARY_PREFERRED
+          );
+
+          done();
+        })
+        .catch(done.fail);
     });
   });
 
@@ -708,22 +753,25 @@
       const query = new Parse.Query('MyObject');
       query.equalTo('boolKey', false);
 
-      query.count().then(result => {
-        expect(result).toBe(1);
-
-        let myObjectReadPreference = null;
-        databaseAdapter.database.serverConfig.cursor.calls
-          .all()
-          .forEach(call => {
-            if (call.args[0].indexOf('MyObject') >= 0) {
-              myObjectReadPreference = call.args[2].readPreference.preference;
-            }
-          });
-
-        expect(myObjectReadPreference).toEqual(ReadPreference.SECONDARY);
-
-        done();
-      }).catch(done.fail);
+      query
+        .count()
+        .then(result => {
+          expect(result).toBe(1);
+
+          let myObjectReadPreference = null;
+          databaseAdapter.database.serverConfig.cursor.calls
+            .all()
+            .forEach(call => {
+              if (call.args[0].indexOf('MyObject') >= 0) {
+                myObjectReadPreference = call.args[2].readPreference.preference;
+              }
+            });
+
+          expect(myObjectReadPreference).toEqual(ReadPreference.SECONDARY);
+
+          done();
+        })
+        .catch(done.fail);
     });
   });
 
@@ -751,43 +799,47 @@
       query.include('myObject1');
       query.include('myObject1.myObject0');
 
-      query.find().then(results => {
-        expect(results.length).toBe(1);
-        const firstResult = results[0];
-        expect(firstResult.get('boolKey')).toBe(false);
-        expect(firstResult.get('myObject1').get('boolKey')).toBe(true);
-        expect(
-          firstResult
-            .get('myObject1')
-            .get('myObject0')
-            .get('boolKey')
-        ).toBe(false);
-
-        let myObjectReadPreference0 = null;
-        let myObjectReadPreference1 = null;
-        let myObjectReadPreference2 = null;
-        databaseAdapter.database.serverConfig.cursor.calls
-          .all()
-          .forEach(call => {
-            if (call.args[0].indexOf('MyObject0') >= 0) {
-              myObjectReadPreference0 = true;
-              expect(call.args[2].readPreference).toBe(null);
-            }
-            if (call.args[0].indexOf('MyObject1') >= 0) {
-              myObjectReadPreference1 = true;
-              expect(call.args[2].readPreference).toBe(null);
-            }
-            if (call.args[0].indexOf('MyObject2') >= 0) {
-              myObjectReadPreference2 = call.args[2].readPreference.preference;
-            }
-          });
-
-        expect(myObjectReadPreference0).toBe(true);
-        expect(myObjectReadPreference1).toBe(true);
-        expect(myObjectReadPreference2).toEqual(ReadPreference.SECONDARY);
-
-        done();
-      }).catch(done.fail);
+      query
+        .find()
+        .then(results => {
+          expect(results.length).toBe(1);
+          const firstResult = results[0];
+          expect(firstResult.get('boolKey')).toBe(false);
+          expect(firstResult.get('myObject1').get('boolKey')).toBe(true);
+          expect(
+            firstResult
+              .get('myObject1')
+              .get('myObject0')
+              .get('boolKey')
+          ).toBe(false);
+
+          let myObjectReadPreference0 = null;
+          let myObjectReadPreference1 = null;
+          let myObjectReadPreference2 = null;
+          databaseAdapter.database.serverConfig.cursor.calls
+            .all()
+            .forEach(call => {
+              if (call.args[0].indexOf('MyObject0') >= 0) {
+                myObjectReadPreference0 = true;
+                expect(call.args[2].readPreference).toBe(null);
+              }
+              if (call.args[0].indexOf('MyObject1') >= 0) {
+                myObjectReadPreference1 = true;
+                expect(call.args[2].readPreference).toBe(null);
+              }
+              if (call.args[0].indexOf('MyObject2') >= 0) {
+                myObjectReadPreference2 =
+                  call.args[2].readPreference.preference;
+              }
+            });
+
+          expect(myObjectReadPreference0).toBe(true);
+          expect(myObjectReadPreference1).toBe(true);
+          expect(myObjectReadPreference2).toEqual(ReadPreference.SECONDARY);
+
+          done();
+        })
+        .catch(done.fail);
     });
   });
 
@@ -816,48 +868,54 @@
       query.include('myObject1');
       query.include('myObject1.myObject0');
 
-      query.find().then(results => {
-        expect(results.length).toBe(1);
-        const firstResult = results[0];
-        expect(firstResult.get('boolKey')).toBe(false);
-        expect(firstResult.get('myObject1').get('boolKey')).toBe(true);
-        expect(
-          firstResult
-            .get('myObject1')
-            .get('myObject0')
-            .get('boolKey')
-        ).toBe(false);
-
-        let myObjectReadPreference0 = null;
-        let myObjectReadPreference1 = null;
-        let myObjectReadPreference2 = null;
-        databaseAdapter.database.serverConfig.cursor.calls
-          .all()
-          .forEach(call => {
-            if (call.args[0].indexOf('MyObject0') >= 0) {
-              myObjectReadPreference0 = call.args[2].readPreference.preference;
-            }
-            if (call.args[0].indexOf('MyObject1') >= 0) {
-              myObjectReadPreference1 = call.args[2].readPreference.preference;
-            }
-            if (call.args[0].indexOf('MyObject2') >= 0) {
-              myObjectReadPreference2 = call.args[2].readPreference.preference;
-            }
-          });
-
-        expect(myObjectReadPreference0).toEqual(ReadPreference.SECONDARY);
-        expect(myObjectReadPreference1).toEqual(ReadPreference.SECONDARY);
-        expect(myObjectReadPreference2).toEqual(
-          ReadPreference.SECONDARY_PREFERRED
-        );
-
-        done();
-      }).catch(done.fail);
-    });
-  });
-
-  it('should change includes read preference when finding through API', (done) => {
-    const databaseAdapter = (new Config(Parse.applicationId)).database.adapter;
+      query
+        .find()
+        .then(results => {
+          expect(results.length).toBe(1);
+          const firstResult = results[0];
+          expect(firstResult.get('boolKey')).toBe(false);
+          expect(firstResult.get('myObject1').get('boolKey')).toBe(true);
+          expect(
+            firstResult
+              .get('myObject1')
+              .get('myObject0')
+              .get('boolKey')
+          ).toBe(false);
+
+          let myObjectReadPreference0 = null;
+          let myObjectReadPreference1 = null;
+          let myObjectReadPreference2 = null;
+          databaseAdapter.database.serverConfig.cursor.calls
+            .all()
+            .forEach(call => {
+              if (call.args[0].indexOf('MyObject0') >= 0) {
+                myObjectReadPreference0 =
+                  call.args[2].readPreference.preference;
+              }
+              if (call.args[0].indexOf('MyObject1') >= 0) {
+                myObjectReadPreference1 =
+                  call.args[2].readPreference.preference;
+              }
+              if (call.args[0].indexOf('MyObject2') >= 0) {
+                myObjectReadPreference2 =
+                  call.args[2].readPreference.preference;
+              }
+            });
+
+          expect(myObjectReadPreference0).toEqual(ReadPreference.SECONDARY);
+          expect(myObjectReadPreference1).toEqual(ReadPreference.SECONDARY);
+          expect(myObjectReadPreference2).toEqual(
+            ReadPreference.SECONDARY_PREFERRED
+          );
+
+          done();
+        })
+        .catch(done.fail);
+    });
+  });
+
+  it('should change includes read preference when finding through API', done => {
+    const databaseAdapter = new Config(Parse.applicationId).database.adapter;
 
     const obj0 = new Parse.Object('MyObject0');
     obj0.set('boolKey', false);
@@ -871,52 +929,60 @@
     Parse.Object.saveAll([obj0, obj1, obj2]).then(() => {
       spyOn(databaseAdapter.database.serverConfig, 'cursor').and.callThrough();
 
-      rp({
+      request({
         method: 'GET',
         uri: 'http://localhost:8378/1/classes/MyObject2/' + obj2.id,
         qs: {
           include: JSON.stringify(['myObject1', 'myObject1.myObject0']),
           readPreference: 'SECONDARY_PREFERRED',
-          includeReadPreference: 'SECONDARY'
+          includeReadPreference: 'SECONDARY',
         },
         headers: {
           'X-Parse-Application-Id': 'test',
-          'X-Parse-REST-API-Key': 'rest'
+          'X-Parse-REST-API-Key': 'rest',
         },
         json: true,
-      }).then(body => {
-        const firstResult = body;
-        expect(firstResult.boolKey).toBe(false);
-        expect(firstResult.myObject1.boolKey).toBe(true);
-        expect(firstResult.myObject1.myObject0.boolKey).toBe(false);
-
-
-        let myObjectReadPreference0 = null;
-        let myObjectReadPreference1 = null;
-        let myObjectReadPreference2 = null;
-        databaseAdapter.database.serverConfig.cursor.calls.all().forEach((call) => {
-          if (call.args[0].indexOf('MyObject0') >= 0) {
-            myObjectReadPreference0 = call.args[2].readPreference.preference;
-          }
-          if (call.args[0].indexOf('MyObject1') >= 0) {
-            myObjectReadPreference1 = call.args[2].readPreference.preference;
-          }
-          if (call.args[0].indexOf('MyObject2') >= 0) {
-            myObjectReadPreference2 = call.args[2].readPreference.preference;
-          }
-        });
-
-        expect(myObjectReadPreference0).toEqual(ReadPreference.SECONDARY);
-        expect(myObjectReadPreference1).toEqual(ReadPreference.SECONDARY);
-        expect(myObjectReadPreference2).toEqual(ReadPreference.SECONDARY_PREFERRED);
-
-        done();
-      }).catch(done.fail);
-    });
-  });
-
-  it('should change includes read preference when getting through API', (done) => {
-    const databaseAdapter = (new Config(Parse.applicationId)).database.adapter;
+      })
+        .then(body => {
+          const firstResult = body;
+          expect(firstResult.boolKey).toBe(false);
+          expect(firstResult.myObject1.boolKey).toBe(true);
+          expect(firstResult.myObject1.myObject0.boolKey).toBe(false);
+
+          let myObjectReadPreference0 = null;
+          let myObjectReadPreference1 = null;
+          let myObjectReadPreference2 = null;
+          databaseAdapter.database.serverConfig.cursor.calls
+            .all()
+            .forEach(call => {
+              if (call.args[0].indexOf('MyObject0') >= 0) {
+                myObjectReadPreference0 =
+                  call.args[2].readPreference.preference;
+              }
+              if (call.args[0].indexOf('MyObject1') >= 0) {
+                myObjectReadPreference1 =
+                  call.args[2].readPreference.preference;
+              }
+              if (call.args[0].indexOf('MyObject2') >= 0) {
+                myObjectReadPreference2 =
+                  call.args[2].readPreference.preference;
+              }
+            });
+
+          expect(myObjectReadPreference0).toEqual(ReadPreference.SECONDARY);
+          expect(myObjectReadPreference1).toEqual(ReadPreference.SECONDARY);
+          expect(myObjectReadPreference2).toEqual(
+            ReadPreference.SECONDARY_PREFERRED
+          );
+
+          done();
+        })
+        .catch(done.fail);
+    });
+  });
+
+  it('should change includes read preference when getting through API', done => {
+    const databaseAdapter = new Config(Parse.applicationId).database.adapter;
 
     const obj0 = new Parse.Object('MyObject0');
     obj0.set('boolKey', false);
@@ -930,49 +996,57 @@
     Parse.Object.saveAll([obj0, obj1, obj2]).then(() => {
       spyOn(databaseAdapter.database.serverConfig, 'cursor').and.callThrough();
 
-      rp({
+      request({
         method: 'GET',
         uri: 'http://localhost:8378/1/classes/MyObject2/',
         qs: {
           where: JSON.stringify({ boolKey: false }),
           include: JSON.stringify(['myObject1', 'myObject1.myObject0']),
           readPreference: 'SECONDARY_PREFERRED',
-          includeReadPreference: 'SECONDARY'
+          includeReadPreference: 'SECONDARY',
         },
         headers: {
           'X-Parse-Application-Id': 'test',
-          'X-Parse-REST-API-Key': 'rest'
+          'X-Parse-REST-API-Key': 'rest',
         },
         json: true,
-      }).then(body => {
-        expect(body.results.length).toBe(1);
-        const firstResult = body.results[0];
-        expect(firstResult.boolKey).toBe(false);
-        expect(firstResult.myObject1.boolKey).toBe(true);
-        expect(firstResult.myObject1.myObject0.boolKey).toBe(false);
-
-
-        let myObjectReadPreference0 = null;
-        let myObjectReadPreference1 = null;
-        let myObjectReadPreference2 = null;
-        databaseAdapter.database.serverConfig.cursor.calls.all().forEach((call) => {
-          if (call.args[0].indexOf('MyObject0') >= 0) {
-            myObjectReadPreference0 = call.args[2].readPreference.preference;
-          }
-          if (call.args[0].indexOf('MyObject1') >= 0) {
-            myObjectReadPreference1 = call.args[2].readPreference.preference;
-          }
-          if (call.args[0].indexOf('MyObject2') >= 0) {
-            myObjectReadPreference2 = call.args[2].readPreference.preference;
-          }
-        });
-
-        expect(myObjectReadPreference0).toEqual(ReadPreference.SECONDARY);
-        expect(myObjectReadPreference1).toEqual(ReadPreference.SECONDARY);
-        expect(myObjectReadPreference2).toEqual(ReadPreference.SECONDARY_PREFERRED);
-
-        done();
-      }).catch(done.fail);
+      })
+        .then(body => {
+          expect(body.results.length).toBe(1);
+          const firstResult = body.results[0];
+          expect(firstResult.boolKey).toBe(false);
+          expect(firstResult.myObject1.boolKey).toBe(true);
+          expect(firstResult.myObject1.myObject0.boolKey).toBe(false);
+
+          let myObjectReadPreference0 = null;
+          let myObjectReadPreference1 = null;
+          let myObjectReadPreference2 = null;
+          databaseAdapter.database.serverConfig.cursor.calls
+            .all()
+            .forEach(call => {
+              if (call.args[0].indexOf('MyObject0') >= 0) {
+                myObjectReadPreference0 =
+                  call.args[2].readPreference.preference;
+              }
+              if (call.args[0].indexOf('MyObject1') >= 0) {
+                myObjectReadPreference1 =
+                  call.args[2].readPreference.preference;
+              }
+              if (call.args[0].indexOf('MyObject2') >= 0) {
+                myObjectReadPreference2 =
+                  call.args[2].readPreference.preference;
+              }
+            });
+
+          expect(myObjectReadPreference0).toEqual(ReadPreference.SECONDARY);
+          expect(myObjectReadPreference1).toEqual(ReadPreference.SECONDARY);
+          expect(myObjectReadPreference2).toEqual(
+            ReadPreference.SECONDARY_PREFERRED
+          );
+
+          done();
+        })
+        .catch(done.fail);
     });
   });
 
@@ -1004,35 +1078,39 @@
       const query2 = new Parse.Query('MyObject2');
       query2.matchesQuery('myObject1', query1);
 
-      query2.find().then(results => {
-        expect(results.length).toBe(1);
-        expect(results[0].get('boolKey')).toBe(false);
-
-        let myObjectReadPreference0 = null;
-        let myObjectReadPreference1 = null;
-        let myObjectReadPreference2 = null;
-        databaseAdapter.database.serverConfig.cursor.calls
-          .all()
-          .forEach(call => {
-            if (call.args[0].indexOf('MyObject0') >= 0) {
-              myObjectReadPreference0 = true;
-              expect(call.args[2].readPreference).toBe(null);
-            }
-            if (call.args[0].indexOf('MyObject1') >= 0) {
-              myObjectReadPreference1 = true;
-              expect(call.args[2].readPreference).toBe(null);
-            }
-            if (call.args[0].indexOf('MyObject2') >= 0) {
-              myObjectReadPreference2 = call.args[2].readPreference.preference;
-            }
-          });
-
-        expect(myObjectReadPreference0).toBe(true);
-        expect(myObjectReadPreference1).toBe(true);
-        expect(myObjectReadPreference2).toEqual(ReadPreference.SECONDARY);
-
-        done();
-      }).catch(done.fail);
+      query2
+        .find()
+        .then(results => {
+          expect(results.length).toBe(1);
+          expect(results[0].get('boolKey')).toBe(false);
+
+          let myObjectReadPreference0 = null;
+          let myObjectReadPreference1 = null;
+          let myObjectReadPreference2 = null;
+          databaseAdapter.database.serverConfig.cursor.calls
+            .all()
+            .forEach(call => {
+              if (call.args[0].indexOf('MyObject0') >= 0) {
+                myObjectReadPreference0 = true;
+                expect(call.args[2].readPreference).toBe(null);
+              }
+              if (call.args[0].indexOf('MyObject1') >= 0) {
+                myObjectReadPreference1 = true;
+                expect(call.args[2].readPreference).toBe(null);
+              }
+              if (call.args[0].indexOf('MyObject2') >= 0) {
+                myObjectReadPreference2 =
+                  call.args[2].readPreference.preference;
+              }
+            });
+
+          expect(myObjectReadPreference0).toBe(true);
+          expect(myObjectReadPreference1).toBe(true);
+          expect(myObjectReadPreference2).toEqual(ReadPreference.SECONDARY);
+
+          done();
+        })
+        .catch(done.fail);
     });
   });
 
@@ -1065,35 +1143,41 @@
       const query2 = new Parse.Query('MyObject2');
       query2.matchesQuery('myObject1', query1);
 
-      query2.find().then(results => {
-        expect(results.length).toBe(1);
-        expect(results[0].get('boolKey')).toBe(false);
-
-        let myObjectReadPreference0 = null;
-        let myObjectReadPreference1 = null;
-        let myObjectReadPreference2 = null;
-        databaseAdapter.database.serverConfig.cursor.calls
-          .all()
-          .forEach(call => {
-            if (call.args[0].indexOf('MyObject0') >= 0) {
-              myObjectReadPreference0 = call.args[2].readPreference.preference;
-            }
-            if (call.args[0].indexOf('MyObject1') >= 0) {
-              myObjectReadPreference1 = call.args[2].readPreference.preference;
-            }
-            if (call.args[0].indexOf('MyObject2') >= 0) {
-              myObjectReadPreference2 = call.args[2].readPreference.preference;
-            }
-          });
-
-        expect(myObjectReadPreference0).toEqual(ReadPreference.SECONDARY);
-        expect(myObjectReadPreference1).toEqual(ReadPreference.SECONDARY);
-        expect(myObjectReadPreference2).toEqual(
-          ReadPreference.SECONDARY_PREFERRED
-        );
-
-        done();
-      }).catch(done.fail);
+      query2
+        .find()
+        .then(results => {
+          expect(results.length).toBe(1);
+          expect(results[0].get('boolKey')).toBe(false);
+
+          let myObjectReadPreference0 = null;
+          let myObjectReadPreference1 = null;
+          let myObjectReadPreference2 = null;
+          databaseAdapter.database.serverConfig.cursor.calls
+            .all()
+            .forEach(call => {
+              if (call.args[0].indexOf('MyObject0') >= 0) {
+                myObjectReadPreference0 =
+                  call.args[2].readPreference.preference;
+              }
+              if (call.args[0].indexOf('MyObject1') >= 0) {
+                myObjectReadPreference1 =
+                  call.args[2].readPreference.preference;
+              }
+              if (call.args[0].indexOf('MyObject2') >= 0) {
+                myObjectReadPreference2 =
+                  call.args[2].readPreference.preference;
+              }
+            });
+
+          expect(myObjectReadPreference0).toEqual(ReadPreference.SECONDARY);
+          expect(myObjectReadPreference1).toEqual(ReadPreference.SECONDARY);
+          expect(myObjectReadPreference2).toEqual(
+            ReadPreference.SECONDARY_PREFERRED
+          );
+
+          done();
+        })
+        .catch(done.fail);
     });
   });
 
@@ -1126,35 +1210,41 @@
       const query2 = new Parse.Query('MyObject2');
       query2.doesNotMatchQuery('myObject1', query1);
 
-      query2.find().then(results => {
-        expect(results.length).toBe(1);
-        expect(results[0].get('boolKey')).toBe(false);
-
-        let myObjectReadPreference0 = null;
-        let myObjectReadPreference1 = null;
-        let myObjectReadPreference2 = null;
-        databaseAdapter.database.serverConfig.cursor.calls
-          .all()
-          .forEach(call => {
-            if (call.args[0].indexOf('MyObject0') >= 0) {
-              myObjectReadPreference0 = call.args[2].readPreference.preference;
-            }
-            if (call.args[0].indexOf('MyObject1') >= 0) {
-              myObjectReadPreference1 = call.args[2].readPreference.preference;
-            }
-            if (call.args[0].indexOf('MyObject2') >= 0) {
-              myObjectReadPreference2 = call.args[2].readPreference.preference;
-            }
-          });
-
-        expect(myObjectReadPreference0).toEqual(ReadPreference.SECONDARY);
-        expect(myObjectReadPreference1).toEqual(ReadPreference.SECONDARY);
-        expect(myObjectReadPreference2).toEqual(
-          ReadPreference.SECONDARY_PREFERRED
-        );
-
-        done();
-      }).catch(done.fail);
+      query2
+        .find()
+        .then(results => {
+          expect(results.length).toBe(1);
+          expect(results[0].get('boolKey')).toBe(false);
+
+          let myObjectReadPreference0 = null;
+          let myObjectReadPreference1 = null;
+          let myObjectReadPreference2 = null;
+          databaseAdapter.database.serverConfig.cursor.calls
+            .all()
+            .forEach(call => {
+              if (call.args[0].indexOf('MyObject0') >= 0) {
+                myObjectReadPreference0 =
+                  call.args[2].readPreference.preference;
+              }
+              if (call.args[0].indexOf('MyObject1') >= 0) {
+                myObjectReadPreference1 =
+                  call.args[2].readPreference.preference;
+              }
+              if (call.args[0].indexOf('MyObject2') >= 0) {
+                myObjectReadPreference2 =
+                  call.args[2].readPreference.preference;
+              }
+            });
+
+          expect(myObjectReadPreference0).toEqual(ReadPreference.SECONDARY);
+          expect(myObjectReadPreference1).toEqual(ReadPreference.SECONDARY);
+          expect(myObjectReadPreference2).toEqual(
+            ReadPreference.SECONDARY_PREFERRED
+          );
+
+          done();
+        })
+        .catch(done.fail);
     });
   });
 
@@ -1188,40 +1278,46 @@
       query2.matchesKeyInQuery('boolKey', 'boolKey', query0);
       query2.doesNotMatchKeyInQuery('boolKey', 'boolKey', query1);
 
-      query2.find().then(results => {
-        expect(results.length).toBe(1);
-        expect(results[0].get('boolKey')).toBe(false);
-
-        let myObjectReadPreference0 = null;
-        let myObjectReadPreference1 = null;
-        let myObjectReadPreference2 = null;
-        databaseAdapter.database.serverConfig.cursor.calls
-          .all()
-          .forEach(call => {
-            if (call.args[0].indexOf('MyObject0') >= 0) {
-              myObjectReadPreference0 = call.args[2].readPreference.preference;
-            }
-            if (call.args[0].indexOf('MyObject1') >= 0) {
-              myObjectReadPreference1 = call.args[2].readPreference.preference;
-            }
-            if (call.args[0].indexOf('MyObject2') >= 0) {
-              myObjectReadPreference2 = call.args[2].readPreference.preference;
-            }
-          });
-
-        expect(myObjectReadPreference0).toEqual(ReadPreference.SECONDARY);
-        expect(myObjectReadPreference1).toEqual(ReadPreference.SECONDARY);
-        expect(myObjectReadPreference2).toEqual(
-          ReadPreference.SECONDARY_PREFERRED
-        );
-
-        done();
-      }).catch(done.fail);
-    });
-  });
-
-  it('should change subqueries read preference when using matchesKeyInQuery and doesNotMatchKeyInQuery to find through API', (done) => {
-    const databaseAdapter = (new Config(Parse.applicationId)).database.adapter;
+      query2
+        .find()
+        .then(results => {
+          expect(results.length).toBe(1);
+          expect(results[0].get('boolKey')).toBe(false);
+
+          let myObjectReadPreference0 = null;
+          let myObjectReadPreference1 = null;
+          let myObjectReadPreference2 = null;
+          databaseAdapter.database.serverConfig.cursor.calls
+            .all()
+            .forEach(call => {
+              if (call.args[0].indexOf('MyObject0') >= 0) {
+                myObjectReadPreference0 =
+                  call.args[2].readPreference.preference;
+              }
+              if (call.args[0].indexOf('MyObject1') >= 0) {
+                myObjectReadPreference1 =
+                  call.args[2].readPreference.preference;
+              }
+              if (call.args[0].indexOf('MyObject2') >= 0) {
+                myObjectReadPreference2 =
+                  call.args[2].readPreference.preference;
+              }
+            });
+
+          expect(myObjectReadPreference0).toEqual(ReadPreference.SECONDARY);
+          expect(myObjectReadPreference1).toEqual(ReadPreference.SECONDARY);
+          expect(myObjectReadPreference2).toEqual(
+            ReadPreference.SECONDARY_PREFERRED
+          );
+
+          done();
+        })
+        .catch(done.fail);
+    });
+  });
+
+  it('should change subqueries read preference when using matchesKeyInQuery and doesNotMatchKeyInQuery to find through API', done => {
+    const databaseAdapter = new Config(Parse.applicationId).database.adapter;
 
     const obj0 = new Parse.Object('MyObject0');
     obj0.set('boolKey', false);
@@ -1235,7 +1331,7 @@
     Parse.Object.saveAll([obj0, obj1, obj2]).then(() => {
       spyOn(databaseAdapter.database.serverConfig, 'cursor').and.callThrough();
 
-      rp({
+      request({
         method: 'GET',
         uri: 'http://localhost:8378/1/classes/MyObject2/',
         qs: {
@@ -1244,52 +1340,61 @@
               $select: {
                 query: {
                   className: 'MyObject0',
-                  where: { boolKey: false }
+                  where: { boolKey: false },
                 },
-                key: 'boolKey'
+                key: 'boolKey',
               },
               $dontSelect: {
                 query: {
                   className: 'MyObject1',
-                  where: { boolKey: true }
+                  where: { boolKey: true },
                 },
-                key: 'boolKey'
-              }
-            }
+                key: 'boolKey',
+              },
+            },
           }),
           readPreference: 'SECONDARY_PREFERRED',
-          subqueryReadPreference: 'SECONDARY'
+          subqueryReadPreference: 'SECONDARY',
         },
         headers: {
           'X-Parse-Application-Id': 'test',
-          'X-Parse-REST-API-Key': 'rest'
+          'X-Parse-REST-API-Key': 'rest',
         },
         json: true,
-      }).then(body => {
-        expect(body.results.length).toBe(1);
-        expect(body.results[0].boolKey).toBe(false);
-
-        let myObjectReadPreference0 = null;
-        let myObjectReadPreference1 = null;
-        let myObjectReadPreference2 = null;
-        databaseAdapter.database.serverConfig.cursor.calls.all().forEach((call) => {
-          if (call.args[0].indexOf('MyObject0') >= 0) {
-            myObjectReadPreference0 = call.args[2].readPreference.preference;
-          }
-          if (call.args[0].indexOf('MyObject1') >= 0) {
-            myObjectReadPreference1 = call.args[2].readPreference.preference;
-          }
-          if (call.args[0].indexOf('MyObject2') >= 0) {
-            myObjectReadPreference2 = call.args[2].readPreference.preference;
-          }
-        });
-
-        expect(myObjectReadPreference0).toEqual(ReadPreference.SECONDARY);
-        expect(myObjectReadPreference1).toEqual(ReadPreference.SECONDARY);
-        expect(myObjectReadPreference2).toEqual(ReadPreference.SECONDARY_PREFERRED);
-
-        done();
-      }).catch(done.fail);
+      })
+        .then(body => {
+          expect(body.results.length).toBe(1);
+          expect(body.results[0].boolKey).toBe(false);
+
+          let myObjectReadPreference0 = null;
+          let myObjectReadPreference1 = null;
+          let myObjectReadPreference2 = null;
+          databaseAdapter.database.serverConfig.cursor.calls
+            .all()
+            .forEach(call => {
+              if (call.args[0].indexOf('MyObject0') >= 0) {
+                myObjectReadPreference0 =
+                  call.args[2].readPreference.preference;
+              }
+              if (call.args[0].indexOf('MyObject1') >= 0) {
+                myObjectReadPreference1 =
+                  call.args[2].readPreference.preference;
+              }
+              if (call.args[0].indexOf('MyObject2') >= 0) {
+                myObjectReadPreference2 =
+                  call.args[2].readPreference.preference;
+              }
+            });
+
+          expect(myObjectReadPreference0).toEqual(ReadPreference.SECONDARY);
+          expect(myObjectReadPreference1).toEqual(ReadPreference.SECONDARY);
+          expect(myObjectReadPreference2).toEqual(
+            ReadPreference.SECONDARY_PREFERRED
+          );
+
+          done();
+        })
+        .catch(done.fail);
     });
   });
 });