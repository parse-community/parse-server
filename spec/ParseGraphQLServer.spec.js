const http = require('http');
const express = require('express');
const req = require('../lib/request');
const fetch = require('node-fetch');
const FormData = require('form-data');
const ws = require('ws');
require('./helper');
const { updateCLP } = require('./support/dev');

const pluralize = require('pluralize');
const { getMainDefinition } = require('apollo-utilities');
const { ApolloLink, split } = require('apollo-link');
const { createHttpLink } = require('apollo-link-http');
const { InMemoryCache } = require('apollo-cache-inmemory');
const { createUploadLink } = require('apollo-upload-client');
const { SubscriptionClient } = require('subscriptions-transport-ws');
const { WebSocketLink } = require('apollo-link-ws');
const ApolloClient = require('apollo-client').default;
const gql = require('graphql-tag');
const { toGlobalId } = require('graphql-relay');
const {
  GraphQLObjectType,
  GraphQLString,
  GraphQLNonNull,
  GraphQLEnumType,
  GraphQLInputObjectType,
  GraphQLSchema,
} = require('graphql');
const { ParseServer } = require('../');
const { ParseGraphQLServer } = require('../lib/GraphQL/ParseGraphQLServer');
const ReadPreference = require('mongodb').ReadPreference;
const { v4: uuidv4 } = require('uuid');

function handleError(e) {
  if (e && e.networkError && e.networkError.result && e.networkError.result.errors) {
    fail(e.networkError.result.errors);
  } else {
    fail(e);
  }
}

describe('ParseGraphQLServer', () => {
  let parseServer;
  let parseGraphQLServer;

  beforeEach(async () => {
    parseServer = await global.reconfigureServer({});
    parseGraphQLServer = new ParseGraphQLServer(parseServer, {
      graphQLPath: '/graphql',
      playgroundPath: '/playground',
      subscriptionsPath: '/subscriptions',
    });
  });

  describe('constructor', () => {
    it('should require a parseServer instance', () => {
      expect(() => new ParseGraphQLServer()).toThrow('You must provide a parseServer instance!');
    });

    it('should require config.graphQLPath', () => {
      expect(() => new ParseGraphQLServer(parseServer)).toThrow(
        'You must provide a config.graphQLPath!'
      );
      expect(() => new ParseGraphQLServer(parseServer, {})).toThrow(
        'You must provide a config.graphQLPath!'
      );
    });

    it('should only require parseServer and config.graphQLPath args', () => {
      let parseGraphQLServer;
      expect(() => {
        parseGraphQLServer = new ParseGraphQLServer(parseServer, {
          graphQLPath: 'graphql',
        });
      }).not.toThrow();
      expect(parseGraphQLServer.parseGraphQLSchema).toBeDefined();
      expect(parseGraphQLServer.parseGraphQLSchema.databaseController).toEqual(
        parseServer.config.databaseController
      );
    });

    it('should initialize parseGraphQLSchema with a log controller', async () => {
      const loggerAdapter = {
        log: () => {},
        error: () => {},
      };
      const parseServer = await global.reconfigureServer({
        loggerAdapter,
      });
      const parseGraphQLServer = new ParseGraphQLServer(parseServer, {
        graphQLPath: 'graphql',
      });
      expect(parseGraphQLServer.parseGraphQLSchema.log.adapter).toBe(loggerAdapter);
    });
  });

  describe('_getGraphQLOptions', () => {
    const req = {
      info: new Object(),
      config: new Object(),
      auth: new Object(),
    };

    it("should return schema and context with req's info, config and auth", async () => {
      const options = await parseGraphQLServer._getGraphQLOptions(req);
      expect(options.schema).toEqual(parseGraphQLServer.parseGraphQLSchema.graphQLSchema);
      expect(options.context.info).toEqual(req.info);
      expect(options.context.config).toEqual(req.config);
      expect(options.context.auth).toEqual(req.auth);
    });

    it('should load GraphQL schema in every call', async () => {
      const originalLoad = parseGraphQLServer.parseGraphQLSchema.load;
      let counter = 0;
      parseGraphQLServer.parseGraphQLSchema.load = () => ++counter;
      expect((await parseGraphQLServer._getGraphQLOptions(req)).schema).toEqual(1);
      expect((await parseGraphQLServer._getGraphQLOptions(req)).schema).toEqual(2);
      expect((await parseGraphQLServer._getGraphQLOptions(req)).schema).toEqual(3);
      parseGraphQLServer.parseGraphQLSchema.load = originalLoad;
    });
  });

  describe('_transformMaxUploadSizeToBytes', () => {
    it('should transform to bytes', () => {
      expect(parseGraphQLServer._transformMaxUploadSizeToBytes('20mb')).toBe(20971520);
      expect(parseGraphQLServer._transformMaxUploadSizeToBytes('333Gb')).toBe(357556027392);
      expect(parseGraphQLServer._transformMaxUploadSizeToBytes('123456KB')).toBe(126418944);
    });
  });

  describe('applyGraphQL', () => {
    it('should require an Express.js app instance', () => {
      expect(() => parseGraphQLServer.applyGraphQL()).toThrow(
        'You must provide an Express.js app instance!'
      );
      expect(() => parseGraphQLServer.applyGraphQL({})).toThrow(
        'You must provide an Express.js app instance!'
      );
      expect(() => parseGraphQLServer.applyGraphQL(new express())).not.toThrow();
    });

    it('should apply middlewares at config.graphQLPath', () => {
      let useCount = 0;
      expect(() =>
        new ParseGraphQLServer(parseServer, {
          graphQLPath: 'somepath',
        }).applyGraphQL({
          use: path => {
            useCount++;
            expect(path).toEqual('somepath');
          },
        })
      ).not.toThrow();
      expect(useCount).toBeGreaterThan(0);
    });
  });

  describe('applyPlayground', () => {
    it('should require an Express.js app instance', () => {
      expect(() => parseGraphQLServer.applyPlayground()).toThrow(
        'You must provide an Express.js app instance!'
      );
      expect(() => parseGraphQLServer.applyPlayground({})).toThrow(
        'You must provide an Express.js app instance!'
      );
      expect(() => parseGraphQLServer.applyPlayground(new express())).not.toThrow();
    });

    it('should require initialization with config.playgroundPath', () => {
      expect(() =>
        new ParseGraphQLServer(parseServer, {
          graphQLPath: 'graphql',
        }).applyPlayground(new express())
      ).toThrow('You must provide a config.playgroundPath to applyPlayground!');
    });

    it('should apply middlewares at config.playgroundPath', () => {
      let useCount = 0;
      expect(() =>
        new ParseGraphQLServer(parseServer, {
          graphQLPath: 'graphQL',
          playgroundPath: 'somepath',
        }).applyPlayground({
          get: path => {
            useCount++;
            expect(path).toEqual('somepath');
          },
        })
      ).not.toThrow();
      expect(useCount).toBeGreaterThan(0);
    });
  });

  describe('createSubscriptions', () => {
    it('should require initialization with config.subscriptionsPath', () => {
      expect(() =>
        new ParseGraphQLServer(parseServer, {
          graphQLPath: 'graphql',
        }).createSubscriptions({})
      ).toThrow('You must provide a config.subscriptionsPath to createSubscriptions!');
    });
  });

  describe('setGraphQLConfig', () => {
    let parseGraphQLServer;
    beforeEach(() => {
      parseGraphQLServer = new ParseGraphQLServer(parseServer, {
        graphQLPath: 'graphql',
      });
    });
    it('should pass the graphQLConfig onto the parseGraphQLController', async () => {
      let received;
      parseGraphQLServer.parseGraphQLController = {
        async updateGraphQLConfig(graphQLConfig) {
          received = graphQLConfig;
          return {};
        },
      };
      const graphQLConfig = { enabledForClasses: [] };
      await parseGraphQLServer.setGraphQLConfig(graphQLConfig);
      expect(received).toBe(graphQLConfig);
    });
    it('should not absorb exceptions from parseGraphQLController', async () => {
      parseGraphQLServer.parseGraphQLController = {
        async updateGraphQLConfig() {
          throw new Error('Network request failed');
        },
      };
      await expectAsync(parseGraphQLServer.setGraphQLConfig({})).toBeRejectedWith(
        new Error('Network request failed')
      );
    });
    it('should return the response from parseGraphQLController', async () => {
      parseGraphQLServer.parseGraphQLController = {
        async updateGraphQLConfig() {
          return { response: { result: true } };
        },
      };
      await expectAsync(parseGraphQLServer.setGraphQLConfig({})).toBeResolvedTo({
        response: { result: true },
      });
    });
  });

  describe('Auto API', () => {
    let httpServer;
    let parseLiveQueryServer;
    const headers = {
      'X-Parse-Application-Id': 'test',
      'X-Parse-Javascript-Key': 'test',
    };

    let apolloClient;

    let user1;
    let user2;
    let user3;
    let user4;
    let user5;
    let role;
    let object1;
    let object2;
    let object3;
    let object4;
    let objects = [];

    async function prepareData() {
      user1 = new Parse.User();
      user1.setUsername('user1');
      user1.setPassword('user1');
      user1.setEmail('user1@user1.user1');
      await user1.signUp();

      user2 = new Parse.User();
      user2.setUsername('user2');
      user2.setPassword('user2');
      await user2.signUp();

      user3 = new Parse.User();
      user3.setUsername('user3');
      user3.setPassword('user3');
      await user3.signUp();

      user4 = new Parse.User();
      user4.setUsername('user4');
      user4.setPassword('user4');
      await user4.signUp();

      user5 = new Parse.User();
      user5.setUsername('user5');
      user5.setPassword('user5');
      await user5.signUp();

      const roleACL = new Parse.ACL();
      roleACL.setPublicReadAccess(true);
      role = new Parse.Role();
      role.setName('role');
      role.setACL(roleACL);
      role.getUsers().add(user1);
      role.getUsers().add(user3);
      role = await role.save();

      const schemaController = await parseServer.config.databaseController.loadSchema();
      try {
        await schemaController.addClassIfNotExists(
          'GraphQLClass',
          {
            someField: { type: 'String' },
            pointerToUser: { type: 'Pointer', targetClass: '_User' },
          },
          {
            find: {
              'role:role': true,
              [user1.id]: true,
              [user2.id]: true,
            },
            create: {
              'role:role': true,
              [user1.id]: true,
              [user2.id]: true,
            },
            get: {
              'role:role': true,
              [user1.id]: true,
              [user2.id]: true,
            },
            update: {
              'role:role': true,
              [user1.id]: true,
              [user2.id]: true,
            },
            addField: {
              'role:role': true,
              [user1.id]: true,
              [user2.id]: true,
            },
            delete: {
              'role:role': true,
              [user1.id]: true,
              [user2.id]: true,
            },
            readUserFields: ['pointerToUser'],
            writeUserFields: ['pointerToUser'],
          },
          {}
        );
      } catch (err) {
        if (!(err instanceof Parse.Error) || err.message !== 'Class GraphQLClass already exists.') {
          throw err;
        }
      }

      object1 = new Parse.Object('GraphQLClass');
      object1.set('someField', 'someValue1');
      object1.set('someOtherField', 'A');
      const object1ACL = new Parse.ACL();
      object1ACL.setPublicReadAccess(false);
      object1ACL.setPublicWriteAccess(false);
      object1ACL.setRoleReadAccess(role, true);
      object1ACL.setRoleWriteAccess(role, true);
      object1ACL.setReadAccess(user1.id, true);
      object1ACL.setWriteAccess(user1.id, true);
      object1ACL.setReadAccess(user2.id, true);
      object1ACL.setWriteAccess(user2.id, true);
      object1.setACL(object1ACL);
      await object1.save(undefined, { useMasterKey: true });

      object2 = new Parse.Object('GraphQLClass');
      object2.set('someField', 'someValue2');
      object2.set('someOtherField', 'A');
      const object2ACL = new Parse.ACL();
      object2ACL.setPublicReadAccess(false);
      object2ACL.setPublicWriteAccess(false);
      object2ACL.setReadAccess(user1.id, true);
      object2ACL.setWriteAccess(user1.id, true);
      object2ACL.setReadAccess(user2.id, true);
      object2ACL.setWriteAccess(user2.id, true);
      object2ACL.setReadAccess(user5.id, true);
      object2ACL.setWriteAccess(user5.id, true);
      object2.setACL(object2ACL);
      await object2.save(undefined, { useMasterKey: true });

      object3 = new Parse.Object('GraphQLClass');
      object3.set('someField', 'someValue3');
      object3.set('someOtherField', 'B');
      object3.set('pointerToUser', user5);
      await object3.save(undefined, { useMasterKey: true });

      object4 = new Parse.Object('PublicClass');
      object4.set('someField', 'someValue4');
      await object4.save();

      objects = [];
      objects.push(object1, object2, object3, object4);
    }

    beforeEach(async () => {
      const expressApp = express();
      httpServer = http.createServer(expressApp);
      expressApp.use('/parse', parseServer.app);
      parseLiveQueryServer = ParseServer.createLiveQueryServer(httpServer, {
        port: 1338,
      });
      parseGraphQLServer.applyGraphQL(expressApp);
      parseGraphQLServer.applyPlayground(expressApp);
      parseGraphQLServer.createSubscriptions(httpServer);
      await new Promise(resolve => httpServer.listen({ port: 13377 }, resolve));

      const subscriptionClient = new SubscriptionClient(
        'ws://localhost:13377/subscriptions',
        {
          reconnect: true,
          connectionParams: headers,
        },
        ws
      );
      const wsLink = new WebSocketLink(subscriptionClient);
      const httpLink = createUploadLink({
        uri: 'http://localhost:13377/graphql',
        fetch,
        headers,
      });
      apolloClient = new ApolloClient({
        link: split(
          ({ query }) => {
            const { kind, operation } = getMainDefinition(query);
            return kind === 'OperationDefinition' && operation === 'subscription';
          },
          wsLink,
          httpLink
        ),
        cache: new InMemoryCache(),
        defaultOptions: {
          query: {
            fetchPolicy: 'no-cache',
          },
        },
      });
      spyOn(console, 'warn').and.callFake(() => {});
      spyOn(console, 'error').and.callFake(() => {});
    });

    afterEach(async () => {
      await parseLiveQueryServer.server.close();
      await httpServer.close();
    });

    describe('GraphQL', () => {
      it('should be healthy', async () => {
        try {
          const health = (
            await apolloClient.query({
              query: gql`
                query Health {
                  health
                }
              `,
            })
          ).data.health;
          expect(health).toBeTruthy();
        } catch (e) {
          handleError(e);
        }
      });

      it('should be cors enabled', async () => {
        let checked = false;
        const apolloClient = new ApolloClient({
          link: new ApolloLink((operation, forward) => {
            return forward(operation).map(response => {
              const context = operation.getContext();
              const {
                response: { headers },
              } = context;
              expect(headers.get('access-control-allow-origin')).toEqual('*');
              checked = true;
              return response;
            });
          }).concat(
            createHttpLink({
              uri: 'http://localhost:13377/graphql',
              fetch,
              headers: {
                ...headers,
                Origin: 'http://someorigin.com',
              },
            })
          ),
          cache: new InMemoryCache(),
        });
        const healthResponse = await apolloClient.query({
          query: gql`
            query Health {
              health
            }
          `,
        });
        expect(healthResponse.data.health).toBeTruthy();
        expect(checked).toBeTruthy();
      });

      it('should handle Parse headers', async () => {
        let checked = false;
        const originalGetGraphQLOptions = parseGraphQLServer._getGraphQLOptions;
        parseGraphQLServer._getGraphQLOptions = async req => {
          expect(req.info).toBeDefined();
          expect(req.config).toBeDefined();
          expect(req.auth).toBeDefined();
          checked = true;
          return await originalGetGraphQLOptions.bind(parseGraphQLServer)(req);
        };
        const health = (
          await apolloClient.query({
            query: gql`
              query Health {
                health
              }
            `,
          })
        ).data.health;
        expect(health).toBeTruthy();
        expect(checked).toBeTruthy();
        parseGraphQLServer._getGraphQLOptions = originalGetGraphQLOptions;
      });
    });

    describe('Playground', () => {
      it('should mount playground', async () => {
        const res = await req({
          method: 'GET',
          url: 'http://localhost:13377/playground',
        });
        expect(res.status).toEqual(200);
      });
    });

    describe('Schema', () => {
      const resetGraphQLCache = async () => {
        await Promise.all([
          parseGraphQLServer.parseGraphQLController.cacheController.graphQL.clear(),
          parseGraphQLServer.parseGraphQLSchema.schemaCache.clear(),
        ]);
      };

      describe('Default Types', () => {
        it('should have Object scalar type', async () => {
          const objectType = (
            await apolloClient.query({
              query: gql`
                query ObjectType {
                  __type(name: "Object") {
                    kind
                  }
                }
              `,
            })
          ).data['__type'];
          expect(objectType.kind).toEqual('SCALAR');
        });

        it('should have Date scalar type', async () => {
          const dateType = (
            await apolloClient.query({
              query: gql`
                query DateType {
                  __type(name: "Date") {
                    kind
                  }
                }
              `,
            })
          ).data['__type'];
          expect(dateType.kind).toEqual('SCALAR');
        });

        it('should have ArrayResult type', async () => {
          const arrayResultType = (
            await apolloClient.query({
              query: gql`
                query ArrayResultType {
                  __type(name: "ArrayResult") {
                    kind
                  }
                }
              `,
            })
          ).data['__type'];
          expect(arrayResultType.kind).toEqual('UNION');
        });

        it('should have File object type', async () => {
          const fileType = (
            await apolloClient.query({
              query: gql`
                query FileType {
                  __type(name: "FileInfo") {
                    kind
                    fields {
                      name
                    }
                  }
                }
              `,
            })
          ).data['__type'];
          expect(fileType.kind).toEqual('OBJECT');
          expect(fileType.fields.map(field => field.name).sort()).toEqual(['name', 'url']);
        });

        it('should have Class interface type', async () => {
          const classType = (
            await apolloClient.query({
              query: gql`
                query ClassType {
                  __type(name: "ParseObject") {
                    kind
                    fields {
                      name
                    }
                  }
                }
              `,
            })
          ).data['__type'];
          expect(classType.kind).toEqual('INTERFACE');
          expect(classType.fields.map(field => field.name).sort()).toEqual([
            'ACL',
            'createdAt',
            'objectId',
            'updatedAt',
          ]);
        });

        it('should have ReadPreference enum type', async () => {
          const readPreferenceType = (
            await apolloClient.query({
              query: gql`
                query ReadPreferenceType {
                  __type(name: "ReadPreference") {
                    kind
                    enumValues {
                      name
                    }
                  }
                }
              `,
            })
          ).data['__type'];
          expect(readPreferenceType.kind).toEqual('ENUM');
          expect(readPreferenceType.enumValues.map(value => value.name).sort()).toEqual([
            'NEAREST',
            'PRIMARY',
            'PRIMARY_PREFERRED',
            'SECONDARY',
            'SECONDARY_PREFERRED',
          ]);
        });

        it('should have GraphQLUpload object type', async () => {
          const graphQLUploadType = (
            await apolloClient.query({
              query: gql`
                query GraphQLUploadType {
                  __type(name: "Upload") {
                    kind
                    fields {
                      name
                    }
                  }
                }
              `,
            })
          ).data['__type'];
          expect(graphQLUploadType.kind).toEqual('SCALAR');
        });

        it('should have all expected types', async () => {
          const schemaTypes = (
            await apolloClient.query({
              query: gql`
                query SchemaTypes {
                  __schema {
                    types {
                      name
                    }
                  }
                }
              `,
            })
          ).data['__schema'].types.map(type => type.name);

          const expectedTypes = ['ParseObject', 'Date', 'FileInfo', 'ReadPreference', 'Upload'];
          expect(expectedTypes.every(type => schemaTypes.indexOf(type) !== -1)).toBeTruthy(
            JSON.stringify(schemaTypes.types)
          );
        });
      });

      describe('Relay Specific Types', () => {
        let clearCache;
        beforeEach(async () => {
          if (!clearCache) {
            await resetGraphQLCache();
            clearCache = true;
          }
        });

        afterAll(async () => {
          await resetGraphQLCache();
        });

        it('should have Node interface', async () => {
          const schemaTypes = (
            await apolloClient.query({
              query: gql`
                query SchemaTypes {
                  __schema {
                    types {
                      name
                    }
                  }
                }
              `,
            })
          ).data['__schema'].types.map(type => type.name);

          expect(schemaTypes).toContain('Node');
        });

        it('should have node query', async () => {
          const queryFields = (
            await apolloClient.query({
              query: gql`
                query UserType {
                  __type(name: "Query") {
                    fields {
                      name
                    }
                  }
                }
              `,
            })
          ).data['__type'].fields.map(field => field.name);

          expect(queryFields).toContain('node');
        });

        it('should return global id', async () => {
          const userFields = (
            await apolloClient.query({
              query: gql`
                query UserType {
                  __type(name: "User") {
                    fields {
                      name
                    }
                  }
                }
              `,
            })
          ).data['__type'].fields.map(field => field.name);

          expect(userFields).toContain('id');
          expect(userFields).toContain('objectId');
        });

        it('should have clientMutationId in create file input', async () => {
          const createFileInputFields = (
            await apolloClient.query({
              query: gql`
                query {
                  __type(name: "CreateFileInput") {
                    inputFields {
                      name
                    }
                  }
                }
              `,
            })
          ).data['__type'].inputFields
            .map(field => field.name)
            .sort();

          expect(createFileInputFields).toEqual(['clientMutationId', 'upload']);
        });

        it('should have clientMutationId in create file payload', async () => {
          const createFilePayloadFields = (
            await apolloClient.query({
              query: gql`
                query {
                  __type(name: "CreateFilePayload") {
                    fields {
                      name
                    }
                  }
                }
              `,
            })
          ).data['__type'].fields
            .map(field => field.name)
            .sort();

          expect(createFilePayloadFields).toEqual(['clientMutationId', 'fileInfo']);
        });

        it('should have clientMutationId in call function input', async () => {
          Parse.Cloud.define('hello', () => {});

          const callFunctionInputFields = (
            await apolloClient.query({
              query: gql`
                query {
                  __type(name: "CallCloudCodeInput") {
                    inputFields {
                      name
                    }
                  }
                }
              `,
            })
          ).data['__type'].inputFields
            .map(field => field.name)
            .sort();

          expect(callFunctionInputFields).toEqual(['clientMutationId', 'functionName', 'params']);
        });

        it('should have clientMutationId in call function payload', async () => {
          Parse.Cloud.define('hello', () => {});

          const callFunctionPayloadFields = (
            await apolloClient.query({
              query: gql`
                query {
                  __type(name: "CallCloudCodePayload") {
                    fields {
                      name
                    }
                  }
                }
              `,
            })
          ).data['__type'].fields
            .map(field => field.name)
            .sort();

          expect(callFunctionPayloadFields).toEqual(['clientMutationId', 'result']);
        });

        it('should have clientMutationId in sign up mutation input', async () => {
          const inputFields = (
            await apolloClient.query({
              query: gql`
                query {
                  __type(name: "SignUpInput") {
                    inputFields {
                      name
                    }
                  }
                }
              `,
            })
          ).data['__type'].inputFields
            .map(field => field.name)
            .sort();

          expect(inputFields).toEqual(['clientMutationId', 'fields']);
        });

        it('should have clientMutationId in sign up mutation payload', async () => {
          const payloadFields = (
            await apolloClient.query({
              query: gql`
                query {
                  __type(name: "SignUpPayload") {
                    fields {
                      name
                    }
                  }
                }
              `,
            })
          ).data['__type'].fields
            .map(field => field.name)
            .sort();

          expect(payloadFields).toEqual(['clientMutationId', 'viewer']);
        });

        it('should have clientMutationId in log in mutation input', async () => {
          const inputFields = (
            await apolloClient.query({
              query: gql`
                query {
                  __type(name: "LogInInput") {
                    inputFields {
                      name
                    }
                  }
                }
              `,
            })
          ).data['__type'].inputFields
            .map(field => field.name)
            .sort();

          expect(inputFields).toEqual(['clientMutationId', 'password', 'username']);
        });

        it('should have clientMutationId in log in mutation payload', async () => {
          const payloadFields = (
            await apolloClient.query({
              query: gql`
                query {
                  __type(name: "LogInPayload") {
                    fields {
                      name
                    }
                  }
                }
              `,
            })
          ).data['__type'].fields
            .map(field => field.name)
            .sort();

          expect(payloadFields).toEqual(['clientMutationId', 'viewer']);
        });

        it('should have clientMutationId in log out mutation input', async () => {
          const inputFields = (
            await apolloClient.query({
              query: gql`
                query {
                  __type(name: "LogOutInput") {
                    inputFields {
                      name
                    }
                  }
                }
              `,
            })
          ).data['__type'].inputFields
            .map(field => field.name)
            .sort();

          expect(inputFields).toEqual(['clientMutationId']);
        });

        it('should have clientMutationId in log out mutation payload', async () => {
          const payloadFields = (
            await apolloClient.query({
              query: gql`
                query {
                  __type(name: "LogOutPayload") {
                    fields {
                      name
                    }
                  }
                }
              `,
            })
          ).data['__type'].fields
            .map(field => field.name)
            .sort();

          expect(payloadFields).toEqual(['clientMutationId', 'ok']);
        });

        it('should have clientMutationId in createClass mutation input', async () => {
          const inputFields = (
            await apolloClient.query({
              query: gql`
                query {
                  __type(name: "CreateClassInput") {
                    inputFields {
                      name
                    }
                  }
                }
              `,
            })
          ).data['__type'].inputFields
            .map(field => field.name)
            .sort();

          expect(inputFields).toEqual(['clientMutationId', 'name', 'schemaFields']);
        });

        it('should have clientMutationId in createClass mutation payload', async () => {
          const payloadFields = (
            await apolloClient.query({
              query: gql`
                query {
                  __type(name: "CreateClassPayload") {
                    fields {
                      name
                    }
                  }
                }
              `,
            })
          ).data['__type'].fields
            .map(field => field.name)
            .sort();

          expect(payloadFields).toEqual(['class', 'clientMutationId']);
        });

        it('should have clientMutationId in updateClass mutation input', async () => {
          const inputFields = (
            await apolloClient.query({
              query: gql`
                query {
                  __type(name: "UpdateClassInput") {
                    inputFields {
                      name
                    }
                  }
                }
              `,
            })
          ).data['__type'].inputFields
            .map(field => field.name)
            .sort();

          expect(inputFields).toEqual(['clientMutationId', 'name', 'schemaFields']);
        });

        it('should have clientMutationId in updateClass mutation payload', async () => {
          const payloadFields = (
            await apolloClient.query({
              query: gql`
                query {
                  __type(name: "UpdateClassPayload") {
                    fields {
                      name
                    }
                  }
                }
              `,
            })
          ).data['__type'].fields
            .map(field => field.name)
            .sort();

          expect(payloadFields).toEqual(['class', 'clientMutationId']);
        });

        it('should have clientMutationId in deleteClass mutation input', async () => {
          const inputFields = (
            await apolloClient.query({
              query: gql`
                query {
                  __type(name: "DeleteClassInput") {
                    inputFields {
                      name
                    }
                  }
                }
              `,
            })
          ).data['__type'].inputFields
            .map(field => field.name)
            .sort();

          expect(inputFields).toEqual(['clientMutationId', 'name']);
        });

        it('should have clientMutationId in deleteClass mutation payload', async () => {
          const payloadFields = (
            await apolloClient.query({
              query: gql`
                query {
                  __type(name: "UpdateClassPayload") {
                    fields {
                      name
                    }
                  }
                }
              `,
            })
          ).data['__type'].fields
            .map(field => field.name)
            .sort();

          expect(payloadFields).toEqual(['class', 'clientMutationId']);
        });

        it('should have clientMutationId in custom create object mutation input', async () => {
          const obj = new Parse.Object('SomeClass');
          await obj.save();

          await parseGraphQLServer.parseGraphQLSchema.schemaCache.clear();

          const createObjectInputFields = (
            await apolloClient.query({
              query: gql`
                query {
                  __type(name: "CreateSomeClassInput") {
                    inputFields {
                      name
                    }
                  }
                }
              `,
            })
          ).data['__type'].inputFields
            .map(field => field.name)
            .sort();

          expect(createObjectInputFields).toEqual(['clientMutationId', 'fields']);
        });

        it('should have clientMutationId in custom create object mutation payload', async () => {
          const obj = new Parse.Object('SomeClass');
          await obj.save();

          await parseGraphQLServer.parseGraphQLSchema.schemaCache.clear();

          const createObjectPayloadFields = (
            await apolloClient.query({
              query: gql`
                query {
                  __type(name: "CreateSomeClassPayload") {
                    fields {
                      name
                    }
                  }
                }
              `,
            })
          ).data['__type'].fields
            .map(field => field.name)
            .sort();

          expect(createObjectPayloadFields).toEqual(['clientMutationId', 'someClass']);
        });

        it('should have clientMutationId in custom update object mutation input', async () => {
          const obj = new Parse.Object('SomeClass');
          await obj.save();

          await parseGraphQLServer.parseGraphQLSchema.schemaCache.clear();

          const createObjectInputFields = (
            await apolloClient.query({
              query: gql`
                query {
                  __type(name: "UpdateSomeClassInput") {
                    inputFields {
                      name
                    }
                  }
                }
              `,
            })
          ).data['__type'].inputFields
            .map(field => field.name)
            .sort();

          expect(createObjectInputFields).toEqual(['clientMutationId', 'fields', 'id']);
        });

        it('should have clientMutationId in custom update object mutation payload', async () => {
          const obj = new Parse.Object('SomeClass');
          await obj.save();

          await parseGraphQLServer.parseGraphQLSchema.schemaCache.clear();

          const createObjectPayloadFields = (
            await apolloClient.query({
              query: gql`
                query {
                  __type(name: "UpdateSomeClassPayload") {
                    fields {
                      name
                    }
                  }
                }
              `,
            })
          ).data['__type'].fields
            .map(field => field.name)
            .sort();

          expect(createObjectPayloadFields).toEqual(['clientMutationId', 'someClass']);
        });

        it('should have clientMutationId in custom delete object mutation input', async () => {
          const obj = new Parse.Object('SomeClass');
          await obj.save();

          await parseGraphQLServer.parseGraphQLSchema.schemaCache.clear();

          const createObjectInputFields = (
            await apolloClient.query({
              query: gql`
                query {
                  __type(name: "DeleteSomeClassInput") {
                    inputFields {
                      name
                    }
                  }
                }
              `,
            })
          ).data['__type'].inputFields
            .map(field => field.name)
            .sort();

          expect(createObjectInputFields).toEqual(['clientMutationId', 'id']);
        });

        it('should have clientMutationId in custom delete object mutation payload', async () => {
          const obj = new Parse.Object('SomeClass');
          await obj.save();

          await parseGraphQLServer.parseGraphQLSchema.schemaCache.clear();

          const createObjectPayloadFields = (
            await apolloClient.query({
              query: gql`
                query {
                  __type(name: "DeleteSomeClassPayload") {
                    fields {
                      name
                    }
                  }
                }
              `,
            })
          ).data['__type'].fields
            .map(field => field.name)
            .sort();

          expect(createObjectPayloadFields).toEqual(['clientMutationId', 'someClass']);
        });
      });

      describe('Parse Class Types', () => {
        it('should have all expected types', async () => {
          await parseServer.config.databaseController.loadSchema();

          const schemaTypes = (
            await apolloClient.query({
              query: gql`
                query SchemaTypes {
                  __schema {
                    types {
                      name
                    }
                  }
                }
              `,
            })
          ).data['__schema'].types.map(type => type.name);

          const expectedTypes = [
            'Role',
            'RoleWhereInput',
            'CreateRoleFieldsInput',
            'UpdateRoleFieldsInput',
            'RoleConnection',
            'User',
            'UserWhereInput',
            'UserConnection',
            'CreateUserFieldsInput',
            'UpdateUserFieldsInput',
          ];
          expect(expectedTypes.every(type => schemaTypes.indexOf(type) !== -1)).toBeTruthy(
            JSON.stringify(schemaTypes)
          );
        });

        it('should ArrayResult contains all types', async () => {
          const objectType = (
            await apolloClient.query({
              query: gql`
                query ObjectType {
                  __type(name: "ArrayResult") {
                    kind
                    possibleTypes {
                      name
                    }
                  }
                }
              `,
            })
          ).data['__type'];
          const possibleTypes = objectType.possibleTypes.map(o => o.name);
          expect(possibleTypes).toContain('User');
          expect(possibleTypes).toContain('Role');
          expect(possibleTypes).toContain('Element');
        });

        it('should update schema when it changes', async () => {
          const schemaController = await parseServer.config.databaseController.loadSchema();
          await schemaController.updateClass('_User', {
            foo: { type: 'String' },
          });

          const userFields = (
            await apolloClient.query({
              query: gql`
                query UserType {
                  __type(name: "User") {
                    fields {
                      name
                    }
                  }
                }
              `,
            })
          ).data['__type'].fields.map(field => field.name);
          expect(userFields.indexOf('foo') !== -1).toBeTruthy();
        });

        it('should not contain password field from _User class', async () => {
          const userFields = (
            await apolloClient.query({
              query: gql`
                query UserType {
                  __type(name: "User") {
                    fields {
                      name
                    }
                  }
                }
              `,
            })
          ).data['__type'].fields.map(field => field.name);
          expect(userFields.includes('password')).toBeFalsy();
        });
      });

      describe('Configuration', function () {
        const resetGraphQLCache = async () => {
          await Promise.all([
            parseGraphQLServer.parseGraphQLController.cacheController.graphQL.clear(),
            parseGraphQLServer.parseGraphQLSchema.schemaCache.clear(),
          ]);
        };

        beforeEach(async () => {
          await parseGraphQLServer.setGraphQLConfig({});
          await resetGraphQLCache();
        });

        it('should only include types in the enabledForClasses list', async () => {
          const schemaController = await parseServer.config.databaseController.loadSchema();
          await schemaController.addClassIfNotExists('SuperCar', {
            foo: { type: 'String' },
          });

          const graphQLConfig = {
            enabledForClasses: ['SuperCar'],
          };
          await parseGraphQLServer.setGraphQLConfig(graphQLConfig);
          await resetGraphQLCache();

          const { data } = await apolloClient.query({
            query: gql`
              query UserType {
                userType: __type(name: "User") {
                  fields {
                    name
                  }
                }
                superCarType: __type(name: "SuperCar") {
                  fields {
                    name
                  }
                }
              }
            `,
          });
          expect(data.userType).toBeNull();
          expect(data.superCarType).toBeTruthy();
        });
        it('should not include types in the disabledForClasses list', async () => {
          const schemaController = await parseServer.config.databaseController.loadSchema();
          await schemaController.addClassIfNotExists('SuperCar', {
            foo: { type: 'String' },
          });

          const graphQLConfig = {
            disabledForClasses: ['SuperCar'],
          };
          await parseGraphQLServer.setGraphQLConfig(graphQLConfig);
          await resetGraphQLCache();

          const { data } = await apolloClient.query({
            query: gql`
              query UserType {
                userType: __type(name: "User") {
                  fields {
                    name
                  }
                }
                superCarType: __type(name: "SuperCar") {
                  fields {
                    name
                  }
                }
              }
            `,
          });
          expect(data.superCarType).toBeNull();
          expect(data.userType).toBeTruthy();
        });
        it('should remove query operations when disabled', async () => {
          const superCar = new Parse.Object('SuperCar');
          await superCar.save({ foo: 'bar' });
          const customer = new Parse.Object('Customer');
          await customer.save({ foo: 'bar' });

          await expectAsync(
            apolloClient.query({
              query: gql`
                query GetSuperCar($id: ID!) {
                  superCar(id: $id) {
                    id
                  }
                }
              `,
              variables: {
                id: superCar.id,
              },
            })
          ).toBeResolved();

          await expectAsync(
            apolloClient.query({
              query: gql`
                query FindCustomer {
                  customers {
                    count
                  }
                }
              `,
            })
          ).toBeResolved();

          const graphQLConfig = {
            classConfigs: [
              {
                className: 'SuperCar',
                query: {
                  get: false,
                  find: true,
                },
              },
              {
                className: 'Customer',
                query: {
                  get: true,
                  find: false,
                },
              },
            ],
          };
          await parseGraphQLServer.setGraphQLConfig(graphQLConfig);
          await resetGraphQLCache();

          await expectAsync(
            apolloClient.query({
              query: gql`
                query GetSuperCar($id: ID!) {
                  superCar(id: $id) {
                    id
                  }
                }
              `,
              variables: {
                id: superCar.id,
              },
            })
          ).toBeRejected();
          await expectAsync(
            apolloClient.query({
              query: gql`
                query GetCustomer($id: ID!) {
                  customer(id: $id) {
                    id
                  }
                }
              `,
              variables: {
                id: customer.id,
              },
            })
          ).toBeResolved();
          await expectAsync(
            apolloClient.query({
              query: gql`
                query FindSuperCar {
                  superCars {
                    count
                  }
                }
              `,
            })
          ).toBeResolved();
          await expectAsync(
            apolloClient.query({
              query: gql`
                query FindCustomer {
                  customers {
                    count
                  }
                }
              `,
            })
          ).toBeRejected();
        });

        it('should remove mutation operations, create, update and delete, when disabled', async () => {
          const superCar1 = new Parse.Object('SuperCar');
          await superCar1.save({ foo: 'bar' });
          const customer1 = new Parse.Object('Customer');
          await customer1.save({ foo: 'bar' });

          await expectAsync(
            apolloClient.query({
              query: gql`
                mutation UpdateSuperCar($id: ID!, $foo: String!) {
                  updateSuperCar(input: { id: $id, fields: { foo: $foo } }) {
                    clientMutationId
                  }
                }
              `,
              variables: {
                id: superCar1.id,
                foo: 'lah',
              },
            })
          ).toBeResolved();

          await expectAsync(
            apolloClient.query({
              query: gql`
                mutation DeleteCustomer($id: ID!) {
                  deleteCustomer(input: { id: $id }) {
                    clientMutationId
                  }
                }
              `,
              variables: {
                id: customer1.id,
              },
            })
          ).toBeResolved();

          const { data: customerData } = await apolloClient.query({
            query: gql`
              mutation CreateCustomer($foo: String!) {
                createCustomer(input: { fields: { foo: $foo } }) {
                  customer {
                    id
                  }
                }
              }
            `,
            variables: {
              foo: 'rah',
            },
          });
          expect(customerData.createCustomer.customer).toBeTruthy();

          // used later
          const customer2Id = customerData.createCustomer.customer.id;

          await parseGraphQLServer.setGraphQLConfig({
            classConfigs: [
              {
                className: 'SuperCar',
                mutation: {
                  create: true,
                  update: false,
                  destroy: true,
                },
              },
              {
                className: 'Customer',
                mutation: {
                  create: false,
                  update: true,
                  destroy: false,
                },
              },
            ],
          });
          await resetGraphQLCache();

          const { data: superCarData } = await apolloClient.query({
            query: gql`
              mutation CreateSuperCar($foo: String!) {
                createSuperCar(input: { fields: { foo: $foo } }) {
                  superCar {
                    id
                  }
                }
              }
            `,
            variables: {
              foo: 'mah',
            },
          });
          expect(superCarData.createSuperCar).toBeTruthy();
          const superCar3Id = superCarData.createSuperCar.superCar.id;

          await expectAsync(
            apolloClient.query({
              query: gql`
                mutation UpdateSupercar($id: ID!, $foo: String!) {
                  updateSuperCar(input: { id: $id, fields: { foo: $foo } }) {
                    clientMutationId
                  }
                }
              `,
              variables: {
                id: superCar3Id,
              },
            })
          ).toBeRejected();

          await expectAsync(
            apolloClient.query({
              query: gql`
                mutation DeleteSuperCar($id: ID!) {
                  deleteSuperCar(input: { id: $id }) {
                    clientMutationId
                  }
                }
              `,
              variables: {
                id: superCar3Id,
              },
            })
          ).toBeResolved();

          await expectAsync(
            apolloClient.query({
              query: gql`
                mutation CreateCustomer($foo: String!) {
                  createCustomer(input: { fields: { foo: $foo } }) {
                    customer {
                      id
                    }
                  }
                }
              `,
              variables: {
                foo: 'rah',
              },
            })
          ).toBeRejected();
          await expectAsync(
            apolloClient.query({
              query: gql`
                mutation UpdateCustomer($id: ID!, $foo: String!) {
                  updateCustomer(input: { id: $id, fields: { foo: $foo } }) {
                    clientMutationId
                  }
                }
              `,
              variables: {
                id: customer2Id,
                foo: 'tah',
              },
            })
          ).toBeResolved();
          await expectAsync(
            apolloClient.query({
              query: gql`
                mutation DeleteCustomer($id: ID!, $foo: String!) {
                  deleteCustomer(input: { id: $id }) {
                    clientMutationId
                  }
                }
              `,
              variables: {
                id: customer2Id,
              },
            })
          ).toBeRejected();
        });

        it('should only allow the supplied create and update fields for a class', async () => {
          const schemaController = await parseServer.config.databaseController.loadSchema();
          await schemaController.addClassIfNotExists('SuperCar', {
            engine: { type: 'String' },
            doors: { type: 'Number' },
            price: { type: 'String' },
            mileage: { type: 'Number' },
          });

          await parseGraphQLServer.setGraphQLConfig({
            classConfigs: [
              {
                className: 'SuperCar',
                type: {
                  inputFields: {
                    create: ['engine', 'doors', 'price'],
                    update: ['price', 'mileage'],
                  },
                },
              },
            ],
          });

          await resetGraphQLCache();

          await expectAsync(
            apolloClient.query({
              query: gql`
                mutation InvalidCreateSuperCar {
                  createSuperCar(input: { fields: { engine: "diesel", mileage: 1000 } }) {
                    superCar {
                      id
                    }
                  }
                }
              `,
            })
          ).toBeRejected();
          const { id: superCarId } = (
            await apolloClient.query({
              query: gql`
                mutation ValidCreateSuperCar {
                  createSuperCar(
                    input: { fields: { engine: "diesel", doors: 5, price: "£10000" } }
                  ) {
                    superCar {
                      id
                    }
                  }
                }
              `,
            })
          ).data.createSuperCar.superCar;

          expect(superCarId).toBeTruthy();

          await expectAsync(
            apolloClient.query({
              query: gql`
                mutation InvalidUpdateSuperCar($id: ID!) {
                  updateSuperCar(input: { id: $id, fields: { engine: "petrol" } }) {
                    clientMutationId
                  }
                }
              `,
              variables: {
                id: superCarId,
              },
            })
          ).toBeRejected();

          const updatedSuperCar = (
            await apolloClient.query({
              query: gql`
                mutation ValidUpdateSuperCar($id: ID!) {
                  updateSuperCar(input: { id: $id, fields: { mileage: 2000 } }) {
                    clientMutationId
                  }
                }
              `,
              variables: {
                id: superCarId,
              },
            })
          ).data.updateSuperCar;
          expect(updatedSuperCar).toBeTruthy();
        });

        it('should handle required fields from the Parse class', async () => {
          const schemaController = await parseServer.config.databaseController.loadSchema();
          await schemaController.addClassIfNotExists('SuperCar', {
            engine: { type: 'String', required: true },
            doors: { type: 'Number', required: true },
            price: { type: 'String' },
            mileage: { type: 'Number' },
          });

          await resetGraphQLCache();

          const {
            data: { __type },
          } = await apolloClient.query({
            query: gql`
              query requiredFields {
                __type(name: "CreateSuperCarFieldsInput") {
                  inputFields {
                    name
                    type {
                      kind
                    }
                  }
                }
              }
            `,
          });
          expect(__type.inputFields.find(o => o.name === 'price').type.kind).toEqual('SCALAR');
          expect(__type.inputFields.find(o => o.name === 'engine').type.kind).toEqual('NON_NULL');
          expect(__type.inputFields.find(o => o.name === 'doors').type.kind).toEqual('NON_NULL');

          const {
            data: { __type: __type2 },
          } = await apolloClient.query({
            query: gql`
              query requiredFields {
                __type(name: "SuperCar") {
                  fields {
                    name
                    type {
                      kind
                    }
                  }
                }
              }
            `,
          });
          expect(__type2.fields.find(o => o.name === 'price').type.kind).toEqual('SCALAR');
          expect(__type2.fields.find(o => o.name === 'engine').type.kind).toEqual('NON_NULL');
          expect(__type2.fields.find(o => o.name === 'doors').type.kind).toEqual('NON_NULL');
        });

        it('should only allow the supplied output fields for a class', async () => {
          const schemaController = await parseServer.config.databaseController.loadSchema();

          await schemaController.addClassIfNotExists('SuperCar', {
            engine: { type: 'String' },
            doors: { type: 'Number' },
            price: { type: 'String' },
            mileage: { type: 'Number' },
            insuranceClaims: { type: 'Number' },
          });

          const superCar = await new Parse.Object('SuperCar').save({
            engine: 'petrol',
            doors: 3,
            price: '£7500',
            mileage: 0,
            insuranceCertificate: 'private-file.pdf',
          });

          await parseGraphQLServer.setGraphQLConfig({
            classConfigs: [
              {
                className: 'SuperCar',
                type: {
                  outputFields: ['engine', 'doors', 'price', 'mileage'],
                },
              },
            ],
          });

          await resetGraphQLCache();

          await expectAsync(
            apolloClient.query({
              query: gql`
                query GetSuperCar($id: ID!) {
                  superCar(id: $id) {
                    id
                    objectId
                    engine
                    doors
                    price
                    mileage
                    insuranceCertificate
                  }
                }
              `,
              variables: {
                id: superCar.id,
              },
            })
          ).toBeRejected();
          let getSuperCar = (
            await apolloClient.query({
              query: gql`
                query GetSuperCar($id: ID!) {
                  superCar(id: $id) {
                    id
                    objectId
                    engine
                    doors
                    price
                    mileage
                  }
                }
              `,
              variables: {
                id: superCar.id,
              },
            })
          ).data.superCar;
          expect(getSuperCar).toBeTruthy();

          await parseGraphQLServer.setGraphQLConfig({
            classConfigs: [
              {
                className: 'SuperCar',
                type: {
                  outputFields: [],
                },
              },
            ],
          });

          await resetGraphQLCache();
          await expectAsync(
            apolloClient.query({
              query: gql`
                query GetSuperCar($id: ID!) {
                  superCar(id: $id) {
                    engine
                  }
                }
              `,
              variables: {
                id: superCar.id,
              },
            })
          ).toBeRejected();
          getSuperCar = (
            await apolloClient.query({
              query: gql`
                query GetSuperCar($id: ID!) {
                  superCar(id: $id) {
                    id
                    objectId
                  }
                }
              `,
              variables: {
                id: superCar.id,
              },
            })
          ).data.superCar;
          expect(getSuperCar.objectId).toBe(superCar.id);
        });

        it('should only allow the supplied constraint fields for a class', async () => {
          try {
            const schemaController = await parseServer.config.databaseController.loadSchema();

            await schemaController.addClassIfNotExists('SuperCar', {
              model: { type: 'String' },
              engine: { type: 'String' },
              doors: { type: 'Number' },
              price: { type: 'String' },
              mileage: { type: 'Number' },
              insuranceCertificate: { type: 'String' },
            });

            await new Parse.Object('SuperCar').save({
              model: 'McLaren',
              engine: 'petrol',
              doors: 3,
              price: '£7500',
              mileage: 0,
              insuranceCertificate: 'private-file.pdf',
            });

            await parseGraphQLServer.setGraphQLConfig({
              classConfigs: [
                {
                  className: 'SuperCar',
                  type: {
                    constraintFields: ['engine', 'doors', 'price'],
                  },
                },
              ],
            });

            await resetGraphQLCache();

            await expectAsync(
              apolloClient.query({
                query: gql`
                  query FindSuperCar {
                    superCars(where: { insuranceCertificate: { equalTo: "private-file.pdf" } }) {
                      count
                    }
                  }
                `,
              })
            ).toBeRejected();

            await expectAsync(
              apolloClient.query({
                query: gql`
                  query FindSuperCar {
                    superCars(where: { mileage: { equalTo: 0 } }) {
                      count
                    }
                  }
                `,
              })
            ).toBeRejected();

            await expectAsync(
              apolloClient.query({
                query: gql`
                  query FindSuperCar {
                    superCars(where: { engine: { equalTo: "petrol" } }) {
                      count
                    }
                  }
                `,
              })
            ).toBeResolved();
          } catch (e) {
            handleError(e);
          }
        });

        it('should only allow the supplied sort fields for a class', async () => {
          const schemaController = await parseServer.config.databaseController.loadSchema();

          await schemaController.addClassIfNotExists('SuperCar', {
            engine: { type: 'String' },
            doors: { type: 'Number' },
            price: { type: 'String' },
            mileage: { type: 'Number' },
          });

          await new Parse.Object('SuperCar').save({
            engine: 'petrol',
            doors: 3,
            price: '£7500',
            mileage: 0,
          });

          await parseGraphQLServer.setGraphQLConfig({
            classConfigs: [
              {
                className: 'SuperCar',
                type: {
                  sortFields: [
                    {
                      field: 'doors',
                      asc: true,
                      desc: true,
                    },
                    {
                      field: 'price',
                      asc: true,
                      desc: true,
                    },
                    {
                      field: 'mileage',
                      asc: true,
                      desc: false,
                    },
                  ],
                },
              },
            ],
          });

          await resetGraphQLCache();

          await expectAsync(
            apolloClient.query({
              query: gql`
                query FindSuperCar {
                  superCars(order: [engine_ASC]) {
                    edges {
                      node {
                        id
                      }
                    }
                  }
                }
              `,
            })
          ).toBeRejected();
          await expectAsync(
            apolloClient.query({
              query: gql`
                query FindSuperCar {
                  superCars(order: [engine_DESC]) {
                    edges {
                      node {
                        id
                      }
                    }
                  }
                }
              `,
            })
          ).toBeRejected();
          await expectAsync(
            apolloClient.query({
              query: gql`
                query FindSuperCar {
                  superCars(order: [mileage_DESC]) {
                    edges {
                      node {
                        id
                      }
                    }
                  }
                }
              `,
            })
          ).toBeRejected();

          await expectAsync(
            apolloClient.query({
              query: gql`
                query FindSuperCar {
                  superCars(order: [mileage_ASC]) {
                    edges {
                      node {
                        id
                      }
                    }
                  }
                }
              `,
            })
          ).toBeResolved();
          await expectAsync(
            apolloClient.query({
              query: gql`
                query FindSuperCar {
                  superCars(order: [doors_ASC]) {
                    edges {
                      node {
                        id
                      }
                    }
                  }
                }
              `,
            })
          ).toBeResolved();
          await expectAsync(
            apolloClient.query({
              query: gql`
                query FindSuperCar {
                  superCars(order: [price_DESC]) {
                    edges {
                      node {
                        id
                      }
                    }
                  }
                }
              `,
            })
          ).toBeResolved();
          await expectAsync(
            apolloClient.query({
              query: gql`
                query FindSuperCar {
                  superCars(order: [price_ASC, doors_DESC]) {
                    edges {
                      node {
                        id
                      }
                    }
                  }
                }
              `,
            })
          ).toBeResolved();
        });
      });

      describe('Relay Spec', () => {
        beforeEach(async () => {
          await resetGraphQLCache();
        });

        describe('Object Identification', () => {
          it('Class get custom method should return valid gobal id', async () => {
            const obj = new Parse.Object('SomeClass');
            obj.set('someField', 'some value');
            await obj.save();

            const getResult = await apolloClient.query({
              query: gql`
                query GetSomeClass($objectId: ID!) {
                  someClass(id: $objectId) {
                    id
                    objectId
                  }
                }
              `,
              variables: {
                objectId: obj.id,
              },
            });

            expect(getResult.data.someClass.objectId).toBe(obj.id);

            const nodeResult = await apolloClient.query({
              query: gql`
                query Node($id: ID!) {
                  node(id: $id) {
                    id
                    ... on SomeClass {
                      objectId
                      someField
                    }
                  }
                }
              `,
              variables: {
                id: getResult.data.someClass.id,
              },
            });

            expect(nodeResult.data.node.id).toBe(getResult.data.someClass.id);
            expect(nodeResult.data.node.objectId).toBe(obj.id);
            expect(nodeResult.data.node.someField).toBe('some value');
          });

          it('Class find custom method should return valid gobal id', async () => {
            const obj1 = new Parse.Object('SomeClass');
            obj1.set('someField', 'some value 1');
            await obj1.save();

            const obj2 = new Parse.Object('SomeClass');
            obj2.set('someField', 'some value 2');
            await obj2.save();

            const findResult = await apolloClient.query({
              query: gql`
                query FindSomeClass {
                  someClasses(order: [createdAt_ASC]) {
                    edges {
                      node {
                        id
                        objectId
                      }
                    }
                  }
                }
              `,
            });

            expect(findResult.data.someClasses.edges[0].node.objectId).toBe(obj1.id);
            expect(findResult.data.someClasses.edges[1].node.objectId).toBe(obj2.id);

            const nodeResult = await apolloClient.query({
              query: gql`
                query Node($id1: ID!, $id2: ID!) {
                  node1: node(id: $id1) {
                    id
                    ... on SomeClass {
                      objectId
                      someField
                    }
                  }
                  node2: node(id: $id2) {
                    id
                    ... on SomeClass {
                      objectId
                      someField
                    }
                  }
                }
              `,
              variables: {
                id1: findResult.data.someClasses.edges[0].node.id,
                id2: findResult.data.someClasses.edges[1].node.id,
              },
            });

            expect(nodeResult.data.node1.id).toBe(findResult.data.someClasses.edges[0].node.id);
            expect(nodeResult.data.node1.objectId).toBe(obj1.id);
            expect(nodeResult.data.node1.someField).toBe('some value 1');
            expect(nodeResult.data.node2.id).toBe(findResult.data.someClasses.edges[1].node.id);
            expect(nodeResult.data.node2.objectId).toBe(obj2.id);
            expect(nodeResult.data.node2.someField).toBe('some value 2');
          });
          // TODO: (moumouls, davimacedo) Fix flaky test
          xit('Id inputs should work either with global id or object id', async () => {
            try {
              await apolloClient.mutate({
                mutation: gql`
                  mutation CreateClasses {
                    secondaryObject: createClass(
                      input: {
                        name: "SecondaryObject"
                        schemaFields: { addStrings: [{ name: "someField" }] }
                      }
                    ) {
                      clientMutationId
                    }
                    primaryObject: createClass(
                      input: {
                        name: "PrimaryObject"
                        schemaFields: {
                          addStrings: [{ name: "stringField" }]
                          addArrays: [{ name: "arrayField" }]
                          addPointers: [
                            { name: "pointerField", targetClassName: "SecondaryObject" }
                          ]
                          addRelations: [
                            { name: "relationField", targetClassName: "SecondaryObject" }
                          ]
                        }
                      }
                    ) {
                      clientMutationId
                    }
                  }
                `,
                context: {
                  headers: {
                    'X-Parse-Master-Key': 'test',
                  },
                },
              });

              await resetGraphQLCache();

              const createSecondaryObjectsResult = await apolloClient.mutate({
                mutation: gql`
                  mutation CreateSecondaryObjects {
                    secondaryObject1: createSecondaryObject(
                      input: { fields: { someField: "some value 1" } }
                    ) {
                      secondaryObject {
                        id
                        objectId
                        someField
                      }
                    }
                    secondaryObject2: createSecondaryObject(
                      input: { fields: { someField: "some value 2" } }
                    ) {
                      secondaryObject {
                        id
                        someField
                      }
                    }
                    secondaryObject3: createSecondaryObject(
                      input: { fields: { someField: "some value 3" } }
                    ) {
                      secondaryObject {
                        objectId
                        someField
                      }
                    }
                    secondaryObject4: createSecondaryObject(
                      input: { fields: { someField: "some value 4" } }
                    ) {
                      secondaryObject {
                        id
                        objectId
                      }
                    }
                    secondaryObject5: createSecondaryObject(
                      input: { fields: { someField: "some value 5" } }
                    ) {
                      secondaryObject {
                        id
                      }
                    }
                    secondaryObject6: createSecondaryObject(
                      input: { fields: { someField: "some value 6" } }
                    ) {
                      secondaryObject {
                        objectId
                      }
                    }
                    secondaryObject7: createSecondaryObject(
                      input: { fields: { someField: "some value 7" } }
                    ) {
                      secondaryObject {
                        someField
                      }
                    }
                  }
                `,
                context: {
                  headers: {
                    'X-Parse-Master-Key': 'test',
                  },
                },
              });

              const updateSecondaryObjectsResult = await apolloClient.mutate({
                mutation: gql`
                  mutation UpdateSecondaryObjects(
                    $id1: ID!
                    $id2: ID!
                    $id3: ID!
                    $id4: ID!
                    $id5: ID!
                    $id6: ID!
                  ) {
                    secondaryObject1: updateSecondaryObject(
                      input: { id: $id1, fields: { someField: "some value 11" } }
                    ) {
                      secondaryObject {
                        id
                        objectId
                        someField
                      }
                    }
                    secondaryObject2: updateSecondaryObject(
                      input: { id: $id2, fields: { someField: "some value 22" } }
                    ) {
                      secondaryObject {
                        id
                        someField
                      }
                    }
                    secondaryObject3: updateSecondaryObject(
                      input: { id: $id3, fields: { someField: "some value 33" } }
                    ) {
                      secondaryObject {
                        objectId
                        someField
                      }
                    }
                    secondaryObject4: updateSecondaryObject(
                      input: { id: $id4, fields: { someField: "some value 44" } }
                    ) {
                      secondaryObject {
                        id
                        objectId
                      }
                    }
                    secondaryObject5: updateSecondaryObject(
                      input: { id: $id5, fields: { someField: "some value 55" } }
                    ) {
                      secondaryObject {
                        id
                      }
                    }
                    secondaryObject6: updateSecondaryObject(
                      input: { id: $id6, fields: { someField: "some value 66" } }
                    ) {
                      secondaryObject {
                        objectId
                      }
                    }
                  }
                `,
                variables: {
                  id1: createSecondaryObjectsResult.data.secondaryObject1.secondaryObject.id,
                  id2: createSecondaryObjectsResult.data.secondaryObject2.secondaryObject.id,
                  id3: createSecondaryObjectsResult.data.secondaryObject3.secondaryObject.objectId,
                  id4: createSecondaryObjectsResult.data.secondaryObject4.secondaryObject.objectId,
                  id5: createSecondaryObjectsResult.data.secondaryObject5.secondaryObject.id,
                  id6: createSecondaryObjectsResult.data.secondaryObject6.secondaryObject.objectId,
                },
                context: {
                  headers: {
                    'X-Parse-Master-Key': 'test',
                  },
                },
              });

              const deleteSecondaryObjectsResult = await apolloClient.mutate({
                mutation: gql`
                  mutation DeleteSecondaryObjects($id1: ID!, $id3: ID!, $id5: ID!, $id6: ID!) {
                    secondaryObject1: deleteSecondaryObject(input: { id: $id1 }) {
                      secondaryObject {
                        id
                        objectId
                        someField
                      }
                    }
                    secondaryObject3: deleteSecondaryObject(input: { id: $id3 }) {
                      secondaryObject {
                        objectId
                        someField
                      }
                    }
                    secondaryObject5: deleteSecondaryObject(input: { id: $id5 }) {
                      secondaryObject {
                        id
                      }
                    }
                    secondaryObject6: deleteSecondaryObject(input: { id: $id6 }) {
                      secondaryObject {
                        objectId
                      }
                    }
                  }
                `,
                variables: {
                  id1: updateSecondaryObjectsResult.data.secondaryObject1.secondaryObject.id,
                  id3: updateSecondaryObjectsResult.data.secondaryObject3.secondaryObject.objectId,
                  id5: updateSecondaryObjectsResult.data.secondaryObject5.secondaryObject.id,
                  id6: updateSecondaryObjectsResult.data.secondaryObject6.secondaryObject.objectId,
                },
                context: {
                  headers: {
                    'X-Parse-Master-Key': 'test',
                  },
                },
              });

              const getSecondaryObjectsResult = await apolloClient.query({
                query: gql`
                  query GetSecondaryObjects($id2: ID!, $id4: ID!) {
                    secondaryObject2: secondaryObject(id: $id2) {
                      id
                      objectId
                      someField
                    }
                    secondaryObject4: secondaryObject(id: $id4) {
                      objectId
                      someField
                    }
                  }
                `,
                variables: {
                  id2: updateSecondaryObjectsResult.data.secondaryObject2.secondaryObject.id,
                  id4: updateSecondaryObjectsResult.data.secondaryObject4.secondaryObject.objectId,
                },
                context: {
                  headers: {
                    'X-Parse-Master-Key': 'test',
                  },
                },
              });

              const findSecondaryObjectsResult = await apolloClient.query({
                query: gql`
                  query FindSecondaryObjects(
                    $id1: ID!
                    $id2: ID!
                    $id3: ID!
                    $id4: ID!
                    $id5: ID!
                    $id6: ID!
                  ) {
                    secondaryObjects(
                      where: {
                        AND: [
                          {
                            OR: [
                              { id: { equalTo: $id2 } }
                              { AND: [{ id: { equalTo: $id4 } }, { objectId: { equalTo: $id4 } }] }
                            ]
                          }
                          { id: { notEqualTo: $id1 } }
                          { id: { notEqualTo: $id3 } }
                          { objectId: { notEqualTo: $id2 } }
                          { objectId: { notIn: [$id5, $id6] } }
                          { id: { in: [$id2, $id4] } }
                        ]
                      }
                      order: [id_ASC, objectId_ASC]
                    ) {
                      edges {
                        node {
                          id
                          objectId
                          someField
                        }
                      }
                      count
                    }
                  }
                `,
                variables: {
                  id1: deleteSecondaryObjectsResult.data.secondaryObject1.secondaryObject.objectId,
                  id2: getSecondaryObjectsResult.data.secondaryObject2.id,
                  id3: deleteSecondaryObjectsResult.data.secondaryObject3.secondaryObject.objectId,
                  id4: getSecondaryObjectsResult.data.secondaryObject4.objectId,
                  id5: deleteSecondaryObjectsResult.data.secondaryObject5.secondaryObject.id,
                  id6: deleteSecondaryObjectsResult.data.secondaryObject6.secondaryObject.objectId,
                },
                context: {
                  headers: {
                    'X-Parse-Master-Key': 'test',
                  },
                },
              });

              expect(findSecondaryObjectsResult.data.secondaryObjects.count).toEqual(2);
              expect(
                findSecondaryObjectsResult.data.secondaryObjects.edges
                  .map(value => value.node.someField)
                  .sort()
              ).toEqual(['some value 22', 'some value 44']);
              expect(
                findSecondaryObjectsResult.data.secondaryObjects.edges[0].node.id
              ).toBeLessThan(findSecondaryObjectsResult.data.secondaryObjects.edges[1].node.id);
              expect(
                findSecondaryObjectsResult.data.secondaryObjects.edges[0].node.objectId
              ).toBeLessThan(
                findSecondaryObjectsResult.data.secondaryObjects.edges[1].node.objectId
              );

              const createPrimaryObjectResult = await apolloClient.mutate({
                mutation: gql`
                  mutation CreatePrimaryObject(
                    $pointer: Any
                    $secondaryObject2: ID!
                    $secondaryObject4: ID!
                  ) {
                    createPrimaryObject(
                      input: {
                        fields: {
                          stringField: "some value"
                          arrayField: [1, "abc", $pointer]
                          pointerField: { link: $secondaryObject2 }
                          relationField: { add: [$secondaryObject2, $secondaryObject4] }
                        }
                      }
                    ) {
                      primaryObject {
                        id
                        stringField
                        arrayField {
                          ... on Element {
                            value
                          }
                          ... on SecondaryObject {
                            someField
                          }
                        }
                        pointerField {
                          id
                          objectId
                          someField
                        }
                        relationField {
                          edges {
                            node {
                              id
                              objectId
                              someField
                            }
                          }
                        }
                      }
                    }
                  }
                `,
                variables: {
                  pointer: {
                    __type: 'Pointer',
                    className: 'SecondaryObject',
                    objectId: getSecondaryObjectsResult.data.secondaryObject4.objectId,
                  },
                  secondaryObject2: getSecondaryObjectsResult.data.secondaryObject2.id,
                  secondaryObject4: getSecondaryObjectsResult.data.secondaryObject4.objectId,
                },
                context: {
                  headers: {
                    'X-Parse-Master-Key': 'test',
                  },
                },
              });

              const updatePrimaryObjectResult = await apolloClient.mutate({
                mutation: gql`
                  mutation UpdatePrimaryObject(
                    $id: ID!
                    $secondaryObject2: ID!
                    $secondaryObject4: ID!
                  ) {
                    updatePrimaryObject(
                      input: {
                        id: $id
                        fields: {
                          pointerField: { link: $secondaryObject4 }
                          relationField: { remove: [$secondaryObject2, $secondaryObject4] }
                        }
                      }
                    ) {
                      primaryObject {
                        id
                        stringField
                        arrayField {
                          ... on Element {
                            value
                          }
                          ... on SecondaryObject {
                            someField
                          }
                        }
                        pointerField {
                          id
                          objectId
                          someField
                        }
                        relationField {
                          edges {
                            node {
                              id
                              objectId
                              someField
                            }
                          }
                        }
                      }
                    }
                  }
                `,
                variables: {
                  id: createPrimaryObjectResult.data.createPrimaryObject.primaryObject.id,
                  secondaryObject2: getSecondaryObjectsResult.data.secondaryObject2.id,
                  secondaryObject4: getSecondaryObjectsResult.data.secondaryObject4.objectId,
                },
                context: {
                  headers: {
                    'X-Parse-Master-Key': 'test',
                  },
                },
              });

              expect(
                createPrimaryObjectResult.data.createPrimaryObject.primaryObject.stringField
              ).toEqual('some value');
              expect(
                createPrimaryObjectResult.data.createPrimaryObject.primaryObject.arrayField
              ).toEqual([
                { __typename: 'Element', value: 1 },
                { __typename: 'Element', value: 'abc' },
                { __typename: 'SecondaryObject', someField: 'some value 44' },
              ]);
              expect(
                createPrimaryObjectResult.data.createPrimaryObject.primaryObject.pointerField
                  .someField
              ).toEqual('some value 22');
              expect(
                createPrimaryObjectResult.data.createPrimaryObject.primaryObject.relationField.edges
                  .map(value => value.node.someField)
                  .sort()
              ).toEqual(['some value 22', 'some value 44']);
              expect(
                updatePrimaryObjectResult.data.updatePrimaryObject.primaryObject.stringField
              ).toEqual('some value');
              expect(
                updatePrimaryObjectResult.data.updatePrimaryObject.primaryObject.arrayField
              ).toEqual([
                { __typename: 'Element', value: 1 },
                { __typename: 'Element', value: 'abc' },
                { __typename: 'SecondaryObject', someField: 'some value 44' },
              ]);
              expect(
                updatePrimaryObjectResult.data.updatePrimaryObject.primaryObject.pointerField
                  .someField
              ).toEqual('some value 44');
              expect(
                updatePrimaryObjectResult.data.updatePrimaryObject.primaryObject.relationField.edges
              ).toEqual([]);
            } catch (e) {
              handleError(e);
            }
          });
        });
      });

      describe('Class Schema Mutations', () => {
        it('should create a new class', async () => {
          try {
            const result = await apolloClient.mutate({
              mutation: gql`
                mutation {
                  class1: createClass(input: { name: "Class1", clientMutationId: "cmid1" }) {
                    clientMutationId
                    class {
                      name
                      schemaFields {
                        name
                        __typename
                      }
                    }
                  }
                  class2: createClass(
                    input: { name: "Class2", schemaFields: null, clientMutationId: "cmid2" }
                  ) {
                    clientMutationId
                    class {
                      name
                      schemaFields {
                        name
                        __typename
                      }
                    }
                  }
                  class3: createClass(
                    input: { name: "Class3", schemaFields: {}, clientMutationId: "cmid3" }
                  ) {
                    clientMutationId
                    class {
                      name
                      schemaFields {
                        name
                        __typename
                      }
                    }
                  }
                  class4: createClass(
                    input: {
                      name: "Class4"
                      schemaFields: {
                        addStrings: null
                        addNumbers: null
                        addBooleans: null
                        addArrays: null
                        addObjects: null
                        addDates: null
                        addFiles: null
                        addGeoPoint: null
                        addPolygons: null
                        addBytes: null
                        addPointers: null
                        addRelations: null
                      }
                      clientMutationId: "cmid4"
                    }
                  ) {
                    clientMutationId
                    class {
                      name
                      schemaFields {
                        name
                        __typename
                      }
                    }
                  }
                  class5: createClass(
                    input: {
                      name: "Class5"
                      schemaFields: {
                        addStrings: []
                        addNumbers: []
                        addBooleans: []
                        addArrays: []
                        addObjects: []
                        addDates: []
                        addFiles: []
                        addPolygons: []
                        addBytes: []
                        addPointers: []
                        addRelations: []
                      }
                      clientMutationId: "cmid5"
                    }
                  ) {
                    clientMutationId
                    class {
                      name
                      schemaFields {
                        name
                        __typename
                      }
                    }
                  }
                  class6: createClass(
                    input: {
                      name: "Class6"
                      schemaFields: {
                        addStrings: [
                          { name: "stringField1" }
                          { name: "stringField2" }
                          { name: "stringField3" }
                        ]
                        addNumbers: [
                          { name: "numberField1" }
                          { name: "numberField2" }
                          { name: "numberField3" }
                        ]
                        addBooleans: [
                          { name: "booleanField1" }
                          { name: "booleanField2" }
                          { name: "booleanField3" }
                        ]
                        addArrays: [
                          { name: "arrayField1" }
                          { name: "arrayField2" }
                          { name: "arrayField3" }
                        ]
                        addObjects: [
                          { name: "objectField1" }
                          { name: "objectField2" }
                          { name: "objectField3" }
                        ]
                        addDates: [
                          { name: "dateField1" }
                          { name: "dateField2" }
                          { name: "dateField3" }
                        ]
                        addFiles: [
                          { name: "fileField1" }
                          { name: "fileField2" }
                          { name: "fileField3" }
                        ]
                        addGeoPoint: { name: "geoPointField" }
                        addPolygons: [
                          { name: "polygonField1" }
                          { name: "polygonField2" }
                          { name: "polygonField3" }
                        ]
                        addBytes: [
                          { name: "bytesField1" }
                          { name: "bytesField2" }
                          { name: "bytesField3" }
                        ]
                        addPointers: [
                          { name: "pointerField1", targetClassName: "Class1" }
                          { name: "pointerField2", targetClassName: "Class6" }
                          { name: "pointerField3", targetClassName: "Class2" }
                        ]
                        addRelations: [
                          { name: "relationField1", targetClassName: "Class1" }
                          { name: "relationField2", targetClassName: "Class6" }
                          { name: "relationField3", targetClassName: "Class2" }
                        ]
                        remove: [
                          { name: "stringField3" }
                          { name: "numberField3" }
                          { name: "booleanField3" }
                          { name: "arrayField3" }
                          { name: "objectField3" }
                          { name: "dateField3" }
                          { name: "fileField3" }
                          { name: "polygonField3" }
                          { name: "bytesField3" }
                          { name: "pointerField3" }
                          { name: "relationField3" }
                          { name: "doesNotExist" }
                        ]
                      }
                      clientMutationId: "cmid6"
                    }
                  ) {
                    clientMutationId
                    class {
                      name
                      schemaFields {
                        name
                        __typename
                        ... on SchemaPointerField {
                          targetClassName
                        }
                        ... on SchemaRelationField {
                          targetClassName
                        }
                      }
                    }
                  }
                }
              `,
              context: {
                headers: {
                  'X-Parse-Master-Key': 'test',
                },
              },
            });
            const classes = Object.keys(result.data).map(fieldName => ({
              clientMutationId: result.data[fieldName].clientMutationId,
              class: {
                name: result.data[fieldName].class.name,
                schemaFields: result.data[fieldName].class.schemaFields.sort((a, b) =>
                  a.name > b.name ? 1 : -1
                ),
                __typename: result.data[fieldName].class.__typename,
              },
              __typename: result.data[fieldName].__typename,
            }));
            expect(classes).toEqual([
              {
                clientMutationId: 'cmid1',
                class: {
                  name: 'Class1',
                  schemaFields: [
                    { name: 'ACL', __typename: 'SchemaACLField' },
                    { name: 'createdAt', __typename: 'SchemaDateField' },
                    { name: 'objectId', __typename: 'SchemaStringField' },
                    { name: 'updatedAt', __typename: 'SchemaDateField' },
                  ],
                  __typename: 'Class',
                },
                __typename: 'CreateClassPayload',
              },
              {
                clientMutationId: 'cmid2',
                class: {
                  name: 'Class2',
                  schemaFields: [
                    { name: 'ACL', __typename: 'SchemaACLField' },
                    { name: 'createdAt', __typename: 'SchemaDateField' },
                    { name: 'objectId', __typename: 'SchemaStringField' },
                    { name: 'updatedAt', __typename: 'SchemaDateField' },
                  ],
                  __typename: 'Class',
                },
                __typename: 'CreateClassPayload',
              },
              {
                clientMutationId: 'cmid3',
                class: {
                  name: 'Class3',
                  schemaFields: [
                    { name: 'ACL', __typename: 'SchemaACLField' },
                    { name: 'createdAt', __typename: 'SchemaDateField' },
                    { name: 'objectId', __typename: 'SchemaStringField' },
                    { name: 'updatedAt', __typename: 'SchemaDateField' },
                  ],
                  __typename: 'Class',
                },
                __typename: 'CreateClassPayload',
              },
              {
                clientMutationId: 'cmid4',
                class: {
                  name: 'Class4',
                  schemaFields: [
                    { name: 'ACL', __typename: 'SchemaACLField' },
                    { name: 'createdAt', __typename: 'SchemaDateField' },
                    { name: 'objectId', __typename: 'SchemaStringField' },
                    { name: 'updatedAt', __typename: 'SchemaDateField' },
                  ],
                  __typename: 'Class',
                },
                __typename: 'CreateClassPayload',
              },
              {
                clientMutationId: 'cmid5',
                class: {
                  name: 'Class5',
                  schemaFields: [
                    { name: 'ACL', __typename: 'SchemaACLField' },
                    { name: 'createdAt', __typename: 'SchemaDateField' },
                    { name: 'objectId', __typename: 'SchemaStringField' },
                    { name: 'updatedAt', __typename: 'SchemaDateField' },
                  ],
                  __typename: 'Class',
                },
                __typename: 'CreateClassPayload',
              },
              {
                clientMutationId: 'cmid6',
                class: {
                  name: 'Class6',
                  schemaFields: [
                    { name: 'ACL', __typename: 'SchemaACLField' },
                    { name: 'arrayField1', __typename: 'SchemaArrayField' },
                    { name: 'arrayField2', __typename: 'SchemaArrayField' },
                    { name: 'booleanField1', __typename: 'SchemaBooleanField' },
                    { name: 'booleanField2', __typename: 'SchemaBooleanField' },
                    { name: 'bytesField1', __typename: 'SchemaBytesField' },
                    { name: 'bytesField2', __typename: 'SchemaBytesField' },
                    { name: 'createdAt', __typename: 'SchemaDateField' },
                    { name: 'dateField1', __typename: 'SchemaDateField' },
                    { name: 'dateField2', __typename: 'SchemaDateField' },
                    { name: 'fileField1', __typename: 'SchemaFileField' },
                    { name: 'fileField2', __typename: 'SchemaFileField' },
                    {
                      name: 'geoPointField',
                      __typename: 'SchemaGeoPointField',
                    },
                    { name: 'numberField1', __typename: 'SchemaNumberField' },
                    { name: 'numberField2', __typename: 'SchemaNumberField' },
                    { name: 'objectField1', __typename: 'SchemaObjectField' },
                    { name: 'objectField2', __typename: 'SchemaObjectField' },
                    { name: 'objectId', __typename: 'SchemaStringField' },
                    {
                      name: 'pointerField1',
                      __typename: 'SchemaPointerField',
                      targetClassName: 'Class1',
                    },
                    {
                      name: 'pointerField2',
                      __typename: 'SchemaPointerField',
                      targetClassName: 'Class6',
                    },
                    { name: 'polygonField1', __typename: 'SchemaPolygonField' },
                    { name: 'polygonField2', __typename: 'SchemaPolygonField' },
                    {
                      name: 'relationField1',
                      __typename: 'SchemaRelationField',
                      targetClassName: 'Class1',
                    },
                    {
                      name: 'relationField2',
                      __typename: 'SchemaRelationField',
                      targetClassName: 'Class6',
                    },
                    { name: 'stringField1', __typename: 'SchemaStringField' },
                    { name: 'stringField2', __typename: 'SchemaStringField' },
                    { name: 'updatedAt', __typename: 'SchemaDateField' },
                  ],
                  __typename: 'Class',
                },
                __typename: 'CreateClassPayload',
              },
            ]);

            const findResult = await apolloClient.query({
              query: gql`
                query {
                  classes {
                    name
                    schemaFields {
                      name
                      __typename
                      ... on SchemaPointerField {
                        targetClassName
                      }
                      ... on SchemaRelationField {
                        targetClassName
                      }
                    }
                  }
                }
              `,
              context: {
                headers: {
                  'X-Parse-Master-Key': 'test',
                },
              },
            });
            findResult.data.classes = findResult.data.classes
              .filter(schemaClass => !schemaClass.name.startsWith('_'))
              .sort((a, b) => (a.name > b.name ? 1 : -1));
            findResult.data.classes.forEach(schemaClass => {
              schemaClass.schemaFields = schemaClass.schemaFields.sort((a, b) =>
                a.name > b.name ? 1 : -1
              );
            });
            expect(findResult.data.classes).toEqual([
              {
                name: 'Class1',
                schemaFields: [
                  { name: 'ACL', __typename: 'SchemaACLField' },
                  { name: 'createdAt', __typename: 'SchemaDateField' },
                  { name: 'objectId', __typename: 'SchemaStringField' },
                  { name: 'updatedAt', __typename: 'SchemaDateField' },
                ],
                __typename: 'Class',
              },
              {
                name: 'Class2',
                schemaFields: [
                  { name: 'ACL', __typename: 'SchemaACLField' },
                  { name: 'createdAt', __typename: 'SchemaDateField' },
                  { name: 'objectId', __typename: 'SchemaStringField' },
                  { name: 'updatedAt', __typename: 'SchemaDateField' },
                ],
                __typename: 'Class',
              },
              {
                name: 'Class3',
                schemaFields: [
                  { name: 'ACL', __typename: 'SchemaACLField' },
                  { name: 'createdAt', __typename: 'SchemaDateField' },
                  { name: 'objectId', __typename: 'SchemaStringField' },
                  { name: 'updatedAt', __typename: 'SchemaDateField' },
                ],
                __typename: 'Class',
              },
              {
                name: 'Class4',
                schemaFields: [
                  { name: 'ACL', __typename: 'SchemaACLField' },
                  { name: 'createdAt', __typename: 'SchemaDateField' },
                  { name: 'objectId', __typename: 'SchemaStringField' },
                  { name: 'updatedAt', __typename: 'SchemaDateField' },
                ],
                __typename: 'Class',
              },
              {
                name: 'Class5',
                schemaFields: [
                  { name: 'ACL', __typename: 'SchemaACLField' },
                  { name: 'createdAt', __typename: 'SchemaDateField' },
                  { name: 'objectId', __typename: 'SchemaStringField' },
                  { name: 'updatedAt', __typename: 'SchemaDateField' },
                ],
                __typename: 'Class',
              },
              {
                name: 'Class6',
                schemaFields: [
                  { name: 'ACL', __typename: 'SchemaACLField' },
                  { name: 'arrayField1', __typename: 'SchemaArrayField' },
                  { name: 'arrayField2', __typename: 'SchemaArrayField' },
                  { name: 'booleanField1', __typename: 'SchemaBooleanField' },
                  { name: 'booleanField2', __typename: 'SchemaBooleanField' },
                  { name: 'bytesField1', __typename: 'SchemaBytesField' },
                  { name: 'bytesField2', __typename: 'SchemaBytesField' },
                  { name: 'createdAt', __typename: 'SchemaDateField' },
                  { name: 'dateField1', __typename: 'SchemaDateField' },
                  { name: 'dateField2', __typename: 'SchemaDateField' },
                  { name: 'fileField1', __typename: 'SchemaFileField' },
                  { name: 'fileField2', __typename: 'SchemaFileField' },
                  {
                    name: 'geoPointField',
                    __typename: 'SchemaGeoPointField',
                  },
                  { name: 'numberField1', __typename: 'SchemaNumberField' },
                  { name: 'numberField2', __typename: 'SchemaNumberField' },
                  { name: 'objectField1', __typename: 'SchemaObjectField' },
                  { name: 'objectField2', __typename: 'SchemaObjectField' },
                  { name: 'objectId', __typename: 'SchemaStringField' },
                  {
                    name: 'pointerField1',
                    __typename: 'SchemaPointerField',
                    targetClassName: 'Class1',
                  },
                  {
                    name: 'pointerField2',
                    __typename: 'SchemaPointerField',
                    targetClassName: 'Class6',
                  },
                  { name: 'polygonField1', __typename: 'SchemaPolygonField' },
                  { name: 'polygonField2', __typename: 'SchemaPolygonField' },
                  {
                    name: 'relationField1',
                    __typename: 'SchemaRelationField',
                    targetClassName: 'Class1',
                  },
                  {
                    name: 'relationField2',
                    __typename: 'SchemaRelationField',
                    targetClassName: 'Class6',
                  },
                  { name: 'stringField1', __typename: 'SchemaStringField' },
                  { name: 'stringField2', __typename: 'SchemaStringField' },
                  { name: 'updatedAt', __typename: 'SchemaDateField' },
                ],
                __typename: 'Class',
              },
            ]);
          } catch (e) {
            handleError(e);
          }
        });

        it('should require master key to create a new class', async () => {
          try {
            await apolloClient.mutate({
              mutation: gql`
                mutation {
                  createClass(input: { name: "SomeClass" }) {
                    clientMutationId
                  }
                }
              `,
            });
            fail('should fail');
          } catch (e) {
            expect(e.graphQLErrors[0].extensions.code).toEqual(Parse.Error.OPERATION_FORBIDDEN);
            expect(e.graphQLErrors[0].message).toEqual('unauthorized: master key is required');
          }
        });

        it('should not allow duplicated field names when creating', async () => {
          try {
            await apolloClient.mutate({
              mutation: gql`
                mutation {
                  createClass(
                    input: {
                      name: "SomeClass"
                      schemaFields: {
                        addStrings: [{ name: "someField" }]
                        addNumbers: [{ name: "someField" }]
                      }
                    }
                  ) {
                    clientMutationId
                  }
                }
              `,
              context: {
                headers: {
                  'X-Parse-Master-Key': 'test',
                },
              },
            });
            fail('should fail');
          } catch (e) {
            expect(e.graphQLErrors[0].extensions.code).toEqual(Parse.Error.INVALID_KEY_NAME);
            expect(e.graphQLErrors[0].message).toEqual('Duplicated field name: someField');
          }
        });

        it('should update an existing class', async () => {
          try {
            const clientMutationId = uuidv4();
            const result = await apolloClient.mutate({
              mutation: gql`
                mutation {
                  createClass(
                    input: {
                      name: "MyNewClass"
                      schemaFields: { addStrings: [{ name: "willBeRemoved" }] }
                    }
                  ) {
                    class {
                      name
                      schemaFields {
                        name
                        __typename
                      }
                    }
                  }
                  updateClass(input: {
                    clientMutationId: "${clientMutationId}"
                    name: "MyNewClass"
                    schemaFields: {
                      addStrings: [
                        { name: "stringField1" }
                        { name: "stringField2" }
                        { name: "stringField3" }
                      ]
                      addNumbers: [
                        { name: "numberField1" }
                        { name: "numberField2" }
                        { name: "numberField3" }
                      ]
                      addBooleans: [
                        { name: "booleanField1" }
                        { name: "booleanField2" }
                        { name: "booleanField3" }
                      ]
                      addArrays: [
                        { name: "arrayField1" }
                        { name: "arrayField2" }
                        { name: "arrayField3" }
                      ]
                      addObjects: [
                        { name: "objectField1" }
                        { name: "objectField2" }
                        { name: "objectField3" }
                      ]
                      addDates: [
                        { name: "dateField1" }
                        { name: "dateField2" }
                        { name: "dateField3" }
                      ]
                      addFiles: [
                        { name: "fileField1" }
                        { name: "fileField2" }
                        { name: "fileField3" }
                      ]
                      addGeoPoint: { name: "geoPointField" }
                      addPolygons: [
                        { name: "polygonField1" }
                        { name: "polygonField2" }
                        { name: "polygonField3" }
                      ]
                      addBytes: [
                        { name: "bytesField1" }
                        { name: "bytesField2" }
                        { name: "bytesField3" }
                      ]
                      addPointers: [
                        { name: "pointerField1", targetClassName: "Class1" }
                        { name: "pointerField2", targetClassName: "Class6" }
                        { name: "pointerField3", targetClassName: "Class2" }
                      ]
                      addRelations: [
                        { name: "relationField1", targetClassName: "Class1" }
                        { name: "relationField2", targetClassName: "Class6" }
                        { name: "relationField3", targetClassName: "Class2" }
                      ]
                      remove: [
                        { name: "willBeRemoved" }
                        { name: "stringField3" }
                        { name: "numberField3" }
                        { name: "booleanField3" }
                        { name: "arrayField3" }
                        { name: "objectField3" }
                        { name: "dateField3" }
                        { name: "fileField3" }
                        { name: "polygonField3" }
                        { name: "bytesField3" }
                        { name: "pointerField3" }
                        { name: "relationField3" }
                        { name: "doesNotExist" }
                      ]
                    }
                  }) {
                    clientMutationId
                    class {
                      name
                      schemaFields {
                        name
                        __typename
                        ... on SchemaPointerField {
                          targetClassName
                        }
                        ... on SchemaRelationField {
                          targetClassName
                        }
                      }
                    }
                  }
                }
              `,
              context: {
                headers: {
                  'X-Parse-Master-Key': 'test',
                },
              },
            });
            result.data.createClass.class.schemaFields = result.data.createClass.class.schemaFields.sort(
              (a, b) => (a.name > b.name ? 1 : -1)
            );
            result.data.updateClass.class.schemaFields = result.data.updateClass.class.schemaFields.sort(
              (a, b) => (a.name > b.name ? 1 : -1)
            );
            expect(result).toEqual({
              data: {
                createClass: {
                  class: {
                    name: 'MyNewClass',
                    schemaFields: [
                      { name: 'ACL', __typename: 'SchemaACLField' },
                      { name: 'createdAt', __typename: 'SchemaDateField' },
                      { name: 'objectId', __typename: 'SchemaStringField' },
                      { name: 'updatedAt', __typename: 'SchemaDateField' },
                      {
                        name: 'willBeRemoved',
                        __typename: 'SchemaStringField',
                      },
                    ],
                    __typename: 'Class',
                  },
                  __typename: 'CreateClassPayload',
                },
                updateClass: {
                  clientMutationId,
                  class: {
                    name: 'MyNewClass',
                    schemaFields: [
                      { name: 'ACL', __typename: 'SchemaACLField' },
                      { name: 'arrayField1', __typename: 'SchemaArrayField' },
                      { name: 'arrayField2', __typename: 'SchemaArrayField' },
                      {
                        name: 'booleanField1',
                        __typename: 'SchemaBooleanField',
                      },
                      {
                        name: 'booleanField2',
                        __typename: 'SchemaBooleanField',
                      },
                      { name: 'bytesField1', __typename: 'SchemaBytesField' },
                      { name: 'bytesField2', __typename: 'SchemaBytesField' },
                      { name: 'createdAt', __typename: 'SchemaDateField' },
                      { name: 'dateField1', __typename: 'SchemaDateField' },
                      { name: 'dateField2', __typename: 'SchemaDateField' },
                      { name: 'fileField1', __typename: 'SchemaFileField' },
                      { name: 'fileField2', __typename: 'SchemaFileField' },
                      {
                        name: 'geoPointField',
                        __typename: 'SchemaGeoPointField',
                      },
                      { name: 'numberField1', __typename: 'SchemaNumberField' },
                      { name: 'numberField2', __typename: 'SchemaNumberField' },
                      { name: 'objectField1', __typename: 'SchemaObjectField' },
                      { name: 'objectField2', __typename: 'SchemaObjectField' },
                      { name: 'objectId', __typename: 'SchemaStringField' },
                      {
                        name: 'pointerField1',
                        __typename: 'SchemaPointerField',
                        targetClassName: 'Class1',
                      },
                      {
                        name: 'pointerField2',
                        __typename: 'SchemaPointerField',
                        targetClassName: 'Class6',
                      },
                      {
                        name: 'polygonField1',
                        __typename: 'SchemaPolygonField',
                      },
                      {
                        name: 'polygonField2',
                        __typename: 'SchemaPolygonField',
                      },
                      {
                        name: 'relationField1',
                        __typename: 'SchemaRelationField',
                        targetClassName: 'Class1',
                      },
                      {
                        name: 'relationField2',
                        __typename: 'SchemaRelationField',
                        targetClassName: 'Class6',
                      },
                      { name: 'stringField1', __typename: 'SchemaStringField' },
                      { name: 'stringField2', __typename: 'SchemaStringField' },
                      { name: 'updatedAt', __typename: 'SchemaDateField' },
                    ],
                    __typename: 'Class',
                  },
                  __typename: 'UpdateClassPayload',
                },
              },
            });

            const getResult = await apolloClient.query({
              query: gql`
                query {
                  class(name: "MyNewClass") {
                    name
                    schemaFields {
                      name
                      __typename
                      ... on SchemaPointerField {
                        targetClassName
                      }
                      ... on SchemaRelationField {
                        targetClassName
                      }
                    }
                  }
                }
              `,
              context: {
                headers: {
                  'X-Parse-Master-Key': 'test',
                },
              },
            });
            getResult.data.class.schemaFields = getResult.data.class.schemaFields.sort((a, b) =>
              a.name > b.name ? 1 : -1
            );
            expect(getResult.data).toEqual({
              class: {
                name: 'MyNewClass',
                schemaFields: [
                  { name: 'ACL', __typename: 'SchemaACLField' },
                  { name: 'arrayField1', __typename: 'SchemaArrayField' },
                  { name: 'arrayField2', __typename: 'SchemaArrayField' },
                  { name: 'booleanField1', __typename: 'SchemaBooleanField' },
                  { name: 'booleanField2', __typename: 'SchemaBooleanField' },
                  { name: 'bytesField1', __typename: 'SchemaBytesField' },
                  { name: 'bytesField2', __typename: 'SchemaBytesField' },
                  { name: 'createdAt', __typename: 'SchemaDateField' },
                  { name: 'dateField1', __typename: 'SchemaDateField' },
                  { name: 'dateField2', __typename: 'SchemaDateField' },
                  { name: 'fileField1', __typename: 'SchemaFileField' },
                  { name: 'fileField2', __typename: 'SchemaFileField' },
                  {
                    name: 'geoPointField',
                    __typename: 'SchemaGeoPointField',
                  },
                  { name: 'numberField1', __typename: 'SchemaNumberField' },
                  { name: 'numberField2', __typename: 'SchemaNumberField' },
                  { name: 'objectField1', __typename: 'SchemaObjectField' },
                  { name: 'objectField2', __typename: 'SchemaObjectField' },
                  { name: 'objectId', __typename: 'SchemaStringField' },
                  {
                    name: 'pointerField1',
                    __typename: 'SchemaPointerField',
                    targetClassName: 'Class1',
                  },
                  {
                    name: 'pointerField2',
                    __typename: 'SchemaPointerField',
                    targetClassName: 'Class6',
                  },
                  { name: 'polygonField1', __typename: 'SchemaPolygonField' },
                  { name: 'polygonField2', __typename: 'SchemaPolygonField' },
                  {
                    name: 'relationField1',
                    __typename: 'SchemaRelationField',
                    targetClassName: 'Class1',
                  },
                  {
                    name: 'relationField2',
                    __typename: 'SchemaRelationField',
                    targetClassName: 'Class6',
                  },
                  { name: 'stringField1', __typename: 'SchemaStringField' },
                  { name: 'stringField2', __typename: 'SchemaStringField' },
                  { name: 'updatedAt', __typename: 'SchemaDateField' },
                ],
                __typename: 'Class',
              },
            });
          } catch (e) {
            handleError(e);
          }
        });

        it('should require master key to update an existing class', async () => {
          try {
            await apolloClient.mutate({
              mutation: gql`
                mutation {
                  createClass(input: { name: "SomeClass" }) {
                    clientMutationId
                  }
                }
              `,
              context: {
                headers: {
                  'X-Parse-Master-Key': 'test',
                },
              },
            });
          } catch (e) {
            handleError(e);
          }

          try {
            await apolloClient.mutate({
              mutation: gql`
                mutation {
                  updateClass(input: { name: "SomeClass" }) {
                    clientMutationId
                  }
                }
              `,
            });
            fail('should fail');
          } catch (e) {
            expect(e.graphQLErrors[0].extensions.code).toEqual(Parse.Error.OPERATION_FORBIDDEN);
            expect(e.graphQLErrors[0].message).toEqual('unauthorized: master key is required');
          }
        });

        it('should not allow duplicated field names when updating', async () => {
          try {
            await apolloClient.mutate({
              mutation: gql`
                mutation {
                  createClass(
                    input: {
                      name: "SomeClass"
                      schemaFields: { addStrings: [{ name: "someField" }] }
                    }
                  ) {
                    clientMutationId
                  }
                }
              `,
              context: {
                headers: {
                  'X-Parse-Master-Key': 'test',
                },
              },
            });
          } catch (e) {
            handleError(e);
          }

          try {
            await apolloClient.mutate({
              mutation: gql`
                mutation {
                  updateClass(
                    input: {
                      name: "SomeClass"
                      schemaFields: { addNumbers: [{ name: "someField" }] }
                    }
                  ) {
                    clientMutationId
                  }
                }
              `,
              context: {
                headers: {
                  'X-Parse-Master-Key': 'test',
                },
              },
            });
            fail('should fail');
          } catch (e) {
            expect(e.graphQLErrors[0].extensions.code).toEqual(Parse.Error.INVALID_KEY_NAME);
            expect(e.graphQLErrors[0].message).toEqual('Duplicated field name: someField');
          }
        });

        it('should fail if updating an inexistent class', async () => {
          try {
            await apolloClient.mutate({
              mutation: gql`
                mutation {
                  updateClass(
                    input: {
                      name: "SomeInexistentClass"
                      schemaFields: { addNumbers: [{ name: "someField" }] }
                    }
                  ) {
                    clientMutationId
                  }
                }
              `,
              context: {
                headers: {
                  'X-Parse-Master-Key': 'test',
                },
              },
            });
            fail('should fail');
          } catch (e) {
            expect(e.graphQLErrors[0].extensions.code).toEqual(Parse.Error.INVALID_CLASS_NAME);
            expect(e.graphQLErrors[0].message).toEqual('Class SomeInexistentClass does not exist.');
          }
        });

        it('should delete an existing class', async () => {
          try {
            const clientMutationId = uuidv4();
            const result = await apolloClient.mutate({
              mutation: gql`
                mutation {
                  createClass(
                    input: {
                      name: "MyNewClass"
                      schemaFields: { addStrings: [{ name: "willBeRemoved" }] }
                    }
                  ) {
                    class {
                      name
                      schemaFields {
                        name
                        __typename
                      }
                    }
                  }
                  deleteClass(input: { clientMutationId: "${clientMutationId}" name: "MyNewClass" }) {
                    clientMutationId
                    class {
                      name
                      schemaFields {
                        name
                      }
                    }
                  }
                }
              `,
              context: {
                headers: {
                  'X-Parse-Master-Key': 'test',
                },
              },
            });
            result.data.createClass.class.schemaFields = result.data.createClass.class.schemaFields.sort(
              (a, b) => (a.name > b.name ? 1 : -1)
            );
            result.data.deleteClass.class.schemaFields = result.data.deleteClass.class.schemaFields.sort(
              (a, b) => (a.name > b.name ? 1 : -1)
            );
            expect(result).toEqual({
              data: {
                createClass: {
                  class: {
                    name: 'MyNewClass',
                    schemaFields: [
                      { name: 'ACL', __typename: 'SchemaACLField' },
                      { name: 'createdAt', __typename: 'SchemaDateField' },
                      { name: 'objectId', __typename: 'SchemaStringField' },
                      { name: 'updatedAt', __typename: 'SchemaDateField' },
                      {
                        name: 'willBeRemoved',
                        __typename: 'SchemaStringField',
                      },
                    ],
                    __typename: 'Class',
                  },
                  __typename: 'CreateClassPayload',
                },
                deleteClass: {
                  clientMutationId,
                  class: {
                    name: 'MyNewClass',
                    schemaFields: [
                      { name: 'ACL', __typename: 'SchemaACLField' },
                      { name: 'createdAt', __typename: 'SchemaDateField' },
                      { name: 'objectId', __typename: 'SchemaStringField' },
                      { name: 'updatedAt', __typename: 'SchemaDateField' },
                      {
                        name: 'willBeRemoved',
                        __typename: 'SchemaStringField',
                      },
                    ],
                    __typename: 'Class',
                  },
                  __typename: 'DeleteClassPayload',
                },
              },
            });

            try {
              await apolloClient.query({
                query: gql`
                  query {
                    class(name: "MyNewClass") {
                      name
                    }
                  }
                `,
                context: {
                  headers: {
                    'X-Parse-Master-Key': 'test',
                  },
                },
              });
              fail('should fail');
            } catch (e) {
              expect(e.graphQLErrors[0].extensions.code).toEqual(Parse.Error.INVALID_CLASS_NAME);
              expect(e.graphQLErrors[0].message).toEqual('Class MyNewClass does not exist.');
            }
          } catch (e) {
            handleError(e);
          }
        });

        it('should require master key to delete an existing class', async () => {
          try {
            await apolloClient.mutate({
              mutation: gql`
                mutation {
                  createClass(input: { name: "SomeClass" }) {
                    clientMutationId
                  }
                }
              `,
              context: {
                headers: {
                  'X-Parse-Master-Key': 'test',
                },
              },
            });
          } catch (e) {
            handleError(e);
          }

          try {
            await apolloClient.mutate({
              mutation: gql`
                mutation {
                  deleteClass(input: { name: "SomeClass" }) {
                    clientMutationId
                  }
                }
              `,
            });
            fail('should fail');
          } catch (e) {
            expect(e.graphQLErrors[0].extensions.code).toEqual(Parse.Error.OPERATION_FORBIDDEN);
            expect(e.graphQLErrors[0].message).toEqual('unauthorized: master key is required');
          }
        });

        it('should fail if deleting an inexistent class', async () => {
          try {
            await apolloClient.mutate({
              mutation: gql`
                mutation {
                  deleteClass(input: { name: "SomeInexistentClass" }) {
                    clientMutationId
                  }
                }
              `,
              context: {
                headers: {
                  'X-Parse-Master-Key': 'test',
                },
              },
            });
            fail('should fail');
          } catch (e) {
            expect(e.graphQLErrors[0].extensions.code).toEqual(Parse.Error.INVALID_CLASS_NAME);
            expect(e.graphQLErrors[0].message).toEqual('Class SomeInexistentClass does not exist.');
          }
        });

        it('should require master key to get an existing class', async () => {
          try {
            await apolloClient.query({
              query: gql`
                query {
                  class(name: "_User") {
                    name
                  }
                }
              `,
            });
            fail('should fail');
          } catch (e) {
            expect(e.graphQLErrors[0].extensions.code).toEqual(Parse.Error.OPERATION_FORBIDDEN);
            expect(e.graphQLErrors[0].message).toEqual('unauthorized: master key is required');
          }
        });

        it('should require master key to find the existing classes', async () => {
          try {
            await apolloClient.query({
              query: gql`
                query {
                  classes {
                    name
                  }
                }
              `,
            });
            fail('should fail');
          } catch (e) {
            expect(e.graphQLErrors[0].extensions.code).toEqual(Parse.Error.OPERATION_FORBIDDEN);
            expect(e.graphQLErrors[0].message).toEqual('unauthorized: master key is required');
          }
        });
      });

      describe('Objects Queries', () => {
        describe('Get', () => {
          it('should return a class object using class specific query', async () => {
            const obj = new Parse.Object('Customer');
            obj.set('someField', 'someValue');
            await obj.save();

            await parseGraphQLServer.parseGraphQLSchema.schemaCache.clear();

            const result = (
              await apolloClient.query({
                query: gql`
                  query GetCustomer($id: ID!) {
                    customer(id: $id) {
                      id
                      objectId
                      someField
                      createdAt
                      updatedAt
                    }
                  }
                `,
                variables: {
                  id: obj.id,
                },
              })
            ).data.customer;

            expect(result.objectId).toEqual(obj.id);
            expect(result.someField).toEqual('someValue');
            expect(new Date(result.createdAt)).toEqual(obj.createdAt);
            expect(new Date(result.updatedAt)).toEqual(obj.updatedAt);
          });

          it_only_db('mongo')('should return child objects in array fields', async () => {
            const obj1 = new Parse.Object('Customer');
            const obj2 = new Parse.Object('SomeClass');
            const obj3 = new Parse.Object('Customer');

            obj1.set('someCustomerField', 'imCustomerOne');
            const arrayField = [42.42, 42, 'string', true];
            obj1.set('arrayField', arrayField);
            await obj1.save();

            obj2.set('someClassField', 'imSomeClassTwo');
            await obj2.save();

            obj3.set('manyRelations', [obj1, obj2]);
            await obj3.save();

            await parseGraphQLServer.parseGraphQLSchema.schemaCache.clear();

            const result = (
              await apolloClient.query({
                query: gql`
                  query GetCustomer($id: ID!) {
                    customer(id: $id) {
                      objectId
                      manyRelations {
                        ... on Customer {
                          objectId
                          someCustomerField
                          arrayField {
                            ... on Element {
                              value
                            }
                          }
                        }
                        ... on SomeClass {
                          objectId
                          someClassField
                        }
                      }
                      createdAt
                      updatedAt
                    }
                  }
                `,
                variables: {
                  id: obj3.id,
                },
              })
            ).data.customer;

            expect(result.objectId).toEqual(obj3.id);
            expect(result.manyRelations.length).toEqual(2);

            const customerSubObject = result.manyRelations.find(o => o.objectId === obj1.id);
            const someClassSubObject = result.manyRelations.find(o => o.objectId === obj2.id);

            expect(customerSubObject).toBeDefined();
            expect(someClassSubObject).toBeDefined();
            expect(customerSubObject.someCustomerField).toEqual('imCustomerOne');
            const formatedArrayField = customerSubObject.arrayField.map(elem => elem.value);
            expect(formatedArrayField).toEqual(arrayField);
            expect(someClassSubObject.someClassField).toEqual('imSomeClassTwo');
          });

          it_only_db('mongo')(
            'should return many child objects in allow cyclic query',
            async () => {
              const obj1 = new Parse.Object('Employee');
              const obj2 = new Parse.Object('Team');
              const obj3 = new Parse.Object('Company');
              const obj4 = new Parse.Object('Country');

              obj1.set('name', 'imAnEmployee');
              await obj1.save();

              obj2.set('name', 'imATeam');
              obj2.set('employees', [obj1]);
              await obj2.save();

              obj3.set('name', 'imACompany');
              obj3.set('teams', [obj2]);
              obj3.set('employees', [obj1]);
              await obj3.save();

              obj4.set('name', 'imACountry');
              obj4.set('companies', [obj3]);
              await obj4.save();

              obj1.set('country', obj4);
              await obj1.save();

              await parseGraphQLServer.parseGraphQLSchema.schemaCache.clear();

              const result = (
                await apolloClient.query({
                  query: gql`
                    query DeepComplexGraphQLQuery($id: ID!) {
                      country(id: $id) {
                        objectId
                        name
                        companies {
                          ... on Company {
                            objectId
                            name
                            employees {
                              ... on Employee {
                                objectId
                                name
                              }
                            }
                            teams {
                              ... on Team {
                                objectId
                                name
                                employees {
                                  ... on Employee {
                                    objectId
                                    name
                                    country {
                                      objectId
                                      name
                                    }
                                  }
                                }
                              }
                            }
                          }
                        }
                      }
                    }
                  `,
                  variables: {
                    id: obj4.id,
                  },
                })
              ).data.country;

              const expectedResult = {
                objectId: obj4.id,
                name: 'imACountry',
                __typename: 'Country',
                companies: [
                  {
                    objectId: obj3.id,
                    name: 'imACompany',
                    __typename: 'Company',
                    employees: [
                      {
                        objectId: obj1.id,
                        name: 'imAnEmployee',
                        __typename: 'Employee',
                      },
                    ],
                    teams: [
                      {
                        objectId: obj2.id,
                        name: 'imATeam',
                        __typename: 'Team',
                        employees: [
                          {
                            objectId: obj1.id,
                            name: 'imAnEmployee',
                            __typename: 'Employee',
                            country: {
                              objectId: obj4.id,
                              name: 'imACountry',
                              __typename: 'Country',
                            },
                          },
                        ],
                      },
                    ],
                  },
                ],
              };
              expect(result).toEqual(expectedResult);
            }
          );

          it('should respect level permissions', async () => {
            await prepareData();

            await parseGraphQLServer.parseGraphQLSchema.schemaCache.clear();

            async function getObject(className, id, headers) {
              const alias = className.charAt(0).toLowerCase() + className.slice(1);
              const specificQueryResult = await apolloClient.query({
                query: gql`
                  query GetSomeObject($id: ID!) {
                    get: ${alias}(id: $id) {
                      id
                      createdAt
                      someField
                    }
                  }
                `,
                variables: {
                  id,
                },
                context: {
                  headers,
                },
              });

              return specificQueryResult;
            }

            await Promise.all(
              objects
                .slice(0, 3)
                .map(obj =>
                  expectAsync(getObject(obj.className, obj.id)).toBeRejectedWith(
                    jasmine.stringMatching('Object not found')
                  )
                )
            );
            expect((await getObject(object4.className, object4.id)).data.get.someField).toEqual(
              'someValue4'
            );
            await Promise.all(
              objects.map(async obj =>
                expect(
                  (
                    await getObject(obj.className, obj.id, {
                      'X-Parse-Master-Key': 'test',
                    })
                  ).data.get.someField
                ).toEqual(obj.get('someField'))
              )
            );
            await Promise.all(
              objects.map(async obj =>
                expect(
                  (
                    await getObject(obj.className, obj.id, {
                      'X-Parse-Session-Token': user1.getSessionToken(),
                    })
                  ).data.get.someField
                ).toEqual(obj.get('someField'))
              )
            );
            await Promise.all(
              objects.map(async obj =>
                expect(
                  (
                    await getObject(obj.className, obj.id, {
                      'X-Parse-Session-Token': user2.getSessionToken(),
                    })
                  ).data.get.someField
                ).toEqual(obj.get('someField'))
              )
            );
            await expectAsync(
              getObject(object2.className, object2.id, {
                'X-Parse-Session-Token': user3.getSessionToken(),
              })
            ).toBeRejectedWith(jasmine.stringMatching('Object not found'));
            await Promise.all(
              [object1, object3, object4].map(async obj =>
                expect(
                  (
                    await getObject(obj.className, obj.id, {
                      'X-Parse-Session-Token': user3.getSessionToken(),
                    })
                  ).data.get.someField
                ).toEqual(obj.get('someField'))
              )
            );
            await Promise.all(
              objects.slice(0, 3).map(obj =>
                expectAsync(
                  getObject(obj.className, obj.id, {
                    'X-Parse-Session-Token': user4.getSessionToken(),
                  })
                ).toBeRejectedWith(jasmine.stringMatching('Object not found'))
              )
            );
            expect(
              (
                await getObject(object4.className, object4.id, {
                  'X-Parse-Session-Token': user4.getSessionToken(),
                })
              ).data.get.someField
            ).toEqual('someValue4');
            await Promise.all(
              objects.slice(0, 2).map(obj =>
                expectAsync(
                  getObject(obj.className, obj.id, {
                    'X-Parse-Session-Token': user5.getSessionToken(),
                  })
                ).toBeRejectedWith(jasmine.stringMatching('Object not found'))
              )
            );
            expect(
              (
                await getObject(object3.className, object3.id, {
                  'X-Parse-Session-Token': user5.getSessionToken(),
                })
              ).data.get.someField
            ).toEqual('someValue3');
            expect(
              (
                await getObject(object4.className, object4.id, {
                  'X-Parse-Session-Token': user5.getSessionToken(),
                })
              ).data.get.someField
            ).toEqual('someValue4');
          });

          it('should support keys argument', async () => {
            await prepareData();

            await parseGraphQLServer.parseGraphQLSchema.schemaCache.clear();

            const result1 = await apolloClient.query({
              query: gql`
                query GetSomeObject($id: ID!) {
                  get: graphQLClass(id: $id) {
                    someField
                  }
                }
              `,
              variables: {
                id: object3.id,
              },
              context: {
                headers: {
                  'X-Parse-Session-Token': user1.getSessionToken(),
                },
              },
            });

            const result2 = await apolloClient.query({
              query: gql`
                query GetSomeObject($id: ID!) {
                  get: graphQLClass(id: $id) {
                    someField
                    pointerToUser {
                      id
                    }
                  }
                }
              `,
              variables: {
                id: object3.id,
              },
              context: {
                headers: {
                  'X-Parse-Session-Token': user1.getSessionToken(),
                },
              },
            });

            expect(result1.data.get.someField).toBeDefined();
            expect(result1.data.get.pointerToUser).toBeUndefined();
            expect(result2.data.get.someField).toBeDefined();
            expect(result2.data.get.pointerToUser).toBeDefined();
          });

          it('should support include argument', async () => {
            await prepareData();

            await parseGraphQLServer.parseGraphQLSchema.schemaCache.clear();

            const result1 = await apolloClient.query({
              query: gql`
                query GetSomeObject($id: ID!) {
                  get: graphQLClass(id: $id) {
                    pointerToUser {
                      id
                    }
                  }
                }
              `,
              variables: {
                id: object3.id,
              },
              context: {
                headers: {
                  'X-Parse-Session-Token': user1.getSessionToken(),
                },
              },
            });

            const result2 = await apolloClient.query({
              query: gql`
                query GetSomeObject($id: ID!) {
                  graphQLClass(id: $id) {
                    pointerToUser {
                      username
                    }
                  }
                }
              `,
              variables: {
                id: object3.id,
              },
              context: {
                headers: {
                  'X-Parse-Session-Token': user1.getSessionToken(),
                },
              },
            });

            expect(result1.data.get.pointerToUser.username).toBeUndefined();
            expect(result2.data.graphQLClass.pointerToUser.username).toBeDefined();
          });

          it('should respect protectedFields', async done => {
            await prepareData();
            await parseGraphQLServer.parseGraphQLSchema.schemaCache.clear();

            const className = 'GraphQLClass';

            await updateCLP(
              {
                get: { '*': true },
                find: { '*': true },

                protectedFields: {
                  '*': ['someField', 'someOtherField'],
                  authenticated: ['someField'],
                  'userField:pointerToUser': [],
                  [user2.id]: [],
                },
              },
              className
            );

            const getObject = async (className, id, user) => {
              const headers = user
                ? { ['X-Parse-Session-Token']: user.getSessionToken() }
                : undefined;

              const specificQueryResult = await apolloClient.query({
                query: gql`
                  query GetSomeObject($id: ID!) {
                    get: graphQLClass(id: $id) {
                      pointerToUser {
                        username
                        id
                      }
                      someField
                      someOtherField
                    }
                  }
                `,
                variables: {
                  id: id,
                },
                context: {
                  headers: headers,
                },
              });

              return specificQueryResult.data.get;
            };

            const id = object3.id;

            /* not authenticated */
            const objectPublic = await getObject(className, id, undefined);

            expect(objectPublic.someField).toBeNull();
            expect(objectPublic.someOtherField).toBeNull();

            /* authenticated */
            const objectAuth = await getObject(className, id, user1);

            expect(objectAuth.someField).toBeNull();
            expect(objectAuth.someOtherField).toBe('B');

            /* pointer field */
            const objectPointed = await getObject(className, id, user5);

            expect(objectPointed.someField).toBe('someValue3');
            expect(objectPointed.someOtherField).toBe('B');

            /* for user id */
            const objectForUser = await getObject(className, id, user2);

            expect(objectForUser.someField).toBe('someValue3');
            expect(objectForUser.someOtherField).toBe('B');

            done();
          });
          describe_only_db('mongo')('read preferences', () => {
            it('should read from primary by default', async () => {
              try {
                await prepareData();

                await parseGraphQLServer.parseGraphQLSchema.schemaCache.clear();

                const databaseAdapter = parseServer.config.databaseController.adapter;
                spyOn(databaseAdapter.database.serverConfig, 'cursor').and.callThrough();

                await apolloClient.query({
                  query: gql`
                    query GetSomeObject($id: ID!) {
                      graphQLClass(id: $id) {
                        pointerToUser {
                          username
                        }
                      }
                    }
                  `,
                  variables: {
                    id: object3.id,
                  },
                  context: {
                    headers: {
                      'X-Parse-Session-Token': user1.getSessionToken(),
                    },
                  },
                });

                let foundGraphQLClassReadPreference = false;
                let foundUserClassReadPreference = false;
                databaseAdapter.database.serverConfig.cursor.calls.all().forEach(call => {
                  if (call.args[0].ns.collection.indexOf('GraphQLClass') >= 0) {
                    foundGraphQLClassReadPreference = true;
                    expect(call.args[0].options.readPreference.mode).toBe(ReadPreference.PRIMARY);
                  } else if (call.args[0].ns.collection.indexOf('_User') >= 0) {
                    foundUserClassReadPreference = true;
                    expect(call.args[0].options.readPreference.mode).toBe(ReadPreference.PRIMARY);
                  }
                });

                expect(foundGraphQLClassReadPreference).toBe(true);
                expect(foundUserClassReadPreference).toBe(true);
              } catch (e) {
                handleError(e);
              }
            });

            it('should support readPreference argument', async () => {
              await prepareData();

              await parseGraphQLServer.parseGraphQLSchema.schemaCache.clear();

              const databaseAdapter = parseServer.config.databaseController.adapter;
              spyOn(databaseAdapter.database.serverConfig, 'cursor').and.callThrough();

              await apolloClient.query({
                query: gql`
                  query GetSomeObject($id: ID!) {
                    graphQLClass(id: $id, options: { readPreference: SECONDARY }) {
                      pointerToUser {
                        username
                      }
                    }
                  }
                `,
                variables: {
                  id: object3.id,
                },
                context: {
                  headers: {
                    'X-Parse-Master-Key': 'test',
                  },
                },
              });

              let foundGraphQLClassReadPreference = false;
              let foundUserClassReadPreference = false;
              databaseAdapter.database.serverConfig.cursor.calls.all().forEach(call => {
                if (call.args[0].ns.collection.indexOf('GraphQLClass') >= 0) {
                  foundGraphQLClassReadPreference = true;
                  expect(call.args[0].options.readPreference.mode).toBe(ReadPreference.SECONDARY);
                } else if (call.args[0].ns.collection.indexOf('_User') >= 0) {
                  foundUserClassReadPreference = true;
                  expect(call.args[0].options.readPreference.mode).toBe(ReadPreference.SECONDARY);
                }
              });

              expect(foundGraphQLClassReadPreference).toBe(true);
              expect(foundUserClassReadPreference).toBe(true);
            });

            it('should support includeReadPreference argument', async () => {
              await prepareData();

              await parseGraphQLServer.parseGraphQLSchema.schemaCache.clear();

              const databaseAdapter = parseServer.config.databaseController.adapter;
              spyOn(databaseAdapter.database.serverConfig, 'cursor').and.callThrough();

              await apolloClient.query({
                query: gql`
                  query GetSomeObject($id: ID!) {
                    graphQLClass(
                      id: $id
                      options: { readPreference: SECONDARY, includeReadPreference: NEAREST }
                    ) {
                      pointerToUser {
                        username
                      }
                    }
                  }
                `,
                variables: {
                  id: object3.id,
                },
                context: {
                  headers: {
                    'X-Parse-Master-Key': 'test',
                  },
                },
              });

              let foundGraphQLClassReadPreference = false;
              let foundUserClassReadPreference = false;
              databaseAdapter.database.serverConfig.cursor.calls.all().forEach(call => {
                if (call.args[0].ns.collection.indexOf('GraphQLClass') >= 0) {
                  foundGraphQLClassReadPreference = true;
                  expect(call.args[0].options.readPreference.mode).toBe(ReadPreference.SECONDARY);
                } else if (call.args[0].ns.collection.indexOf('_User') >= 0) {
                  foundUserClassReadPreference = true;
                  expect(call.args[0].options.readPreference.mode).toBe(ReadPreference.NEAREST);
                }
              });

              expect(foundGraphQLClassReadPreference).toBe(true);
              expect(foundUserClassReadPreference).toBe(true);
            });
          });
        });

        describe('Find', () => {
          it('should return class objects using class specific query', async () => {
            const obj1 = new Parse.Object('Customer');
            obj1.set('someField', 'someValue1');
            await obj1.save();
            const obj2 = new Parse.Object('Customer');
            obj2.set('someField', 'someValue1');
            await obj2.save();

            await parseGraphQLServer.parseGraphQLSchema.schemaCache.clear();

            const result = await apolloClient.query({
              query: gql`
                query FindCustomer {
                  customers {
                    edges {
                      node {
                        objectId
                        someField
                        createdAt
                        updatedAt
                      }
                    }
                  }
                }
              `,
            });

            expect(result.data.customers.edges.length).toEqual(2);

            result.data.customers.edges.forEach(resultObj => {
              const obj = resultObj.node.objectId === obj1.id ? obj1 : obj2;
              expect(resultObj.node.objectId).toEqual(obj.id);
              expect(resultObj.node.someField).toEqual(obj.get('someField'));
              expect(new Date(resultObj.node.createdAt)).toEqual(obj.createdAt);
              expect(new Date(resultObj.node.updatedAt)).toEqual(obj.updatedAt);
            });
          });

          it('should respect level permissions', async () => {
            await prepareData();

            await parseGraphQLServer.parseGraphQLSchema.schemaCache.clear();

            async function findObjects(className, headers) {
              const graphqlClassName = pluralize(
                className.charAt(0).toLowerCase() + className.slice(1)
              );
              const result = await apolloClient.query({
                query: gql`
                  query FindSomeObjects {
                    find: ${graphqlClassName} {
                      edges {
                        node {
                          id
                          someField
                        }
                      }
                    }
                  }
                `,
                context: {
                  headers,
                },
              });

              return result;
            }

            expect(
              (await findObjects('GraphQLClass')).data.find.edges.map(
                object => object.node.someField
              )
            ).toEqual([]);
            expect(
              (await findObjects('PublicClass')).data.find.edges.map(
                object => object.node.someField
              )
            ).toEqual(['someValue4']);
            expect(
              (
                await findObjects('GraphQLClass', {
                  'X-Parse-Master-Key': 'test',
                })
              ).data.find.edges
                .map(object => object.node.someField)
                .sort()
            ).toEqual(['someValue1', 'someValue2', 'someValue3']);
            expect(
              (
                await findObjects('PublicClass', {
                  'X-Parse-Master-Key': 'test',
                })
              ).data.find.edges.map(object => object.node.someField)
            ).toEqual(['someValue4']);
            expect(
              (
                await findObjects('GraphQLClass', {
                  'X-Parse-Session-Token': user1.getSessionToken(),
                })
              ).data.find.edges
                .map(object => object.node.someField)
                .sort()
            ).toEqual(['someValue1', 'someValue2', 'someValue3']);
            expect(
              (
                await findObjects('PublicClass', {
                  'X-Parse-Session-Token': user1.getSessionToken(),
                })
              ).data.find.edges.map(object => object.node.someField)
            ).toEqual(['someValue4']);
            expect(
              (
                await findObjects('GraphQLClass', {
                  'X-Parse-Session-Token': user2.getSessionToken(),
                })
              ).data.find.edges
                .map(object => object.node.someField)
                .sort()
            ).toEqual(['someValue1', 'someValue2', 'someValue3']);
            expect(
              (
                await findObjects('GraphQLClass', {
                  'X-Parse-Session-Token': user3.getSessionToken(),
                })
              ).data.find.edges
                .map(object => object.node.someField)
                .sort()
            ).toEqual(['someValue1', 'someValue3']);
            expect(
              (
                await findObjects('GraphQLClass', {
                  'X-Parse-Session-Token': user4.getSessionToken(),
                })
              ).data.find.edges.map(object => object.node.someField)
            ).toEqual([]);
            expect(
              (
                await findObjects('GraphQLClass', {
                  'X-Parse-Session-Token': user5.getSessionToken(),
                })
              ).data.find.edges.map(object => object.node.someField)
            ).toEqual(['someValue3']);
          });

          it('should support where argument using class specific query', async () => {
            await prepareData();

            await parseGraphQLServer.parseGraphQLSchema.schemaCache.clear();

            const result = await apolloClient.query({
              query: gql`
                query FindSomeObjects($where: GraphQLClassWhereInput) {
                  graphQLClasses(where: $where) {
                    edges {
                      node {
                        someField
                      }
                    }
                  }
                }
              `,
              variables: {
                where: {
                  someField: {
                    in: ['someValue1', 'someValue2', 'someValue3'],
                  },
                  OR: [
                    {
                      pointerToUser: {
                        have: {
                          objectId: {
                            equalTo: user5.id,
                          },
                        },
                      },
                    },
                    {
                      id: {
                        equalTo: object1.id,
                      },
                    },
                  ],
                },
              },
              context: {
                headers: {
                  'X-Parse-Master-Key': 'test',
                },
              },
            });

            expect(
              result.data.graphQLClasses.edges.map(object => object.node.someField).sort()
            ).toEqual(['someValue1', 'someValue3']);
          });

          it('should support in pointer operator using class specific query', async () => {
            await prepareData();

            await parseGraphQLServer.parseGraphQLSchema.schemaCache.clear();

            const result = await apolloClient.query({
              query: gql`
                query FindSomeObjects($where: GraphQLClassWhereInput) {
                  graphQLClasses(where: $where) {
                    edges {
                      node {
                        someField
                      }
                    }
                  }
                }
              `,
              variables: {
                where: {
                  pointerToUser: {
                    have: {
                      objectId: {
                        in: [user5.id],
                      },
                    },
                  },
                },
              },
              context: {
                headers: {
                  'X-Parse-Master-Key': 'test',
                },
              },
            });

            const { edges } = result.data.graphQLClasses;
            expect(edges.length).toBe(1);
            expect(edges[0].node.someField).toEqual('someValue3');
          });

          it('should support OR operation', async () => {
            await prepareData();

            await parseGraphQLServer.parseGraphQLSchema.schemaCache.clear();

            const result = await apolloClient.query({
              query: gql`
                query {
                  graphQLClasses(
                    where: {
                      OR: [
                        { someField: { equalTo: "someValue1" } }
                        { someField: { equalTo: "someValue2" } }
                      ]
                    }
                  ) {
                    edges {
                      node {
                        someField
                      }
                    }
                  }
                }
              `,
              context: {
                headers: {
                  'X-Parse-Master-Key': 'test',
                },
              },
            });

            expect(
              result.data.graphQLClasses.edges.map(object => object.node.someField).sort()
            ).toEqual(['someValue1', 'someValue2']);
          });

          it('should support full text search', async () => {
            try {
              const obj = new Parse.Object('FullTextSearchTest');
              obj.set('field1', 'Parse GraphQL Server');
              obj.set('field2', 'It rocks!');
              await obj.save();

              await parseGraphQLServer.parseGraphQLSchema.schemaCache.clear();

              const result = await apolloClient.query({
                query: gql`
                  query FullTextSearchTests($where: FullTextSearchTestWhereInput) {
                    fullTextSearchTests(where: $where) {
                      edges {
                        node {
                          objectId
                        }
                      }
                    }
                  }
                `,
                context: {
                  headers: {
                    'X-Parse-Master-Key': 'test',
                  },
                },
                variables: {
                  where: {
                    field1: {
                      text: {
                        search: {
                          term: 'graphql',
                        },
                      },
                    },
                  },
                },
              });

              expect(result.data.fullTextSearchTests.edges[0].node.objectId).toEqual(obj.id);
            } catch (e) {
              handleError(e);
            }
          });

          it('should support in query key', async () => {
            try {
              const country = new Parse.Object('Country');
              country.set('code', 'FR');
              await country.save();

              const country2 = new Parse.Object('Country');
              country2.set('code', 'US');
              await country2.save();

              const city = new Parse.Object('City');
              city.set('country', 'FR');
              city.set('name', 'city1');
              await city.save();

              const city2 = new Parse.Object('City');
              city2.set('country', 'US');
              city2.set('name', 'city2');
              await city2.save();

              await parseGraphQLServer.parseGraphQLSchema.schemaCache.clear();

              const {
                data: {
                  cities: { edges: result },
                },
              } = await apolloClient.query({
                query: gql`
                  query inQueryKey($where: CityWhereInput) {
                    cities(where: $where) {
                      edges {
                        node {
                          country
                          name
                        }
                      }
                    }
                  }
                `,
                context: {
                  headers: {
                    'X-Parse-Master-Key': 'test',
                  },
                },
                variables: {
                  where: {
                    country: {
                      inQueryKey: {
                        query: {
                          className: 'Country',
                          where: { code: { equalTo: 'US' } },
                        },
                        key: 'code',
                      },
                    },
                  },
                },
              });

              expect(result.length).toEqual(1);
              expect(result[0].node.name).toEqual('city2');
            } catch (e) {
              handleError(e);
            }
          });

          it('should support order, skip and first arguments', async () => {
            const promises = [];
            for (let i = 0; i < 100; i++) {
              const obj = new Parse.Object('SomeClass');
              obj.set('someField', `someValue${i < 10 ? '0' : ''}${i}`);
              obj.set('numberField', i % 3);
              promises.push(obj.save());
            }
            await Promise.all(promises);

            await parseGraphQLServer.parseGraphQLSchema.schemaCache.clear();

            const result = await apolloClient.query({
              query: gql`
                query FindSomeObjects(
                  $where: SomeClassWhereInput
                  $order: [SomeClassOrder!]
                  $skip: Int
                  $first: Int
                ) {
                  find: someClasses(where: $where, order: $order, skip: $skip, first: $first) {
                    edges {
                      node {
                        someField
                      }
                    }
                  }
                }
              `,
              variables: {
                where: {
                  someField: {
                    matchesRegex: '^someValue',
                  },
                },
                order: ['numberField_DESC', 'someField_ASC'],
                skip: 4,
                first: 2,
              },
            });

            expect(result.data.find.edges.map(obj => obj.node.someField)).toEqual([
              'someValue14',
              'someValue17',
            ]);
          });

          it('should support pagination', async () => {
            const numberArray = (first, last) => {
              const array = [];
              for (let i = first; i <= last; i++) {
                array.push(i);
              }
              return array;
            };

            const promises = [];
            for (let i = 0; i < 100; i++) {
              const obj = new Parse.Object('SomeClass');
              obj.set('numberField', i);
              promises.push(obj.save());
            }
            await Promise.all(promises);

            await parseGraphQLServer.parseGraphQLSchema.schemaCache.clear();

            const find = async ({ skip, after, first, before, last } = {}) => {
              return await apolloClient.query({
                query: gql`
                  query FindSomeObjects(
                    $order: [SomeClassOrder!]
                    $skip: Int
                    $after: String
                    $first: Int
                    $before: String
                    $last: Int
                  ) {
                    someClasses(
                      order: $order
                      skip: $skip
                      after: $after
                      first: $first
                      before: $before
                      last: $last
                    ) {
                      edges {
                        cursor
                        node {
                          numberField
                        }
                      }
                      count
                      pageInfo {
                        hasPreviousPage
                        startCursor
                        endCursor
                        hasNextPage
                      }
                    }
                  }
                `,
                variables: {
                  order: ['numberField_ASC'],
                  skip,
                  after,
                  first,
                  before,
                  last,
                },
              });
            };

            let result = await find();
            expect(result.data.someClasses.edges.map(edge => edge.node.numberField)).toEqual(
              numberArray(0, 99)
            );
            expect(result.data.someClasses.count).toEqual(100);
            expect(result.data.someClasses.pageInfo.hasPreviousPage).toEqual(false);
            expect(result.data.someClasses.pageInfo.startCursor).toEqual(
              result.data.someClasses.edges[0].cursor
            );
            expect(result.data.someClasses.pageInfo.endCursor).toEqual(
              result.data.someClasses.edges[99].cursor
            );
            expect(result.data.someClasses.pageInfo.hasNextPage).toEqual(false);

            result = await find({ first: 10 });
            expect(result.data.someClasses.edges.map(edge => edge.node.numberField)).toEqual(
              numberArray(0, 9)
            );
            expect(result.data.someClasses.count).toEqual(100);
            expect(result.data.someClasses.pageInfo.hasPreviousPage).toEqual(false);
            expect(result.data.someClasses.pageInfo.startCursor).toEqual(
              result.data.someClasses.edges[0].cursor
            );
            expect(result.data.someClasses.pageInfo.endCursor).toEqual(
              result.data.someClasses.edges[9].cursor
            );
            expect(result.data.someClasses.pageInfo.hasNextPage).toEqual(true);

            result = await find({
              first: 10,
              after: result.data.someClasses.pageInfo.endCursor,
            });
            expect(result.data.someClasses.edges.map(edge => edge.node.numberField)).toEqual(
              numberArray(10, 19)
            );
            expect(result.data.someClasses.count).toEqual(100);
            expect(result.data.someClasses.pageInfo.hasPreviousPage).toEqual(true);
            expect(result.data.someClasses.pageInfo.startCursor).toEqual(
              result.data.someClasses.edges[0].cursor
            );
            expect(result.data.someClasses.pageInfo.endCursor).toEqual(
              result.data.someClasses.edges[9].cursor
            );
            expect(result.data.someClasses.pageInfo.hasNextPage).toEqual(true);

            result = await find({ last: 10 });
            expect(result.data.someClasses.edges.map(edge => edge.node.numberField)).toEqual(
              numberArray(90, 99)
            );
            expect(result.data.someClasses.count).toEqual(100);
            expect(result.data.someClasses.pageInfo.hasPreviousPage).toEqual(true);
            expect(result.data.someClasses.pageInfo.startCursor).toEqual(
              result.data.someClasses.edges[0].cursor
            );
            expect(result.data.someClasses.pageInfo.endCursor).toEqual(
              result.data.someClasses.edges[9].cursor
            );
            expect(result.data.someClasses.pageInfo.hasNextPage).toEqual(false);

            result = await find({
              last: 10,
              before: result.data.someClasses.pageInfo.startCursor,
            });
            expect(result.data.someClasses.edges.map(edge => edge.node.numberField)).toEqual(
              numberArray(80, 89)
            );
            expect(result.data.someClasses.count).toEqual(100);
            expect(result.data.someClasses.pageInfo.hasPreviousPage).toEqual(true);
            expect(result.data.someClasses.pageInfo.startCursor).toEqual(
              result.data.someClasses.edges[0].cursor
            );
            expect(result.data.someClasses.pageInfo.endCursor).toEqual(
              result.data.someClasses.edges[9].cursor
            );
            expect(result.data.someClasses.pageInfo.hasNextPage).toEqual(true);
          });

          it('should support count', async () => {
            await prepareData();

            await parseGraphQLServer.parseGraphQLSchema.schemaCache.clear();

            const where = {
              someField: {
                in: ['someValue1', 'someValue2', 'someValue3'],
              },
              OR: [
                {
                  pointerToUser: {
                    have: {
                      objectId: {
                        equalTo: user5.id,
                      },
                    },
                  },
                },
                {
                  id: {
                    equalTo: object1.id,
                  },
                },
              ],
            };

            const result = await apolloClient.query({
              query: gql`
                query FindSomeObjects($where: GraphQLClassWhereInput, $first: Int) {
                  find: graphQLClasses(where: $where, first: $first) {
                    edges {
                      node {
                        id
                      }
                    }
                    count
                  }
                }
              `,
              variables: {
                where,
                first: 0,
              },
              context: {
                headers: {
                  'X-Parse-Master-Key': 'test',
                },
              },
            });

            expect(result.data.find.edges).toEqual([]);
            expect(result.data.find.count).toEqual(2);
          });

          it('should only count', async () => {
            await prepareData();

            await parseGraphQLServer.parseGraphQLSchema.schemaCache.clear();

            const where = {
              someField: {
                in: ['someValue1', 'someValue2', 'someValue3'],
              },
              OR: [
                {
                  pointerToUser: {
                    have: {
                      objectId: {
                        equalTo: user5.id,
                      },
                    },
                  },
                },
                {
                  id: {
                    equalTo: object1.id,
                  },
                },
              ],
            };

            const result = await apolloClient.query({
              query: gql`
                query FindSomeObjects($where: GraphQLClassWhereInput) {
                  find: graphQLClasses(where: $where) {
                    count
                  }
                }
              `,
              variables: {
                where,
              },
              context: {
                headers: {
                  'X-Parse-Master-Key': 'test',
                },
              },
            });

            expect(result.data.find.edges).toBeUndefined();
            expect(result.data.find.count).toEqual(2);
          });

          it('should respect max limit', async () => {
            parseServer = await global.reconfigureServer({
              maxLimit: 10,
            });

            const promises = [];
            for (let i = 0; i < 100; i++) {
              const obj = new Parse.Object('SomeClass');
              promises.push(obj.save());
            }
            await Promise.all(promises);

            await parseGraphQLServer.parseGraphQLSchema.schemaCache.clear();

            const result = await apolloClient.query({
              query: gql`
                query FindSomeObjects($limit: Int) {
                  find: someClasses(where: { id: { exists: true } }, first: $limit) {
                    edges {
                      node {
                        id
                      }
                    }
                    count
                  }
                }
              `,
              variables: {
                limit: 50,
              },
              context: {
                headers: {
                  'X-Parse-Master-Key': 'test',
                },
              },
            });

            expect(result.data.find.edges.length).toEqual(10);
            expect(result.data.find.count).toEqual(100);
          });

          it('should support keys argument', async () => {
            await prepareData();

            await parseGraphQLServer.parseGraphQLSchema.schemaCache.clear();

            const result1 = await apolloClient.query({
              query: gql`
                query FindSomeObject($where: GraphQLClassWhereInput) {
                  find: graphQLClasses(where: $where) {
                    edges {
                      node {
                        someField
                      }
                    }
                  }
                }
              `,
              variables: {
                where: {
                  id: { equalTo: object3.id },
                },
              },
              context: {
                headers: {
                  'X-Parse-Session-Token': user1.getSessionToken(),
                },
              },
            });

            const result2 = await apolloClient.query({
              query: gql`
                query FindSomeObject($where: GraphQLClassWhereInput) {
                  find: graphQLClasses(where: $where) {
                    edges {
                      node {
                        someField
                        pointerToUser {
                          username
                        }
                      }
                    }
                  }
                }
              `,
              variables: {
                where: {
                  id: { equalTo: object3.id },
                },
              },
              context: {
                headers: {
                  'X-Parse-Session-Token': user1.getSessionToken(),
                },
              },
            });

            expect(result1.data.find.edges[0].node.someField).toBeDefined();
            expect(result1.data.find.edges[0].node.pointerToUser).toBeUndefined();
            expect(result2.data.find.edges[0].node.someField).toBeDefined();
            expect(result2.data.find.edges[0].node.pointerToUser).toBeDefined();
          });

          it('should support include argument', async () => {
            await prepareData();

            await parseGraphQLServer.parseGraphQLSchema.schemaCache.clear();

            const where = {
              id: {
                equalTo: object3.id,
              },
            };

            const result1 = await apolloClient.query({
              query: gql`
                query FindSomeObject($where: GraphQLClassWhereInput) {
                  find: graphQLClasses(where: $where) {
                    edges {
                      node {
                        pointerToUser {
                          id
                        }
                      }
                    }
                  }
                }
              `,
              variables: {
                where,
              },
              context: {
                headers: {
                  'X-Parse-Session-Token': user1.getSessionToken(),
                },
              },
            });

            const result2 = await apolloClient.query({
              query: gql`
                query FindSomeObject($where: GraphQLClassWhereInput) {
                  find: graphQLClasses(where: $where) {
                    edges {
                      node {
                        pointerToUser {
                          username
                        }
                      }
                    }
                  }
                }
              `,
              variables: {
                where,
              },
              context: {
                headers: {
                  'X-Parse-Session-Token': user1.getSessionToken(),
                },
              },
            });
            expect(result1.data.find.edges[0].node.pointerToUser.username).toBeUndefined();
            expect(result2.data.find.edges[0].node.pointerToUser.username).toBeDefined();
          });

          describe_only_db('mongo')('read preferences', () => {
            it('should read from primary by default', async () => {
              await prepareData();

              await parseGraphQLServer.parseGraphQLSchema.schemaCache.clear();

              const databaseAdapter = parseServer.config.databaseController.adapter;
              spyOn(databaseAdapter.database.serverConfig, 'cursor').and.callThrough();

              await apolloClient.query({
                query: gql`
                  query FindSomeObjects {
                    find: graphQLClasses {
                      edges {
                        node {
                          pointerToUser {
                            username
                          }
                        }
                      }
                    }
                  }
                `,
                context: {
                  headers: {
                    'X-Parse-Session-Token': user1.getSessionToken(),
                  },
                },
              });

              let foundGraphQLClassReadPreference = false;
              let foundUserClassReadPreference = false;
              databaseAdapter.database.serverConfig.cursor.calls.all().forEach(call => {
                if (call.args[0].ns.collection.indexOf('GraphQLClass') >= 0) {
                  foundGraphQLClassReadPreference = true;
                  expect(call.args[0].options.readPreference.mode).toBe(ReadPreference.PRIMARY);
                } else if (call.args[0].ns.collection.indexOf('_User') >= 0) {
                  foundUserClassReadPreference = true;
                  expect(call.args[0].options.readPreference.mode).toBe(ReadPreference.PRIMARY);
                }
              });

              expect(foundGraphQLClassReadPreference).toBe(true);
              expect(foundUserClassReadPreference).toBe(true);
            });

            it('should support readPreference argument', async () => {
              await prepareData();

              await parseGraphQLServer.parseGraphQLSchema.schemaCache.clear();

              const databaseAdapter = parseServer.config.databaseController.adapter;
              spyOn(databaseAdapter.database.serverConfig, 'cursor').and.callThrough();

              await apolloClient.query({
                query: gql`
                  query FindSomeObjects {
                    find: graphQLClasses(options: { readPreference: SECONDARY }) {
                      edges {
                        node {
                          pointerToUser {
                            username
                          }
                        }
                      }
                    }
                  }
                `,
                context: {
                  headers: {
                    'X-Parse-Master-Key': 'test',
                  },
                },
              });

              let foundGraphQLClassReadPreference = false;
              let foundUserClassReadPreference = false;
              databaseAdapter.database.serverConfig.cursor.calls.all().forEach(call => {
                if (call.args[0].ns.collection.indexOf('GraphQLClass') >= 0) {
                  foundGraphQLClassReadPreference = true;
                  expect(call.args[0].options.readPreference.mode).toBe(ReadPreference.SECONDARY);
                } else if (call.args[0].ns.collection.indexOf('_User') >= 0) {
                  foundUserClassReadPreference = true;
                  expect(call.args[0].options.readPreference.mode).toBe(ReadPreference.SECONDARY);
                }
              });

              expect(foundGraphQLClassReadPreference).toBe(true);
              expect(foundUserClassReadPreference).toBe(true);
            });

            it('should support includeReadPreference argument', async () => {
              await prepareData();

              await parseGraphQLServer.parseGraphQLSchema.schemaCache.clear();

              const databaseAdapter = parseServer.config.databaseController.adapter;
              spyOn(databaseAdapter.database.serverConfig, 'cursor').and.callThrough();

              await apolloClient.query({
                query: gql`
                  query FindSomeObjects {
                    graphQLClasses(
                      options: { readPreference: SECONDARY, includeReadPreference: NEAREST }
                    ) {
                      edges {
                        node {
                          pointerToUser {
                            username
                          }
                        }
                      }
                    }
                  }
                `,
                context: {
                  headers: {
                    'X-Parse-Master-Key': 'test',
                  },
                },
              });

              let foundGraphQLClassReadPreference = false;
              let foundUserClassReadPreference = false;
              databaseAdapter.database.serverConfig.cursor.calls.all().forEach(call => {
                if (call.args[0].ns.collection.indexOf('GraphQLClass') >= 0) {
                  foundGraphQLClassReadPreference = true;
                  expect(call.args[0].options.readPreference.mode).toBe(ReadPreference.SECONDARY);
                } else if (call.args[0].ns.collection.indexOf('_User') >= 0) {
                  foundUserClassReadPreference = true;
                  expect(call.args[0].options.readPreference.mode).toBe(ReadPreference.NEAREST);
                }
              });

              expect(foundGraphQLClassReadPreference).toBe(true);
              expect(foundUserClassReadPreference).toBe(true);
            });

            it('should support subqueryReadPreference argument', async () => {
              try {
                await prepareData();

                await parseGraphQLServer.parseGraphQLSchema.schemaCache.clear();

                const databaseAdapter = parseServer.config.databaseController.adapter;
                spyOn(databaseAdapter.database.serverConfig, 'cursor').and.callThrough();

                await apolloClient.query({
                  query: gql`
                    query FindSomeObjects($where: GraphQLClassWhereInput) {
                      find: graphQLClasses(
                        where: $where
                        options: { readPreference: SECONDARY, subqueryReadPreference: NEAREST }
                      ) {
                        edges {
                          node {
                            id
                          }
                        }
                      }
                    }
                  `,
                  variables: {
                    where: {
                      pointerToUser: {
                        have: {
                          objectId: {
                            equalTo: 'xxxx',
                          },
                        },
                      },
                    },
                  },
                  context: {
                    headers: {
                      'X-Parse-Master-Key': 'test',
                    },
                  },
                });

                let foundGraphQLClassReadPreference = false;
                let foundUserClassReadPreference = false;
                databaseAdapter.database.serverConfig.cursor.calls.all().forEach(call => {
                  if (call.args[0].ns.collection.indexOf('GraphQLClass') >= 0) {
                    foundGraphQLClassReadPreference = true;
                    expect(call.args[0].options.readPreference.mode).toBe(ReadPreference.SECONDARY);
                  } else if (call.args[0].ns.collection.indexOf('_User') >= 0) {
                    foundUserClassReadPreference = true;
                    expect(call.args[0].options.readPreference.mode).toBe(ReadPreference.NEAREST);
                  }
                });

                expect(foundGraphQLClassReadPreference).toBe(true);
                expect(foundUserClassReadPreference).toBe(true);
              } catch (e) {
                handleError(e);
              }
            });
          });

          it('should order by multiple fields', async () => {
            await prepareData();

            await resetGraphQLCache();

            let result;
            try {
              result = await apolloClient.query({
                query: gql`
                  query OrderByMultipleFields($order: [GraphQLClassOrder!]) {
                    graphQLClasses(order: $order) {
                      edges {
                        node {
                          objectId
                        }
                      }
                    }
                  }
                `,
                variables: {
                  order: ['someOtherField_DESC', 'someField_ASC'],
                },
                context: {
                  headers: {
                    'X-Parse-Master-Key': 'test',
                  },
                },
              });
            } catch (e) {
              handleError(e);
            }

            expect(result.data.graphQLClasses.edges.map(edge => edge.node.objectId)).toEqual([
              object3.id,
              object1.id,
              object2.id,
            ]);
          });

          it_only_db('mongo')('should order by multiple fields on a relation field', async () => {
            await prepareData();

            const parentObject = new Parse.Object('ParentClass');
            const relation = parentObject.relation('graphQLClasses');
            relation.add(object1);
            relation.add(object2);
            relation.add(object3);
            await parentObject.save();

            await resetGraphQLCache();

            let result;
            try {
              result = await apolloClient.query({
                query: gql`
                  query OrderByMultipleFieldsOnRelation($id: ID!, $order: [GraphQLClassOrder!]) {
                    parentClass(id: $id) {
                      graphQLClasses(order: $order) {
                        edges {
                          node {
                            objectId
                          }
                        }
                      }
                    }
                  }
                `,
                variables: {
                  id: parentObject.id,
                  order: ['someOtherField_DESC', 'someField_ASC'],
                },
                context: {
                  headers: {
                    'X-Parse-Master-Key': 'test',
                  },
                },
              });
            } catch (e) {
              handleError(e);
            }

            expect(
              result.data.parentClass.graphQLClasses.edges.map(edge => edge.node.objectId)
            ).toEqual([object3.id, object1.id, object2.id]);
          });
        });
      });

      describe('Objects Mutations', () => {
        describe('Create', () => {
          it('should return specific type object using class specific mutation', async () => {
            const clientMutationId = uuidv4();
            const customerSchema = new Parse.Schema('Customer');
            customerSchema.addString('someField');
            await customerSchema.save();

            await parseGraphQLServer.parseGraphQLSchema.schemaCache.clear();

            const result = await apolloClient.mutate({
              mutation: gql`
                mutation CreateCustomer($input: CreateCustomerInput!) {
                  createCustomer(input: $input) {
                    clientMutationId
                    customer {
                      id
                      objectId
                      createdAt
                      someField
                    }
                  }
                }
              `,
              variables: {
                input: {
                  clientMutationId,
                  fields: {
                    someField: 'someValue',
                  },
                },
              },
            });

            expect(result.data.createCustomer.clientMutationId).toEqual(clientMutationId);
            expect(result.data.createCustomer.customer.id).toBeDefined();
            expect(result.data.createCustomer.customer.someField).toEqual('someValue');

            const customer = await new Parse.Query('Customer').get(
              result.data.createCustomer.customer.objectId
            );

            expect(customer.createdAt).toEqual(
              new Date(result.data.createCustomer.customer.createdAt)
            );
            expect(customer.get('someField')).toEqual('someValue');
          });

          it('should respect level permissions', async () => {
            await prepareData();

            await parseGraphQLServer.parseGraphQLSchema.schemaCache.clear();

            async function createObject(className, headers) {
              const getClassName = className.charAt(0).toLowerCase() + className.slice(1);
              const result = await apolloClient.mutate({
                mutation: gql`
                  mutation CreateSomeObject {
                    create${className}(input: {}) {
                      ${getClassName} {
                        id
                        createdAt
                      }
                    }
                  }
                `,
                context: {
                  headers,
                },
              });

              const specificCreate = result.data[`create${className}`][getClassName];
              expect(specificCreate.id).toBeDefined();
              expect(specificCreate.createdAt).toBeDefined();

              return result;
            }

            await expectAsync(createObject('GraphQLClass')).toBeRejectedWith(
              jasmine.stringMatching('Permission denied for action create on class GraphQLClass')
            );
            await expectAsync(createObject('PublicClass')).toBeResolved();
            await expectAsync(
              createObject('GraphQLClass', { 'X-Parse-Master-Key': 'test' })
            ).toBeResolved();
            await expectAsync(
              createObject('PublicClass', { 'X-Parse-Master-Key': 'test' })
            ).toBeResolved();
            await expectAsync(
              createObject('GraphQLClass', {
                'X-Parse-Session-Token': user1.getSessionToken(),
              })
            ).toBeResolved();
            await expectAsync(
              createObject('PublicClass', {
                'X-Parse-Session-Token': user1.getSessionToken(),
              })
            ).toBeResolved();
            await expectAsync(
              createObject('GraphQLClass', {
                'X-Parse-Session-Token': user2.getSessionToken(),
              })
            ).toBeResolved();
            await expectAsync(
              createObject('PublicClass', {
                'X-Parse-Session-Token': user2.getSessionToken(),
              })
            ).toBeResolved();
            await expectAsync(
              createObject('GraphQLClass', {
                'X-Parse-Session-Token': user4.getSessionToken(),
              })
            ).toBeRejectedWith(
              jasmine.stringMatching('Permission denied for action create on class GraphQLClass')
            );
            await expectAsync(
              createObject('PublicClass', {
                'X-Parse-Session-Token': user4.getSessionToken(),
              })
            ).toBeResolved();
          });
        });

        describe('Update', () => {
          it('should return specific type object using class specific mutation', async () => {
            const clientMutationId = uuidv4();
            const obj = new Parse.Object('Customer');
            obj.set('someField1', 'someField1Value1');
            obj.set('someField2', 'someField2Value1');
            await obj.save();

            await parseGraphQLServer.parseGraphQLSchema.schemaCache.clear();

            const result = await apolloClient.mutate({
              mutation: gql`
                mutation UpdateCustomer($input: UpdateCustomerInput!) {
                  updateCustomer(input: $input) {
                    clientMutationId
                    customer {
                      updatedAt
                      someField1
                      someField2
                    }
                  }
                }
              `,
              variables: {
                input: {
                  clientMutationId,
                  id: obj.id,
                  fields: {
                    someField1: 'someField1Value2',
                  },
                },
              },
            });

            expect(result.data.updateCustomer.clientMutationId).toEqual(clientMutationId);
            expect(result.data.updateCustomer.customer.updatedAt).toBeDefined();
            expect(result.data.updateCustomer.customer.someField1).toEqual('someField1Value2');
            expect(result.data.updateCustomer.customer.someField2).toEqual('someField2Value1');

            await obj.fetch();

            expect(obj.get('someField1')).toEqual('someField1Value2');
            expect(obj.get('someField2')).toEqual('someField2Value1');
          });

          it('should return only id using class specific mutation', async () => {
            const obj = new Parse.Object('Customer');
            obj.set('someField1', 'someField1Value1');
            obj.set('someField2', 'someField2Value1');
            await obj.save();

            await parseGraphQLServer.parseGraphQLSchema.schemaCache.clear();

            const result = await apolloClient.mutate({
              mutation: gql`
                mutation UpdateCustomer($id: ID!, $fields: UpdateCustomerFieldsInput) {
                  updateCustomer(input: { id: $id, fields: $fields }) {
                    customer {
                      id
                      objectId
                    }
                  }
                }
              `,
              variables: {
                id: obj.id,
                fields: {
                  someField1: 'someField1Value2',
                },
              },
            });

            expect(result.data.updateCustomer.customer.objectId).toEqual(obj.id);

            await obj.fetch();

            expect(obj.get('someField1')).toEqual('someField1Value2');
            expect(obj.get('someField2')).toEqual('someField2Value1');
          });

          it('should respect level permissions', async () => {
            await prepareData();

            await parseGraphQLServer.parseGraphQLSchema.schemaCache.clear();

            async function updateObject(className, id, fields, headers) {
              return await apolloClient.mutate({
                mutation: gql`
                  mutation UpdateSomeObject(
                    $id: ID!
                    $fields: Update${className}FieldsInput
                  ) {
                    update: update${className}(input: {
                      id: $id
                      fields: $fields
                      clientMutationId: "someid"
                    }) {
                      clientMutationId
                    }
                  }
                `,
                variables: {
                  id,
                  fields,
                },
                context: {
                  headers,
                },
              });
            }

            await Promise.all(
              objects.slice(0, 3).map(async obj => {
                const originalFieldValue = obj.get('someField');
                await expectAsync(
                  updateObject(obj.className, obj.id, {
                    someField: 'changedValue1',
                  })
                ).toBeRejectedWith(jasmine.stringMatching('Object not found'));
                await obj.fetch({ useMasterKey: true });
                expect(obj.get('someField')).toEqual(originalFieldValue);
              })
            );
            expect(
              (
                await updateObject(object4.className, object4.id, {
                  someField: 'changedValue1',
                })
              ).data.update.clientMutationId
            ).toBeDefined();
            await object4.fetch({ useMasterKey: true });
            expect(object4.get('someField')).toEqual('changedValue1');
            await Promise.all(
              objects.map(async obj => {
                expect(
                  (
                    await updateObject(
                      obj.className,
                      obj.id,
                      { someField: 'changedValue2' },
                      { 'X-Parse-Master-Key': 'test' }
                    )
                  ).data.update.clientMutationId
                ).toBeDefined();
                await obj.fetch({ useMasterKey: true });
                expect(obj.get('someField')).toEqual('changedValue2');
              })
            );
            await Promise.all(
              objects.map(async obj => {
                expect(
                  (
                    await updateObject(
                      obj.className,
                      obj.id,
                      { someField: 'changedValue3' },
                      { 'X-Parse-Session-Token': user1.getSessionToken() }
                    )
                  ).data.update.clientMutationId
                ).toBeDefined();
                await obj.fetch({ useMasterKey: true });
                expect(obj.get('someField')).toEqual('changedValue3');
              })
            );
            await Promise.all(
              objects.map(async obj => {
                expect(
                  (
                    await updateObject(
                      obj.className,
                      obj.id,
                      { someField: 'changedValue4' },
                      { 'X-Parse-Session-Token': user2.getSessionToken() }
                    )
                  ).data.update.clientMutationId
                ).toBeDefined();
                await obj.fetch({ useMasterKey: true });
                expect(obj.get('someField')).toEqual('changedValue4');
              })
            );
            await Promise.all(
              [object1, object3, object4].map(async obj => {
                expect(
                  (
                    await updateObject(
                      obj.className,
                      obj.id,
                      { someField: 'changedValue5' },
                      { 'X-Parse-Session-Token': user3.getSessionToken() }
                    )
                  ).data.update.clientMutationId
                ).toBeDefined();
                await obj.fetch({ useMasterKey: true });
                expect(obj.get('someField')).toEqual('changedValue5');
              })
            );
            const originalFieldValue = object2.get('someField');
            await expectAsync(
              updateObject(
                object2.className,
                object2.id,
                { someField: 'changedValue5' },
                { 'X-Parse-Session-Token': user3.getSessionToken() }
              )
            ).toBeRejectedWith(jasmine.stringMatching('Object not found'));
            await object2.fetch({ useMasterKey: true });
            expect(object2.get('someField')).toEqual(originalFieldValue);
            await Promise.all(
              objects.slice(0, 3).map(async obj => {
                const originalFieldValue = obj.get('someField');
                await expectAsync(
                  updateObject(
                    obj.className,
                    obj.id,
                    { someField: 'changedValue6' },
                    { 'X-Parse-Session-Token': user4.getSessionToken() }
                  )
                ).toBeRejectedWith(jasmine.stringMatching('Object not found'));
                await obj.fetch({ useMasterKey: true });
                expect(obj.get('someField')).toEqual(originalFieldValue);
              })
            );
            expect(
              (
                await updateObject(
                  object4.className,
                  object4.id,
                  { someField: 'changedValue6' },
                  { 'X-Parse-Session-Token': user4.getSessionToken() }
                )
              ).data.update.clientMutationId
            ).toBeDefined();
            await object4.fetch({ useMasterKey: true });
            expect(object4.get('someField')).toEqual('changedValue6');
            await Promise.all(
              objects.slice(0, 2).map(async obj => {
                const originalFieldValue = obj.get('someField');
                await expectAsync(
                  updateObject(
                    obj.className,
                    obj.id,
                    { someField: 'changedValue7' },
                    { 'X-Parse-Session-Token': user5.getSessionToken() }
                  )
                ).toBeRejectedWith(jasmine.stringMatching('Object not found'));
                await obj.fetch({ useMasterKey: true });
                expect(obj.get('someField')).toEqual(originalFieldValue);
              })
            );
            expect(
              (
                await updateObject(
                  object3.className,
                  object3.id,
                  { someField: 'changedValue7' },
                  { 'X-Parse-Session-Token': user5.getSessionToken() }
                )
              ).data.update.clientMutationId
            ).toBeDefined();
            await object3.fetch({ useMasterKey: true });
            expect(object3.get('someField')).toEqual('changedValue7');
            expect(
              (
                await updateObject(
                  object4.className,
                  object4.id,
                  { someField: 'changedValue7' },
                  { 'X-Parse-Session-Token': user5.getSessionToken() }
                )
              ).data.update.clientMutationId
            ).toBeDefined();
            await object4.fetch({ useMasterKey: true });
            expect(object4.get('someField')).toEqual('changedValue7');
          });

          it('should respect level permissions with specific class mutation', async () => {
            await prepareData();

            await parseGraphQLServer.parseGraphQLSchema.schemaCache.clear();

            function updateObject(className, id, fields, headers) {
              const mutationName = className.charAt(0).toLowerCase() + className.slice(1);

              return apolloClient.mutate({
                mutation: gql`
                  mutation UpdateSomeObject(
                    $id: ID!
                    $fields: Update${className}FieldsInput
                  ) {
                    update${className}(input: {
                      id: $id
                      fields: $fields
                    }) {
                      ${mutationName} {
                        updatedAt
                      }
                    }
                  }
                `,
                variables: {
                  id,
                  fields,
                },
                context: {
                  headers,
                },
              });
            }

            await Promise.all(
              objects.slice(0, 3).map(async obj => {
                const originalFieldValue = obj.get('someField');
                await expectAsync(
                  updateObject(obj.className, obj.id, {
                    someField: 'changedValue1',
                  })
                ).toBeRejectedWith(jasmine.stringMatching('Object not found'));
                await obj.fetch({ useMasterKey: true });
                expect(obj.get('someField')).toEqual(originalFieldValue);
              })
            );
            expect(
              (
                await updateObject(object4.className, object4.id, {
                  someField: 'changedValue1',
                })
              ).data[`update${object4.className}`][
                object4.className.charAt(0).toLowerCase() + object4.className.slice(1)
              ].updatedAt
            ).toBeDefined();
            await object4.fetch({ useMasterKey: true });
            expect(object4.get('someField')).toEqual('changedValue1');
            await Promise.all(
              objects.map(async obj => {
                expect(
                  (
                    await updateObject(
                      obj.className,
                      obj.id,
                      { someField: 'changedValue2' },
                      { 'X-Parse-Master-Key': 'test' }
                    )
                  ).data[`update${obj.className}`][
                    obj.className.charAt(0).toLowerCase() + obj.className.slice(1)
                  ].updatedAt
                ).toBeDefined();
                await obj.fetch({ useMasterKey: true });
                expect(obj.get('someField')).toEqual('changedValue2');
              })
            );
            await Promise.all(
              objects.map(async obj => {
                expect(
                  (
                    await updateObject(
                      obj.className,
                      obj.id,
                      { someField: 'changedValue3' },
                      { 'X-Parse-Session-Token': user1.getSessionToken() }
                    )
                  ).data[`update${obj.className}`][
                    obj.className.charAt(0).toLowerCase() + obj.className.slice(1)
                  ].updatedAt
                ).toBeDefined();
                await obj.fetch({ useMasterKey: true });
                expect(obj.get('someField')).toEqual('changedValue3');
              })
            );
            await Promise.all(
              objects.map(async obj => {
                expect(
                  (
                    await updateObject(
                      obj.className,
                      obj.id,
                      { someField: 'changedValue4' },
                      { 'X-Parse-Session-Token': user2.getSessionToken() }
                    )
                  ).data[`update${obj.className}`][
                    obj.className.charAt(0).toLowerCase() + obj.className.slice(1)
                  ].updatedAt
                ).toBeDefined();
                await obj.fetch({ useMasterKey: true });
                expect(obj.get('someField')).toEqual('changedValue4');
              })
            );
            await Promise.all(
              [object1, object3, object4].map(async obj => {
                expect(
                  (
                    await updateObject(
                      obj.className,
                      obj.id,
                      { someField: 'changedValue5' },
                      { 'X-Parse-Session-Token': user3.getSessionToken() }
                    )
                  ).data[`update${obj.className}`][
                    obj.className.charAt(0).toLowerCase() + obj.className.slice(1)
                  ].updatedAt
                ).toBeDefined();
                await obj.fetch({ useMasterKey: true });
                expect(obj.get('someField')).toEqual('changedValue5');
              })
            );
            const originalFieldValue = object2.get('someField');
            await expectAsync(
              updateObject(
                object2.className,
                object2.id,
                { someField: 'changedValue5' },
                { 'X-Parse-Session-Token': user3.getSessionToken() }
              )
            ).toBeRejectedWith(jasmine.stringMatching('Object not found'));
            await object2.fetch({ useMasterKey: true });
            expect(object2.get('someField')).toEqual(originalFieldValue);
            await Promise.all(
              objects.slice(0, 3).map(async obj => {
                const originalFieldValue = obj.get('someField');
                await expectAsync(
                  updateObject(
                    obj.className,
                    obj.id,
                    { someField: 'changedValue6' },
                    { 'X-Parse-Session-Token': user4.getSessionToken() }
                  )
                ).toBeRejectedWith(jasmine.stringMatching('Object not found'));
                await obj.fetch({ useMasterKey: true });
                expect(obj.get('someField')).toEqual(originalFieldValue);
              })
            );
            expect(
              (
                await updateObject(
                  object4.className,
                  object4.id,
                  { someField: 'changedValue6' },
                  { 'X-Parse-Session-Token': user4.getSessionToken() }
                )
              ).data[`update${object4.className}`][
                object4.className.charAt(0).toLowerCase() + object4.className.slice(1)
              ].updatedAt
            ).toBeDefined();
            await object4.fetch({ useMasterKey: true });
            expect(object4.get('someField')).toEqual('changedValue6');
            await Promise.all(
              objects.slice(0, 2).map(async obj => {
                const originalFieldValue = obj.get('someField');
                await expectAsync(
                  updateObject(
                    obj.className,
                    obj.id,
                    { someField: 'changedValue7' },
                    { 'X-Parse-Session-Token': user5.getSessionToken() }
                  )
                ).toBeRejectedWith(jasmine.stringMatching('Object not found'));
                await obj.fetch({ useMasterKey: true });
                expect(obj.get('someField')).toEqual(originalFieldValue);
              })
            );
            expect(
              (
                await updateObject(
                  object3.className,
                  object3.id,
                  { someField: 'changedValue7' },
                  { 'X-Parse-Session-Token': user5.getSessionToken() }
                )
              ).data[`update${object3.className}`][
                object3.className.charAt(0).toLowerCase() + object3.className.slice(1)
              ].updatedAt
            ).toBeDefined();
            await object3.fetch({ useMasterKey: true });
            expect(object3.get('someField')).toEqual('changedValue7');
            expect(
              (
                await updateObject(
                  object4.className,
                  object4.id,
                  { someField: 'changedValue7' },
                  { 'X-Parse-Session-Token': user5.getSessionToken() }
                )
              ).data[`update${object4.className}`][
                object4.className.charAt(0).toLowerCase() + object4.className.slice(1)
              ].updatedAt
            ).toBeDefined();
            await object4.fetch({ useMasterKey: true });
            expect(object4.get('someField')).toEqual('changedValue7');
          });
        });

        describe('Delete', () => {
          it('should return a specific type using class specific mutation', async () => {
            const clientMutationId = uuidv4();
            const obj = new Parse.Object('Customer');
            obj.set('someField1', 'someField1Value1');
            obj.set('someField2', 'someField2Value1');
            await obj.save();

            await parseGraphQLServer.parseGraphQLSchema.schemaCache.clear();

            const result = await apolloClient.mutate({
              mutation: gql`
                mutation DeleteCustomer($input: DeleteCustomerInput!) {
                  deleteCustomer(input: $input) {
                    clientMutationId
                    customer {
                      id
                      objectId
                      someField1
                      someField2
                    }
                  }
                }
              `,
              variables: {
                input: {
                  clientMutationId,
                  id: obj.id,
                },
              },
            });

            expect(result.data.deleteCustomer.clientMutationId).toEqual(clientMutationId);
            expect(result.data.deleteCustomer.customer.objectId).toEqual(obj.id);
            expect(result.data.deleteCustomer.customer.someField1).toEqual('someField1Value1');
            expect(result.data.deleteCustomer.customer.someField2).toEqual('someField2Value1');

            await expectAsync(obj.fetch({ useMasterKey: true })).toBeRejectedWith(
              jasmine.stringMatching('Object not found')
            );
          });

          it('should respect level permissions', async () => {
            await prepareData();

            await parseGraphQLServer.parseGraphQLSchema.schemaCache.clear();

            function deleteObject(className, id, headers) {
              const mutationName = className.charAt(0).toLowerCase() + className.slice(1);
              return apolloClient.mutate({
                mutation: gql`
                  mutation DeleteSomeObject(
                    $id: ID!
                  ) {
                    delete: delete${className}(input: { id: $id }) {
                      ${mutationName} {
                        objectId
                      }
                    }
                  }
                `,
                variables: {
                  id,
                },
                context: {
                  headers,
                },
              });
            }

            await Promise.all(
              objects.slice(0, 3).map(async obj => {
                const originalFieldValue = obj.get('someField');
                await expectAsync(deleteObject(obj.className, obj.id)).toBeRejectedWith(
                  jasmine.stringMatching('Object not found')
                );
                await obj.fetch({ useMasterKey: true });
                expect(obj.get('someField')).toEqual(originalFieldValue);
              })
            );
            await Promise.all(
              objects.slice(0, 3).map(async obj => {
                const originalFieldValue = obj.get('someField');
                await expectAsync(
                  deleteObject(obj.className, obj.id, {
                    'X-Parse-Session-Token': user4.getSessionToken(),
                  })
                ).toBeRejectedWith(jasmine.stringMatching('Object not found'));
                await obj.fetch({ useMasterKey: true });
                expect(obj.get('someField')).toEqual(originalFieldValue);
              })
            );
            expect(
              (await deleteObject(object4.className, object4.id)).data.delete[
                object4.className.charAt(0).toLowerCase() + object4.className.slice(1)
              ]
            ).toEqual({ objectId: object4.id, __typename: 'PublicClass' });
            await expectAsync(object4.fetch({ useMasterKey: true })).toBeRejectedWith(
              jasmine.stringMatching('Object not found')
            );
            expect(
              (
                await deleteObject(object1.className, object1.id, {
                  'X-Parse-Master-Key': 'test',
                })
              ).data.delete[object1.className.charAt(0).toLowerCase() + object1.className.slice(1)]
            ).toEqual({ objectId: object1.id, __typename: 'GraphQLClass' });
            await expectAsync(object1.fetch({ useMasterKey: true })).toBeRejectedWith(
              jasmine.stringMatching('Object not found')
            );
            expect(
              (
                await deleteObject(object2.className, object2.id, {
                  'X-Parse-Session-Token': user2.getSessionToken(),
                })
              ).data.delete[object2.className.charAt(0).toLowerCase() + object2.className.slice(1)]
            ).toEqual({ objectId: object2.id, __typename: 'GraphQLClass' });
            await expectAsync(object2.fetch({ useMasterKey: true })).toBeRejectedWith(
              jasmine.stringMatching('Object not found')
            );
            expect(
              (
                await deleteObject(object3.className, object3.id, {
                  'X-Parse-Session-Token': user5.getSessionToken(),
                })
              ).data.delete[object3.className.charAt(0).toLowerCase() + object3.className.slice(1)]
            ).toEqual({ objectId: object3.id, __typename: 'GraphQLClass' });
            await expectAsync(object3.fetch({ useMasterKey: true })).toBeRejectedWith(
              jasmine.stringMatching('Object not found')
            );
          });

          it('should respect level permissions with specific class mutation', async () => {
            await prepareData();

            await parseGraphQLServer.parseGraphQLSchema.schemaCache.clear();

            function deleteObject(className, id, headers) {
              const mutationName = className.charAt(0).toLowerCase() + className.slice(1);
              return apolloClient.mutate({
                mutation: gql`
                  mutation DeleteSomeObject(
                    $id: ID!
                  ) {
                    delete${className}(input: { id: $id }) {
                      ${mutationName} {
                        objectId
                      }
                    }
                  }
                `,
                variables: {
                  id,
                },
                context: {
                  headers,
                },
              });
            }

            await Promise.all(
              objects.slice(0, 3).map(async obj => {
                const originalFieldValue = obj.get('someField');
                await expectAsync(deleteObject(obj.className, obj.id)).toBeRejectedWith(
                  jasmine.stringMatching('Object not found')
                );
                await obj.fetch({ useMasterKey: true });
                expect(obj.get('someField')).toEqual(originalFieldValue);
              })
            );
            await Promise.all(
              objects.slice(0, 3).map(async obj => {
                const originalFieldValue = obj.get('someField');
                await expectAsync(
                  deleteObject(obj.className, obj.id, {
                    'X-Parse-Session-Token': user4.getSessionToken(),
                  })
                ).toBeRejectedWith(jasmine.stringMatching('Object not found'));
                await obj.fetch({ useMasterKey: true });
                expect(obj.get('someField')).toEqual(originalFieldValue);
              })
            );
            expect(
              (await deleteObject(object4.className, object4.id)).data[
                `delete${object4.className}`
              ][object4.className.charAt(0).toLowerCase() + object4.className.slice(1)].objectId
            ).toEqual(object4.id);
            await expectAsync(object4.fetch({ useMasterKey: true })).toBeRejectedWith(
              jasmine.stringMatching('Object not found')
            );
            expect(
              (
                await deleteObject(object1.className, object1.id, {
                  'X-Parse-Master-Key': 'test',
                })
              ).data[`delete${object1.className}`][
                object1.className.charAt(0).toLowerCase() + object1.className.slice(1)
              ].objectId
            ).toEqual(object1.id);
            await expectAsync(object1.fetch({ useMasterKey: true })).toBeRejectedWith(
              jasmine.stringMatching('Object not found')
            );
            expect(
              (
                await deleteObject(object2.className, object2.id, {
                  'X-Parse-Session-Token': user2.getSessionToken(),
                })
              ).data[`delete${object2.className}`][
                object2.className.charAt(0).toLowerCase() + object2.className.slice(1)
              ].objectId
            ).toEqual(object2.id);
            await expectAsync(object2.fetch({ useMasterKey: true })).toBeRejectedWith(
              jasmine.stringMatching('Object not found')
            );
            expect(
              (
                await deleteObject(object3.className, object3.id, {
                  'X-Parse-Session-Token': user5.getSessionToken(),
                })
              ).data[`delete${object3.className}`][
                object3.className.charAt(0).toLowerCase() + object3.className.slice(1)
              ].objectId
            ).toEqual(object3.id);
            await expectAsync(object3.fetch({ useMasterKey: true })).toBeRejectedWith(
              jasmine.stringMatching('Object not found')
            );
          });
        });
      });

      describe('Files Mutations', () => {
        describe('Create', () => {
          it('should return File object', async () => {
            const clientMutationId = uuidv4();

            parseServer = await global.reconfigureServer({
              publicServerURL: 'http://localhost:13377/parse',
            });

            const body = new FormData();
            body.append(
              'operations',
              JSON.stringify({
                query: `
                  mutation CreateFile($input: CreateFileInput!) {
                    createFile(input: $input) {
                      clientMutationId
                      fileInfo {
                        name
                        url
                      }
                    }
                  }
                `,
                variables: {
                  input: {
                    clientMutationId,
                    upload: null,
                  },
                },
              })
            );
            body.append('map', JSON.stringify({ 1: ['variables.input.upload'] }));
            body.append('1', 'My File Content', {
              filename: 'myFileName.txt',
              contentType: 'text/plain',
            });

            let res = await fetch('http://localhost:13377/graphql', {
              method: 'POST',
              headers,
              body,
            });

            expect(res.status).toEqual(200);

            const result = JSON.parse(await res.text());

            expect(result.data.createFile.clientMutationId).toEqual(clientMutationId);
            expect(result.data.createFile.fileInfo.name).toEqual(
              jasmine.stringMatching(/_myFileName.txt$/)
            );
            expect(result.data.createFile.fileInfo.url).toEqual(
              jasmine.stringMatching(/_myFileName.txt$/)
            );

            res = await fetch(result.data.createFile.fileInfo.url);

            expect(res.status).toEqual(200);
            expect(await res.text()).toEqual('My File Content');
          });
        });
      });

      describe('Users Queries', () => {
        it('should return current logged user', async () => {
          const userName = 'user1',
            password = 'user1',
            email = 'emailUser1@parse.com';

          const user = new Parse.User();
          user.setUsername(userName);
          user.setPassword(password);
          user.setEmail(email);
          await user.signUp();

          const session = await Parse.Session.current();
          const result = await apolloClient.query({
            query: gql`
              query GetCurrentUser {
                viewer {
                  user {
                    id
                    username
                    email
                  }
                }
              }
            `,
            context: {
              headers: {
                'X-Parse-Session-Token': session.getSessionToken(),
              },
            },
          });

          const { id, username: resultUserName, email: resultEmail } = result.data.viewer.user;
          expect(id).toBeDefined();
          expect(resultUserName).toEqual(userName);
          expect(resultEmail).toEqual(email);
        });

        it('should return logged user including pointer', async () => {
          const foo = new Parse.Object('Foo');
          foo.set('bar', 'hello');

          const userName = 'user1',
            password = 'user1',
            email = 'emailUser1@parse.com';

          const user = new Parse.User();
          user.setUsername(userName);
          user.setPassword(password);
          user.setEmail(email);
          user.set('userFoo', foo);
          await user.signUp();

          await parseGraphQLServer.parseGraphQLSchema.schemaCache.clear();

          const session = await Parse.Session.current();
          const result = await apolloClient.query({
            query: gql`
              query GetCurrentUser {
                viewer {
                  sessionToken
                  user {
                    id
                    objectId
                    userFoo {
                      bar
                    }
                  }
                }
              }
            `,
            context: {
              headers: {
                'X-Parse-Session-Token': session.getSessionToken(),
              },
            },
          });

          const sessionToken = result.data.viewer.sessionToken;
          const { objectId, userFoo: resultFoo } = result.data.viewer.user;
          expect(objectId).toEqual(user.id);
          expect(sessionToken).toBeDefined();
          expect(resultFoo).toBeDefined();
          expect(resultFoo.bar).toEqual('hello');
        });
        it('should return logged user and do not by pass pointer security', async () => {
          const masterKeyOnlyACL = new Parse.ACL();
          masterKeyOnlyACL.setPublicReadAccess(false);
          masterKeyOnlyACL.setPublicWriteAccess(false);
          const foo = new Parse.Object('Foo');
          foo.setACL(masterKeyOnlyACL);
          foo.set('bar', 'hello');
          await foo.save(null, { useMasterKey: true });
          const userName = 'userx1',
            password = 'user1',
            email = 'emailUserx1@parse.com';

          const user = new Parse.User();
          user.setUsername(userName);
          user.setPassword(password);
          user.setEmail(email);
          user.set('userFoo', foo);
          await user.signUp();

          await parseGraphQLServer.parseGraphQLSchema.schemaCache.clear();

          const session = await Parse.Session.current();
          const result = await apolloClient.query({
            query: gql`
              query GetCurrentUser {
                viewer {
                  sessionToken
                  user {
                    id
                    objectId
                    userFoo {
                      bar
                    }
                  }
                }
              }
            `,
            context: {
              headers: {
                'X-Parse-Session-Token': session.getSessionToken(),
              },
            },
          });

          const sessionToken = result.data.viewer.sessionToken;
          const { objectId, userFoo: resultFoo } = result.data.viewer.user;
          expect(objectId).toEqual(user.id);
          expect(sessionToken).toBeDefined();
          expect(resultFoo).toEqual(null);
        });
      });

      describe('Users Mutations', () => {
        it('should sign user up', async () => {
          const clientMutationId = uuidv4();
          const userSchema = new Parse.Schema('_User');
          userSchema.addString('someField');
          userSchema.addPointer('aPointer', '_User');
          await userSchema.update();

          await parseGraphQLServer.parseGraphQLSchema.schemaCache.clear();
          const result = await apolloClient.mutate({
            mutation: gql`
              mutation SignUp($input: SignUpInput!) {
                signUp(input: $input) {
                  clientMutationId
                  viewer {
                    sessionToken
                    user {
                      someField
                      aPointer {
                        id
                        username
                      }
                    }
                  }
                }
              }
            `,
            variables: {
              input: {
                clientMutationId,
                fields: {
                  username: 'user1',
                  password: 'user1',
                  aPointer: {
                    createAndLink: {
                      username: 'user2',
                      password: 'user2',
                      someField: 'someValue2',
                    },
                  },
                  someField: 'someValue',
                },
              },
            },
          });

          expect(result.data.signUp.clientMutationId).toEqual(clientMutationId);
          expect(result.data.signUp.viewer.sessionToken).toBeDefined();
          expect(result.data.signUp.viewer.user.someField).toEqual('someValue');
          expect(result.data.signUp.viewer.user.aPointer.id).toBeDefined();
          expect(result.data.signUp.viewer.user.aPointer.username).toEqual('user2');
          expect(typeof result.data.signUp.viewer.sessionToken).toBe('string');
        });

        it('should login with user', async () => {
          const clientMutationId = uuidv4();
          const userSchema = new Parse.Schema('_User');
          parseServer = await global.reconfigureServer({
            publicServerURL: 'http://localhost:13377/parse',
            auth: {
              myAuth: {
                module: global.mockCustomAuthenticator('parse', 'graphql'),
              },
            },
          });

          userSchema.addString('someField');
          userSchema.addPointer('aPointer', '_User');
          await userSchema.update();
          await parseGraphQLServer.parseGraphQLSchema.schemaCache.clear();
          const result = await apolloClient.mutate({
            mutation: gql`
              mutation LogInWith($input: LogInWithInput!) {
                logInWith(input: $input) {
                  clientMutationId
                  viewer {
                    sessionToken
                    user {
                      someField
                      aPointer {
                        id
                        username
                      }
                    }
                  }
                }
              }
            `,
            variables: {
              input: {
                clientMutationId,
                authData: {
                  myAuth: {
                    id: 'parse',
                    password: 'graphql',
                  },
                },
                fields: {
                  someField: 'someValue',
                  aPointer: {
                    createAndLink: {
                      username: 'user2',
                      password: 'user2',
                      someField: 'someValue2',
                    },
                  },
                },
              },
            },
          });

          expect(result.data.logInWith.clientMutationId).toEqual(clientMutationId);
          expect(result.data.logInWith.viewer.sessionToken).toBeDefined();
          expect(result.data.logInWith.viewer.user.someField).toEqual('someValue');
          expect(typeof result.data.logInWith.viewer.sessionToken).toBe('string');
          expect(result.data.logInWith.viewer.user.aPointer.id).toBeDefined();
          expect(result.data.logInWith.viewer.user.aPointer.username).toEqual('user2');
        });

        it('should log the user in', async () => {
          const clientMutationId = uuidv4();
          const user = new Parse.User();
          user.setUsername('user1');
          user.setPassword('user1');
          user.set('someField', 'someValue');
          await user.signUp();
          await Parse.User.logOut();
          await parseGraphQLServer.parseGraphQLSchema.schemaCache.clear();
          const result = await apolloClient.mutate({
            mutation: gql`
              mutation LogInUser($input: LogInInput!) {
                logIn(input: $input) {
                  clientMutationId
                  viewer {
                    sessionToken
                    user {
                      someField
                    }
                  }
                }
              }
            `,
            variables: {
              input: {
                clientMutationId,
                username: 'user1',
                password: 'user1',
              },
            },
          });

          expect(result.data.logIn.clientMutationId).toEqual(clientMutationId);
          expect(result.data.logIn.viewer.sessionToken).toBeDefined();
          expect(result.data.logIn.viewer.user.someField).toEqual('someValue');
          expect(typeof result.data.logIn.viewer.sessionToken).toBe('string');
        });

        it('should log the user out', async () => {
          const clientMutationId = uuidv4();
          const user = new Parse.User();
          user.setUsername('user1');
          user.setPassword('user1');
          await user.signUp();
          await Parse.User.logOut();

          const logIn = await apolloClient.mutate({
            mutation: gql`
              mutation LogInUser($input: LogInInput!) {
                logIn(input: $input) {
                  viewer {
                    sessionToken
                  }
                }
              }
            `,
            variables: {
              input: {
                username: 'user1',
                password: 'user1',
              },
            },
          });

          const sessionToken = logIn.data.logIn.viewer.sessionToken;

          const logOut = await apolloClient.mutate({
            mutation: gql`
              mutation LogOutUser($input: LogOutInput!) {
                logOut(input: $input) {
                  clientMutationId
                  ok
                }
              }
            `,
            context: {
              headers: {
                'X-Parse-Session-Token': sessionToken,
              },
            },
            variables: {
              input: {
                clientMutationId,
              },
            },
          });
          expect(logOut.data.logOut.clientMutationId).toEqual(clientMutationId);
          expect(logOut.data.logOut.ok).toEqual(true);

          try {
            await apolloClient.query({
              query: gql`
                query GetCurrentUser {
                  viewer {
                    username
                  }
                }
              `,
              context: {
                headers: {
                  'X-Parse-Session-Token': sessionToken,
                },
              },
            });
            fail('should not retrieve current user due to session token');
          } catch (err) {
            const { statusCode, result } = err.networkError;
            expect(statusCode).toBe(400);
            expect(result).toEqual({
              code: 209,
              error: 'Invalid session token',
            });
          }
        });

        it('should send reset password', async () => {
          const clientMutationId = uuidv4();
          const emailAdapter = {
            sendVerificationEmail: () => {},
            sendPasswordResetEmail: () => Promise.resolve(),
            sendMail: () => {},
          };
          parseServer = await global.reconfigureServer({
            appName: 'test',
            emailAdapter: emailAdapter,
            publicServerURL: 'http://test.test',
          });
          const user = new Parse.User();
          user.setUsername('user1');
          user.setPassword('user1');
          user.setEmail('user1@user1.user1');
          await user.signUp();
          await Parse.User.logOut();
          const result = await apolloClient.mutate({
            mutation: gql`
              mutation ResetPassword($input: ResetPasswordInput!) {
                resetPassword(input: $input) {
                  clientMutationId
                  ok
                }
              }
            `,
            variables: {
              input: {
                clientMutationId,
                email: 'user1@user1.user1',
              },
            },
          });

          expect(result.data.resetPassword.clientMutationId).toEqual(clientMutationId);
          expect(result.data.resetPassword.ok).toBeTruthy();
        });
        it('should send verification email again', async () => {
          const clientMutationId = uuidv4();
          const emailAdapter = {
            sendVerificationEmail: () => {},
            sendPasswordResetEmail: () => Promise.resolve(),
            sendMail: () => {},
          };
          parseServer = await global.reconfigureServer({
            appName: 'test',
            emailAdapter: emailAdapter,
            publicServerURL: 'http://test.test',
          });
          const user = new Parse.User();
          user.setUsername('user1');
          user.setPassword('user1');
          user.setEmail('user1@user1.user1');
          await user.signUp();
          await Parse.User.logOut();
          const result = await apolloClient.mutate({
            mutation: gql`
              mutation SendVerificationEmail($input: SendVerificationEmailInput!) {
                sendVerificationEmail(input: $input) {
                  clientMutationId
                  ok
                }
              }
            `,
            variables: {
              input: {
                clientMutationId,
                email: 'user1@user1.user1',
              },
            },
          });

          expect(result.data.sendVerificationEmail.clientMutationId).toEqual(clientMutationId);
          expect(result.data.sendVerificationEmail.ok).toBeTruthy();
        });
      });

      describe('Session Token', () => {
        it('should fail due to invalid session token', async () => {
          try {
            await apolloClient.query({
              query: gql`
                query GetCurrentUser {
                  me {
                    username
                  }
                }
              `,
              context: {
                headers: {
                  'X-Parse-Session-Token': 'foo',
                },
              },
            });
            fail('should not retrieve current user due to session token');
          } catch (err) {
            const { statusCode, result } = err.networkError;
            expect(statusCode).toBe(400);
            expect(result).toEqual({
              code: 209,
              error: 'Invalid session token',
            });
          }
        });

        it('should fail due to empty session token', async () => {
          try {
            await apolloClient.query({
              query: gql`
                query GetCurrentUser {
                  viewer {
                    user {
                      username
                    }
                  }
                }
              `,
              context: {
                headers: {
                  'X-Parse-Session-Token': '',
                },
              },
            });
            fail('should not retrieve current user due to session token');
          } catch (err) {
            const { graphQLErrors } = err;
            expect(graphQLErrors.length).toBe(1);
            expect(graphQLErrors[0].message).toBe('Invalid session token');
          }
        });

        it('should find a user and fail due to empty session token', async () => {
          const car = new Parse.Object('Car');
          await car.save();

          await parseGraphQLServer.parseGraphQLSchema.schemaCache.clear();

          try {
            await apolloClient.query({
              query: gql`
                query GetCurrentUser {
                  viewer {
                    user {
                      username
                    }
                  }
                  cars {
                    edges {
                      node {
                        id
                      }
                    }
                  }
                }
              `,
              context: {
                headers: {
                  'X-Parse-Session-Token': '',
                },
              },
            });
            fail('should not retrieve current user due to session token');
          } catch (err) {
            const { graphQLErrors } = err;
            expect(graphQLErrors.length).toBe(1);
            expect(graphQLErrors[0].message).toBe('Invalid session token');
          }
        });
      });

      describe('Functions Mutations', () => {
        it('can be called', async () => {
          try {
            const clientMutationId = uuidv4();

            Parse.Cloud.define('hello', async () => {
              return 'Hello world!';
            });

            const result = await apolloClient.mutate({
              mutation: gql`
                mutation CallFunction($input: CallCloudCodeInput!) {
                  callCloudCode(input: $input) {
                    clientMutationId
                    result
                  }
                }
              `,
              variables: {
                input: {
                  clientMutationId,
                  functionName: 'hello',
                },
              },
            });

            expect(result.data.callCloudCode.clientMutationId).toEqual(clientMutationId);
            expect(result.data.callCloudCode.result).toEqual('Hello world!');
          } catch (e) {
            handleError(e);
          }
        });

        it('can throw errors', async () => {
          Parse.Cloud.define('hello', async () => {
            throw new Error('Some error message.');
          });

          try {
            await apolloClient.mutate({
              mutation: gql`
                mutation CallFunction {
                  callCloudCode(input: { functionName: hello }) {
                    result
                  }
                }
              `,
            });
            fail('Should throw an error');
          } catch (e) {
            const { graphQLErrors } = e;
            expect(graphQLErrors.length).toBe(1);
            expect(graphQLErrors[0].message).toBe('Some error message.');
          }
        });

        it('should accept different params', done => {
          Parse.Cloud.define('hello', async req => {
            expect(req.params.date instanceof Date).toBe(true);
            expect(req.params.date.getTime()).toBe(1463907600000);
            expect(req.params.dateList[0] instanceof Date).toBe(true);
            expect(req.params.dateList[0].getTime()).toBe(1463907600000);
            expect(req.params.complexStructure.date[0] instanceof Date).toBe(true);
            expect(req.params.complexStructure.date[0].getTime()).toBe(1463907600000);
            expect(req.params.complexStructure.deepDate.date[0] instanceof Date).toBe(true);
            expect(req.params.complexStructure.deepDate.date[0].getTime()).toBe(1463907600000);
            expect(req.params.complexStructure.deepDate2[0].date instanceof Date).toBe(true);
            expect(req.params.complexStructure.deepDate2[0].date.getTime()).toBe(1463907600000);
            // Regression for #2294
            expect(req.params.file instanceof Parse.File).toBe(true);
            expect(req.params.file.url()).toEqual('https://some.url');
            // Regression for #2204
            expect(req.params.array).toEqual(['a', 'b', 'c']);
            expect(Array.isArray(req.params.array)).toBe(true);
            expect(req.params.arrayOfArray).toEqual([
              ['a', 'b', 'c'],
              ['d', 'e', 'f'],
            ]);
            expect(Array.isArray(req.params.arrayOfArray)).toBe(true);
            expect(Array.isArray(req.params.arrayOfArray[0])).toBe(true);
            expect(Array.isArray(req.params.arrayOfArray[1])).toBe(true);

            done();
          });

          const params = {
            date: {
              __type: 'Date',
              iso: '2016-05-22T09:00:00.000Z',
            },
            dateList: [
              {
                __type: 'Date',
                iso: '2016-05-22T09:00:00.000Z',
              },
            ],
            lol: 'hello',
            complexStructure: {
              date: [
                {
                  __type: 'Date',
                  iso: '2016-05-22T09:00:00.000Z',
                },
              ],
              deepDate: {
                date: [
                  {
                    __type: 'Date',
                    iso: '2016-05-22T09:00:00.000Z',
                  },
                ],
              },
              deepDate2: [
                {
                  date: {
                    __type: 'Date',
                    iso: '2016-05-22T09:00:00.000Z',
                  },
                },
              ],
            },
            file: Parse.File.fromJSON({
              __type: 'File',
              name: 'name',
              url: 'https://some.url',
            }),
            array: ['a', 'b', 'c'],
            arrayOfArray: [
              ['a', 'b', 'c'],
              ['d', 'e', 'f'],
            ],
          };

          apolloClient.mutate({
            mutation: gql`
              mutation CallFunction($params: Object) {
                callCloudCode(input: { functionName: hello, params: $params }) {
                  result
                }
              }
            `,
            variables: {
              params,
            },
          });
        });

        it('should list all functions in the enum type', async () => {
          try {
            Parse.Cloud.define('a', async () => {
              return 'hello a';
            });

            Parse.Cloud.define('b', async () => {
              return 'hello b';
            });

            Parse.Cloud.define('_underscored', async () => {
              return 'hello _underscored';
            });

            Parse.Cloud.define('contains1Number', async () => {
              return 'hello contains1Number';
            });

            const functionEnum = (
              await apolloClient.query({
                query: gql`
                  query ObjectType {
                    __type(name: "CloudCodeFunction") {
                      kind
                      enumValues {
                        name
                      }
                    }
                  }
                `,
              })
            ).data['__type'];
            expect(functionEnum.kind).toEqual('ENUM');
            expect(functionEnum.enumValues.map(value => value.name).sort()).toEqual([
              '_underscored',
              'a',
              'b',
              'contains1Number',
            ]);
          } catch (e) {
            handleError(e);
          }
        });

        it('should warn functions not matching GraphQL allowed names', async () => {
          try {
            spyOn(parseGraphQLServer.parseGraphQLSchema.log, 'warn').and.callThrough();

            Parse.Cloud.define('a', async () => {
              return 'hello a';
            });

            Parse.Cloud.define('double-barrelled', async () => {
              return 'hello b';
            });

            Parse.Cloud.define('1NumberInTheBeggning', async () => {
              return 'hello contains1Number';
            });

            const functionEnum = (
              await apolloClient.query({
                query: gql`
                  query ObjectType {
                    __type(name: "CloudCodeFunction") {
                      kind
                      enumValues {
                        name
                      }
                    }
                  }
                `,
              })
            ).data['__type'];
            expect(functionEnum.kind).toEqual('ENUM');
            expect(functionEnum.enumValues.map(value => value.name).sort()).toEqual(['a']);
            expect(
              parseGraphQLServer.parseGraphQLSchema.log.warn.calls
                .all()
                .map(call => call.args[0])
                .sort()
            ).toEqual([
              'Function 1NumberInTheBeggning could not be added to the auto schema because GraphQL names must match /^[_a-zA-Z][_a-zA-Z0-9]*$/.',
              'Function double-barrelled could not be added to the auto schema because GraphQL names must match /^[_a-zA-Z][_a-zA-Z0-9]*$/.',
            ]);
          } catch (e) {
            handleError(e);
          }
        });
      });

      describe('Data Types', () => {
        it('should support String', async () => {
          try {
            const someFieldValue = 'some string';

            await apolloClient.mutate({
              mutation: gql`
                mutation CreateClass($schemaFields: SchemaFieldsInput) {
                  createClass(input: { name: "SomeClass", schemaFields: $schemaFields }) {
                    clientMutationId
                  }
                }
              `,
              variables: {
                schemaFields: {
                  addStrings: [{ name: 'someField' }],
                },
              },
              context: {
                headers: {
                  'X-Parse-Master-Key': 'test',
                },
              },
            });

            await parseGraphQLServer.parseGraphQLSchema.schemaCache.clear();

            const schema = await new Parse.Schema('SomeClass').get();
            expect(schema.fields.someField.type).toEqual('String');

            const createResult = await apolloClient.mutate({
              mutation: gql`
                mutation CreateSomeObject($fields: CreateSomeClassFieldsInput) {
                  createSomeClass(input: { fields: $fields }) {
                    someClass {
                      id
                    }
                  }
                }
              `,
              variables: {
                fields: {
                  someField: someFieldValue,
                },
              },
            });

            const getResult = await apolloClient.query({
              query: gql`
                query GetSomeObject($id: ID!, $someFieldValue: String) {
                  someClass(id: $id) {
                    someField
                  }
                  someClasses(where: { someField: { equalTo: $someFieldValue } }) {
                    edges {
                      node {
                        someField
                      }
                    }
                  }
                }
              `,
              variables: {
                id: createResult.data.createSomeClass.someClass.id,
                someFieldValue,
              },
            });

            expect(typeof getResult.data.someClass.someField).toEqual('string');
            expect(getResult.data.someClass.someField).toEqual(someFieldValue);
            expect(getResult.data.someClasses.edges.length).toEqual(1);
          } catch (e) {
            handleError(e);
          }
        });

        it('should support Int numbers', async () => {
          try {
            const someFieldValue = 123;

            await apolloClient.mutate({
              mutation: gql`
                mutation CreateClass($schemaFields: SchemaFieldsInput) {
                  createClass(input: { name: "SomeClass", schemaFields: $schemaFields }) {
                    clientMutationId
                  }
                }
              `,
              variables: {
                schemaFields: {
                  addNumbers: [{ name: 'someField' }],
                },
              },
              context: {
                headers: {
                  'X-Parse-Master-Key': 'test',
                },
              },
            });

            await parseGraphQLServer.parseGraphQLSchema.schemaCache.clear();

            const createResult = await apolloClient.mutate({
              mutation: gql`
                mutation CreateSomeObject($fields: CreateSomeClassFieldsInput) {
                  createSomeClass(input: { fields: $fields }) {
                    someClass {
                      id
                    }
                  }
                }
              `,
              variables: {
                fields: {
                  someField: someFieldValue,
                },
              },
            });

            const schema = await new Parse.Schema('SomeClass').get();
            expect(schema.fields.someField.type).toEqual('Number');

            const getResult = await apolloClient.query({
              query: gql`
                query GetSomeObject($id: ID!, $someFieldValue: Float) {
                  someClass(id: $id) {
                    someField
                  }
                  someClasses(where: { someField: { equalTo: $someFieldValue } }) {
                    edges {
                      node {
                        someField
                      }
                    }
                  }
                }
              `,
              variables: {
                id: createResult.data.createSomeClass.someClass.id,
                someFieldValue,
              },
            });

            expect(typeof getResult.data.someClass.someField).toEqual('number');
            expect(getResult.data.someClass.someField).toEqual(someFieldValue);
            expect(getResult.data.someClasses.edges.length).toEqual(1);
          } catch (e) {
            handleError(e);
          }
        });

        it('should support Float numbers', async () => {
          try {
            const someFieldValue = 123.4;

            await apolloClient.mutate({
              mutation: gql`
                mutation CreateClass($schemaFields: SchemaFieldsInput) {
                  createClass(input: { name: "SomeClass", schemaFields: $schemaFields }) {
                    clientMutationId
                  }
                }
              `,
              variables: {
                schemaFields: {
                  addNumbers: [{ name: 'someField' }],
                },
              },
              context: {
                headers: {
                  'X-Parse-Master-Key': 'test',
                },
              },
            });

            await parseGraphQLServer.parseGraphQLSchema.schemaCache.clear();

            const schema = await new Parse.Schema('SomeClass').get();
            expect(schema.fields.someField.type).toEqual('Number');

            const createResult = await apolloClient.mutate({
              mutation: gql`
                mutation CreateSomeObject($fields: CreateSomeClassFieldsInput) {
                  createSomeClass(input: { fields: $fields }) {
                    someClass {
                      id
                    }
                  }
                }
              `,
              variables: {
                fields: {
                  someField: someFieldValue,
                },
              },
            });

            const getResult = await apolloClient.query({
              query: gql`
                query GetSomeObject($id: ID!, $someFieldValue: Float) {
                  someClass(id: $id) {
                    someField
                  }
                  someClasses(where: { someField: { equalTo: $someFieldValue } }) {
                    edges {
                      node {
                        someField
                      }
                    }
                  }
                }
              `,
              variables: {
                id: createResult.data.createSomeClass.someClass.id,
                someFieldValue,
              },
            });

            expect(typeof getResult.data.someClass.someField).toEqual('number');
            expect(getResult.data.someClass.someField).toEqual(someFieldValue);
            expect(getResult.data.someClasses.edges.length).toEqual(1);
          } catch (e) {
            handleError(e);
          }
        });

        it('should support Boolean', async () => {
          try {
            const someFieldValueTrue = true;
            const someFieldValueFalse = false;

            await apolloClient.mutate({
              mutation: gql`
                mutation CreateClass($schemaFields: SchemaFieldsInput) {
                  createClass(input: { name: "SomeClass", schemaFields: $schemaFields }) {
                    clientMutationId
                  }
                }
              `,
              variables: {
                schemaFields: {
                  addBooleans: [{ name: 'someFieldTrue' }, { name: 'someFieldFalse' }],
                },
              },
              context: {
                headers: {
                  'X-Parse-Master-Key': 'test',
                },
              },
            });

            await parseGraphQLServer.parseGraphQLSchema.schemaCache.clear();

            const schema = await new Parse.Schema('SomeClass').get();
            expect(schema.fields.someFieldTrue.type).toEqual('Boolean');
            expect(schema.fields.someFieldFalse.type).toEqual('Boolean');

            const createResult = await apolloClient.mutate({
              mutation: gql`
                mutation CreateSomeObject($fields: CreateSomeClassFieldsInput) {
                  createSomeClass(input: { fields: $fields }) {
                    someClass {
                      id
                    }
                  }
                }
              `,
              variables: {
                fields: {
                  someFieldTrue: someFieldValueTrue,
                  someFieldFalse: someFieldValueFalse,
                },
              },
            });

            const getResult = await apolloClient.query({
              query: gql`
                query GetSomeObject(
                  $id: ID!
                  $someFieldValueTrue: Boolean
                  $someFieldValueFalse: Boolean
                ) {
                  someClass(id: $id) {
                    someFieldTrue
                    someFieldFalse
                  }
                  someClasses(
                    where: {
                      someFieldTrue: { equalTo: $someFieldValueTrue }
                      someFieldFalse: { equalTo: $someFieldValueFalse }
                    }
                  ) {
                    edges {
                      node {
                        id
                      }
                    }
                  }
                }
              `,
              variables: {
                id: createResult.data.createSomeClass.someClass.id,
                someFieldValueTrue,
                someFieldValueFalse,
              },
            });

            expect(typeof getResult.data.someClass.someFieldTrue).toEqual('boolean');
            expect(typeof getResult.data.someClass.someFieldFalse).toEqual('boolean');
            expect(getResult.data.someClass.someFieldTrue).toEqual(true);
            expect(getResult.data.someClass.someFieldFalse).toEqual(false);
            expect(getResult.data.someClasses.edges.length).toEqual(1);
          } catch (e) {
            handleError(e);
          }
        });

        it('should support Date', async () => {
          try {
            const someFieldValue = new Date();

            await apolloClient.mutate({
              mutation: gql`
                mutation CreateClass($schemaFields: SchemaFieldsInput) {
                  createClass(input: { name: "SomeClass", schemaFields: $schemaFields }) {
                    clientMutationId
                  }
                }
              `,
              variables: {
                schemaFields: {
                  addDates: [{ name: 'someField' }],
                },
              },
              context: {
                headers: {
                  'X-Parse-Master-Key': 'test',
                },
              },
            });

            await parseGraphQLServer.parseGraphQLSchema.schemaCache.clear();

            const schema = await new Parse.Schema('SomeClass').get();
            expect(schema.fields.someField.type).toEqual('Date');

            const createResult = await apolloClient.mutate({
              mutation: gql`
                mutation CreateSomeObject($fields: CreateSomeClassFieldsInput) {
                  createSomeClass(input: { fields: $fields }) {
                    someClass {
                      id
                    }
                  }
                }
              `,
              variables: {
                fields: {
                  someField: someFieldValue,
                },
              },
            });

            const getResult = await apolloClient.query({
              query: gql`
                query GetSomeObject($id: ID!) {
                  someClass(id: $id) {
                    someField
                  }
                  someClasses(where: { someField: { exists: true } }) {
                    edges {
                      node {
                        id
                      }
                    }
                  }
                }
              `,
              variables: {
                id: createResult.data.createSomeClass.someClass.id,
              },
            });

            expect(new Date(getResult.data.someClass.someField)).toEqual(someFieldValue);
            expect(getResult.data.someClasses.edges.length).toEqual(1);
          } catch (e) {
            handleError(e);
          }
        });

        it('should support createdAt and updatedAt', async () => {
          await apolloClient.mutate({
            mutation: gql`
              mutation CreateClass {
                createClass(input: { name: "SomeClass" }) {
                  clientMutationId
                }
              }
            `,
            context: {
              headers: {
                'X-Parse-Master-Key': 'test',
              },
            },
          });

          const schema = await new Parse.Schema('SomeClass').get();
          expect(schema.fields.createdAt.type).toEqual('Date');
          expect(schema.fields.updatedAt.type).toEqual('Date');
        });

        it('should support ACL', async () => {
          const someClass = new Parse.Object('SomeClass');
          await someClass.save();

          const user = new Parse.User();
          user.set('username', 'username');
          user.set('password', 'password');
          await user.signUp();

          const user2 = new Parse.User();
          user2.set('username', 'username2');
          user2.set('password', 'password2');
          await user2.signUp();

          const roleACL = new Parse.ACL();
          roleACL.setPublicReadAccess(true);

          const role = new Parse.Role('aRole', roleACL);
          await role.save();

          const role2 = new Parse.Role('aRole2', roleACL);
          await role2.save();

          await parseGraphQLServer.parseGraphQLSchema.schemaCache.clear();

          const gqlUser = (
            await apolloClient.query({
              query: gql`
                query getUser($id: ID!) {
                  user(id: $id) {
                    id
                  }
                }
              `,
              variables: { id: user.id },
            })
          ).data.user;
          const {
            data: { createSomeClass },
          } = await apolloClient.mutate({
            mutation: gql`
              mutation Create($fields: CreateSomeClassFieldsInput) {
                createSomeClass(input: { fields: $fields }) {
                  someClass {
                    id
                    objectId
                    ACL {
                      users {
                        userId
                        read
                        write
                      }
                      roles {
                        roleName
                        read
                        write
                      }
                      public {
                        read
                        write
                      }
                    }
                  }
                }
              }
            `,
            variables: {
              fields: {
                ACL: {
                  users: [
                    { userId: gqlUser.id, read: true, write: true },
                    { userId: user2.id, read: true, write: false },
                  ],
                  roles: [
                    { roleName: 'aRole', read: true, write: false },
                    { roleName: 'aRole2', read: false, write: true },
                  ],
                  public: { read: true, write: true },
                },
              },
            },
          });

          const expectedCreateACL = {
            __typename: 'ACL',
            users: [
              {
                userId: toGlobalId('_User', user.id),
                read: true,
                write: true,
                __typename: 'UserACL',
              },
              {
                userId: toGlobalId('_User', user2.id),
                read: true,
                write: false,
                __typename: 'UserACL',
              },
            ],
            roles: [
              {
                roleName: 'aRole',
                read: true,
                write: false,
                __typename: 'RoleACL',
              },
              {
                roleName: 'aRole2',
                read: false,
                write: true,
                __typename: 'RoleACL',
              },
            ],
            public: { read: true, write: true, __typename: 'PublicACL' },
          };
          const query1 = new Parse.Query('SomeClass');
          const obj1 = (
            await query1.get(createSomeClass.someClass.objectId, {
              useMasterKey: true,
            })
          ).toJSON();
          expect(obj1.ACL[user.id]).toEqual({ read: true, write: true });
          expect(obj1.ACL[user2.id]).toEqual({ read: true });
          expect(obj1.ACL['role:aRole']).toEqual({ read: true });
          expect(obj1.ACL['role:aRole2']).toEqual({ write: true });
          expect(obj1.ACL['*']).toEqual({ read: true, write: true });
          expect(createSomeClass.someClass.ACL).toEqual(expectedCreateACL);

          const {
            data: { updateSomeClass },
          } = await apolloClient.mutate({
            mutation: gql`
              mutation Update($id: ID!, $fields: UpdateSomeClassFieldsInput) {
                updateSomeClass(input: { id: $id, fields: $fields }) {
                  someClass {
                    id
                    objectId
                    ACL {
                      users {
                        userId
                        read
                        write
                      }
                      roles {
                        roleName
                        read
                        write
                      }
                      public {
                        read
                        write
                      }
                    }
                  }
                }
              }
            `,
            variables: {
              id: createSomeClass.someClass.id,
              fields: {
                ACL: {
                  roles: [{ roleName: 'aRole', write: true, read: true }],
                  public: { read: true, write: false },
                },
              },
            },
          });

          const expectedUpdateACL = {
            __typename: 'ACL',
            users: null,
            roles: [
              {
                roleName: 'aRole',
                read: true,
                write: true,
                __typename: 'RoleACL',
              },
            ],
            public: { read: true, write: false, __typename: 'PublicACL' },
          };

          const query2 = new Parse.Query('SomeClass');
          const obj2 = (
            await query2.get(createSomeClass.someClass.objectId, {
              useMasterKey: true,
            })
          ).toJSON();

          expect(obj2.ACL['role:aRole']).toEqual({ write: true, read: true });
          expect(obj2.ACL[user.id]).toBeUndefined();
          expect(obj2.ACL['*']).toEqual({ read: true });
          expect(updateSomeClass.someClass.ACL).toEqual(expectedUpdateACL);
        });

        it('should support pointer on create', async () => {
          const company = new Parse.Object('Company');
          company.set('name', 'imACompany1');
          await company.save();

          const country = new Parse.Object('Country');
          country.set('name', 'imACountry');
          country.set('company', company);
          await country.save();

          const company2 = new Parse.Object('Company');
          company2.set('name', 'imACompany2');
          await company2.save();

          await parseGraphQLServer.parseGraphQLSchema.schemaCache.clear();

          const {
            data: {
              createCountry: { country: result },
            },
          } = await apolloClient.mutate({
            mutation: gql`
              mutation Create($fields: CreateCountryFieldsInput) {
                createCountry(input: { fields: $fields }) {
                  country {
                    id
                    objectId
                    company {
                      id
                      objectId
                      name
                    }
                  }
                }
              }
            `,
            variables: {
              fields: {
                name: 'imCountry2',
                company: { link: company2.id },
              },
            },
          });

          expect(result.id).toBeDefined();
          expect(result.company.objectId).toEqual(company2.id);
          expect(result.company.name).toEqual('imACompany2');
        });

        it('should support nested pointer on create', async () => {
          const company = new Parse.Object('Company');
          company.set('name', 'imACompany1');
          await company.save();

          const country = new Parse.Object('Country');
          country.set('name', 'imACountry');
          country.set('company', company);
          await country.save();

          await parseGraphQLServer.parseGraphQLSchema.schemaCache.clear();

          const {
            data: {
              createCountry: { country: result },
            },
          } = await apolloClient.mutate({
            mutation: gql`
              mutation Create($fields: CreateCountryFieldsInput) {
                createCountry(input: { fields: $fields }) {
                  country {
                    id
                    company {
                      id
                      name
                    }
                  }
                }
              }
            `,
            variables: {
              fields: {
                name: 'imCountry2',
                company: {
                  createAndLink: {
                    name: 'imACompany2',
                  },
                },
              },
            },
          });

          expect(result.id).toBeDefined();
          expect(result.company.id).toBeDefined();
          expect(result.company.name).toEqual('imACompany2');
        });

        it('should support pointer on update', async () => {
          const company = new Parse.Object('Company');
          company.set('name', 'imACompany1');
          await company.save();

          const country = new Parse.Object('Country');
          country.set('name', 'imACountry');
          country.set('company', company);
          await country.save();

          const company2 = new Parse.Object('Company');
          company2.set('name', 'imACompany2');
          await company2.save();

          await parseGraphQLServer.parseGraphQLSchema.schemaCache.clear();

          const {
            data: {
              updateCountry: { country: result },
            },
          } = await apolloClient.mutate({
            mutation: gql`
              mutation Update($id: ID!, $fields: UpdateCountryFieldsInput) {
                updateCountry(input: { id: $id, fields: $fields }) {
                  country {
                    id
                    objectId
                    company {
                      id
                      objectId
                      name
                    }
                  }
                }
              }
            `,
            variables: {
              id: country.id,
              fields: {
                company: { link: company2.id },
              },
            },
          });

          expect(result.id).toBeDefined();
          expect(result.company.objectId).toEqual(company2.id);
          expect(result.company.name).toEqual('imACompany2');
        });

        it('should support nested pointer on update', async () => {
          const company = new Parse.Object('Company');
          company.set('name', 'imACompany1');
          await company.save();

          const country = new Parse.Object('Country');
          country.set('name', 'imACountry');
          country.set('company', company);
          await country.save();

          await parseGraphQLServer.parseGraphQLSchema.schemaCache.clear();

          const {
            data: {
              updateCountry: { country: result },
            },
          } = await apolloClient.mutate({
            mutation: gql`
              mutation Update($id: ID!, $fields: UpdateCountryFieldsInput) {
                updateCountry(input: { id: $id, fields: $fields }) {
                  country {
                    id
                    company {
                      id
                      name
                    }
                  }
                }
              }
            `,
            variables: {
              id: country.id,
              fields: {
                company: {
                  createAndLink: {
                    name: 'imACompany2',
                  },
                },
              },
            },
          });

          expect(result.id).toBeDefined();
          expect(result.company.id).toBeDefined();
          expect(result.company.name).toEqual('imACompany2');
        });

        it_only_db('mongo')('should support relation and nested relation on create', async () => {
          const company = new Parse.Object('Company');
          company.set('name', 'imACompany1');
          await company.save();

          const country = new Parse.Object('Country');
          country.set('name', 'imACountry');
          country.relation('companies').add(company);
          await country.save();

          await parseGraphQLServer.parseGraphQLSchema.schemaCache.clear();

          const {
            data: {
              createCountry: { country: result },
            },
          } = await apolloClient.mutate({
            mutation: gql`
              mutation CreateCountry($fields: CreateCountryFieldsInput) {
                createCountry(input: { fields: $fields }) {
                  country {
                    id
                    objectId
                    name
                    companies {
                      edges {
                        node {
                          id
                          objectId
                          name
                        }
                      }
                    }
                  }
                }
              }
            `,
            variables: {
              fields: {
                name: 'imACountry2',
                companies: {
                  add: [company.id],
                  createAndAdd: [
                    {
                      name: 'imACompany2',
                    },
                    {
                      name: 'imACompany3',
                    },
                  ],
                },
              },
            },
          });

          expect(result.id).toBeDefined();
          expect(result.name).toEqual('imACountry2');
          expect(result.companies.edges.length).toEqual(3);
          expect(result.companies.edges.some(o => o.node.objectId === company.id)).toBeTruthy();
          expect(result.companies.edges.some(o => o.node.name === 'imACompany2')).toBeTruthy();
          expect(result.companies.edges.some(o => o.node.name === 'imACompany3')).toBeTruthy();
        });

        it_only_db('mongo')('should support deep nested creation', async () => {
          const team = new Parse.Object('Team');
          team.set('name', 'imATeam1');
          await team.save();

          const company = new Parse.Object('Company');
          company.set('name', 'imACompany1');
          company.relation('teams').add(team);
          await company.save();

          const country = new Parse.Object('Country');
          country.set('name', 'imACountry');
          country.relation('companies').add(company);
          await country.save();

          await parseGraphQLServer.parseGraphQLSchema.schemaCache.clear();

          const {
            data: {
              createCountry: { country: result },
            },
          } = await apolloClient.mutate({
            mutation: gql`
              mutation CreateCountry($fields: CreateCountryFieldsInput) {
                createCountry(input: { fields: $fields }) {
                  country {
                    id
                    name
                    companies {
                      edges {
                        node {
                          id
                          name
                          teams {
                            edges {
                              node {
                                id
                                name
                              }
                            }
                          }
                        }
                      }
                    }
                  }
                }
              }
            `,
            variables: {
              fields: {
                name: 'imACountry2',
                companies: {
                  createAndAdd: [
                    {
                      name: 'imACompany2',
                      teams: {
                        createAndAdd: {
                          name: 'imATeam2',
                        },
                      },
                    },
                    {
                      name: 'imACompany3',
                      teams: {
                        createAndAdd: {
                          name: 'imATeam3',
                        },
                      },
                    },
                  ],
                },
              },
            },
          });

          expect(result.id).toBeDefined();
          expect(result.name).toEqual('imACountry2');
          expect(result.companies.edges.length).toEqual(2);
          expect(
            result.companies.edges.some(
              c =>
                c.node.name === 'imACompany2' &&
                c.node.teams.edges.some(t => t.node.name === 'imATeam2')
            )
          ).toBeTruthy();
          expect(
            result.companies.edges.some(
              c =>
                c.node.name === 'imACompany3' &&
                c.node.teams.edges.some(t => t.node.name === 'imATeam3')
            )
          ).toBeTruthy();
        });

        it_only_db('mongo')('should support relation and nested relation on update', async () => {
          const company1 = new Parse.Object('Company');
          company1.set('name', 'imACompany1');
          await company1.save();

          const company2 = new Parse.Object('Company');
          company2.set('name', 'imACompany2');
          await company2.save();

          const country = new Parse.Object('Country');
          country.set('name', 'imACountry');
          country.relation('companies').add(company1);
          await country.save();

          await parseGraphQLServer.parseGraphQLSchema.schemaCache.clear();

          const {
            data: {
              updateCountry: { country: result },
            },
          } = await apolloClient.mutate({
            mutation: gql`
              mutation UpdateCountry($id: ID!, $fields: UpdateCountryFieldsInput) {
                updateCountry(input: { id: $id, fields: $fields }) {
                  country {
                    id
                    objectId
                    companies {
                      edges {
                        node {
                          id
                          objectId
                          name
                        }
                      }
                    }
                  }
                }
              }
            `,
            variables: {
              id: country.id,
              fields: {
                companies: {
                  add: [company2.id],
                  remove: [company1.id],
                  createAndAdd: [
                    {
                      name: 'imACompany3',
                    },
                  ],
                },
              },
            },
          });

          expect(result.objectId).toEqual(country.id);
          expect(result.companies.edges.length).toEqual(2);
          expect(result.companies.edges.some(o => o.node.objectId === company2.id)).toBeTruthy();
          expect(result.companies.edges.some(o => o.node.name === 'imACompany3')).toBeTruthy();
          expect(result.companies.edges.some(o => o.node.objectId === company1.id)).toBeFalsy();
        });

        it_only_db('mongo')('should support nested relation on create with filter', async () => {
          const company = new Parse.Object('Company');
          company.set('name', 'imACompany1');
          await company.save();

          const country = new Parse.Object('Country');
          country.set('name', 'imACountry');
          country.relation('companies').add(company);
          await country.save();

          await parseGraphQLServer.parseGraphQLSchema.schemaCache.clear();

          const {
            data: {
              createCountry: { country: result },
            },
          } = await apolloClient.mutate({
            mutation: gql`
              mutation CreateCountry($fields: CreateCountryFieldsInput, $where: CompanyWhereInput) {
                createCountry(input: { fields: $fields }) {
                  country {
                    id
                    name
                    companies(where: $where) {
                      edges {
                        node {
                          id
                          name
                        }
                      }
                    }
                  }
                }
              }
            `,
            variables: {
              where: {
                name: {
                  equalTo: 'imACompany2',
                },
              },
              fields: {
                name: 'imACountry2',
                companies: {
                  add: [company.id],
                  createAndAdd: [
                    {
                      name: 'imACompany2',
                    },
                    {
                      name: 'imACompany3',
                    },
                  ],
                },
              },
            },
          });

          expect(result.id).toBeDefined();
          expect(result.name).toEqual('imACountry2');
          expect(result.companies.edges.length).toEqual(1);
          expect(result.companies.edges.some(o => o.node.name === 'imACompany2')).toBeTruthy();
        });

        it_only_db('mongo')('should support relation on query', async () => {
          const company1 = new Parse.Object('Company');
          company1.set('name', 'imACompany1');
          await company1.save();

          const company2 = new Parse.Object('Company');
          company2.set('name', 'imACompany2');
          await company2.save();

          const country = new Parse.Object('Country');
          country.set('name', 'imACountry');
          country.relation('companies').add([company1, company2]);
          await country.save();

          await parseGraphQLServer.parseGraphQLSchema.schemaCache.clear();

          // Without where
          const {
            data: { country: result1 },
          } = await apolloClient.query({
            query: gql`
              query getCountry($id: ID!) {
                country(id: $id) {
                  id
                  objectId
                  companies {
                    edges {
                      node {
                        id
                        objectId
                        name
                      }
                    }
                    count
                  }
                }
              }
            `,
            variables: {
              id: country.id,
            },
          });

          expect(result1.objectId).toEqual(country.id);
          expect(result1.companies.edges.length).toEqual(2);
          expect(result1.companies.edges.some(o => o.node.objectId === company1.id)).toBeTruthy();
          expect(result1.companies.edges.some(o => o.node.objectId === company2.id)).toBeTruthy();

          // With where
          const {
            data: { country: result2 },
          } = await apolloClient.query({
            query: gql`
              query getCountry($id: ID!, $where: CompanyWhereInput) {
                country(id: $id) {
                  id
                  objectId
                  companies(where: $where) {
                    edges {
                      node {
                        id
                        objectId
                        name
                      }
                    }
                  }
                }
              }
            `,
            variables: {
              id: country.id,
              where: {
                name: { equalTo: 'imACompany1' },
              },
            },
          });
          expect(result2.objectId).toEqual(country.id);
          expect(result2.companies.edges.length).toEqual(1);
          expect(result2.companies.edges[0].node.objectId).toEqual(company1.id);
        });

        it_only_db('mongo')('should support relational where query', async () => {
          const president = new Parse.Object('President');
          president.set('name', 'James');
          await president.save();

          const employee = new Parse.Object('Employee');
          employee.set('name', 'John');
          await employee.save();

          const company1 = new Parse.Object('Company');
          company1.set('name', 'imACompany1');
          await company1.save();

          const company2 = new Parse.Object('Company');
          company2.set('name', 'imACompany2');
          company2.relation('employees').add([employee]);
          await company2.save();

          const country = new Parse.Object('Country');
          country.set('name', 'imACountry');
          country.relation('companies').add([company1, company2]);
          await country.save();

          const country2 = new Parse.Object('Country');
          country2.set('name', 'imACountry2');
          country2.relation('companies').add([company1]);
          await country2.save();

          const country3 = new Parse.Object('Country');
          country3.set('name', 'imACountry3');
          country3.set('president', president);
          await country3.save();

          await parseGraphQLServer.parseGraphQLSchema.schemaCache.clear();

          let {
            data: {
              countries: { edges: result },
            },
          } = await apolloClient.query({
            query: gql`
              query findCountry($where: CountryWhereInput) {
                countries(where: $where) {
                  edges {
                    node {
                      id
                      objectId
                      companies {
                        edges {
                          node {
                            id
                            objectId
                            name
                          }
                        }
                      }
                    }
                  }
                }
              }
            `,
            variables: {
              where: {
                companies: {
                  have: {
                    employees: { have: { name: { equalTo: 'John' } } },
                  },
                },
              },
            },
          });
          expect(result.length).toEqual(1);
          result = result[0].node;
          expect(result.objectId).toEqual(country.id);
          expect(result.companies.edges.length).toEqual(2);

          const {
            data: {
              countries: { edges: result2 },
            },
          } = await apolloClient.query({
            query: gql`
              query findCountry($where: CountryWhereInput) {
                countries(where: $where) {
                  edges {
                    node {
                      id
                      objectId
                      companies {
                        edges {
                          node {
                            id
                            objectId
                            name
                          }
                        }
                      }
                    }
                  }
                }
              }
            `,
            variables: {
              where: {
                companies: {
                  have: {
                    OR: [
                      { name: { equalTo: 'imACompany1' } },
                      { name: { equalTo: 'imACompany2' } },
                    ],
                  },
                },
              },
            },
          });
          expect(result2.length).toEqual(2);

          const {
            data: {
              countries: { edges: result3 },
            },
          } = await apolloClient.query({
            query: gql`
              query findCountry($where: CountryWhereInput) {
                countries(where: $where) {
                  edges {
                    node {
                      id
                      name
                    }
                  }
                }
              }
            `,
            variables: {
              where: {
                companies: { exists: false },
              },
            },
          });
          expect(result3.length).toEqual(1);
          expect(result3[0].node.name).toEqual('imACountry3');

          const {
            data: {
              countries: { edges: result4 },
            },
          } = await apolloClient.query({
            query: gql`
              query findCountry($where: CountryWhereInput) {
                countries(where: $where) {
                  edges {
                    node {
                      id
                      name
                    }
                  }
                }
              }
            `,
            variables: {
              where: {
                president: { exists: false },
              },
            },
          });
          expect(result4.length).toEqual(2);
          const {
            data: {
              countries: { edges: result5 },
            },
          } = await apolloClient.query({
            query: gql`
              query findCountry($where: CountryWhereInput) {
                countries(where: $where) {
                  edges {
                    node {
                      id
                      name
                    }
                  }
                }
              }
            `,
            variables: {
              where: {
                president: { exists: true },
              },
            },
          });
          expect(result5.length).toEqual(1);
          const {
            data: {
              countries: { edges: result6 },
            },
          } = await apolloClient.query({
            query: gql`
              query findCountry($where: CountryWhereInput) {
                countries(where: $where) {
                  edges {
                    node {
                      id
                      objectId
                      name
                    }
                  }
                }
              }
            `,
            variables: {
              where: {
                companies: {
                  haveNot: {
                    OR: [
                      { name: { equalTo: 'imACompany1' } },
                      { name: { equalTo: 'imACompany2' } },
                    ],
                  },
                },
              },
            },
          });
          expect(result6.length).toEqual(1);
          expect(result6.length).toEqual(1);
          expect(result6[0].node.name).toEqual('imACountry3');
        });

        it('should support files', async () => {
          try {
            parseServer = await global.reconfigureServer({
              publicServerURL: 'http://localhost:13377/parse',
            });

            const body = new FormData();
            body.append(
              'operations',
              JSON.stringify({
                query: `
                  mutation CreateFile($input: CreateFileInput!) {
                    createFile(input: $input) {
                      fileInfo {
                        name
                        url
                      }
                    }
                  }
                `,
                variables: {
                  input: {
                    upload: null,
                  },
                },
              })
            );
            body.append('map', JSON.stringify({ 1: ['variables.input.upload'] }));
            body.append('1', 'My File Content', {
              filename: 'myFileName.txt',
              contentType: 'text/plain',
            });

            let res = await fetch('http://localhost:13377/graphql', {
              method: 'POST',
              headers,
              body,
            });

            expect(res.status).toEqual(200);

            const result = JSON.parse(await res.text());

            expect(result.data.createFile.fileInfo.name).toEqual(
              jasmine.stringMatching(/_myFileName.txt$/)
            );
            expect(result.data.createFile.fileInfo.url).toEqual(
              jasmine.stringMatching(/_myFileName.txt$/)
            );

            const someFieldValue = result.data.createFile.fileInfo.name;
            const someFieldObjectValue = result.data.createFile.fileInfo;

            await apolloClient.mutate({
              mutation: gql`
                mutation CreateClass($schemaFields: SchemaFieldsInput) {
                  createClass(input: { name: "SomeClass", schemaFields: $schemaFields }) {
                    clientMutationId
                  }
                }
              `,
              variables: {
                schemaFields: {
                  addFiles: [{ name: 'someField' }],
                },
              },
              context: {
                headers: {
                  'X-Parse-Master-Key': 'test',
                },
              },
            });

            await parseGraphQLServer.parseGraphQLSchema.schemaCache.clear();

            const body2 = new FormData();
            body2.append(
              'operations',
              JSON.stringify({
                query: `
                mutation CreateSomeObject(
                  $fields1: CreateSomeClassFieldsInput
                  $fields2: CreateSomeClassFieldsInput
                  $fields3: CreateSomeClassFieldsInput
                ) {
                  createSomeClass1: createSomeClass(
                    input: { fields: $fields1 }
                  ) {
                    someClass {
                      id
                      someField {
                        name
                        url
                      }
                    }
                  }
                  createSomeClass2: createSomeClass(
                    input: { fields: $fields2 }
                  ) {
                    someClass {
                      id
                      someField {
                        name
                        url
                      }
                    }
                  }
                  createSomeClass3: createSomeClass(
                    input: { fields: $fields3 }
                  ) {
                    someClass {
                      id
                      someField {
                        name
                        url
                      }
                    }
                  }
                }
                `,
                variables: {
                  fields1: {
                    someField: { file: someFieldValue },
                  },
                  fields2: {
                    someField: {
                      file: {
                        name: someFieldObjectValue.name,
                        url: someFieldObjectValue.url,
                        __type: 'File',
                      },
                    },
                  },
                  fields3: {
                    someField: { upload: null },
                  },
                },
              })
            );
            body2.append('map', JSON.stringify({ 1: ['variables.fields3.someField.upload'] }));
            body2.append('1', 'My File Content', {
              filename: 'myFileName.txt',
              contentType: 'text/plain',
            });

            res = await fetch('http://localhost:13377/graphql', {
              method: 'POST',
              headers,
              body: body2,
            });
            expect(res.status).toEqual(200);
            const result2 = JSON.parse(await res.text());
            expect(result2.data.createSomeClass1.someClass.someField.name).toEqual(
              jasmine.stringMatching(/_myFileName.txt$/)
            );
            expect(result2.data.createSomeClass1.someClass.someField.url).toEqual(
              jasmine.stringMatching(/_myFileName.txt$/)
            );
            expect(result2.data.createSomeClass2.someClass.someField.name).toEqual(
              jasmine.stringMatching(/_myFileName.txt$/)
            );
            expect(result2.data.createSomeClass2.someClass.someField.url).toEqual(
              jasmine.stringMatching(/_myFileName.txt$/)
            );
            expect(result2.data.createSomeClass3.someClass.someField.name).toEqual(
              jasmine.stringMatching(/_myFileName.txt$/)
            );
            expect(result2.data.createSomeClass3.someClass.someField.url).toEqual(
              jasmine.stringMatching(/_myFileName.txt$/)
            );

            const schema = await new Parse.Schema('SomeClass').get();
            expect(schema.fields.someField.type).toEqual('File');

            const getResult = await apolloClient.query({
              query: gql`
                query GetSomeObject($id: ID!) {
                  someClass(id: $id) {
                    someField {
                      name
                      url
                    }
                  }
                  findSomeClass1: someClasses(where: { someField: { exists: true } }) {
                    edges {
                      node {
                        someField {
                          name
                          url
                        }
                      }
                    }
                  }
                  findSomeClass2: someClasses(where: { someField: { exists: true } }) {
                    edges {
                      node {
                        someField {
                          name
                          url
                        }
                      }
                    }
                  }
                }
              `,
              variables: {
                id: result2.data.createSomeClass1.someClass.id,
              },
            });

            expect(typeof getResult.data.someClass.someField).toEqual('object');
            expect(getResult.data.someClass.someField.name).toEqual(
              result.data.createFile.fileInfo.name
            );
            expect(getResult.data.someClass.someField.url).toEqual(
              result.data.createFile.fileInfo.url
            );
            expect(getResult.data.findSomeClass1.edges.length).toEqual(3);
            expect(getResult.data.findSomeClass2.edges.length).toEqual(3);

            res = await fetch(getResult.data.someClass.someField.url);

            expect(res.status).toEqual(200);
            expect(await res.text()).toEqual('My File Content');

            const mutationResult = await apolloClient.mutate({
              mutation: gql`
                mutation UnlinkFile($id: ID!) {
                  updateSomeClass(input: { id: $id, fields: { someField: { file: null } } }) {
                    someClass {
                      someField {
                        name
                        url
                      }
                    }
                  }
                }
              `,
              variables: {
                id: result2.data.createSomeClass3.someClass.id,
              },
            });
            expect(mutationResult.data.updateSomeClass.someClass.someField).toEqual(null);
          } catch (e) {
            handleError(e);
          }
        });

        it('should support object values', async () => {
          try {
            const someObjectFieldValue = {
              foo: { bar: 'baz' },
              number: 10,
            };

            await apolloClient.mutate({
              mutation: gql`
                mutation CreateClass($schemaFields: SchemaFieldsInput) {
                  createClass(input: { name: "SomeClass", schemaFields: $schemaFields }) {
                    clientMutationId
                  }
                }
              `,
              variables: {
                schemaFields: {
                  addObjects: [{ name: 'someObjectField' }],
                },
              },
              context: {
                headers: {
                  'X-Parse-Master-Key': 'test',
                },
              },
            });
<<<<<<< HEAD
            await parseGraphQLServer.parseGraphQLSchema.schemaCache.clear();
=======
            await parseGraphQLServer.parseGraphQLSchema.databaseController.schemaCache.clear();
>>>>>>> 32fc45d2

            const schema = await new Parse.Schema('SomeClass').get();
            expect(schema.fields.someObjectField.type).toEqual('Object');

            const createResult = await apolloClient.mutate({
              mutation: gql`
                mutation CreateSomeObject($fields: CreateSomeClassFieldsInput) {
                  createSomeClass(input: { fields: $fields }) {
                    someClass {
                      id
                    }
                  }
                }
              `,
              variables: {
                fields: {
                  someObjectField: someObjectFieldValue,
                },
              },
            });

            const where = {
              someObjectField: {
                equalTo: { key: 'foo.bar', value: 'baz' },
                notEqualTo: { key: 'foo.bar', value: 'bat' },
                greaterThan: { key: 'number', value: 9 },
                lessThan: { key: 'number', value: 11 },
              },
            };
            const queryResult = await apolloClient.query({
              query: gql`
                query GetSomeObject($id: ID!, $where: SomeClassWhereInput) {
                  someClass(id: $id) {
                    id
                    someObjectField
                  }
                  someClasses(where: $where) {
                    edges {
                      node {
                        id
                        someObjectField
                      }
                    }
                  }
                }
              `,
              variables: {
                id: createResult.data.createSomeClass.someClass.id,
                where,
              },
            });

            const { someClass: getResult, someClasses } = queryResult.data;

            const { someObjectField } = getResult;
            expect(typeof someObjectField).toEqual('object');
            expect(someObjectField).toEqual(someObjectFieldValue);

            // Checks class query results
            expect(someClasses.edges.length).toEqual(1);
            expect(someClasses.edges[0].node.someObjectField).toEqual(someObjectFieldValue);
          } catch (e) {
            handleError(e);
          }
        });

        it('should support object composed queries', async () => {
          try {
            const someObjectFieldValue1 = {
              lorem: 'ipsum',
              number: 10,
            };
            const someObjectFieldValue2 = {
              foo: {
                test: 'bar',
              },
              number: 10,
            };

            await apolloClient.mutate({
              mutation: gql`
                mutation CreateClass {
                  createClass(
                    input: {
                      name: "SomeClass"
                      schemaFields: { addObjects: [{ name: "someObjectField" }] }
                    }
                  ) {
                    clientMutationId
                  }
                }
              `,
              context: {
                headers: {
                  'X-Parse-Master-Key': 'test',
                },
              },
            });

            await parseGraphQLServer.parseGraphQLSchema.schemaCache.clear();

            const createResult = await apolloClient.mutate({
              mutation: gql`
                mutation CreateSomeObject(
                  $fields1: CreateSomeClassFieldsInput
                  $fields2: CreateSomeClassFieldsInput
                ) {
                  create1: createSomeClass(input: { fields: $fields1 }) {
                    someClass {
                      id
                    }
                  }
                  create2: createSomeClass(input: { fields: $fields2 }) {
                    someClass {
                      id
                    }
                  }
                }
              `,
              variables: {
                fields1: {
                  someObjectField: someObjectFieldValue1,
                },
                fields2: {
                  someObjectField: someObjectFieldValue2,
                },
              },
            });

            const where = {
              AND: [
                {
                  someObjectField: {
                    greaterThan: { key: 'number', value: 9 },
                  },
                },
                {
                  someObjectField: {
                    lessThan: { key: 'number', value: 11 },
                  },
                },
                {
                  OR: [
                    {
                      someObjectField: {
                        equalTo: { key: 'lorem', value: 'ipsum' },
                      },
                    },
                    {
                      someObjectField: {
                        equalTo: { key: 'foo.test', value: 'bar' },
                      },
                    },
                  ],
                },
              ],
            };
            const findResult = await apolloClient.query({
              query: gql`
                query FindSomeObject($where: SomeClassWhereInput) {
                  someClasses(where: $where) {
                    edges {
                      node {
                        id
                        someObjectField
                      }
                    }
                  }
                }
              `,
              variables: {
                where,
              },
            });

            const { create1, create2 } = createResult.data;
            const { someClasses } = findResult.data;

            // Checks class query results
            const { edges } = someClasses;
            expect(edges.length).toEqual(2);
            expect(
              edges.find(result => result.node.id === create1.someClass.id).node.someObjectField
            ).toEqual(someObjectFieldValue1);
            expect(
              edges.find(result => result.node.id === create2.someClass.id).node.someObjectField
            ).toEqual(someObjectFieldValue2);
          } catch (e) {
            handleError(e);
          }
        });

        it('should support array values', async () => {
          try {
            const someArrayFieldValue = [1, 'foo', ['bar'], { lorem: 'ipsum' }, true];

            await apolloClient.mutate({
              mutation: gql`
                mutation CreateClass($schemaFields: SchemaFieldsInput) {
                  createClass(input: { name: "SomeClass", schemaFields: $schemaFields }) {
                    clientMutationId
                  }
                }
              `,
              variables: {
                schemaFields: {
                  addArrays: [{ name: 'someArrayField' }],
                },
              },
              context: {
                headers: {
                  'X-Parse-Master-Key': 'test',
                },
              },
            });

            await parseGraphQLServer.parseGraphQLSchema.schemaCache.clear();

            const schema = await new Parse.Schema('SomeClass').get();
            expect(schema.fields.someArrayField.type).toEqual('Array');

            const createResult = await apolloClient.mutate({
              mutation: gql`
                mutation CreateSomeObject($fields: CreateSomeClassFieldsInput) {
                  createSomeClass(input: { fields: $fields }) {
                    someClass {
                      id
                    }
                  }
                }
              `,
              variables: {
                fields: {
                  someArrayField: someArrayFieldValue,
                },
              },
            });

            const getResult = await apolloClient.query({
              query: gql`
                query GetSomeObject($id: ID!) {
                  someClass(id: $id) {
                    someArrayField {
                      ... on Element {
                        value
                      }
                    }
                  }
                  someClasses(where: { someArrayField: { exists: true } }) {
                    edges {
                      node {
                        id
                        someArrayField {
                          ... on Element {
                            value
                          }
                        }
                      }
                    }
                  }
                }
              `,
              variables: {
                id: createResult.data.createSomeClass.someClass.id,
              },
            });

            const { someArrayField } = getResult.data.someClass;
            expect(Array.isArray(someArrayField)).toBeTruthy();
            expect(someArrayField.map(element => element.value)).toEqual(someArrayFieldValue);
            expect(getResult.data.someClasses.edges.length).toEqual(1);
          } catch (e) {
            handleError(e);
          }
        });

        it('should support undefined array', async () => {
          const schema = await new Parse.Schema('SomeClass');
          schema.addArray('someArray');
          await schema.save();

          const obj = new Parse.Object('SomeClass');
          await obj.save();

          await parseGraphQLServer.parseGraphQLSchema.schemaCache.clear();

          const getResult = await apolloClient.query({
            query: gql`
              query GetSomeObject($id: ID!) {
                someClass(id: $id) {
                  id
                  someArray {
                    ... on Element {
                      value
                    }
                  }
                }
              }
            `,
            variables: {
              id: obj.id,
            },
          });
          expect(getResult.data.someClass.someArray).toEqual(null);
        });

        it('should support null values', async () => {
          try {
            await apolloClient.mutate({
              mutation: gql`
                mutation CreateClass {
                  createClass(
                    input: {
                      name: "SomeClass"
                      schemaFields: {
                        addStrings: [{ name: "someStringField" }, { name: "someNullField" }]
                        addNumbers: [{ name: "someNumberField" }]
                        addBooleans: [{ name: "someBooleanField" }]
                        addObjects: [{ name: "someObjectField" }]
                      }
                    }
                  ) {
                    clientMutationId
                  }
                }
              `,
              context: {
                headers: {
                  'X-Parse-Master-Key': 'test',
                },
              },
            });

            await parseGraphQLServer.parseGraphQLSchema.schemaCache.clear();

            const createResult = await apolloClient.mutate({
              mutation: gql`
                mutation CreateSomeObject($fields: CreateSomeClassFieldsInput) {
                  createSomeClass(input: { fields: $fields }) {
                    someClass {
                      id
                    }
                  }
                }
              `,
              variables: {
                fields: {
                  someStringField: 'some string',
                  someNumberField: 123,
                  someBooleanField: true,
                  someObjectField: { someField: 'some value' },
                  someNullField: null,
                },
              },
            });

            await apolloClient.mutate({
              mutation: gql`
                mutation UpdateSomeObject($id: ID!, $fields: UpdateSomeClassFieldsInput) {
                  updateSomeClass(input: { id: $id, fields: $fields }) {
                    clientMutationId
                  }
                }
              `,
              variables: {
                id: createResult.data.createSomeClass.someClass.id,
                fields: {
                  someStringField: null,
                  someNumberField: null,
                  someBooleanField: null,
                  someObjectField: null,
                  someNullField: 'now it has a string',
                },
              },
            });

            const getResult = await apolloClient.query({
              query: gql`
                query GetSomeObject($id: ID!) {
                  someClass(id: $id) {
                    someStringField
                    someNumberField
                    someBooleanField
                    someObjectField
                    someNullField
                  }
                }
              `,
              variables: {
                id: createResult.data.createSomeClass.someClass.id,
              },
            });

            expect(getResult.data.someClass.someStringField).toBeFalsy();
            expect(getResult.data.someClass.someNumberField).toBeFalsy();
            expect(getResult.data.someClass.someBooleanField).toBeFalsy();
            expect(getResult.data.someClass.someObjectField).toBeFalsy();
            expect(getResult.data.someClass.someNullField).toEqual('now it has a string');
          } catch (e) {
            handleError(e);
          }
        });

        it('should support Bytes', async () => {
          try {
            const someFieldValue = 'aGVsbG8gd29ybGQ=';

            await apolloClient.mutate({
              mutation: gql`
                mutation CreateClass($schemaFields: SchemaFieldsInput) {
                  createClass(input: { name: "SomeClass", schemaFields: $schemaFields }) {
                    clientMutationId
                  }
                }
              `,
              variables: {
                schemaFields: {
                  addBytes: [{ name: 'someField' }],
                },
              },
              context: {
                headers: {
                  'X-Parse-Master-Key': 'test',
                },
              },
            });

            await parseGraphQLServer.parseGraphQLSchema.schemaCache.clear();

            const schema = await new Parse.Schema('SomeClass').get();
            expect(schema.fields.someField.type).toEqual('Bytes');

            const createResult = await apolloClient.mutate({
              mutation: gql`
                mutation CreateSomeObject(
                  $fields1: CreateSomeClassFieldsInput
                  $fields2: CreateSomeClassFieldsInput
                ) {
                  createSomeClass1: createSomeClass(input: { fields: $fields1 }) {
                    someClass {
                      id
                    }
                  }
                  createSomeClass2: createSomeClass(input: { fields: $fields2 }) {
                    someClass {
                      id
                    }
                  }
                }
              `,
              variables: {
                fields1: {
                  someField: someFieldValue,
                },
                fields2: {
                  someField: someFieldValue,
                },
              },
            });

            const getResult = await apolloClient.query({
              query: gql`
                query GetSomeObject($id: ID!, $someFieldValue: Bytes) {
                  someClass(id: $id) {
                    someField
                  }
                  someClasses(where: { someField: { equalTo: $someFieldValue } }) {
                    edges {
                      node {
                        id
                        someField
                      }
                    }
                  }
                }
              `,
              variables: {
                id: createResult.data.createSomeClass1.someClass.id,
                someFieldValue,
              },
            });

            expect(typeof getResult.data.someClass.someField).toEqual('string');
            expect(getResult.data.someClass.someField).toEqual(someFieldValue);
            expect(getResult.data.someClasses.edges.length).toEqual(2);
          } catch (e) {
            handleError(e);
          }
        });

        it('should support Geo Points', async () => {
          try {
            const someFieldValue = {
              __typename: 'GeoPoint',
              latitude: 45,
              longitude: 45,
            };

            await apolloClient.mutate({
              mutation: gql`
                mutation CreateClass($schemaFields: SchemaFieldsInput) {
                  createClass(input: { name: "SomeClass", schemaFields: $schemaFields }) {
                    clientMutationId
                  }
                }
              `,
              variables: {
                schemaFields: {
                  addGeoPoint: { name: 'someField' },
                },
              },
              context: {
                headers: {
                  'X-Parse-Master-Key': 'test',
                },
              },
            });

            await parseGraphQLServer.parseGraphQLSchema.schemaCache.clear();

            const schema = await new Parse.Schema('SomeClass').get();
            expect(schema.fields.someField.type).toEqual('GeoPoint');

            const createResult = await apolloClient.mutate({
              mutation: gql`
                mutation CreateSomeObject($fields: CreateSomeClassFieldsInput) {
                  createSomeClass(input: { fields: $fields }) {
                    someClass {
                      id
                    }
                  }
                }
              `,
              variables: {
                fields: {
                  someField: {
                    latitude: someFieldValue.latitude,
                    longitude: someFieldValue.longitude,
                  },
                },
              },
            });

            const getResult = await apolloClient.query({
              query: gql`
                query GetSomeObject($id: ID!) {
                  someClass(id: $id) {
                    someField {
                      latitude
                      longitude
                    }
                  }
                  someClasses(where: { someField: { exists: true } }) {
                    edges {
                      node {
                        id
                        someField {
                          latitude
                          longitude
                        }
                      }
                    }
                  }
                }
              `,
              variables: {
                id: createResult.data.createSomeClass.someClass.id,
              },
            });

            expect(typeof getResult.data.someClass.someField).toEqual('object');
            expect(getResult.data.someClass.someField).toEqual(someFieldValue);
            expect(getResult.data.someClasses.edges.length).toEqual(1);

            const getGeoWhere = await apolloClient.query({
              query: gql`
                query GeoQuery($latitude: Float!, $longitude: Float!) {
                  nearSphere: someClasses(
                    where: {
                      someField: { nearSphere: { latitude: $latitude, longitude: $longitude } }
                    }
                  ) {
                    edges {
                      node {
                        id
                      }
                    }
                  }
                  geoWithin: someClasses(
                    where: {
                      someField: {
                        geoWithin: {
                          centerSphere: {
                            distance: 10
                            center: { latitude: $latitude, longitude: $longitude }
                          }
                        }
                      }
                    }
                  ) {
                    edges {
                      node {
                        id
                      }
                    }
                  }
                  within: someClasses(
                    where: {
                      someField: {
                        within: {
                          box: {
                            bottomLeft: { latitude: $latitude, longitude: $longitude }
                            upperRight: { latitude: $latitude, longitude: $longitude }
                          }
                        }
                      }
                    }
                  ) {
                    edges {
                      node {
                        id
                      }
                    }
                  }
                }
              `,
              variables: {
                latitude: 45,
                longitude: 45,
              },
            });
            expect(getGeoWhere.data.nearSphere.edges[0].node.id).toEqual(
              createResult.data.createSomeClass.someClass.id
            );
            expect(getGeoWhere.data.geoWithin.edges[0].node.id).toEqual(
              createResult.data.createSomeClass.someClass.id
            );
            expect(getGeoWhere.data.within.edges[0].node.id).toEqual(
              createResult.data.createSomeClass.someClass.id
            );
          } catch (e) {
            handleError(e);
          }
        });

        it('should support Polygons', async () => {
          try {
            const somePolygonFieldValue = [
              [44, 45],
              [46, 47],
              [48, 49],
              [44, 45],
            ].map(point => ({
              latitude: point[0],
              longitude: point[1],
            }));

            await apolloClient.mutate({
              mutation: gql`
                mutation CreateClass($schemaFields: SchemaFieldsInput) {
                  createClass(input: { name: "SomeClass", schemaFields: $schemaFields }) {
                    clientMutationId
                  }
                }
              `,
              variables: {
                schemaFields: {
                  addPolygons: [{ name: 'somePolygonField' }],
                },
              },
              context: {
                headers: {
                  'X-Parse-Master-Key': 'test',
                },
              },
            });

            await parseGraphQLServer.parseGraphQLSchema.schemaCache.clear();

            const schema = await new Parse.Schema('SomeClass').get();
            expect(schema.fields.somePolygonField.type).toEqual('Polygon');

            const createResult = await apolloClient.mutate({
              mutation: gql`
                mutation CreateSomeObject($fields: CreateSomeClassFieldsInput) {
                  createSomeClass(input: { fields: $fields }) {
                    someClass {
                      id
                    }
                  }
                }
              `,
              variables: {
                fields: {
                  somePolygonField: somePolygonFieldValue,
                },
              },
            });

            const getResult = await apolloClient.query({
              query: gql`
                query GetSomeObject($id: ID!) {
                  someClass(id: $id) {
                    somePolygonField {
                      latitude
                      longitude
                    }
                  }
                  someClasses(where: { somePolygonField: { exists: true } }) {
                    edges {
                      node {
                        id
                        somePolygonField {
                          latitude
                          longitude
                        }
                      }
                    }
                  }
                }
              `,
              variables: {
                id: createResult.data.createSomeClass.someClass.id,
              },
            });

            expect(typeof getResult.data.someClass.somePolygonField).toEqual('object');
            expect(getResult.data.someClass.somePolygonField).toEqual(
              somePolygonFieldValue.map(geoPoint => ({
                ...geoPoint,
                __typename: 'GeoPoint',
              }))
            );
            expect(getResult.data.someClasses.edges.length).toEqual(1);
            const getIntersect = await apolloClient.query({
              query: gql`
                query IntersectQuery($point: GeoPointInput!) {
                  someClasses(where: { somePolygonField: { geoIntersects: { point: $point } } }) {
                    edges {
                      node {
                        id
                        somePolygonField {
                          latitude
                          longitude
                        }
                      }
                    }
                  }
                }
              `,
              variables: {
                point: { latitude: 44, longitude: 45 },
              },
            });
            expect(getIntersect.data.someClasses.edges.length).toEqual(1);
            expect(getIntersect.data.someClasses.edges[0].node.id).toEqual(
              createResult.data.createSomeClass.someClass.id
            );
          } catch (e) {
            handleError(e);
          }
        });

        it_only_db('mongo')('should support bytes values', async () => {
          const SomeClass = Parse.Object.extend('SomeClass');
          const someClass = new SomeClass();
          someClass.set('someField', {
            __type: 'Bytes',
            base64: 'foo',
          });
          await someClass.save();

          await parseGraphQLServer.parseGraphQLSchema.schemaCache.clear();
          const schema = await new Parse.Schema('SomeClass').get();
          expect(schema.fields.someField.type).toEqual('Bytes');

          const someFieldValue = {
            __type: 'Bytes',
            base64: 'bytesContent',
          };

          const createResult = await apolloClient.mutate({
            mutation: gql`
              mutation CreateSomeObject($fields: CreateSomeClassFieldsInput) {
                createSomeClass(input: { fields: $fields }) {
                  someClass {
                    id
                  }
                }
              }
            `,
            variables: {
              fields: {
                someField: someFieldValue,
              },
            },
          });

          const getResult = await apolloClient.query({
            query: gql`
              query GetSomeObject($id: ID!) {
                someClass(id: $id) {
                  someField
                }
              }
            `,
            variables: {
              id: createResult.data.createSomeClass.someClass.id,
            },
          });

          expect(getResult.data.someClass.someField).toEqual(someFieldValue.base64);

          const updatedSomeFieldValue = {
            __type: 'Bytes',
            base64: 'newBytesContent',
          };

          const updatedResult = await apolloClient.mutate({
            mutation: gql`
              mutation UpdateSomeObject($id: ID!, $fields: UpdateSomeClassFieldsInput) {
                updateSomeClass(input: { id: $id, fields: $fields }) {
                  someClass {
                    updatedAt
                  }
                }
              }
            `,
            variables: {
              id: createResult.data.createSomeClass.someClass.id,
              fields: {
                someField: updatedSomeFieldValue,
              },
            },
          });

          const { updatedAt } = updatedResult.data.updateSomeClass.someClass;
          expect(updatedAt).toBeDefined();

          const findResult = await apolloClient.query({
            query: gql`
              query FindSomeObject($where: SomeClassWhereInput!) {
                someClasses(where: $where) {
                  edges {
                    node {
                      id
                    }
                  }
                }
              }
            `,
            variables: {
              where: {
                someField: {
                  equalTo: updatedSomeFieldValue.base64,
                },
              },
            },
          });
          const findResults = findResult.data.someClasses.edges;
          expect(findResults.length).toBe(1);
          expect(findResults[0].node.id).toBe(createResult.data.createSomeClass.someClass.id);
        });
      });

      describe('Special Classes', () => {
        it('should support User class', async () => {
          const user = new Parse.User();
          user.setUsername('user1');
          user.setPassword('user1');
          await user.signUp();

          await parseGraphQLServer.parseGraphQLSchema.schemaCache.clear();

          const getResult = await apolloClient.query({
            query: gql`
              query GetSomeObject($id: ID!) {
                get: user(id: $id) {
                  objectId
                }
              }
            `,
            variables: {
              id: user.id,
            },
          });

          expect(getResult.data.get.objectId).toEqual(user.id);
        });

        it('should support Installation class', async () => {
          const installation = new Parse.Installation();
          await installation.save({
            deviceType: 'foo',
          });

          await parseGraphQLServer.parseGraphQLSchema.schemaCache.clear();

          const getResult = await apolloClient.query({
            query: gql`
              query GetSomeObject($id: ID!) {
                get: installation(id: $id) {
                  objectId
                }
              }
            `,
            variables: {
              id: installation.id,
            },
          });

          expect(getResult.data.get.objectId).toEqual(installation.id);
        });

        it('should support Role class', async () => {
          const roleACL = new Parse.ACL();
          roleACL.setPublicReadAccess(true);
          const role = new Parse.Role('MyRole', roleACL);
          await role.save();

          await parseGraphQLServer.parseGraphQLSchema.schemaCache.clear();

          const getResult = await apolloClient.query({
            query: gql`
              query GetSomeObject($id: ID!) {
                get: role(id: $id) {
                  objectId
                }
              }
            `,
            variables: {
              id: role.id,
            },
          });

          expect(getResult.data.get.objectId).toEqual(role.id);
        });

        it('should support Session class', async () => {
          const user = new Parse.User();
          user.setUsername('user1');
          user.setPassword('user1');
          await user.signUp();

          await parseGraphQLServer.parseGraphQLSchema.schemaCache.clear();

          const session = await Parse.Session.current();
          const getResult = await apolloClient.query({
            query: gql`
              query GetSomeObject($id: ID!) {
                get: session(id: $id) {
                  id
                  objectId
                }
              }
            `,
            variables: {
              id: session.id,
            },
            context: {
              headers: {
                'X-Parse-Session-Token': session.getSessionToken(),
              },
            },
          });

          expect(getResult.data.get.objectId).toEqual(session.id);
        });

        it('should support Product class', async () => {
          const Product = Parse.Object.extend('_Product');
          const product = new Product();
          await product.save(
            {
              productIdentifier: 'foo',
              icon: new Parse.File('icon', ['foo']),
              order: 1,
              title: 'Foo',
              subtitle: 'My product',
            },
            { useMasterKey: true }
          );

          await parseGraphQLServer.parseGraphQLSchema.schemaCache.clear();

          const getResult = await apolloClient.query({
            query: gql`
              query GetSomeObject($id: ID!) {
                get: product(id: $id) {
                  objectId
                }
              }
            `,
            variables: {
              id: product.id,
            },
            context: {
              headers: {
                'X-Parse-Master-Key': 'test',
              },
            },
          });

          expect(getResult.data.get.objectId).toEqual(product.id);
        });
      });
    });
  });

  describe('Custom API', () => {
    describe('GraphQL Schema Based', () => {
      let httpServer;
      const headers = {
        'X-Parse-Application-Id': 'test',
        'X-Parse-Javascript-Key': 'test',
      };
      let apolloClient;
      beforeEach(async () => {
        const expressApp = express();
        httpServer = http.createServer(expressApp);
        parseGraphQLServer = new ParseGraphQLServer(parseServer, {
          graphQLPath: '/graphql',
          graphQLCustomTypeDefs: gql`
            extend type Query {
              hello: String @resolve
              hello2: String @resolve(to: "hello")
              userEcho(user: CreateUserFieldsInput!): User! @resolve
              hello3: String! @mock(with: "Hello world!")
              hello4: User! @mock(with: { username: "somefolk" })
            }
          `,
        });
        parseGraphQLServer.applyGraphQL(expressApp);
        await new Promise(resolve => httpServer.listen({ port: 13377 }, resolve));
        const httpLink = createUploadLink({
          uri: 'http://localhost:13377/graphql',
          fetch,
          headers,
        });
        apolloClient = new ApolloClient({
          link: httpLink,
          cache: new InMemoryCache(),
          defaultOptions: {
            query: {
              fetchPolicy: 'no-cache',
            },
          },
        });
      });

      afterEach(async () => {
        await httpServer.close();
      });

      it('can resolve a custom query using default function name', async () => {
        Parse.Cloud.define('hello', async () => {
          return 'Hello world!';
        });

        const result = await apolloClient.query({
          query: gql`
            query Hello {
              hello
            }
          `,
        });

        expect(result.data.hello).toEqual('Hello world!');
      });

      it('can resolve a custom query using function name set by "to" argument', async () => {
        Parse.Cloud.define('hello', async () => {
          return 'Hello world!';
        });

        const result = await apolloClient.query({
          query: gql`
            query Hello {
              hello2
            }
          `,
        });

        expect(result.data.hello2).toEqual('Hello world!');
      });

      it('order option should continue working', async () => {
        const schemaController = await parseServer.config.databaseController.loadSchema();

        await schemaController.addClassIfNotExists('SuperCar', {
          engine: { type: 'String' },
          doors: { type: 'Number' },
          price: { type: 'String' },
          mileage: { type: 'Number' },
        });

        await new Parse.Object('SuperCar').save({
          engine: 'petrol',
          doors: 3,
          price: '£7500',
          mileage: 0,
        });

        await new Parse.Object('SuperCar').save({
          engine: 'petrol',
          doors: 3,
          price: '£7500',
          mileage: 10000,
        });

        await Promise.all([
          parseGraphQLServer.parseGraphQLController.cacheController.graphQL.clear(),
          parseGraphQLServer.parseGraphQLSchema.schemaCache.clear(),
        ]);

        await expectAsync(
          apolloClient.query({
            query: gql`
              query FindSuperCar {
                superCars(order: [mileage_ASC]) {
                  edges {
                    node {
                      id
                    }
                  }
                }
              }
            `,
          })
        ).toBeResolved();
      });
    });

    describe('SDL Based', () => {
      let httpServer;
      const headers = {
        'X-Parse-Application-Id': 'test',
        'X-Parse-Javascript-Key': 'test',
      };
      let apolloClient;

      beforeEach(async () => {
        const expressApp = express();
        httpServer = http.createServer(expressApp);
        const TypeEnum = new GraphQLEnumType({
          name: 'TypeEnum',
          values: {
            human: { value: 'human' },
            robot: { value: 'robot' },
          },
        });
        const SomeClassType = new GraphQLObjectType({
            name: 'SomeClass',
            fields: {
              nameUpperCase: {
                type: new GraphQLNonNull(GraphQLString),
                resolve: p => p.name.toUpperCase(),
              },
              type: { type: TypeEnum },
              language: {
                type: new GraphQLEnumType({
                  name: 'LanguageEnum',
                  values: {
                    fr: { value: 'fr' },
                    en: { value: 'en' },
                  },
                }),
                resolve: () => 'fr',
              },
            },
          }),
          parseGraphQLServer = new ParseGraphQLServer(parseServer, {
            graphQLPath: '/graphql',
            graphQLCustomTypeDefs: new GraphQLSchema({
              query: new GraphQLObjectType({
                name: 'Query',
                fields: {
                  customQuery: {
                    type: new GraphQLNonNull(GraphQLString),
                    args: {
                      message: { type: new GraphQLNonNull(GraphQLString) },
                    },
                    resolve: (p, { message }) => message,
                  },
                  customQueryWithAutoTypeReturn: {
                    type: SomeClassType,
                    args: {
                      id: { type: new GraphQLNonNull(GraphQLString) },
                    },
                    resolve: async (p, { id }) => {
                      const obj = new Parse.Object('SomeClass');
                      obj.id = id;
                      await obj.fetch();
                      return obj.toJSON();
                    },
                  },
                },
              }),
              types: [
                new GraphQLInputObjectType({
                  name: 'CreateSomeClassFieldsInput',
                  fields: {
                    type: { type: TypeEnum },
                  },
                }),
                new GraphQLInputObjectType({
                  name: 'UpdateSomeClassFieldsInput',
                  fields: {
                    type: { type: TypeEnum },
                  },
                }),
                SomeClassType,
              ],
            }),
          });

        parseGraphQLServer.applyGraphQL(expressApp);
        await new Promise(resolve => httpServer.listen({ port: 13377 }, resolve));
        const httpLink = createUploadLink({
          uri: 'http://localhost:13377/graphql',
          fetch,
          headers,
        });
        apolloClient = new ApolloClient({
          link: httpLink,
          cache: new InMemoryCache(),
          defaultOptions: {
            query: {
              fetchPolicy: 'no-cache',
            },
          },
        });
      });

      afterEach(async () => {
        await httpServer.close();
      });

      it('can resolve a custom query', async () => {
        const result = await apolloClient.query({
          variables: { message: 'hello' },
          query: gql`
            query CustomQuery($message: String!) {
              customQuery(message: $message)
            }
          `,
        });
        expect(result.data.customQuery).toEqual('hello');
      });

      it('can resolve a custom query with auto type return', async () => {
        const obj = new Parse.Object('SomeClass');
        await obj.save({ name: 'aname', type: 'robot' });
        await parseGraphQLServer.parseGraphQLSchema.schemaCache.clear();
        const result = await apolloClient.query({
          variables: { id: obj.id },
          query: gql`
            query CustomQuery($id: String!) {
              customQueryWithAutoTypeReturn(id: $id) {
                objectId
                nameUpperCase
                name
                type
              }
            }
          `,
        });
        expect(result.data.customQueryWithAutoTypeReturn.objectId).toEqual(obj.id);
        expect(result.data.customQueryWithAutoTypeReturn.name).toEqual('aname');
        expect(result.data.customQueryWithAutoTypeReturn.nameUpperCase).toEqual('ANAME');
        expect(result.data.customQueryWithAutoTypeReturn.type).toEqual('robot');
      });

      it('can resolve a custom extend type', async () => {
        const obj = new Parse.Object('SomeClass');
        await obj.save({ name: 'aname', type: 'robot' });
        await parseGraphQLServer.parseGraphQLSchema.schemaCache.clear();
        const result = await apolloClient.query({
          variables: { id: obj.id },
          query: gql`
            query someClass($id: ID!) {
              someClass(id: $id) {
                nameUpperCase
                language
                type
              }
            }
          `,
        });
        expect(result.data.someClass.nameUpperCase).toEqual('ANAME');
        expect(result.data.someClass.language).toEqual('fr');
        expect(result.data.someClass.type).toEqual('robot');

        const result2 = await apolloClient.query({
          variables: { id: obj.id },
          query: gql`
            query someClass($id: ID!) {
              someClass(id: $id) {
                name
                language
              }
            }
          `,
        });
        expect(result2.data.someClass.name).toEqual('aname');
        expect(result.data.someClass.language).toEqual('fr');
        const result3 = await apolloClient.mutate({
          variables: { id: obj.id, name: 'anewname', type: 'human' },
          mutation: gql`
            mutation someClass($id: ID!, $name: String!, $type: TypeEnum!) {
              updateSomeClass(input: { id: $id, fields: { name: $name, type: $type } }) {
                someClass {
                  nameUpperCase
                  type
                }
              }
            }
          `,
        });
        expect(result3.data.updateSomeClass.someClass.nameUpperCase).toEqual('ANEWNAME');
        expect(result3.data.updateSomeClass.someClass.type).toEqual('human');
      });
    });
    describe('Async Function Based Merge', () => {
      let httpServer;
      const headers = {
        'X-Parse-Application-Id': 'test',
        'X-Parse-Javascript-Key': 'test',
      };
      let apolloClient;

      beforeEach(async () => {
        if (!httpServer) {
          const expressApp = express();
          httpServer = http.createServer(expressApp);
          parseGraphQLServer = new ParseGraphQLServer(parseServer, {
            graphQLPath: '/graphql',
            graphQLCustomTypeDefs: ({ autoSchema, stitchSchemas }) =>
              stitchSchemas({ subschemas: [autoSchema] }),
          });

          parseGraphQLServer.applyGraphQL(expressApp);
          await new Promise(resolve => httpServer.listen({ port: 13377 }, resolve));
          const httpLink = createUploadLink({
            uri: 'http://localhost:13377/graphql',
            fetch,
            headers,
          });
          apolloClient = new ApolloClient({
            link: httpLink,
            cache: new InMemoryCache(),
            defaultOptions: {
              query: {
                fetchPolicy: 'no-cache',
              },
            },
          });
        }
      });

      afterAll(async () => {
        await httpServer.close();
      });

      it('can resolve a query', async () => {
        const result = await apolloClient.query({
          query: gql`
            query Health {
              health
            }
          `,
        });
        expect(result.data.health).toEqual(true);
      });
    });
  });
});<|MERGE_RESOLUTION|>--- conflicted
+++ resolved
@@ -9057,11 +9057,7 @@
                 },
               },
             });
-<<<<<<< HEAD
             await parseGraphQLServer.parseGraphQLSchema.schemaCache.clear();
-=======
-            await parseGraphQLServer.parseGraphQLSchema.databaseController.schemaCache.clear();
->>>>>>> 32fc45d2
 
             const schema = await new Parse.Schema('SomeClass').get();
             expect(schema.fields.someObjectField.type).toEqual('Object');
