--- conflicted
+++ resolved
@@ -9548,22 +9548,6 @@
           }
         });
 
-<<<<<<< HEAD
-        it('should support files and add extension from mimetype', async () => {
-          try {
-            parseServer = await global.reconfigureServer({
-              publicServerURL: 'http://localhost:13377/parse',
-            });
-
-            const body = new FormData();
-            body.append(
-              'operations',
-              JSON.stringify({
-                query: `
-                    mutation CreateFile($input: CreateFileInput!) {
-                      createFile(input: $input) {
-                        fileInfo {
-=======
         it('should support file upload for on fly creation through pointer and relation', async () => {
           parseServer = await global.reconfigureServer({
             publicServerURL: 'http://localhost:13377/parse',
@@ -9594,36 +9578,10 @@
                       somePointerField {
                         id
                         someFileField {
->>>>>>> ac7399b2
                           name
                           url
                         }
                       }
-<<<<<<< HEAD
-                    }
-                  `,
-                variables: {
-                  input: {
-                    upload: null,
-                  },
-                },
-              })
-            );
-            body.append('map', JSON.stringify({ 1: ['variables.input.upload'] }));
-            body.append('1', 'My File Content', {
-              // No extension, the system should add it from mimetype
-              filename: 'myFileName',
-              contentType: 'text/plain',
-            });
-
-            const res = await fetch('http://localhost:13377/graphql', {
-              method: 'POST',
-              headers,
-              body,
-            });
-
-            expect(res.status).toEqual(200);
-=======
                       someRelationField {
                         edges {
                           node {
@@ -9698,9 +9656,46 @@
           ).toEqual(jasmine.stringMatching(/_someRelationField.txt$/));
         });
 
-        it('should not upload if file is too large', async () => {
-          parseGraphQLServer.parseServer.config.maxUploadSize = '1kb';
->>>>>>> ac7399b2
+        it('should support files and add extension from mimetype', async () => {
+          try {
+            parseServer = await global.reconfigureServer({
+              publicServerURL: 'http://localhost:13377/parse',
+            });
+            const body = new FormData();
+            body.append(
+              'operations',
+              JSON.stringify({
+                query: `
+                    mutation CreateFile($input: CreateFileInput!) {
+                      createFile(input: $input) {
+                        fileInfo {
+                          name
+                          url
+                        }
+                      }
+                    }
+                  `,
+                variables: {
+                  input: {
+                    upload: null,
+                  },
+                },
+              })
+            );
+            body.append('map', JSON.stringify({ 1: ['variables.input.upload'] }));
+            body.append('1', 'My File Content', {
+              // No extension, the system should add it from mimetype
+              filename: 'myFileName',
+              contentType: 'text/plain',
+            });
+
+            const res = await fetch('http://localhost:13377/graphql', {
+              method: 'POST',
+              headers,
+              body,
+            });
+
+            expect(res.status).toEqual(200);
 
             const result = JSON.parse(await res.text());
             expect(result.data.createFile.fileInfo.name).toEqual(
