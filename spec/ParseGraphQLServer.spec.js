const http = require('http');
const express = require('express');
const req = require('../lib/request');
const fetch = require('node-fetch');
const FormData = require('form-data');
const ws = require('ws');
const pluralize = require('pluralize');
const { getMainDefinition } = require('apollo-utilities');
const { ApolloLink, split } = require('apollo-link');
const { createHttpLink } = require('apollo-link-http');
const { InMemoryCache } = require('apollo-cache-inmemory');
const { createUploadLink } = require('apollo-upload-client');
const { SubscriptionClient } = require('subscriptions-transport-ws');
const { WebSocketLink } = require('apollo-link-ws');
const ApolloClient = require('apollo-client').default;
const gql = require('graphql-tag');
const { ParseServer } = require('../');
const { ParseGraphQLServer } = require('../lib/GraphQL/ParseGraphQLServer');
const ReadPreference = require('mongodb').ReadPreference;

function handleError(e) {
  if (
    e &&
    e.networkError &&
    e.networkError.result &&
    e.networkError.result.errors
  ) {
    fail(e.networkError.result.errors);
  } else {
    fail(e);
  }
}

describe('ParseGraphQLServer', () => {
  let parseServer;
  let parseGraphQLServer;

  beforeAll(async () => {
    parseServer = await global.reconfigureServer({});
    parseGraphQLServer = new ParseGraphQLServer(parseServer, {
      graphQLPath: '/graphql',
      playgroundPath: '/playground',
      subscriptionsPath: '/subscriptions',
    });
  });

  describe('constructor', () => {
    it('should require a parseServer instance', () => {
      expect(() => new ParseGraphQLServer()).toThrow(
        'You must provide a parseServer instance!'
      );
    });

    it('should require config.graphQLPath', () => {
      expect(() => new ParseGraphQLServer(parseServer)).toThrow(
        'You must provide a config.graphQLPath!'
      );
      expect(() => new ParseGraphQLServer(parseServer, {})).toThrow(
        'You must provide a config.graphQLPath!'
      );
    });

    it('should only require parseServer and config.graphQLPath args', () => {
      let parseGraphQLServer;
      expect(() => {
        parseGraphQLServer = new ParseGraphQLServer(parseServer, {
          graphQLPath: 'graphql',
        });
      }).not.toThrow();
      expect(parseGraphQLServer.parseGraphQLSchema).toBeDefined();
      expect(parseGraphQLServer.parseGraphQLSchema.databaseController).toEqual(
        parseServer.config.databaseController
      );
    });

    it('should initialize parseGraphQLSchema with a log controller', async () => {
      const loggerAdapter = {
        log: () => {},
        error: () => {},
      };
      const parseServer = await global.reconfigureServer({
        loggerAdapter,
      });
      const parseGraphQLServer = new ParseGraphQLServer(parseServer, {
        graphQLPath: 'graphql',
      });
      expect(parseGraphQLServer.parseGraphQLSchema.log.adapter).toBe(
        loggerAdapter
      );
    });
  });

  describe('_getGraphQLOptions', () => {
    const req = {
      info: new Object(),
      config: new Object(),
      auth: new Object(),
    };

    it("should return schema and context with req's info, config and auth", async () => {
      const options = await parseGraphQLServer._getGraphQLOptions(req);
      expect(options.schema).toEqual(
        parseGraphQLServer.parseGraphQLSchema.graphQLSchema
      );
      expect(options.context.info).toEqual(req.info);
      expect(options.context.config).toEqual(req.config);
      expect(options.context.auth).toEqual(req.auth);
    });

    it('should load GraphQL schema in every call', async () => {
      const originalLoad = parseGraphQLServer.parseGraphQLSchema.load;
      let counter = 0;
      parseGraphQLServer.parseGraphQLSchema.load = () => ++counter;
      expect((await parseGraphQLServer._getGraphQLOptions(req)).schema).toEqual(
        1
      );
      expect((await parseGraphQLServer._getGraphQLOptions(req)).schema).toEqual(
        2
      );
      expect((await parseGraphQLServer._getGraphQLOptions(req)).schema).toEqual(
        3
      );
      parseGraphQLServer.parseGraphQLSchema.load = originalLoad;
    });
  });

  describe('_transformMaxUploadSizeToBytes', () => {
    it('should transform to bytes', () => {
      expect(parseGraphQLServer._transformMaxUploadSizeToBytes('20mb')).toBe(
        20971520
      );
      expect(parseGraphQLServer._transformMaxUploadSizeToBytes('333Gb')).toBe(
        357556027392
      );
      expect(
        parseGraphQLServer._transformMaxUploadSizeToBytes('123456KB')
      ).toBe(126418944);
    });
  });

  describe('applyGraphQL', () => {
    it('should require an Express.js app instance', () => {
      expect(() => parseGraphQLServer.applyGraphQL()).toThrow(
        'You must provide an Express.js app instance!'
      );
      expect(() => parseGraphQLServer.applyGraphQL({})).toThrow(
        'You must provide an Express.js app instance!'
      );
      expect(() =>
        parseGraphQLServer.applyGraphQL(new express())
      ).not.toThrow();
    });

    it('should apply middlewares at config.graphQLPath', () => {
      let useCount = 0;
      expect(() =>
        new ParseGraphQLServer(parseServer, {
          graphQLPath: 'somepath',
        }).applyGraphQL({
          use: path => {
            useCount++;
            expect(path).toEqual('somepath');
          },
        })
      ).not.toThrow();
      expect(useCount).toBeGreaterThan(0);
    });
  });

  describe('applyPlayground', () => {
    it('should require an Express.js app instance', () => {
      expect(() => parseGraphQLServer.applyPlayground()).toThrow(
        'You must provide an Express.js app instance!'
      );
      expect(() => parseGraphQLServer.applyPlayground({})).toThrow(
        'You must provide an Express.js app instance!'
      );
      expect(() =>
        parseGraphQLServer.applyPlayground(new express())
      ).not.toThrow();
    });

    it('should require initialization with config.playgroundPath', () => {
      expect(() =>
        new ParseGraphQLServer(parseServer, {
          graphQLPath: 'graphql',
        }).applyPlayground(new express())
      ).toThrow('You must provide a config.playgroundPath to applyPlayground!');
    });

    it('should apply middlewares at config.playgroundPath', () => {
      let useCount = 0;
      expect(() =>
        new ParseGraphQLServer(parseServer, {
          graphQLPath: 'graphQL',
          playgroundPath: 'somepath',
        }).applyPlayground({
          get: path => {
            useCount++;
            expect(path).toEqual('somepath');
          },
        })
      ).not.toThrow();
      expect(useCount).toBeGreaterThan(0);
    });
  });

  describe('createSubscriptions', () => {
    it('should require initialization with config.subscriptionsPath', () => {
      expect(() =>
        new ParseGraphQLServer(parseServer, {
          graphQLPath: 'graphql',
        }).createSubscriptions({})
      ).toThrow(
        'You must provide a config.subscriptionsPath to createSubscriptions!'
      );
    });
  });

  describe('setGraphQLConfig', () => {
    let parseGraphQLServer;
    beforeEach(() => {
      parseGraphQLServer = new ParseGraphQLServer(parseServer, {
        graphQLPath: 'graphql',
      });
    });
    it('should pass the graphQLConfig onto the parseGraphQLController', async () => {
      let received;
      parseGraphQLServer.parseGraphQLController = {
        async updateGraphQLConfig(graphQLConfig) {
          received = graphQLConfig;
          return {};
        },
      };
      const graphQLConfig = { enabledForClasses: [] };
      await parseGraphQLServer.setGraphQLConfig(graphQLConfig);
      expect(received).toBe(graphQLConfig);
    });
    it('should not absorb exceptions from parseGraphQLController', async () => {
      parseGraphQLServer.parseGraphQLController = {
        async updateGraphQLConfig() {
          throw new Error('Network request failed');
        },
      };
      await expectAsync(
        parseGraphQLServer.setGraphQLConfig({})
      ).toBeRejectedWith(new Error('Network request failed'));
    });
    it('should return the response from parseGraphQLController', async () => {
      parseGraphQLServer.parseGraphQLController = {
        async updateGraphQLConfig() {
          return { response: { result: true } };
        },
      };
      await expectAsync(parseGraphQLServer.setGraphQLConfig({})).toBeResolvedTo(
        { response: { result: true } }
      );
    });
  });

  describe('Auto API', () => {
    let httpServer;
    const headers = {
      'X-Parse-Application-Id': 'test',
      'X-Parse-Javascript-Key': 'test',
    };

    let apolloClient;

    let user1;
    let user2;
    let user3;
    let user4;
    let user5;
    let role;
    let object1;
    let object2;
    let object3;
    let object4;
    let objects = [];

    async function prepareData() {
      user1 = new Parse.User();
      user1.setUsername('user1');
      user1.setPassword('user1');
      await user1.signUp();

      user2 = new Parse.User();
      user2.setUsername('user2');
      user2.setPassword('user2');
      await user2.signUp();

      user3 = new Parse.User();
      user3.setUsername('user3');
      user3.setPassword('user3');
      await user3.signUp();

      user4 = new Parse.User();
      user4.setUsername('user4');
      user4.setPassword('user4');
      await user4.signUp();

      user5 = new Parse.User();
      user5.setUsername('user5');
      user5.setPassword('user5');
      await user5.signUp();

      const roleACL = new Parse.ACL();
      roleACL.setPublicReadAccess(true);
      role = new Parse.Role();
      role.setName('role');
      role.setACL(roleACL);
      role.getUsers().add(user1);
      role.getUsers().add(user3);
      role = await role.save();

      const schemaController = await parseServer.config.databaseController.loadSchema();
      try {
        await schemaController.addClassIfNotExists(
          'GraphQLClass',
          {
            someField: { type: 'String' },
            pointerToUser: { type: 'Pointer', targetClass: '_User' },
          },
          {
            find: {
              'role:role': true,
              [user1.id]: true,
              [user2.id]: true,
            },
            create: {
              'role:role': true,
              [user1.id]: true,
              [user2.id]: true,
            },
            get: {
              'role:role': true,
              [user1.id]: true,
              [user2.id]: true,
            },
            update: {
              'role:role': true,
              [user1.id]: true,
              [user2.id]: true,
            },
            addField: {
              'role:role': true,
              [user1.id]: true,
              [user2.id]: true,
            },
            delete: {
              'role:role': true,
              [user1.id]: true,
              [user2.id]: true,
            },
            readUserFields: ['pointerToUser'],
            writeUserFields: ['pointerToUser'],
          },
          {}
        );
      } catch (err) {
        if (
          !(err instanceof Parse.Error) ||
          err.message !== 'Class GraphQLClass already exists.'
        ) {
          throw err;
        }
      }

      object1 = new Parse.Object('GraphQLClass');
      object1.set('someField', 'someValue1');
      const object1ACL = new Parse.ACL();
      object1ACL.setPublicReadAccess(false);
      object1ACL.setPublicWriteAccess(false);
      object1ACL.setRoleReadAccess(role, true);
      object1ACL.setRoleWriteAccess(role, true);
      object1ACL.setReadAccess(user1.id, true);
      object1ACL.setWriteAccess(user1.id, true);
      object1ACL.setReadAccess(user2.id, true);
      object1ACL.setWriteAccess(user2.id, true);
      object1.setACL(object1ACL);
      await object1.save(undefined, { useMasterKey: true });

      object2 = new Parse.Object('GraphQLClass');
      object2.set('someField', 'someValue2');
      const object2ACL = new Parse.ACL();
      object2ACL.setPublicReadAccess(false);
      object2ACL.setPublicWriteAccess(false);
      object2ACL.setReadAccess(user1.id, true);
      object2ACL.setWriteAccess(user1.id, true);
      object2ACL.setReadAccess(user2.id, true);
      object2ACL.setWriteAccess(user2.id, true);
      object2ACL.setReadAccess(user5.id, true);
      object2ACL.setWriteAccess(user5.id, true);
      object2.setACL(object2ACL);
      await object2.save(undefined, { useMasterKey: true });

      object3 = new Parse.Object('GraphQLClass');
      object3.set('someField', 'someValue3');
      object3.set('pointerToUser', user5);
      await object3.save(undefined, { useMasterKey: true });

      object4 = new Parse.Object('PublicClass');
      object4.set('someField', 'someValue4');
      await object4.save();

      objects = [];
      objects.push(object1, object2, object3, object4);
    }

    beforeAll(async () => {
      const expressApp = express();
      httpServer = http.createServer(expressApp);
      expressApp.use('/parse', parseServer.app);
      ParseServer.createLiveQueryServer(httpServer, {
        port: 1338,
      });
      parseGraphQLServer.applyGraphQL(expressApp);
      parseGraphQLServer.applyPlayground(expressApp);
      parseGraphQLServer.createSubscriptions(httpServer);
      await new Promise(resolve => httpServer.listen({ port: 13377 }, resolve));

      const subscriptionClient = new SubscriptionClient(
        'ws://localhost:13377/subscriptions',
        {
          reconnect: true,
          connectionParams: headers,
        },
        ws
      );
      const wsLink = new WebSocketLink(subscriptionClient);
      const httpLink = createUploadLink({
        uri: 'http://localhost:13377/graphql',
        fetch,
        headers,
      });
      apolloClient = new ApolloClient({
        link: split(
          ({ query }) => {
            const { kind, operation } = getMainDefinition(query);
            return (
              kind === 'OperationDefinition' && operation === 'subscription'
            );
          },
          wsLink,
          httpLink
        ),
        cache: new InMemoryCache(),
        defaultOptions: {
          query: {
            fetchPolicy: 'no-cache',
          },
        },
      });
    });

    afterAll(async () => {
      await httpServer.close();
    });

    describe('GraphQL', () => {
      it('should be healthy', async () => {
        try {
          const health = (await apolloClient.query({
            query: gql`
              query Health {
                health
              }
            `,
          })).data.health;
          expect(health).toBeTruthy();
        } catch (e) {
          handleError(e);
        }
      });

      it('should be cors enabled', async () => {
        let checked = false;
        const apolloClient = new ApolloClient({
          link: new ApolloLink((operation, forward) => {
            return forward(operation).map(response => {
              const context = operation.getContext();
              const {
                response: { headers },
              } = context;
              expect(headers.get('access-control-allow-origin')).toEqual('*');
              checked = true;
              return response;
            });
          }).concat(
            createHttpLink({
              uri: 'http://localhost:13377/graphql',
              fetch,
              headers: {
                ...headers,
                Origin: 'http://someorigin.com',
              },
            })
          ),
          cache: new InMemoryCache(),
        });
        const healthResponse = await apolloClient.query({
          query: gql`
            query Health {
              health
            }
          `,
        });
        expect(healthResponse.data.health).toBeTruthy();
        expect(checked).toBeTruthy();
      });

      it('should handle Parse headers', async () => {
        let checked = false;
        const originalGetGraphQLOptions = parseGraphQLServer._getGraphQLOptions;
        parseGraphQLServer._getGraphQLOptions = async req => {
          expect(req.info).toBeDefined();
          expect(req.config).toBeDefined();
          expect(req.auth).toBeDefined();
          checked = true;
          return await originalGetGraphQLOptions.bind(parseGraphQLServer)(req);
        };
        const health = (await apolloClient.query({
          query: gql`
            query Health {
              health
            }
          `,
        })).data.health;
        expect(health).toBeTruthy();
        expect(checked).toBeTruthy();
        parseGraphQLServer._getGraphQLOptions = originalGetGraphQLOptions;
      });
    });

    describe('Playground', () => {
      it('should mount playground', async () => {
        const res = await req({
          method: 'GET',
          url: 'http://localhost:13377/playground',
        });
        expect(res.status).toEqual(200);
      });
    });

    describe('Schema', () => {
      describe('Default Types', () => {
        it('should have Object scalar type', async () => {
          const objectType = (await apolloClient.query({
            query: gql`
              query ObjectType {
                __type(name: "Object") {
                  kind
                }
              }
            `,
          })).data['__type'];
          expect(objectType.kind).toEqual('SCALAR');
        });

        it('should have Date scalar type', async () => {
          const dateType = (await apolloClient.query({
            query: gql`
              query DateType {
                __type(name: "Date") {
                  kind
                }
              }
            `,
          })).data['__type'];
          expect(dateType.kind).toEqual('SCALAR');
        });

        it('should have ArrayResult type', async () => {
          const arrayResultType = (await apolloClient.query({
            query: gql`
              query ArrayResultType {
                __type(name: "ArrayResult") {
                  kind
                }
              }
            `,
          })).data['__type'];
          expect(arrayResultType.kind).toEqual('UNION');
        });

        it('should have File object type', async () => {
          const fileType = (await apolloClient.query({
            query: gql`
              query FileType {
                __type(name: "FileInfo") {
                  kind
                  fields {
                    name
                  }
                }
              }
            `,
          })).data['__type'];
          expect(fileType.kind).toEqual('OBJECT');
          expect(fileType.fields.map(field => field.name).sort()).toEqual([
            'name',
            'url',
          ]);
        });

        it('should have CreateResult object type', async () => {
          const createResultType = (await apolloClient.query({
            query: gql`
              query CreateResultType {
                __type(name: "CreateResult") {
                  kind
                  fields {
                    name
                  }
                }
              }
            `,
          })).data['__type'];
          expect(createResultType.kind).toEqual('OBJECT');
          expect(
            createResultType.fields.map(field => field.name).sort()
          ).toEqual(['createdAt', 'id']);
        });

        it('should have UpdateResult object type', async () => {
          const updateResultType = (await apolloClient.query({
            query: gql`
              query UpdateResultType {
                __type(name: "UpdateResult") {
                  kind
                  fields {
                    name
                  }
                }
              }
            `,
          })).data['__type'];
          expect(updateResultType.kind).toEqual('OBJECT');
          expect(updateResultType.fields.map(field => field.name)).toEqual([
            'updatedAt',
          ]);
        });

        it('should have Class interface type', async () => {
          const classType = (await apolloClient.query({
            query: gql`
              query ClassType {
                __type(name: "ParseObject") {
                  kind
                  fields {
                    name
                  }
                }
              }
            `,
          })).data['__type'];
          expect(classType.kind).toEqual('INTERFACE');
          expect(classType.fields.map(field => field.name).sort()).toEqual([
            'ACL',
            'createdAt',
            'id',
            'updatedAt',
          ]);
        });

        it('should have ReadPreference enum type', async () => {
          const readPreferenceType = (await apolloClient.query({
            query: gql`
              query ReadPreferenceType {
                __type(name: "ReadPreference") {
                  kind
                  enumValues {
                    name
                  }
                }
              }
            `,
          })).data['__type'];
          expect(readPreferenceType.kind).toEqual('ENUM');
          expect(
            readPreferenceType.enumValues.map(value => value.name).sort()
          ).toEqual([
            'NEAREST',
            'PRIMARY',
            'PRIMARY_PREFERRED',
            'SECONDARY',
            'SECONDARY_PREFERRED',
          ]);
        });

        it('should have FindResult object type', async () => {
          const findResultType = (await apolloClient.query({
            query: gql`
              query FindResultType {
                __type(name: "FindResult") {
                  kind
                  fields {
                    name
                  }
                }
              }
            `,
          })).data['__type'];
          expect(findResultType.kind).toEqual('OBJECT');
          expect(findResultType.fields.map(name => name.name).sort()).toEqual([
            'count',
            'results',
          ]);
        });

        it('should have GraphQLUpload object type', async () => {
          const graphQLUploadType = (await apolloClient.query({
            query: gql`
              query GraphQLUploadType {
                __type(name: "Upload") {
                  kind
                  fields {
                    name
                  }
                }
              }
            `,
          })).data['__type'];
          expect(graphQLUploadType.kind).toEqual('SCALAR');
        });

        it('should have all expected types', async () => {
          const schemaTypes = (await apolloClient.query({
            query: gql`
              query SchemaTypes {
                __schema {
                  types {
                    name
                  }
                }
              }
            `,
          })).data['__schema'].types.map(type => type.name);

          const expectedTypes = [
            'ParseObject',
            'CreateResult',
            'Date',
            'FileInfo',
            'FindResult',
            'ReadPreference',
            'UpdateResult',
            'Upload',
          ];
          expect(
            expectedTypes.every(type => schemaTypes.indexOf(type) !== -1)
          ).toBeTruthy(JSON.stringify(schemaTypes.types));
        });
      });

      describe('Parse Class Types', () => {
        it('should have all expected types', async () => {
          await parseServer.config.databaseController.loadSchema();

          const schemaTypes = (await apolloClient.query({
            query: gql`
              query SchemaTypes {
                __schema {
                  types {
                    name
                  }
                }
              }
            `,
          })).data['__schema'].types.map(type => type.name);

          const expectedTypes = [
            'Role',
            'RoleWhereInput',
            'CreateRoleFieldsInput',
            'UpdateRoleFieldsInput',
            'RoleFindResult',
            'User',
            'UserWhereInput',
            'UserFindResult',
            'SignUpFieldsInput',
            'CreateUserFieldsInput',
            'UpdateUserFieldsInput',
          ];
          expect(
            expectedTypes.every(type => schemaTypes.indexOf(type) !== -1)
          ).toBeTruthy(JSON.stringify(schemaTypes));
        });

        it('should ArrayResult contains all types', async () => {
          const objectType = (await apolloClient.query({
            query: gql`
              query ObjectType {
                __type(name: "ArrayResult") {
                  kind
                  possibleTypes {
                    name
                  }
                }
              }
            `,
          })).data['__type'];
          const possibleTypes = objectType.possibleTypes.map(o => o.name);
          expect(possibleTypes).toContain('User');
          expect(possibleTypes).toContain('Role');
          expect(possibleTypes).toContain('Element');
        });

        it('should update schema when it changes', async () => {
          const schemaController = await parseServer.config.databaseController.loadSchema();
          await schemaController.updateClass('_User', {
            foo: { type: 'String' },
          });

          const userFields = (await apolloClient.query({
            query: gql`
              query UserType {
                __type(name: "User") {
                  fields {
                    name
                  }
                }
              }
            `,
          })).data['__type'].fields.map(field => field.name);
          expect(userFields.indexOf('foo') !== -1).toBeTruthy();
        });

        it('should not contain password field from _User class', async () => {
          const userFields = (await apolloClient.query({
            query: gql`
              query UserType {
                __type(name: "User") {
                  fields {
                    name
                  }
                }
              }
            `,
          })).data['__type'].fields.map(field => field.name);
          expect(userFields.includes('password')).toBeFalsy();
        });
      });

      describe('Configuration', function() {
        const resetGraphQLCache = async () => {
          await Promise.all([
            parseGraphQLServer.parseGraphQLController.cacheController.graphQL.clear(),
            parseGraphQLServer.parseGraphQLSchema.databaseController.schemaCache.clear(),
          ]);
        };

        beforeEach(async () => {
          await parseGraphQLServer.setGraphQLConfig({});
          await resetGraphQLCache();
        });

        it('should only include types in the enabledForClasses list', async () => {
          const schemaController = await parseServer.config.databaseController.loadSchema();
          await schemaController.addClassIfNotExists('SuperCar', {
            foo: { type: 'String' },
          });

          const graphQLConfig = {
            enabledForClasses: ['SuperCar'],
          };
          await parseGraphQLServer.setGraphQLConfig(graphQLConfig);
          await resetGraphQLCache();

          const { data } = await apolloClient.query({
            query: gql`
              query UserType {
                userType: __type(name: "User") {
                  fields {
                    name
                  }
                }
                superCarType: __type(name: "SuperCar") {
                  fields {
                    name
                  }
                }
              }
            `,
          });
          expect(data.userType).toBeNull();
          expect(data.superCarType).toBeTruthy();
        });
        it('should not include types in the disabledForClasses list', async () => {
          const schemaController = await parseServer.config.databaseController.loadSchema();
          await schemaController.addClassIfNotExists('SuperCar', {
            foo: { type: 'String' },
          });

          const graphQLConfig = {
            disabledForClasses: ['SuperCar'],
          };
          await parseGraphQLServer.setGraphQLConfig(graphQLConfig);
          await resetGraphQLCache();

          const { data } = await apolloClient.query({
            query: gql`
              query UserType {
                userType: __type(name: "User") {
                  fields {
                    name
                  }
                }
                superCarType: __type(name: "SuperCar") {
                  fields {
                    name
                  }
                }
              }
            `,
          });
          expect(data.superCarType).toBeNull();
          expect(data.userType).toBeTruthy();
        });
        it('should remove query operations when disabled', async () => {
          const superCar = new Parse.Object('SuperCar');
          await superCar.save({ foo: 'bar' });
          const customer = new Parse.Object('Customer');
          await customer.save({ foo: 'bar' });

          await expectAsync(
            apolloClient.query({
              query: gql`
                query GetSuperCar($id: ID!) {
                  superCar(id: $id) {
                    id
                  }
                }
              `,
              variables: {
                id: superCar.id,
              },
            })
          ).toBeResolved();

          await expectAsync(
            apolloClient.query({
              query: gql`
                query FindCustomer {
                  customers {
                    count
                  }
                }
              `,
            })
          ).toBeResolved();

          const graphQLConfig = {
            classConfigs: [
              {
                className: 'SuperCar',
                query: {
                  get: false,
                  find: true,
                },
              },
              {
                className: 'Customer',
                query: {
                  get: true,
                  find: false,
                },
              },
            ],
          };
          await parseGraphQLServer.setGraphQLConfig(graphQLConfig);
          await resetGraphQLCache();

          await expectAsync(
            apolloClient.query({
              query: gql`
                query GetSuperCar($id: ID!) {
                  superCar(id: $id) {
                    id
                  }
                }
              `,
              variables: {
                id: superCar.id,
              },
            })
          ).toBeRejected();
          await expectAsync(
            apolloClient.query({
              query: gql`
                query GetCustomer($id: ID!) {
                  customer(id: $id) {
                    id
                  }
                }
              `,
              variables: {
                id: customer.id,
              },
            })
          ).toBeResolved();
          await expectAsync(
            apolloClient.query({
              query: gql`
                query FindSuperCar {
                  superCars {
                    count
                  }
                }
              `,
            })
          ).toBeResolved();
          await expectAsync(
            apolloClient.query({
              query: gql`
                query FindCustomer {
                  customers {
                    count
                  }
                }
              `,
            })
          ).toBeRejected();
        });

        it('should remove mutation operations, create, update and delete, when disabled', async () => {
          const superCar1 = new Parse.Object('SuperCar');
          await superCar1.save({ foo: 'bar' });
          const customer1 = new Parse.Object('Customer');
          await customer1.save({ foo: 'bar' });

          await expectAsync(
            apolloClient.query({
              query: gql`
                mutation UpdateSuperCar($id: ID!, $foo: String!) {
                  updateSuperCar(id: $id, fields: { foo: $foo }) {
                    updatedAt
                  }
                }
              `,
              variables: {
                id: superCar1.id,
                foo: 'lah',
              },
            })
          ).toBeResolved();

          await expectAsync(
            apolloClient.query({
              query: gql`
                mutation DeleteCustomer($id: ID!) {
                  deleteCustomer(id: $id) {
                    id
                  }
                }
              `,
              variables: {
                id: customer1.id,
              },
            })
          ).toBeResolved();

          const { data: customerData } = await apolloClient.query({
            query: gql`
              mutation CreateCustomer($foo: String!) {
                createCustomer(fields: { foo: $foo }) {
                  id
                }
              }
            `,
            variables: {
              foo: 'rah',
            },
          });
          expect(customerData.createCustomer).toBeTruthy();

          // used later
          const customer2Id = customerData.createCustomer.id;

          await parseGraphQLServer.setGraphQLConfig({
            classConfigs: [
              {
                className: 'SuperCar',
                mutation: {
                  create: true,
                  update: false,
                  destroy: true,
                },
              },
              {
                className: 'Customer',
                mutation: {
                  create: false,
                  update: true,
                  destroy: false,
                },
              },
            ],
          });
          await resetGraphQLCache();

          const { data: superCarData } = await apolloClient.query({
            query: gql`
              mutation CreateSuperCar($foo: String!) {
                createSuperCar(fields: { foo: $foo }) {
                  id
                }
              }
            `,
            variables: {
              foo: 'mah',
            },
          });
          expect(superCarData.createSuperCar).toBeTruthy();
          const superCar3Id = superCarData.createSuperCar.id;

          await expectAsync(
            apolloClient.query({
              query: gql`
                mutation UpdateSupercar($id: ID!, $foo: String!) {
                  updateSuperCar(id: $id, fields: { foo: $foo }) {
                    updatedAt
                  }
                }
              `,
              variables: {
                id: superCar3Id,
              },
            })
          ).toBeRejected();

          await expectAsync(
            apolloClient.query({
              query: gql`
                mutation DeleteSuperCar($id: ID!) {
                  deleteSuperCar(id: $id) {
                    id
                  }
                }
              `,
              variables: {
                id: superCar3Id,
              },
            })
          ).toBeResolved();

          await expectAsync(
            apolloClient.query({
              query: gql`
                mutation CreateCustomer($foo: String!) {
                  createCustomer(fields: { foo: $foo }) {
                    id
                  }
                }
              `,
              variables: {
                foo: 'rah',
              },
            })
          ).toBeRejected();
          await expectAsync(
            apolloClient.query({
              query: gql`
                mutation UpdateCustomer($id: ID!, $foo: String!) {
                  updateCustomer(id: $id, fields: { foo: $foo }) {
                    updatedAt
                  }
                }
              `,
              variables: {
                id: customer2Id,
                foo: 'tah',
              },
            })
          ).toBeResolved();
          await expectAsync(
            apolloClient.query({
              query: gql`
                mutation DeleteCustomer($id: ID!, $foo: String!) {
                  deleteCustomer(id: $id)
                }
              `,
              variables: {
                id: customer2Id,
              },
            })
          ).toBeRejected();
        });
        it('should only allow the supplied create and update fields for a class', async () => {
          const schemaController = await parseServer.config.databaseController.loadSchema();
          await schemaController.addClassIfNotExists('SuperCar', {
            engine: { type: 'String' },
            doors: { type: 'Number' },
            price: { type: 'String' },
            mileage: { type: 'Number' },
          });

          await parseGraphQLServer.setGraphQLConfig({
            classConfigs: [
              {
                className: 'SuperCar',
                type: {
                  inputFields: {
                    create: ['engine', 'doors', 'price'],
                    update: ['price', 'mileage'],
                  },
                },
              },
            ],
          });

          await resetGraphQLCache();

          await expectAsync(
            apolloClient.query({
              query: gql`
                mutation InvalidCreateSuperCar {
                  createSuperCar(fields: { engine: "diesel", mileage: 1000 }) {
                    id
                  }
                }
              `,
            })
          ).toBeRejected();
          const { id: superCarId } = (await apolloClient.query({
            query: gql`
              mutation ValidCreateSuperCar {
                createSuperCar(
                  fields: { engine: "diesel", doors: 5, price: "£10000" }
                ) {
                  id
                }
              }
            `,
          })).data.createSuperCar;

          expect(superCarId).toBeTruthy();

          await expectAsync(
            apolloClient.query({
              query: gql`
                mutation InvalidUpdateSuperCar($id: ID!) {
                  updateSuperCar(id: $id, fields: { engine: "petrol" }) {
                    updatedAt
                  }
                }
              `,
              variables: {
                id: superCarId,
              },
            })
          ).toBeRejected();

          const updatedSuperCar = (await apolloClient.query({
            query: gql`
              mutation ValidUpdateSuperCar($id: ID!) {
                updateSuperCar(id: $id, fields: { mileage: 2000 }) {
                  updatedAt
                }
              }
            `,
            variables: {
              id: superCarId,
            },
          })).data.updateSuperCar;
          expect(updatedSuperCar).toBeTruthy();
        });

        it('should only allow the supplied output fields for a class', async () => {
          const schemaController = await parseServer.config.databaseController.loadSchema();

          await schemaController.addClassIfNotExists('SuperCar', {
            engine: { type: 'String' },
            doors: { type: 'Number' },
            price: { type: 'String' },
            mileage: { type: 'Number' },
            insuranceClaims: { type: 'Number' },
          });

          const superCar = await new Parse.Object('SuperCar').save({
            engine: 'petrol',
            doors: 3,
            price: '£7500',
            mileage: 0,
            insuranceCertificate: 'private-file.pdf',
          });

          await parseGraphQLServer.setGraphQLConfig({
            classConfigs: [
              {
                className: 'SuperCar',
                type: {
                  outputFields: ['engine', 'doors', 'price', 'mileage'],
                },
              },
            ],
          });

          await resetGraphQLCache();

          await expectAsync(
            apolloClient.query({
              query: gql`
                query GetSuperCar($id: ID!) {
                  superCar(id: $id) {
                    id
                    engine
                    doors
                    price
                    mileage
                    insuranceCertificate
                  }
                }
              `,
              variables: {
                id: superCar.id,
              },
            })
          ).toBeRejected();
          let getSuperCar = (await apolloClient.query({
            query: gql`
              query GetSuperCar($id: ID!) {
                superCar(id: $id) {
                  id
                  engine
                  doors
                  price
                  mileage
                }
              }
            `,
            variables: {
              id: superCar.id,
            },
          })).data.superCar;
          expect(getSuperCar).toBeTruthy();

          await parseGraphQLServer.setGraphQLConfig({
            classConfigs: [
              {
                className: 'SuperCar',
                type: {
                  outputFields: [],
                },
              },
            ],
          });

          await resetGraphQLCache();
          await expectAsync(
            apolloClient.query({
              query: gql`
                query GetSuperCar($id: ID!) {
                  superCar(id: $id) {
                    engine
                  }
                }
              `,
              variables: {
                id: superCar.id,
              },
            })
          ).toBeRejected();
          getSuperCar = (await apolloClient.query({
            query: gql`
              query GetSuperCar($id: ID!) {
                superCar(id: $id) {
                  id
                }
              }
            `,
            variables: {
              id: superCar.id,
            },
          })).data.superCar;
          expect(getSuperCar.id).toBe(superCar.id);
        });

        it('should only allow the supplied constraint fields for a class', async () => {
          try {
            const schemaController = await parseServer.config.databaseController.loadSchema();

            await schemaController.addClassIfNotExists('SuperCar', {
              model: { type: 'String' },
              engine: { type: 'String' },
              doors: { type: 'Number' },
              price: { type: 'String' },
              mileage: { type: 'Number' },
              insuranceCertificate: { type: 'String' },
            });

            await new Parse.Object('SuperCar').save({
              model: 'McLaren',
              engine: 'petrol',
              doors: 3,
              price: '£7500',
              mileage: 0,
              insuranceCertificate: 'private-file.pdf',
            });

            await parseGraphQLServer.setGraphQLConfig({
              classConfigs: [
                {
                  className: 'SuperCar',
                  type: {
                    constraintFields: ['engine', 'doors', 'price'],
                  },
                },
              ],
            });

            await resetGraphQLCache();

            await expectAsync(
              apolloClient.query({
                query: gql`
                  query FindSuperCar {
                    superCars(
                      where: {
                        insuranceCertificate: { equalTo: "private-file.pdf" }
                      }
                    ) {
                      count
                    }
                  }
                `,
              })
            ).toBeRejected();

            await expectAsync(
              apolloClient.query({
                query: gql`
                  query FindSuperCar {
                    superCars(where: { mileage: { equalTo: 0 } }) {
                      count
                    }
                  }
                `,
              })
            ).toBeRejected();

            await expectAsync(
              apolloClient.query({
                query: gql`
                  query FindSuperCar {
                    superCars(where: { engine: { equalTo: "petrol" } }) {
                      count
                    }
                  }
                `,
              })
            ).toBeResolved();
          } catch (e) {
            handleError(e);
          }
        });

        it('should only allow the supplied sort fields for a class', async () => {
          const schemaController = await parseServer.config.databaseController.loadSchema();

          await schemaController.addClassIfNotExists('SuperCar', {
            engine: { type: 'String' },
            doors: { type: 'Number' },
            price: { type: 'String' },
            mileage: { type: 'Number' },
          });

          await new Parse.Object('SuperCar').save({
            engine: 'petrol',
            doors: 3,
            price: '£7500',
            mileage: 0,
          });

          await parseGraphQLServer.setGraphQLConfig({
            classConfigs: [
              {
                className: 'SuperCar',
                type: {
                  sortFields: [
                    {
                      field: 'doors',
                      asc: true,
                      desc: true,
                    },
                    {
                      field: 'price',
                      asc: true,
                      desc: true,
                    },
                    {
                      field: 'mileage',
                      asc: true,
                      desc: false,
                    },
                  ],
                },
              },
            ],
          });

          await resetGraphQLCache();

          await expectAsync(
            apolloClient.query({
              query: gql`
                query FindSuperCar {
                  superCars(order: [engine_ASC]) {
                    results {
                      id
                    }
                  }
                }
              `,
            })
          ).toBeRejected();
          await expectAsync(
            apolloClient.query({
              query: gql`
                query FindSuperCar {
                  superCars(order: [engine_DESC]) {
                    results {
                      id
                    }
                  }
                }
              `,
            })
          ).toBeRejected();
          await expectAsync(
            apolloClient.query({
              query: gql`
                query FindSuperCar {
                  superCars(order: [mileage_DESC]) {
                    results {
                      id
                    }
                  }
                }
              `,
            })
          ).toBeRejected();

          await expectAsync(
            apolloClient.query({
              query: gql`
                query FindSuperCar {
                  superCars(order: [mileage_ASC]) {
                    results {
                      id
                    }
                  }
                }
              `,
            })
          ).toBeResolved();
          await expectAsync(
            apolloClient.query({
              query: gql`
                query FindSuperCar {
                  superCars(order: [doors_ASC]) {
                    results {
                      id
                    }
                  }
                }
              `,
            })
          ).toBeResolved();
          await expectAsync(
            apolloClient.query({
              query: gql`
                query FindSuperCar {
                  superCars(order: [price_DESC]) {
                    results {
                      id
                    }
                  }
                }
              `,
            })
          ).toBeResolved();
          await expectAsync(
            apolloClient.query({
              query: gql`
                query FindSuperCar {
                  superCars(order: [price_ASC, doors_DESC]) {
                    results {
                      id
                    }
                  }
                }
              `,
            })
          ).toBeResolved();
        });
      });

      describe('Class Schema Mutations', () => {
        it('should create a new class', async () => {
          try {
            const result = await apolloClient.mutate({
              mutation: gql`
                mutation {
                  class1: createClass(name: "Class1") {
                    name
                    schemaFields {
                      name
                      __typename
                    }
                  }
                  class2: createClass(name: "Class2", schemaFields: null) {
                    name
                    schemaFields {
                      name
                      __typename
                    }
                  }
                  class3: createClass(name: "Class3", schemaFields: {}) {
                    name
                    schemaFields {
                      name
                      __typename
                    }
                  }
                  class4: createClass(
                    name: "Class4"
                    schemaFields: {
                      addStrings: null
                      addNumbers: null
                      addBooleans: null
                      addArrays: null
                      addObjects: null
                      addDates: null
                      addFiles: null
                      addGeoPoint: null
                      addPolygons: null
                      addBytes: null
                      addPointers: null
                      addRelations: null
                    }
                  ) {
                    name
                    schemaFields {
                      name
                      __typename
                    }
                  }
                  class5: createClass(
                    name: "Class5"
                    schemaFields: {
                      addStrings: []
                      addNumbers: []
                      addBooleans: []
                      addArrays: []
                      addObjects: []
                      addDates: []
                      addFiles: []
                      addPolygons: []
                      addBytes: []
                      addPointers: []
                      addRelations: []
                    }
                  ) {
                    name
                    schemaFields {
                      name
                      __typename
                    }
                  }
                  class6: createClass(
                    name: "Class6"
                    schemaFields: {
                      addStrings: [
                        { name: "stringField1" }
                        { name: "stringField2" }
                        { name: "stringField3" }
                      ]
                      addNumbers: [
                        { name: "numberField1" }
                        { name: "numberField2" }
                        { name: "numberField3" }
                      ]
                      addBooleans: [
                        { name: "booleanField1" }
                        { name: "booleanField2" }
                        { name: "booleanField3" }
                      ]
                      addArrays: [
                        { name: "arrayField1" }
                        { name: "arrayField2" }
                        { name: "arrayField3" }
                      ]
                      addObjects: [
                        { name: "objectField1" }
                        { name: "objectField2" }
                        { name: "objectField3" }
                      ]
                      addDates: [
                        { name: "dateField1" }
                        { name: "dateField2" }
                        { name: "dateField3" }
                      ]
                      addFiles: [
                        { name: "fileField1" }
                        { name: "fileField2" }
                        { name: "fileField3" }
                      ]
                      addGeoPoint: { name: "geoPointField" }
                      addPolygons: [
                        { name: "polygonField1" }
                        { name: "polygonField2" }
                        { name: "polygonField3" }
                      ]
                      addBytes: [
                        { name: "bytesField1" }
                        { name: "bytesField2" }
                        { name: "bytesField3" }
                      ]
                      addPointers: [
                        { name: "pointerField1", targetClassName: "Class1" }
                        { name: "pointerField2", targetClassName: "Class6" }
                        { name: "pointerField3", targetClassName: "Class2" }
                      ]
                      addRelations: [
                        { name: "relationField1", targetClassName: "Class1" }
                        { name: "relationField2", targetClassName: "Class6" }
                        { name: "relationField3", targetClassName: "Class2" }
                      ]
                      remove: [
                        { name: "stringField3" }
                        { name: "numberField3" }
                        { name: "booleanField3" }
                        { name: "arrayField3" }
                        { name: "objectField3" }
                        { name: "dateField3" }
                        { name: "fileField3" }
                        { name: "polygonField3" }
                        { name: "bytesField3" }
                        { name: "pointerField3" }
                        { name: "relationField3" }
                        { name: "doesNotExist" }
                      ]
                    }
                  ) {
                    name
                    schemaFields {
                      name
                      __typename
                      ... on SchemaPointerField {
                        targetClassName
                      }
                      ... on SchemaRelationField {
                        targetClassName
                      }
                    }
                  }
                }
              `,
              context: {
                headers: {
                  'X-Parse-Master-Key': 'test',
                },
              },
            });
            const classes = Object.keys(result.data).map(fieldName => ({
              name: result.data[fieldName].name,
              schemaFields: result.data[fieldName].schemaFields.sort((a, b) =>
                a.name > b.name ? 1 : -1
              ),
              __typename: result.data[fieldName].__typename,
            }));
            expect(classes).toEqual([
              {
                name: 'Class1',
                schemaFields: [
                  { name: 'ACL', __typename: 'SchemaACLField' },
                  { name: 'createdAt', __typename: 'SchemaDateField' },
                  { name: 'objectId', __typename: 'SchemaStringField' },
                  { name: 'updatedAt', __typename: 'SchemaDateField' },
                ],
                __typename: 'Class',
              },
              {
                name: 'Class2',
                schemaFields: [
                  { name: 'ACL', __typename: 'SchemaACLField' },
                  { name: 'createdAt', __typename: 'SchemaDateField' },
                  { name: 'objectId', __typename: 'SchemaStringField' },
                  { name: 'updatedAt', __typename: 'SchemaDateField' },
                ],
                __typename: 'Class',
              },
              {
                name: 'Class3',
                schemaFields: [
                  { name: 'ACL', __typename: 'SchemaACLField' },
                  { name: 'createdAt', __typename: 'SchemaDateField' },
                  { name: 'objectId', __typename: 'SchemaStringField' },
                  { name: 'updatedAt', __typename: 'SchemaDateField' },
                ],
                __typename: 'Class',
              },
              {
                name: 'Class4',
                schemaFields: [
                  { name: 'ACL', __typename: 'SchemaACLField' },
                  { name: 'createdAt', __typename: 'SchemaDateField' },
                  { name: 'objectId', __typename: 'SchemaStringField' },
                  { name: 'updatedAt', __typename: 'SchemaDateField' },
                ],
                __typename: 'Class',
              },
              {
                name: 'Class5',
                schemaFields: [
                  { name: 'ACL', __typename: 'SchemaACLField' },
                  { name: 'createdAt', __typename: 'SchemaDateField' },
                  { name: 'objectId', __typename: 'SchemaStringField' },
                  { name: 'updatedAt', __typename: 'SchemaDateField' },
                ],
                __typename: 'Class',
              },
              {
                name: 'Class6',
                schemaFields: [
                  { name: 'ACL', __typename: 'SchemaACLField' },
                  { name: 'arrayField1', __typename: 'SchemaArrayField' },
                  { name: 'arrayField2', __typename: 'SchemaArrayField' },
                  { name: 'booleanField1', __typename: 'SchemaBooleanField' },
                  { name: 'booleanField2', __typename: 'SchemaBooleanField' },
                  { name: 'bytesField1', __typename: 'SchemaBytesField' },
                  { name: 'bytesField2', __typename: 'SchemaBytesField' },
                  { name: 'createdAt', __typename: 'SchemaDateField' },
                  { name: 'dateField1', __typename: 'SchemaDateField' },
                  { name: 'dateField2', __typename: 'SchemaDateField' },
                  { name: 'fileField1', __typename: 'SchemaFileField' },
                  { name: 'fileField2', __typename: 'SchemaFileField' },
                  {
                    name: 'geoPointField',
                    __typename: 'SchemaGeoPointField',
                  },
                  { name: 'numberField1', __typename: 'SchemaNumberField' },
                  { name: 'numberField2', __typename: 'SchemaNumberField' },
                  { name: 'objectField1', __typename: 'SchemaObjectField' },
                  { name: 'objectField2', __typename: 'SchemaObjectField' },
                  { name: 'objectId', __typename: 'SchemaStringField' },
                  {
                    name: 'pointerField1',
                    __typename: 'SchemaPointerField',
                    targetClassName: 'Class1',
                  },
                  {
                    name: 'pointerField2',
                    __typename: 'SchemaPointerField',
                    targetClassName: 'Class6',
                  },
                  { name: 'polygonField1', __typename: 'SchemaPolygonField' },
                  { name: 'polygonField2', __typename: 'SchemaPolygonField' },
                  {
                    name: 'relationField1',
                    __typename: 'SchemaRelationField',
                    targetClassName: 'Class1',
                  },
                  {
                    name: 'relationField2',
                    __typename: 'SchemaRelationField',
                    targetClassName: 'Class6',
                  },
                  { name: 'stringField1', __typename: 'SchemaStringField' },
                  { name: 'stringField2', __typename: 'SchemaStringField' },
                  { name: 'updatedAt', __typename: 'SchemaDateField' },
                ],
                __typename: 'Class',
              },
            ]);

            const findResult = await apolloClient.query({
              query: gql`
                query {
                  classes {
                    name
                    schemaFields {
                      name
                      __typename
                      ... on SchemaPointerField {
                        targetClassName
                      }
                      ... on SchemaRelationField {
                        targetClassName
                      }
                    }
                  }
                }
              `,
              context: {
                headers: {
                  'X-Parse-Master-Key': 'test',
                },
              },
            });
            findResult.data.classes = findResult.data.classes
              .filter(schemaClass => !schemaClass.name.startsWith('_'))
              .sort((a, b) => (a.name > b.name ? 1 : -1));
            findResult.data.classes.forEach(schemaClass => {
              schemaClass.schemaFields = schemaClass.schemaFields.sort((a, b) =>
                a.name > b.name ? 1 : -1
              );
            });
            expect(findResult.data.classes).toEqual([
              {
                name: 'Class1',
                schemaFields: [
                  { name: 'ACL', __typename: 'SchemaACLField' },
                  { name: 'createdAt', __typename: 'SchemaDateField' },
                  { name: 'objectId', __typename: 'SchemaStringField' },
                  { name: 'updatedAt', __typename: 'SchemaDateField' },
                ],
                __typename: 'Class',
              },
              {
                name: 'Class2',
                schemaFields: [
                  { name: 'ACL', __typename: 'SchemaACLField' },
                  { name: 'createdAt', __typename: 'SchemaDateField' },
                  { name: 'objectId', __typename: 'SchemaStringField' },
                  { name: 'updatedAt', __typename: 'SchemaDateField' },
                ],
                __typename: 'Class',
              },
              {
                name: 'Class3',
                schemaFields: [
                  { name: 'ACL', __typename: 'SchemaACLField' },
                  { name: 'createdAt', __typename: 'SchemaDateField' },
                  { name: 'objectId', __typename: 'SchemaStringField' },
                  { name: 'updatedAt', __typename: 'SchemaDateField' },
                ],
                __typename: 'Class',
              },
              {
                name: 'Class4',
                schemaFields: [
                  { name: 'ACL', __typename: 'SchemaACLField' },
                  { name: 'createdAt', __typename: 'SchemaDateField' },
                  { name: 'objectId', __typename: 'SchemaStringField' },
                  { name: 'updatedAt', __typename: 'SchemaDateField' },
                ],
                __typename: 'Class',
              },
              {
                name: 'Class5',
                schemaFields: [
                  { name: 'ACL', __typename: 'SchemaACLField' },
                  { name: 'createdAt', __typename: 'SchemaDateField' },
                  { name: 'objectId', __typename: 'SchemaStringField' },
                  { name: 'updatedAt', __typename: 'SchemaDateField' },
                ],
                __typename: 'Class',
              },
              {
                name: 'Class6',
                schemaFields: [
                  { name: 'ACL', __typename: 'SchemaACLField' },
                  { name: 'arrayField1', __typename: 'SchemaArrayField' },
                  { name: 'arrayField2', __typename: 'SchemaArrayField' },
                  { name: 'booleanField1', __typename: 'SchemaBooleanField' },
                  { name: 'booleanField2', __typename: 'SchemaBooleanField' },
                  { name: 'bytesField1', __typename: 'SchemaBytesField' },
                  { name: 'bytesField2', __typename: 'SchemaBytesField' },
                  { name: 'createdAt', __typename: 'SchemaDateField' },
                  { name: 'dateField1', __typename: 'SchemaDateField' },
                  { name: 'dateField2', __typename: 'SchemaDateField' },
                  { name: 'fileField1', __typename: 'SchemaFileField' },
                  { name: 'fileField2', __typename: 'SchemaFileField' },
                  {
                    name: 'geoPointField',
                    __typename: 'SchemaGeoPointField',
                  },
                  { name: 'numberField1', __typename: 'SchemaNumberField' },
                  { name: 'numberField2', __typename: 'SchemaNumberField' },
                  { name: 'objectField1', __typename: 'SchemaObjectField' },
                  { name: 'objectField2', __typename: 'SchemaObjectField' },
                  { name: 'objectId', __typename: 'SchemaStringField' },
                  {
                    name: 'pointerField1',
                    __typename: 'SchemaPointerField',
                    targetClassName: 'Class1',
                  },
                  {
                    name: 'pointerField2',
                    __typename: 'SchemaPointerField',
                    targetClassName: 'Class6',
                  },
                  { name: 'polygonField1', __typename: 'SchemaPolygonField' },
                  { name: 'polygonField2', __typename: 'SchemaPolygonField' },
                  {
                    name: 'relationField1',
                    __typename: 'SchemaRelationField',
                    targetClassName: 'Class1',
                  },
                  {
                    name: 'relationField2',
                    __typename: 'SchemaRelationField',
                    targetClassName: 'Class6',
                  },
                  { name: 'stringField1', __typename: 'SchemaStringField' },
                  { name: 'stringField2', __typename: 'SchemaStringField' },
                  { name: 'updatedAt', __typename: 'SchemaDateField' },
                ],
                __typename: 'Class',
              },
            ]);
          } catch (e) {
            handleError(e);
          }
        });

        it('should require master key to create a new class', async () => {
          try {
            await apolloClient.mutate({
              mutation: gql`
                mutation {
                  createClass(name: "SomeClass") {
                    name
                  }
                }
              `,
            });
            fail('should fail');
          } catch (e) {
            expect(e.graphQLErrors[0].extensions.code).toEqual(
              Parse.Error.OPERATION_FORBIDDEN
            );
            expect(e.graphQLErrors[0].message).toEqual(
              'unauthorized: master key is required'
            );
          }
        });

        it('should not allow duplicated field names when creating', async () => {
          try {
            await apolloClient.mutate({
              mutation: gql`
                mutation {
                  createClass(
                    name: "SomeClass"
                    schemaFields: {
                      addStrings: [{ name: "someField" }]
                      addNumbers: [{ name: "someField" }]
                    }
                  ) {
                    name
                  }
                }
              `,
              context: {
                headers: {
                  'X-Parse-Master-Key': 'test',
                },
              },
            });
            fail('should fail');
          } catch (e) {
            expect(e.graphQLErrors[0].extensions.code).toEqual(
              Parse.Error.INVALID_KEY_NAME
            );
            expect(e.graphQLErrors[0].message).toEqual(
              'Duplicated field name: someField'
            );
          }
        });

        it('should update an existing class', async () => {
          try {
            const result = await apolloClient.mutate({
              mutation: gql`
                mutation {
                  createClass(
                    name: "MyNewClass"
                    schemaFields: { addStrings: [{ name: "willBeRemoved" }] }
                  ) {
                    name
                    schemaFields {
                      name
                      __typename
                    }
                  }
                  updateClass(
                    name: "MyNewClass"
                    schemaFields: {
                      addStrings: [
                        { name: "stringField1" }
                        { name: "stringField2" }
                        { name: "stringField3" }
                      ]
                      addNumbers: [
                        { name: "numberField1" }
                        { name: "numberField2" }
                        { name: "numberField3" }
                      ]
                      addBooleans: [
                        { name: "booleanField1" }
                        { name: "booleanField2" }
                        { name: "booleanField3" }
                      ]
                      addArrays: [
                        { name: "arrayField1" }
                        { name: "arrayField2" }
                        { name: "arrayField3" }
                      ]
                      addObjects: [
                        { name: "objectField1" }
                        { name: "objectField2" }
                        { name: "objectField3" }
                      ]
                      addDates: [
                        { name: "dateField1" }
                        { name: "dateField2" }
                        { name: "dateField3" }
                      ]
                      addFiles: [
                        { name: "fileField1" }
                        { name: "fileField2" }
                        { name: "fileField3" }
                      ]
                      addGeoPoint: { name: "geoPointField" }
                      addPolygons: [
                        { name: "polygonField1" }
                        { name: "polygonField2" }
                        { name: "polygonField3" }
                      ]
                      addBytes: [
                        { name: "bytesField1" }
                        { name: "bytesField2" }
                        { name: "bytesField3" }
                      ]
                      addPointers: [
                        { name: "pointerField1", targetClassName: "Class1" }
                        { name: "pointerField2", targetClassName: "Class6" }
                        { name: "pointerField3", targetClassName: "Class2" }
                      ]
                      addRelations: [
                        { name: "relationField1", targetClassName: "Class1" }
                        { name: "relationField2", targetClassName: "Class6" }
                        { name: "relationField3", targetClassName: "Class2" }
                      ]
                      remove: [
                        { name: "willBeRemoved" }
                        { name: "stringField3" }
                        { name: "numberField3" }
                        { name: "booleanField3" }
                        { name: "arrayField3" }
                        { name: "objectField3" }
                        { name: "dateField3" }
                        { name: "fileField3" }
                        { name: "polygonField3" }
                        { name: "bytesField3" }
                        { name: "pointerField3" }
                        { name: "relationField3" }
                        { name: "doesNotExist" }
                      ]
                    }
                  ) {
                    name
                    schemaFields {
                      name
                      __typename
                      ... on SchemaPointerField {
                        targetClassName
                      }
                      ... on SchemaRelationField {
                        targetClassName
                      }
                    }
                  }
                }
              `,
              context: {
                headers: {
                  'X-Parse-Master-Key': 'test',
                },
              },
            });
            result.data.createClass.schemaFields = result.data.createClass.schemaFields.sort(
              (a, b) => (a.name > b.name ? 1 : -1)
            );
            result.data.updateClass.schemaFields = result.data.updateClass.schemaFields.sort(
              (a, b) => (a.name > b.name ? 1 : -1)
            );
            expect(result).toEqual({
              data: {
                createClass: {
                  name: 'MyNewClass',
                  schemaFields: [
                    { name: 'ACL', __typename: 'SchemaACLField' },
                    { name: 'createdAt', __typename: 'SchemaDateField' },
                    { name: 'objectId', __typename: 'SchemaStringField' },
                    { name: 'updatedAt', __typename: 'SchemaDateField' },
                    { name: 'willBeRemoved', __typename: 'SchemaStringField' },
                  ],
                  __typename: 'Class',
                },
                updateClass: {
                  name: 'MyNewClass',
                  schemaFields: [
                    { name: 'ACL', __typename: 'SchemaACLField' },
                    { name: 'arrayField1', __typename: 'SchemaArrayField' },
                    { name: 'arrayField2', __typename: 'SchemaArrayField' },
                    { name: 'booleanField1', __typename: 'SchemaBooleanField' },
                    { name: 'booleanField2', __typename: 'SchemaBooleanField' },
                    { name: 'bytesField1', __typename: 'SchemaBytesField' },
                    { name: 'bytesField2', __typename: 'SchemaBytesField' },
                    { name: 'createdAt', __typename: 'SchemaDateField' },
                    { name: 'dateField1', __typename: 'SchemaDateField' },
                    { name: 'dateField2', __typename: 'SchemaDateField' },
                    { name: 'fileField1', __typename: 'SchemaFileField' },
                    { name: 'fileField2', __typename: 'SchemaFileField' },
                    {
                      name: 'geoPointField',
                      __typename: 'SchemaGeoPointField',
                    },
                    { name: 'numberField1', __typename: 'SchemaNumberField' },
                    { name: 'numberField2', __typename: 'SchemaNumberField' },
                    { name: 'objectField1', __typename: 'SchemaObjectField' },
                    { name: 'objectField2', __typename: 'SchemaObjectField' },
                    { name: 'objectId', __typename: 'SchemaStringField' },
                    {
                      name: 'pointerField1',
                      __typename: 'SchemaPointerField',
                      targetClassName: 'Class1',
                    },
                    {
                      name: 'pointerField2',
                      __typename: 'SchemaPointerField',
                      targetClassName: 'Class6',
                    },
                    { name: 'polygonField1', __typename: 'SchemaPolygonField' },
                    { name: 'polygonField2', __typename: 'SchemaPolygonField' },
                    {
                      name: 'relationField1',
                      __typename: 'SchemaRelationField',
                      targetClassName: 'Class1',
                    },
                    {
                      name: 'relationField2',
                      __typename: 'SchemaRelationField',
                      targetClassName: 'Class6',
                    },
                    { name: 'stringField1', __typename: 'SchemaStringField' },
                    { name: 'stringField2', __typename: 'SchemaStringField' },
                    { name: 'updatedAt', __typename: 'SchemaDateField' },
                  ],
                  __typename: 'Class',
                },
              },
            });

            const getResult = await apolloClient.query({
              query: gql`
                query {
                  class(name: "MyNewClass") {
                    name
                    schemaFields {
                      name
                      __typename
                      ... on SchemaPointerField {
                        targetClassName
                      }
                      ... on SchemaRelationField {
                        targetClassName
                      }
                    }
                  }
                }
              `,
              context: {
                headers: {
                  'X-Parse-Master-Key': 'test',
                },
              },
            });
            getResult.data.class.schemaFields = getResult.data.class.schemaFields.sort(
              (a, b) => (a.name > b.name ? 1 : -1)
            );
            expect(getResult.data).toEqual({
              class: {
                name: 'MyNewClass',
                schemaFields: [
                  { name: 'ACL', __typename: 'SchemaACLField' },
                  { name: 'arrayField1', __typename: 'SchemaArrayField' },
                  { name: 'arrayField2', __typename: 'SchemaArrayField' },
                  { name: 'booleanField1', __typename: 'SchemaBooleanField' },
                  { name: 'booleanField2', __typename: 'SchemaBooleanField' },
                  { name: 'bytesField1', __typename: 'SchemaBytesField' },
                  { name: 'bytesField2', __typename: 'SchemaBytesField' },
                  { name: 'createdAt', __typename: 'SchemaDateField' },
                  { name: 'dateField1', __typename: 'SchemaDateField' },
                  { name: 'dateField2', __typename: 'SchemaDateField' },
                  { name: 'fileField1', __typename: 'SchemaFileField' },
                  { name: 'fileField2', __typename: 'SchemaFileField' },
                  {
                    name: 'geoPointField',
                    __typename: 'SchemaGeoPointField',
                  },
                  { name: 'numberField1', __typename: 'SchemaNumberField' },
                  { name: 'numberField2', __typename: 'SchemaNumberField' },
                  { name: 'objectField1', __typename: 'SchemaObjectField' },
                  { name: 'objectField2', __typename: 'SchemaObjectField' },
                  { name: 'objectId', __typename: 'SchemaStringField' },
                  {
                    name: 'pointerField1',
                    __typename: 'SchemaPointerField',
                    targetClassName: 'Class1',
                  },
                  {
                    name: 'pointerField2',
                    __typename: 'SchemaPointerField',
                    targetClassName: 'Class6',
                  },
                  { name: 'polygonField1', __typename: 'SchemaPolygonField' },
                  { name: 'polygonField2', __typename: 'SchemaPolygonField' },
                  {
                    name: 'relationField1',
                    __typename: 'SchemaRelationField',
                    targetClassName: 'Class1',
                  },
                  {
                    name: 'relationField2',
                    __typename: 'SchemaRelationField',
                    targetClassName: 'Class6',
                  },
                  { name: 'stringField1', __typename: 'SchemaStringField' },
                  { name: 'stringField2', __typename: 'SchemaStringField' },
                  { name: 'updatedAt', __typename: 'SchemaDateField' },
                ],
                __typename: 'Class',
              },
            });
          } catch (e) {
            handleError(e);
          }
        });

        it('should require master key to update an existing class', async () => {
          try {
            await apolloClient.mutate({
              mutation: gql`
                mutation {
                  createClass(name: "SomeClass") {
                    name
                  }
                }
              `,
              context: {
                headers: {
                  'X-Parse-Master-Key': 'test',
                },
              },
            });
          } catch (e) {
            handleError(e);
          }

          try {
            await apolloClient.mutate({
              mutation: gql`
                mutation {
                  updateClass(name: "SomeClass") {
                    name
                  }
                }
              `,
            });
            fail('should fail');
          } catch (e) {
            expect(e.graphQLErrors[0].extensions.code).toEqual(
              Parse.Error.OPERATION_FORBIDDEN
            );
            expect(e.graphQLErrors[0].message).toEqual(
              'unauthorized: master key is required'
            );
          }
        });

        it('should not allow duplicated field names when updating', async () => {
          try {
            await apolloClient.mutate({
              mutation: gql`
                mutation {
                  createClass(
                    name: "SomeClass"
                    schemaFields: { addStrings: [{ name: "someField" }] }
                  ) {
                    name
                  }
                }
              `,
              context: {
                headers: {
                  'X-Parse-Master-Key': 'test',
                },
              },
            });
          } catch (e) {
            handleError(e);
          }

          try {
            await apolloClient.mutate({
              mutation: gql`
                mutation {
                  updateClass(
                    name: "SomeClass"
                    schemaFields: { addNumbers: [{ name: "someField" }] }
                  ) {
                    name
                  }
                }
              `,
              context: {
                headers: {
                  'X-Parse-Master-Key': 'test',
                },
              },
            });
            fail('should fail');
          } catch (e) {
            expect(e.graphQLErrors[0].extensions.code).toEqual(
              Parse.Error.INVALID_KEY_NAME
            );
            expect(e.graphQLErrors[0].message).toEqual(
              'Duplicated field name: someField'
            );
          }
        });

        it('should fail if updating an inexistent class', async () => {
          try {
            await apolloClient.mutate({
              mutation: gql`
                mutation {
                  updateClass(
                    name: "SomeInexistentClass"
                    schemaFields: { addNumbers: [{ name: "someField" }] }
                  ) {
                    name
                  }
                }
              `,
              context: {
                headers: {
                  'X-Parse-Master-Key': 'test',
                },
              },
            });
            fail('should fail');
          } catch (e) {
            expect(e.graphQLErrors[0].extensions.code).toEqual(
              Parse.Error.INVALID_CLASS_NAME
            );
            expect(e.graphQLErrors[0].message).toEqual(
              'Class SomeInexistentClass does not exist.'
            );
          }
        });

        it('should delete an existing class', async () => {
          try {
            const result = await apolloClient.mutate({
              mutation: gql`
                mutation {
                  createClass(
                    name: "MyNewClass"
                    schemaFields: { addStrings: [{ name: "willBeRemoved" }] }
                  ) {
                    name
                    schemaFields {
                      name
                      __typename
                    }
                  }
                  deleteClass(name: "MyNewClass") {
                    name
                    schemaFields {
                      name
                    }
                  }
                }
              `,
              context: {
                headers: {
                  'X-Parse-Master-Key': 'test',
                },
              },
            });
            result.data.createClass.schemaFields = result.data.createClass.schemaFields.sort(
              (a, b) => (a.name > b.name ? 1 : -1)
            );
            result.data.deleteClass.schemaFields = result.data.deleteClass.schemaFields.sort(
              (a, b) => (a.name > b.name ? 1 : -1)
            );
            expect(result).toEqual({
              data: {
                createClass: {
                  name: 'MyNewClass',
                  schemaFields: [
                    { name: 'ACL', __typename: 'SchemaACLField' },
                    { name: 'createdAt', __typename: 'SchemaDateField' },
                    { name: 'objectId', __typename: 'SchemaStringField' },
                    { name: 'updatedAt', __typename: 'SchemaDateField' },
                    { name: 'willBeRemoved', __typename: 'SchemaStringField' },
                  ],
                  __typename: 'Class',
                },
                deleteClass: {
                  name: 'MyNewClass',
                  schemaFields: [
                    { name: 'ACL', __typename: 'SchemaACLField' },
                    { name: 'createdAt', __typename: 'SchemaDateField' },
                    { name: 'objectId', __typename: 'SchemaStringField' },
                    { name: 'updatedAt', __typename: 'SchemaDateField' },
                    { name: 'willBeRemoved', __typename: 'SchemaStringField' },
                  ],
                  __typename: 'Class',
                },
              },
            });

            try {
              await apolloClient.query({
                query: gql`
                  query {
                    class(name: "MyNewClass") {
                      name
                    }
                  }
                `,
                context: {
                  headers: {
                    'X-Parse-Master-Key': 'test',
                  },
                },
              });
              fail('should fail');
            } catch (e) {
              expect(e.graphQLErrors[0].extensions.code).toEqual(
                Parse.Error.INVALID_CLASS_NAME
              );
              expect(e.graphQLErrors[0].message).toEqual(
                'Class MyNewClass does not exist.'
              );
            }
          } catch (e) {
            handleError(e);
          }
        });

        it('should require master key to delete an existing class', async () => {
          try {
            await apolloClient.mutate({
              mutation: gql`
                mutation {
                  createClass(name: "SomeClass") {
                    name
                  }
                }
              `,
              context: {
                headers: {
                  'X-Parse-Master-Key': 'test',
                },
              },
            });
          } catch (e) {
            handleError(e);
          }

          try {
            await apolloClient.mutate({
              mutation: gql`
                mutation {
                  deleteClass(name: "SomeClass") {
                    name
                  }
                }
              `,
            });
            fail('should fail');
          } catch (e) {
            expect(e.graphQLErrors[0].extensions.code).toEqual(
              Parse.Error.OPERATION_FORBIDDEN
            );
            expect(e.graphQLErrors[0].message).toEqual(
              'unauthorized: master key is required'
            );
          }
        });

        it('should fail if deleting an inexistent class', async () => {
          try {
            await apolloClient.mutate({
              mutation: gql`
                mutation {
                  deleteClass(name: "SomeInexistentClass") {
                    name
                  }
                }
              `,
              context: {
                headers: {
                  'X-Parse-Master-Key': 'test',
                },
              },
            });
            fail('should fail');
          } catch (e) {
            expect(e.graphQLErrors[0].extensions.code).toEqual(
              Parse.Error.INVALID_CLASS_NAME
            );
            expect(e.graphQLErrors[0].message).toEqual(
              'Class SomeInexistentClass does not exist.'
            );
          }
        });

        it('should require master key to get an existing class', async () => {
          try {
            await apolloClient.query({
              query: gql`
                query {
                  class(name: "_User") {
                    name
                  }
                }
              `,
            });
            fail('should fail');
          } catch (e) {
            expect(e.graphQLErrors[0].extensions.code).toEqual(
              Parse.Error.OPERATION_FORBIDDEN
            );
            expect(e.graphQLErrors[0].message).toEqual(
              'unauthorized: master key is required'
            );
          }
        });

        it('should require master key to find the existing classes', async () => {
          try {
            await apolloClient.query({
              query: gql`
                query {
                  classes {
                    name
                  }
                }
              `,
            });
            fail('should fail');
          } catch (e) {
            expect(e.graphQLErrors[0].extensions.code).toEqual(
              Parse.Error.OPERATION_FORBIDDEN
            );
            expect(e.graphQLErrors[0].message).toEqual(
              'unauthorized: master key is required'
            );
          }
        });
      });

      describe('Objects Queries', () => {
        describe('Get', () => {
          it('should return a class object using class specific query', async () => {
            const obj = new Parse.Object('Customer');
            obj.set('someField', 'someValue');
            await obj.save();

            await parseGraphQLServer.parseGraphQLSchema.databaseController.schemaCache.clear();

            const result = (await apolloClient.query({
              query: gql`
                query GetCustomer($id: ID!) {
                  customer(id: $id) {
                    id
                    someField
                    createdAt
                    updatedAt
                  }
                }
              `,
              variables: {
                id: obj.id,
              },
            })).data.customer;

            expect(result.id).toEqual(obj.id);
            expect(result.someField).toEqual('someValue');
            expect(new Date(result.createdAt)).toEqual(obj.createdAt);
            expect(new Date(result.updatedAt)).toEqual(obj.updatedAt);
          });

          it_only_db('mongo')(
            'should return child objects in array fields',
            async () => {
              const obj1 = new Parse.Object('Customer');
              const obj2 = new Parse.Object('SomeClass');
              const obj3 = new Parse.Object('Customer');

              obj1.set('someCustomerField', 'imCustomerOne');
              const arrayField = [42.42, 42, 'string', true];
              obj1.set('arrayField', arrayField);
              await obj1.save();

              obj2.set('someClassField', 'imSomeClassTwo');
              await obj2.save();

              obj3.set('manyRelations', [obj1, obj2]);
              await obj3.save();

              await parseGraphQLServer.parseGraphQLSchema.databaseController.schemaCache.clear();

              const result = (await apolloClient.query({
                query: gql`
                  query GetCustomer($id: ID!) {
                    customer(id: $id) {
                      id
                      manyRelations {
                        ... on Customer {
                          id
                          someCustomerField
                          arrayField {
                            ... on Element {
                              value
                            }
                          }
                        }
                        ... on SomeClass {
                          id
                          someClassField
                        }
                      }
                      createdAt
                      updatedAt
                    }
                  }
                `,
                variables: {
                  id: obj3.id,
                },
              })).data.customer;

              expect(result.id).toEqual(obj3.id);
              expect(result.manyRelations.length).toEqual(2);

              const customerSubObject = result.manyRelations.find(
                o => o.id === obj1.id
              );
              const someClassSubObject = result.manyRelations.find(
                o => o.id === obj2.id
              );

              expect(customerSubObject).toBeDefined();
              expect(someClassSubObject).toBeDefined();
              expect(customerSubObject.someCustomerField).toEqual(
                'imCustomerOne'
              );
              const formatedArrayField = customerSubObject.arrayField.map(
                elem => elem.value
              );
              expect(formatedArrayField).toEqual(arrayField);
              expect(someClassSubObject.someClassField).toEqual(
                'imSomeClassTwo'
              );
            }
          );

          it_only_db('mongo')(
            'should return many child objects in allow cyclic query',
            async () => {
              const obj1 = new Parse.Object('Employee');
              const obj2 = new Parse.Object('Team');
              const obj3 = new Parse.Object('Company');
              const obj4 = new Parse.Object('Country');

              obj1.set('name', 'imAnEmployee');
              await obj1.save();

              obj2.set('name', 'imATeam');
              obj2.set('employees', [obj1]);
              await obj2.save();

              obj3.set('name', 'imACompany');
              obj3.set('teams', [obj2]);
              obj3.set('employees', [obj1]);
              await obj3.save();

              obj4.set('name', 'imACountry');
              obj4.set('companies', [obj3]);
              await obj4.save();

              obj1.set('country', obj4);
              await obj1.save();

              await parseGraphQLServer.parseGraphQLSchema.databaseController.schemaCache.clear();

              const result = (await apolloClient.query({
                query: gql`
                  query DeepComplexGraphQLQuery($id: ID!) {
                    country(id: $id) {
                      id
                      name
                      companies {
                        ... on Company {
                          id
                          name
                          employees {
                            ... on Employee {
                              id
                              name
                            }
                          }
                          teams {
                            ... on Team {
                              id
                              name
                              employees {
                                ... on Employee {
                                  id
                                  name
                                  country {
                                    id
                                    name
                                  }
                                }
                              }
                            }
                          }
                        }
                      }
                    }
                  }
                `,
                variables: {
                  id: obj4.id,
                },
              })).data.country;

              const expectedResult = {
                id: obj4.id,
                name: 'imACountry',
                __typename: 'Country',
                companies: [
                  {
                    id: obj3.id,
                    name: 'imACompany',
                    __typename: 'Company',
                    employees: [
                      {
                        id: obj1.id,
                        name: 'imAnEmployee',
                        __typename: 'Employee',
                      },
                    ],
                    teams: [
                      {
                        id: obj2.id,
                        name: 'imATeam',
                        __typename: 'Team',
                        employees: [
                          {
                            id: obj1.id,
                            name: 'imAnEmployee',
                            __typename: 'Employee',
                            country: {
                              id: obj4.id,
                              name: 'imACountry',
                              __typename: 'Country',
                            },
                          },
                        ],
                      },
                    ],
                  },
                ],
              };
              expect(result).toEqual(expectedResult);
            }
          );

          it('should respect level permissions', async () => {
            await prepareData();

            await parseGraphQLServer.parseGraphQLSchema.databaseController.schemaCache.clear();

            async function getObject(className, id, headers) {
              const specificQueryResult = await apolloClient.query({
                query: gql`
                  query GetSomeObject($id: ID!) {
                    get: ${className.charAt(0).toLowerCase() +
                      className.slice(1)}(id: $id) {
                        id
                      createdAt
                      someField
                    }
                  }
                `,
                variables: {
                  id,
                },
                context: {
                  headers,
                },
              });

              return specificQueryResult;
            }

            await Promise.all(
              objects
                .slice(0, 3)
                .map(obj =>
                  expectAsync(
                    getObject(obj.className, obj.id)
                  ).toBeRejectedWith(jasmine.stringMatching('Object not found'))
                )
            );
            expect(
              (await getObject(object4.className, object4.id)).data.get
                .someField
            ).toEqual('someValue4');
            await Promise.all(
              objects.map(async obj =>
                expect(
                  (await getObject(obj.className, obj.id, {
                    'X-Parse-Master-Key': 'test',
                  })).data.get.someField
                ).toEqual(obj.get('someField'))
              )
            );
            await Promise.all(
              objects.map(async obj =>
                expect(
                  (await getObject(obj.className, obj.id, {
                    'X-Parse-Session-Token': user1.getSessionToken(),
                  })).data.get.someField
                ).toEqual(obj.get('someField'))
              )
            );
            await Promise.all(
              objects.map(async obj =>
                expect(
                  (await getObject(obj.className, obj.id, {
                    'X-Parse-Session-Token': user2.getSessionToken(),
                  })).data.get.someField
                ).toEqual(obj.get('someField'))
              )
            );
            await expectAsync(
              getObject(object2.className, object2.id, {
                'X-Parse-Session-Token': user3.getSessionToken(),
              })
            ).toBeRejectedWith(jasmine.stringMatching('Object not found'));
            await Promise.all(
              [object1, object3, object4].map(async obj =>
                expect(
                  (await getObject(obj.className, obj.id, {
                    'X-Parse-Session-Token': user3.getSessionToken(),
                  })).data.get.someField
                ).toEqual(obj.get('someField'))
              )
            );
            await Promise.all(
              objects.slice(0, 3).map(obj =>
                expectAsync(
                  getObject(obj.className, obj.id, {
                    'X-Parse-Session-Token': user4.getSessionToken(),
                  })
                ).toBeRejectedWith(jasmine.stringMatching('Object not found'))
              )
            );
            expect(
              (await getObject(object4.className, object4.id, {
                'X-Parse-Session-Token': user4.getSessionToken(),
              })).data.get.someField
            ).toEqual('someValue4');
            await Promise.all(
              objects.slice(0, 2).map(obj =>
                expectAsync(
                  getObject(obj.className, obj.id, {
                    'X-Parse-Session-Token': user5.getSessionToken(),
                  })
                ).toBeRejectedWith(jasmine.stringMatching('Object not found'))
              )
            );
            expect(
              (await getObject(object3.className, object3.id, {
                'X-Parse-Session-Token': user5.getSessionToken(),
              })).data.get.someField
            ).toEqual('someValue3');
            expect(
              (await getObject(object4.className, object4.id, {
                'X-Parse-Session-Token': user5.getSessionToken(),
              })).data.get.someField
            ).toEqual('someValue4');
          });

          it('should support keys argument', async () => {
            await prepareData();

            await parseGraphQLServer.parseGraphQLSchema.databaseController.schemaCache.clear();

            const result1 = await apolloClient.query({
              query: gql`
                query GetSomeObject($id: ID!) {
                  get: graphQLClass(id: $id) {
                    someField
                  }
                }
              `,
              variables: {
                id: object3.id,
              },
              context: {
                headers: {
                  'X-Parse-Session-Token': user1.getSessionToken(),
                },
              },
            });

            const result2 = await apolloClient.query({
              query: gql`
                query GetSomeObject($id: ID!) {
                  get: graphQLClass(id: $id) {
                    someField
                    pointerToUser {
                      id
                    }
                  }
                }
              `,
              variables: {
                id: object3.id,
              },
              context: {
                headers: {
                  'X-Parse-Session-Token': user1.getSessionToken(),
                },
              },
            });

            expect(result1.data.get.someField).toBeDefined();
            expect(result1.data.get.pointerToUser).toBeUndefined();
            expect(result2.data.get.someField).toBeDefined();
            expect(result2.data.get.pointerToUser).toBeDefined();
          });

          it('should support include argument', async () => {
            await prepareData();

            await parseGraphQLServer.parseGraphQLSchema.databaseController.schemaCache.clear();

            const result1 = await apolloClient.query({
              query: gql`
                query GetSomeObject($id: ID!) {
                  get: graphQLClass(id: $id) {
                    pointerToUser {
                      id
                    }
                  }
                }
              `,
              variables: {
                id: object3.id,
              },
              context: {
                headers: {
                  'X-Parse-Session-Token': user1.getSessionToken(),
                },
              },
            });

            const result2 = await apolloClient.query({
              query: gql`
                query GetSomeObject($id: ID!) {
                  graphQLClass(id: $id) {
                    pointerToUser {
                      username
                    }
                  }
                }
              `,
              variables: {
                id: object3.id,
              },
              context: {
                headers: {
                  'X-Parse-Session-Token': user1.getSessionToken(),
                },
              },
            });

            expect(result1.data.get.pointerToUser.username).toBeUndefined();
            expect(
              result2.data.graphQLClass.pointerToUser.username
            ).toBeDefined();
          });

          describe_only_db('mongo')('read preferences', () => {
            it('should read from primary by default', async () => {
              await prepareData();

              await parseGraphQLServer.parseGraphQLSchema.databaseController.schemaCache.clear();

              const databaseAdapter =
                parseServer.config.databaseController.adapter;
              spyOn(
                databaseAdapter.database.serverConfig,
                'cursor'
              ).and.callThrough();

              await apolloClient.query({
                query: gql`
                  query GetSomeObject($id: ID!) {
                    graphQLClass(id: $id) {
                      pointerToUser {
                        username
                      }
                    }
                  }
                `,
                variables: {
                  id: object3.id,
                },
                context: {
                  headers: {
                    'X-Parse-Session-Token': user1.getSessionToken(),
                  },
                },
              });

              let foundGraphQLClassReadPreference = false;
              let foundUserClassReadPreference = false;
              databaseAdapter.database.serverConfig.cursor.calls
                .all()
                .forEach(call => {
                  if (call.args[0].ns.collection.indexOf('GraphQLClass') >= 0) {
                    foundGraphQLClassReadPreference = true;
                    expect(call.args[0].options.readPreference.mode).toBe(
                      ReadPreference.PRIMARY
                    );
                  } else if (call.args[0].ns.collection.indexOf('_User') >= 0) {
                    foundUserClassReadPreference = true;
                    expect(call.args[0].options.readPreference.mode).toBe(
                      ReadPreference.PRIMARY
                    );
                  }
                });

              expect(foundGraphQLClassReadPreference).toBe(true);
              expect(foundUserClassReadPreference).toBe(true);
            });

            it('should support readPreference argument', async () => {
              await prepareData();

              await parseGraphQLServer.parseGraphQLSchema.databaseController.schemaCache.clear();

              const databaseAdapter =
                parseServer.config.databaseController.adapter;
              spyOn(
                databaseAdapter.database.serverConfig,
                'cursor'
              ).and.callThrough();

              await apolloClient.query({
                query: gql`
                  query GetSomeObject($id: ID!) {
                    graphQLClass(id: $id, readPreference: SECONDARY) {
                      pointerToUser {
                        username
                      }
                    }
                  }
                `,
                variables: {
                  id: object3.id,
                },
                context: {
                  headers: {
                    'X-Parse-Master-Key': 'test',
                  },
                },
              });

              let foundGraphQLClassReadPreference = false;
              let foundUserClassReadPreference = false;
              databaseAdapter.database.serverConfig.cursor.calls
                .all()
                .forEach(call => {
                  if (call.args[0].ns.collection.indexOf('GraphQLClass') >= 0) {
                    foundGraphQLClassReadPreference = true;
                    expect(call.args[0].options.readPreference.mode).toBe(
                      ReadPreference.SECONDARY
                    );
                  } else if (call.args[0].ns.collection.indexOf('_User') >= 0) {
                    foundUserClassReadPreference = true;
                    expect(call.args[0].options.readPreference.mode).toBe(
                      ReadPreference.SECONDARY
                    );
                  }
                });

              expect(foundGraphQLClassReadPreference).toBe(true);
              expect(foundUserClassReadPreference).toBe(true);
            });

            it('should support includeReadPreference argument', async () => {
              await prepareData();

              await parseGraphQLServer.parseGraphQLSchema.databaseController.schemaCache.clear();

              const databaseAdapter =
                parseServer.config.databaseController.adapter;
              spyOn(
                databaseAdapter.database.serverConfig,
                'cursor'
              ).and.callThrough();

              await apolloClient.query({
                query: gql`
                  query GetSomeObject($id: ID!) {
                    graphQLClass(
                      id: $id
                      readPreference: SECONDARY
                      includeReadPreference: NEAREST
                    ) {
                      pointerToUser {
                        username
                      }
                    }
                  }
                `,
                variables: {
                  id: object3.id,
                },
                context: {
                  headers: {
                    'X-Parse-Master-Key': 'test',
                  },
                },
              });

              let foundGraphQLClassReadPreference = false;
              let foundUserClassReadPreference = false;
              databaseAdapter.database.serverConfig.cursor.calls
                .all()
                .forEach(call => {
                  if (call.args[0].ns.collection.indexOf('GraphQLClass') >= 0) {
                    foundGraphQLClassReadPreference = true;
                    expect(call.args[0].options.readPreference.mode).toBe(
                      ReadPreference.SECONDARY
                    );
                  } else if (call.args[0].ns.collection.indexOf('_User') >= 0) {
                    foundUserClassReadPreference = true;
                    expect(call.args[0].options.readPreference.mode).toBe(
                      ReadPreference.NEAREST
                    );
                  }
                });

              expect(foundGraphQLClassReadPreference).toBe(true);
              expect(foundUserClassReadPreference).toBe(true);
            });
          });
        });

        describe('Find', () => {
          it('should return class objects using class specific query', async () => {
            const obj1 = new Parse.Object('Customer');
            obj1.set('someField', 'someValue1');
            await obj1.save();
            const obj2 = new Parse.Object('Customer');
            obj2.set('someField', 'someValue1');
            await obj2.save();

            await parseGraphQLServer.parseGraphQLSchema.databaseController.schemaCache.clear();

            const result = await apolloClient.query({
              query: gql`
                query FindCustomer {
                  customers {
                    results {
                      id
                      someField
                      createdAt
                      updatedAt
                    }
                  }
                }
              `,
            });

            expect(result.data.customers.results.length).toEqual(2);

            result.data.customers.results.forEach(resultObj => {
              const obj = resultObj.id === obj1.id ? obj1 : obj2;
              expect(resultObj.id).toEqual(obj.id);
              expect(resultObj.someField).toEqual(obj.get('someField'));
              expect(new Date(resultObj.createdAt)).toEqual(obj.createdAt);
              expect(new Date(resultObj.updatedAt)).toEqual(obj.updatedAt);
            });
          });

          it('should respect level permissions', async () => {
            await prepareData();

            await parseGraphQLServer.parseGraphQLSchema.databaseController.schemaCache.clear();

            async function findObjects(className, headers) {
              const graphqlClassName = pluralize(
                className.charAt(0).toLowerCase() + className.slice(1)
              );
              const result = await apolloClient.query({
                query: gql`
                  query FindSomeObjects {
                    find: ${graphqlClassName} {
                      results {
                        id
                        someField
                      }
                    }
                  }
                `,
                context: {
                  headers,
                },
              });

              return result;
            }

            expect(
              (await findObjects('GraphQLClass')).data.find.results.map(
                object => object.someField
              )
            ).toEqual([]);
            expect(
              (await findObjects('PublicClass')).data.find.results.map(
                object => object.someField
              )
            ).toEqual(['someValue4']);
            expect(
              (await findObjects('GraphQLClass', {
                'X-Parse-Master-Key': 'test',
              })).data.find.results
                .map(object => object.someField)
                .sort()
            ).toEqual(['someValue1', 'someValue2', 'someValue3']);
            expect(
              (await findObjects('PublicClass', {
                'X-Parse-Master-Key': 'test',
              })).data.find.results.map(object => object.someField)
            ).toEqual(['someValue4']);
            expect(
              (await findObjects('GraphQLClass', {
                'X-Parse-Session-Token': user1.getSessionToken(),
              })).data.find.results
                .map(object => object.someField)
                .sort()
            ).toEqual(['someValue1', 'someValue2', 'someValue3']);
            expect(
              (await findObjects('PublicClass', {
                'X-Parse-Session-Token': user1.getSessionToken(),
              })).data.find.results.map(object => object.someField)
            ).toEqual(['someValue4']);
            expect(
              (await findObjects('GraphQLClass', {
                'X-Parse-Session-Token': user2.getSessionToken(),
              })).data.find.results
                .map(object => object.someField)
                .sort()
            ).toEqual(['someValue1', 'someValue2', 'someValue3']);
            expect(
              (await findObjects('GraphQLClass', {
                'X-Parse-Session-Token': user3.getSessionToken(),
              })).data.find.results
                .map(object => object.someField)
                .sort()
            ).toEqual(['someValue1', 'someValue3']);
            expect(
              (await findObjects('GraphQLClass', {
                'X-Parse-Session-Token': user4.getSessionToken(),
              })).data.find.results.map(object => object.someField)
            ).toEqual([]);
            expect(
              (await findObjects('GraphQLClass', {
                'X-Parse-Session-Token': user5.getSessionToken(),
              })).data.find.results.map(object => object.someField)
            ).toEqual(['someValue3']);
          });

          it('should support where argument using class specific query', async () => {
            await prepareData();

            await parseGraphQLServer.parseGraphQLSchema.databaseController.schemaCache.clear();

            const result = await apolloClient.query({
              query: gql`
                query FindSomeObjects($where: GraphQLClassWhereInput) {
                  graphQLClasses(where: $where) {
                    results {
                      someField
                    }
                  }
                }
              `,
              variables: {
                where: {
                  someField: {
                    in: ['someValue1', 'someValue2', 'someValue3'],
                  },
                  OR: [
                    {
                      pointerToUser: {
                        equalTo: {
                          __type: 'Pointer',
                          className: '_User',
                          objectId: user5.id,
                        },
                      },
                    },
                    {
<<<<<<< HEAD
                      objectId: {
                        equalTo: object1.id,
=======
                      id: {
                        _eq: object1.id,
>>>>>>> ac353ca8
                      },
                    },
                  ],
                },
              },
              context: {
                headers: {
                  'X-Parse-Master-Key': 'test',
                },
              },
            });

            expect(
              result.data.graphQLClasses.results
                .map(object => object.someField)
                .sort()
            ).toEqual(['someValue1', 'someValue3']);
          });

          it('should support OR operation', async () => {
            await prepareData();

            await parseGraphQLServer.parseGraphQLSchema.databaseController.schemaCache.clear();

            const result = await apolloClient.query({
              query: gql`
                query {
                  graphQLClasses(
                    where: {
                      OR: [
                        { someField: { equalTo: "someValue1" } }
                        { someField: { equalTo: "someValue2" } }
                      ]
                    }
                  ) {
                    results {
                      someField
                    }
                  }
                }
              `,
              context: {
                headers: {
                  'X-Parse-Master-Key': 'test',
                },
              },
            });

            expect(
              result.data.graphQLClasses.results
                .map(object => object.someField)
                .sort()
            ).toEqual(['someValue1', 'someValue2']);
          });

          it('should support order, skip and limit arguments', async () => {
            const promises = [];
            for (let i = 0; i < 100; i++) {
              const obj = new Parse.Object('SomeClass');
              obj.set('someField', `someValue${i < 10 ? '0' : ''}${i}`);
              obj.set('numberField', i % 3);
              promises.push(obj.save());
            }
            await Promise.all(promises);

            await parseGraphQLServer.parseGraphQLSchema.databaseController.schemaCache.clear();

            const result = await apolloClient.query({
              query: gql`
                query FindSomeObjects(
                  $where: SomeClassWhereInput
                  $order: [SomeClassOrder!]
                  $skip: Int
                  $limit: Int
                ) {
                  find: someClasses(
                    where: $where
                    order: $order
                    skip: $skip
                    limit: $limit
                  ) {
                    results {
                      someField
                    }
                  }
                }
              `,
              variables: {
                where: {
                  someField: {
<<<<<<< HEAD
                    matchesRegex: '^someValue',
                  },
                },
                whereCustom: {
                  someField: {
                    matchesRegex: '^someValue',
=======
                    _regex: '^someValue',
>>>>>>> ac353ca8
                  },
                },
                order: ['numberField_DESC', 'someField_ASC'],
                skip: 4,
                limit: 2,
              },
            });

            expect(result.data.find.results.map(obj => obj.someField)).toEqual([
              'someValue14',
              'someValue17',
            ]);
          });

          it('should support count', async () => {
            await prepareData();

            await parseGraphQLServer.parseGraphQLSchema.databaseController.schemaCache.clear();

            const where = {
              someField: {
                in: ['someValue1', 'someValue2', 'someValue3'],
              },
              OR: [
                {
                  pointerToUser: {
                    equalTo: {
                      __type: 'Pointer',
                      className: '_User',
                      objectId: user5.id,
                    },
                  },
                },
                {
<<<<<<< HEAD
                  objectId: {
                    equalTo: object1.id,
=======
                  id: {
                    _eq: object1.id,
>>>>>>> ac353ca8
                  },
                },
              ],
            };

            const result = await apolloClient.query({
              query: gql`
                query FindSomeObjects(
                  $where: GraphQLClassWhereInput
                  $limit: Int
                ) {
                  find: graphQLClasses(where: $where, limit: $limit) {
                    results {
                      id
                    }
                    count
                  }
                }
              `,
              variables: {
                where,
                limit: 0,
              },
              context: {
                headers: {
                  'X-Parse-Master-Key': 'test',
                },
              },
            });

            expect(result.data.find.results).toEqual([]);
            expect(result.data.find.count).toEqual(2);
          });

          it('should only count', async () => {
            await prepareData();

            await parseGraphQLServer.parseGraphQLSchema.databaseController.schemaCache.clear();

            const where = {
              someField: {
                in: ['someValue1', 'someValue2', 'someValue3'],
              },
              OR: [
                {
                  pointerToUser: {
                    equalTo: {
                      __type: 'Pointer',
                      className: '_User',
                      objectId: user5.id,
                    },
                  },
                },
                {
<<<<<<< HEAD
                  objectId: {
                    equalTo: object1.id,
=======
                  id: {
                    _eq: object1.id,
>>>>>>> ac353ca8
                  },
                },
              ],
            };

            const result = await apolloClient.query({
              query: gql`
                query FindSomeObjects($where: GraphQLClassWhereInput) {
                  find: graphQLClasses(where: $where) {
                    count
                  }
                }
              `,
              variables: {
                where,
              },
              context: {
                headers: {
                  'X-Parse-Master-Key': 'test',
                },
              },
            });

            expect(result.data.find.results).toBeUndefined();
            expect(result.data.find.count).toEqual(2);
          });

          it('should respect max limit', async () => {
            parseServer = await global.reconfigureServer({
              maxLimit: 10,
            });

            const promises = [];
            for (let i = 0; i < 100; i++) {
              const obj = new Parse.Object('SomeClass');
              promises.push(obj.save());
            }
            await Promise.all(promises);

            await parseGraphQLServer.parseGraphQLSchema.databaseController.schemaCache.clear();

            const result = await apolloClient.query({
              query: gql`
                query FindSomeObjects($limit: Int) {
<<<<<<< HEAD
                  find(
                    className: "SomeClass"
                    where: { objectId: { exists: true } }
                    limit: $limit
                  ) {
                    results
                    count
                  }
                  someClasses(
                    where: { objectId: { exists: true } }
=======
                  find: someClasses(
                    where: { id: { _exists: true } }
>>>>>>> ac353ca8
                    limit: $limit
                  ) {
                    results {
                      id
                    }
                    count
                  }
                }
              `,
              variables: {
                limit: 50,
              },
              context: {
                headers: {
                  'X-Parse-Master-Key': 'test',
                },
              },
            });

            expect(result.data.find.results.length).toEqual(10);
            expect(result.data.find.count).toEqual(100);
          });

          it('should support keys argument', async () => {
            await prepareData();

            await parseGraphQLServer.parseGraphQLSchema.databaseController.schemaCache.clear();

            const result1 = await apolloClient.query({
              query: gql`
                query FindSomeObject($where: GraphQLClassWhereInput) {
                  find: graphQLClasses(where: $where) {
                    results {
                      someField
                    }
                  }
                }
              `,
              variables: {
                where: {
                  id: { _eq: object3.id },
                },
              },
              context: {
                headers: {
                  'X-Parse-Session-Token': user1.getSessionToken(),
                },
              },
            });

            const result2 = await apolloClient.query({
              query: gql`
                query FindSomeObject($where: GraphQLClassWhereInput) {
                  find: graphQLClasses(where: $where) {
                    results {
                      someField
                      pointerToUser {
                        username
                      }
                    }
                  }
                }
              `,
              variables: {
                where: {
                  id: { _eq: object3.id },
                },
              },
              context: {
                headers: {
                  'X-Parse-Session-Token': user1.getSessionToken(),
                },
              },
            });

            expect(result1.data.find.results[0].someField).toBeDefined();
            expect(result1.data.find.results[0].pointerToUser).toBeUndefined();
            expect(result2.data.find.results[0].someField).toBeDefined();
            expect(result2.data.find.results[0].pointerToUser).toBeDefined();
          });

          it('should support include argument', async () => {
            await prepareData();

            await parseGraphQLServer.parseGraphQLSchema.databaseController.schemaCache.clear();

            const where = {
<<<<<<< HEAD
              objectId: {
                equalTo: object3.id,
=======
              id: {
                _eq: object3.id,
>>>>>>> ac353ca8
              },
            };

            const result1 = await apolloClient.query({
              query: gql`
                query FindSomeObject($where: GraphQLClassWhereInput) {
                  find: graphQLClasses(where: $where) {
                    results {
                      pointerToUser {
                        id
                      }
                    }
                  }
                }
              `,
              variables: {
                where,
              },
              context: {
                headers: {
                  'X-Parse-Session-Token': user1.getSessionToken(),
                },
              },
            });

            const result2 = await apolloClient.query({
              query: gql`
                query FindSomeObject($where: GraphQLClassWhereInput) {
                  find: graphQLClasses(where: $where) {
                    results {
                      pointerToUser {
                        username
                      }
                    }
                  }
                }
              `,
              variables: {
                where,
              },
              context: {
                headers: {
                  'X-Parse-Session-Token': user1.getSessionToken(),
                },
              },
            });
            expect(
              result1.data.find.results[0].pointerToUser.username
            ).toBeUndefined();
            expect(
              result2.data.find.results[0].pointerToUser.username
            ).toBeDefined();
          });

          describe_only_db('mongo')('read preferences', () => {
            it('should read from primary by default', async () => {
              await prepareData();

              await parseGraphQLServer.parseGraphQLSchema.databaseController.schemaCache.clear();

              const databaseAdapter =
                parseServer.config.databaseController.adapter;
              spyOn(
                databaseAdapter.database.serverConfig,
                'cursor'
              ).and.callThrough();

              await apolloClient.query({
                query: gql`
                  query FindSomeObjects {
                    find: graphQLClasses {
                      results {
                        pointerToUser {
                          username
                        }
                      }
                    }
                  }
                `,
                context: {
                  headers: {
                    'X-Parse-Session-Token': user1.getSessionToken(),
                  },
                },
              });

              let foundGraphQLClassReadPreference = false;
              let foundUserClassReadPreference = false;
              databaseAdapter.database.serverConfig.cursor.calls
                .all()
                .forEach(call => {
                  if (call.args[0].ns.collection.indexOf('GraphQLClass') >= 0) {
                    foundGraphQLClassReadPreference = true;
                    expect(call.args[0].options.readPreference.mode).toBe(
                      ReadPreference.PRIMARY
                    );
                  } else if (call.args[0].ns.collection.indexOf('_User') >= 0) {
                    foundUserClassReadPreference = true;
                    expect(call.args[0].options.readPreference.mode).toBe(
                      ReadPreference.PRIMARY
                    );
                  }
                });

              expect(foundGraphQLClassReadPreference).toBe(true);
              expect(foundUserClassReadPreference).toBe(true);
            });

            it('should support readPreference argument', async () => {
              await prepareData();

              await parseGraphQLServer.parseGraphQLSchema.databaseController.schemaCache.clear();

              const databaseAdapter =
                parseServer.config.databaseController.adapter;
              spyOn(
                databaseAdapter.database.serverConfig,
                'cursor'
              ).and.callThrough();

              await apolloClient.query({
                query: gql`
                  query FindSomeObjects {
                    find: graphQLClasses(readPreference: SECONDARY) {
                      results {
                        pointerToUser {
                          username
                        }
                      }
                    }
                  }
                `,
                context: {
                  headers: {
                    'X-Parse-Master-Key': 'test',
                  },
                },
              });

              let foundGraphQLClassReadPreference = false;
              let foundUserClassReadPreference = false;
              databaseAdapter.database.serverConfig.cursor.calls
                .all()
                .forEach(call => {
                  if (call.args[0].ns.collection.indexOf('GraphQLClass') >= 0) {
                    foundGraphQLClassReadPreference = true;
                    expect(call.args[0].options.readPreference.mode).toBe(
                      ReadPreference.SECONDARY
                    );
                  } else if (call.args[0].ns.collection.indexOf('_User') >= 0) {
                    foundUserClassReadPreference = true;
                    expect(call.args[0].options.readPreference.mode).toBe(
                      ReadPreference.SECONDARY
                    );
                  }
                });

              expect(foundGraphQLClassReadPreference).toBe(true);
              expect(foundUserClassReadPreference).toBe(true);
            });

            it('should support includeReadPreference argument', async () => {
              await prepareData();

              await parseGraphQLServer.parseGraphQLSchema.databaseController.schemaCache.clear();

              const databaseAdapter =
                parseServer.config.databaseController.adapter;
              spyOn(
                databaseAdapter.database.serverConfig,
                'cursor'
              ).and.callThrough();

              await apolloClient.query({
                query: gql`
                  query FindSomeObjects {
                    graphQLClasses(
                      readPreference: SECONDARY
                      includeReadPreference: NEAREST
                    ) {
                      results {
                        pointerToUser {
                          username
                        }
                      }
                    }
                  }
                `,
                context: {
                  headers: {
                    'X-Parse-Master-Key': 'test',
                  },
                },
              });

              let foundGraphQLClassReadPreference = false;
              let foundUserClassReadPreference = false;
              databaseAdapter.database.serverConfig.cursor.calls
                .all()
                .forEach(call => {
                  if (call.args[0].ns.collection.indexOf('GraphQLClass') >= 0) {
                    foundGraphQLClassReadPreference = true;
                    expect(call.args[0].options.readPreference.mode).toBe(
                      ReadPreference.SECONDARY
                    );
                  } else if (call.args[0].ns.collection.indexOf('_User') >= 0) {
                    foundUserClassReadPreference = true;
                    expect(call.args[0].options.readPreference.mode).toBe(
                      ReadPreference.NEAREST
                    );
                  }
                });

              expect(foundGraphQLClassReadPreference).toBe(true);
              expect(foundUserClassReadPreference).toBe(true);
            });

            it('should support subqueryReadPreference argument', async () => {
              try {
                await prepareData();

                await parseGraphQLServer.parseGraphQLSchema.databaseController.schemaCache.clear();

                const databaseAdapter =
                  parseServer.config.databaseController.adapter;
                spyOn(
                  databaseAdapter.database.serverConfig,
                  'cursor'
                ).and.callThrough();

                await apolloClient.query({
                  query: gql`
                    query FindSomeObjects($where: GraphQLClassWhereInput) {
                      find: graphQLClasses(
                        where: $where
                        readPreference: SECONDARY
                        subqueryReadPreference: NEAREST
                      ) {
                        results {
                          id
                        }
                      }
                    }
                  `,
                  variables: {
                    where: {
                      pointerToUser: {
                        _inQuery: { where: {}, className: '_User' },
                      },
                    },
                  },
                  context: {
                    headers: {
                      'X-Parse-Master-Key': 'test',
                    },
                  },
                });

                let foundGraphQLClassReadPreference = false;
                let foundUserClassReadPreference = false;
                databaseAdapter.database.serverConfig.cursor.calls
                  .all()
                  .forEach(call => {
                    if (
                      call.args[0].ns.collection.indexOf('GraphQLClass') >= 0
                    ) {
                      foundGraphQLClassReadPreference = true;
                      expect(call.args[0].options.readPreference.mode).toBe(
                        ReadPreference.SECONDARY
                      );
                    } else if (
                      call.args[0].ns.collection.indexOf('_User') >= 0
                    ) {
                      foundUserClassReadPreference = true;
                      expect(call.args[0].options.readPreference.mode).toBe(
                        ReadPreference.NEAREST
                      );
                    }
                  });

                expect(foundGraphQLClassReadPreference).toBe(true);
                expect(foundUserClassReadPreference).toBe(true);
              } catch (e) {
                handleError(e);
              }
            });
          });
        });
      });

      describe('Objects Mutations', () => {
        describe('Create', () => {
          it('should return specific type object using class specific mutation', async () => {
            const customerSchema = new Parse.Schema('Customer');
            customerSchema.addString('someField');
            await customerSchema.save();

            await parseGraphQLServer.parseGraphQLSchema.databaseController.schemaCache.clear();

            const result = await apolloClient.mutate({
              mutation: gql`
                mutation CreateCustomer($fields: CreateCustomerFieldsInput) {
                  createCustomer(fields: $fields) {
                    id
                    createdAt
                    someField
                  }
                }
              `,
              variables: {
                fields: {
                  someField: 'someValue',
                },
              },
            });

            expect(result.data.createCustomer.id).toBeDefined();
            expect(result.data.createCustomer.someField).toEqual('someValue');

            const customer = await new Parse.Query('Customer').get(
              result.data.createCustomer.id
            );

            expect(customer.createdAt).toEqual(
              new Date(result.data.createCustomer.createdAt)
            );
            expect(customer.get('someField')).toEqual('someValue');
          });

          it('should respect level permissions', async () => {
            await prepareData();

            await parseGraphQLServer.parseGraphQLSchema.databaseController.schemaCache.clear();

            async function createObject(className, headers) {
              const result = await apolloClient.mutate({
                mutation: gql`
                  mutation CreateSomeObject {
                    create${className} {
                      id
                      createdAt
                    }
                  }
                `,
                context: {
                  headers,
                },
              });

              const specificCreate = result.data[`create${className}`];
              expect(specificCreate.id).toBeDefined();
              expect(specificCreate.createdAt).toBeDefined();

              return result;
            }

            await expectAsync(createObject('GraphQLClass')).toBeRejectedWith(
              jasmine.stringMatching(
                'Permission denied for action create on class GraphQLClass'
              )
            );
            await expectAsync(createObject('PublicClass')).toBeResolved();
            await expectAsync(
              createObject('GraphQLClass', { 'X-Parse-Master-Key': 'test' })
            ).toBeResolved();
            await expectAsync(
              createObject('PublicClass', { 'X-Parse-Master-Key': 'test' })
            ).toBeResolved();
            await expectAsync(
              createObject('GraphQLClass', {
                'X-Parse-Session-Token': user1.getSessionToken(),
              })
            ).toBeResolved();
            await expectAsync(
              createObject('PublicClass', {
                'X-Parse-Session-Token': user1.getSessionToken(),
              })
            ).toBeResolved();
            await expectAsync(
              createObject('GraphQLClass', {
                'X-Parse-Session-Token': user2.getSessionToken(),
              })
            ).toBeResolved();
            await expectAsync(
              createObject('PublicClass', {
                'X-Parse-Session-Token': user2.getSessionToken(),
              })
            ).toBeResolved();
            await expectAsync(
              createObject('GraphQLClass', {
                'X-Parse-Session-Token': user4.getSessionToken(),
              })
            ).toBeRejectedWith(
              jasmine.stringMatching(
                'Permission denied for action create on class GraphQLClass'
              )
            );
            await expectAsync(
              createObject('PublicClass', {
                'X-Parse-Session-Token': user4.getSessionToken(),
              })
            ).toBeResolved();
          });
        });

        describe('Update', () => {
          it('should return specific type object using class specific mutation', async () => {
            const obj = new Parse.Object('Customer');
            obj.set('someField1', 'someField1Value1');
            obj.set('someField2', 'someField2Value1');
            await obj.save();

            await parseGraphQLServer.parseGraphQLSchema.databaseController.schemaCache.clear();

            const result = await apolloClient.mutate({
              mutation: gql`
                mutation UpdateCustomer(
                  $id: ID!
                  $fields: UpdateCustomerFieldsInput
                ) {
                  updateCustomer(id: $id, fields: $fields) {
                    updatedAt
                    someField1
                    someField2
                  }
                }
              `,
              variables: {
                id: obj.id,
                fields: {
                  someField1: 'someField1Value2',
                },
              },
            });

            expect(result.data.updateCustomer.updatedAt).toBeDefined();
            expect(result.data.updateCustomer.someField1).toEqual(
              'someField1Value2'
            );
            expect(result.data.updateCustomer.someField2).toEqual(
              'someField2Value1'
            );

            await obj.fetch();

            expect(obj.get('someField1')).toEqual('someField1Value2');
            expect(obj.get('someField2')).toEqual('someField2Value1');
          });

          it('should return only id using class specific mutation', async () => {
            const obj = new Parse.Object('Customer');
            obj.set('someField1', 'someField1Value1');
            obj.set('someField2', 'someField2Value1');
            await obj.save();

            await parseGraphQLServer.parseGraphQLSchema.databaseController.schemaCache.clear();

            const result = await apolloClient.mutate({
              mutation: gql`
                mutation UpdateCustomer(
                  $id: ID!
                  $fields: UpdateCustomerFieldsInput
                ) {
                  updateCustomer(id: $id, fields: $fields) {
                    id
                  }
                }
              `,
              variables: {
                id: obj.id,
                fields: {
                  someField1: 'someField1Value2',
                },
              },
            });

            expect(result.data.updateCustomer.id).toEqual(obj.id);

            await obj.fetch();

            expect(obj.get('someField1')).toEqual('someField1Value2');
            expect(obj.get('someField2')).toEqual('someField2Value1');
          });

          it('should respect level permissions', async () => {
            await prepareData();

            await parseGraphQLServer.parseGraphQLSchema.databaseController.schemaCache.clear();

            async function updateObject(className, id, fields, headers) {
              return await apolloClient.mutate({
                mutation: gql`
                  mutation UpdateSomeObject(
                    $id: ID!
                    $fields: Update${className}FieldsInput
                  ) {
                    update: update${className}(
                      id: $id
                      fields: $fields
                    ) {
                      updatedAt
                    }
                  }
                `,
                variables: {
                  id,
                  fields,
                },
                context: {
                  headers,
                },
              });
            }

            await Promise.all(
              objects.slice(0, 3).map(async obj => {
                const originalFieldValue = obj.get('someField');
                await expectAsync(
                  updateObject(obj.className, obj.id, {
                    someField: 'changedValue1',
                  })
                ).toBeRejectedWith(jasmine.stringMatching('Object not found'));
                await obj.fetch({ useMasterKey: true });
                expect(obj.get('someField')).toEqual(originalFieldValue);
              })
            );
            expect(
              (await updateObject(object4.className, object4.id, {
                someField: 'changedValue1',
              })).data.update.updatedAt
            ).toBeDefined();
            await object4.fetch({ useMasterKey: true });
            expect(object4.get('someField')).toEqual('changedValue1');
            await Promise.all(
              objects.map(async obj => {
                expect(
                  (await updateObject(
                    obj.className,
                    obj.id,
                    { someField: 'changedValue2' },
                    { 'X-Parse-Master-Key': 'test' }
                  )).data.update.updatedAt
                ).toBeDefined();
                await obj.fetch({ useMasterKey: true });
                expect(obj.get('someField')).toEqual('changedValue2');
              })
            );
            await Promise.all(
              objects.map(async obj => {
                expect(
                  (await updateObject(
                    obj.className,
                    obj.id,
                    { someField: 'changedValue3' },
                    { 'X-Parse-Session-Token': user1.getSessionToken() }
                  )).data.update.updatedAt
                ).toBeDefined();
                await obj.fetch({ useMasterKey: true });
                expect(obj.get('someField')).toEqual('changedValue3');
              })
            );
            await Promise.all(
              objects.map(async obj => {
                expect(
                  (await updateObject(
                    obj.className,
                    obj.id,
                    { someField: 'changedValue4' },
                    { 'X-Parse-Session-Token': user2.getSessionToken() }
                  )).data.update.updatedAt
                ).toBeDefined();
                await obj.fetch({ useMasterKey: true });
                expect(obj.get('someField')).toEqual('changedValue4');
              })
            );
            await Promise.all(
              [object1, object3, object4].map(async obj => {
                expect(
                  (await updateObject(
                    obj.className,
                    obj.id,
                    { someField: 'changedValue5' },
                    { 'X-Parse-Session-Token': user3.getSessionToken() }
                  )).data.update.updatedAt
                ).toBeDefined();
                await obj.fetch({ useMasterKey: true });
                expect(obj.get('someField')).toEqual('changedValue5');
              })
            );
            const originalFieldValue = object2.get('someField');
            await expectAsync(
              updateObject(
                object2.className,
                object2.id,
                { someField: 'changedValue5' },
                { 'X-Parse-Session-Token': user3.getSessionToken() }
              )
            ).toBeRejectedWith(jasmine.stringMatching('Object not found'));
            await object2.fetch({ useMasterKey: true });
            expect(object2.get('someField')).toEqual(originalFieldValue);
            await Promise.all(
              objects.slice(0, 3).map(async obj => {
                const originalFieldValue = obj.get('someField');
                await expectAsync(
                  updateObject(
                    obj.className,
                    obj.id,
                    { someField: 'changedValue6' },
                    { 'X-Parse-Session-Token': user4.getSessionToken() }
                  )
                ).toBeRejectedWith(jasmine.stringMatching('Object not found'));
                await obj.fetch({ useMasterKey: true });
                expect(obj.get('someField')).toEqual(originalFieldValue);
              })
            );
            expect(
              (await updateObject(
                object4.className,
                object4.id,
                { someField: 'changedValue6' },
                { 'X-Parse-Session-Token': user4.getSessionToken() }
              )).data.update.updatedAt
            ).toBeDefined();
            await object4.fetch({ useMasterKey: true });
            expect(object4.get('someField')).toEqual('changedValue6');
            await Promise.all(
              objects.slice(0, 2).map(async obj => {
                const originalFieldValue = obj.get('someField');
                await expectAsync(
                  updateObject(
                    obj.className,
                    obj.id,
                    { someField: 'changedValue7' },
                    { 'X-Parse-Session-Token': user5.getSessionToken() }
                  )
                ).toBeRejectedWith(jasmine.stringMatching('Object not found'));
                await obj.fetch({ useMasterKey: true });
                expect(obj.get('someField')).toEqual(originalFieldValue);
              })
            );
            expect(
              (await updateObject(
                object3.className,
                object3.id,
                { someField: 'changedValue7' },
                { 'X-Parse-Session-Token': user5.getSessionToken() }
              )).data.update.updatedAt
            ).toBeDefined();
            await object3.fetch({ useMasterKey: true });
            expect(object3.get('someField')).toEqual('changedValue7');
            expect(
              (await updateObject(
                object4.className,
                object4.id,
                { someField: 'changedValue7' },
                { 'X-Parse-Session-Token': user5.getSessionToken() }
              )).data.update.updatedAt
            ).toBeDefined();
            await object4.fetch({ useMasterKey: true });
            expect(object4.get('someField')).toEqual('changedValue7');
          });

          it('should respect level permissions with specific class mutation', async () => {
            await prepareData();

            await parseGraphQLServer.parseGraphQLSchema.databaseController.schemaCache.clear();

            function updateObject(className, id, fields, headers) {
              return apolloClient.mutate({
                mutation: gql`
                  mutation UpdateSomeObject(
                    $id: ID!
                    $fields: Update${className}FieldsInput
                  ) {
                    update${className}(
                      id: $id
                      fields: $fields
                    ) {
                      updatedAt
                    }
                  }
                `,
                variables: {
                  id,
                  fields,
                },
                context: {
                  headers,
                },
              });
            }

            await Promise.all(
              objects.slice(0, 3).map(async obj => {
                const originalFieldValue = obj.get('someField');
                await expectAsync(
                  updateObject(obj.className, obj.id, {
                    someField: 'changedValue1',
                  })
                ).toBeRejectedWith(jasmine.stringMatching('Object not found'));
                await obj.fetch({ useMasterKey: true });
                expect(obj.get('someField')).toEqual(originalFieldValue);
              })
            );
            expect(
              (await updateObject(object4.className, object4.id, {
                someField: 'changedValue1',
              })).data[`update${object4.className}`].updatedAt
            ).toBeDefined();
            await object4.fetch({ useMasterKey: true });
            expect(object4.get('someField')).toEqual('changedValue1');
            await Promise.all(
              objects.map(async obj => {
                expect(
                  (await updateObject(
                    obj.className,
                    obj.id,
                    { someField: 'changedValue2' },
                    { 'X-Parse-Master-Key': 'test' }
                  )).data[`update${obj.className}`].updatedAt
                ).toBeDefined();
                await obj.fetch({ useMasterKey: true });
                expect(obj.get('someField')).toEqual('changedValue2');
              })
            );
            await Promise.all(
              objects.map(async obj => {
                expect(
                  (await updateObject(
                    obj.className,
                    obj.id,
                    { someField: 'changedValue3' },
                    { 'X-Parse-Session-Token': user1.getSessionToken() }
                  )).data[`update${obj.className}`].updatedAt
                ).toBeDefined();
                await obj.fetch({ useMasterKey: true });
                expect(obj.get('someField')).toEqual('changedValue3');
              })
            );
            await Promise.all(
              objects.map(async obj => {
                expect(
                  (await updateObject(
                    obj.className,
                    obj.id,
                    { someField: 'changedValue4' },
                    { 'X-Parse-Session-Token': user2.getSessionToken() }
                  )).data[`update${obj.className}`].updatedAt
                ).toBeDefined();
                await obj.fetch({ useMasterKey: true });
                expect(obj.get('someField')).toEqual('changedValue4');
              })
            );
            await Promise.all(
              [object1, object3, object4].map(async obj => {
                expect(
                  (await updateObject(
                    obj.className,
                    obj.id,
                    { someField: 'changedValue5' },
                    { 'X-Parse-Session-Token': user3.getSessionToken() }
                  )).data[`update${obj.className}`].updatedAt
                ).toBeDefined();
                await obj.fetch({ useMasterKey: true });
                expect(obj.get('someField')).toEqual('changedValue5');
              })
            );
            const originalFieldValue = object2.get('someField');
            await expectAsync(
              updateObject(
                object2.className,
                object2.id,
                { someField: 'changedValue5' },
                { 'X-Parse-Session-Token': user3.getSessionToken() }
              )
            ).toBeRejectedWith(jasmine.stringMatching('Object not found'));
            await object2.fetch({ useMasterKey: true });
            expect(object2.get('someField')).toEqual(originalFieldValue);
            await Promise.all(
              objects.slice(0, 3).map(async obj => {
                const originalFieldValue = obj.get('someField');
                await expectAsync(
                  updateObject(
                    obj.className,
                    obj.id,
                    { someField: 'changedValue6' },
                    { 'X-Parse-Session-Token': user4.getSessionToken() }
                  )
                ).toBeRejectedWith(jasmine.stringMatching('Object not found'));
                await obj.fetch({ useMasterKey: true });
                expect(obj.get('someField')).toEqual(originalFieldValue);
              })
            );
            expect(
              (await updateObject(
                object4.className,
                object4.id,
                { someField: 'changedValue6' },
                { 'X-Parse-Session-Token': user4.getSessionToken() }
              )).data[`update${object4.className}`].updatedAt
            ).toBeDefined();
            await object4.fetch({ useMasterKey: true });
            expect(object4.get('someField')).toEqual('changedValue6');
            await Promise.all(
              objects.slice(0, 2).map(async obj => {
                const originalFieldValue = obj.get('someField');
                await expectAsync(
                  updateObject(
                    obj.className,
                    obj.id,
                    { someField: 'changedValue7' },
                    { 'X-Parse-Session-Token': user5.getSessionToken() }
                  )
                ).toBeRejectedWith(jasmine.stringMatching('Object not found'));
                await obj.fetch({ useMasterKey: true });
                expect(obj.get('someField')).toEqual(originalFieldValue);
              })
            );
            expect(
              (await updateObject(
                object3.className,
                object3.id,
                { someField: 'changedValue7' },
                { 'X-Parse-Session-Token': user5.getSessionToken() }
              )).data[`update${object3.className}`].updatedAt
            ).toBeDefined();
            await object3.fetch({ useMasterKey: true });
            expect(object3.get('someField')).toEqual('changedValue7');
            expect(
              (await updateObject(
                object4.className,
                object4.id,
                { someField: 'changedValue7' },
                { 'X-Parse-Session-Token': user5.getSessionToken() }
              )).data[`update${object4.className}`].updatedAt
            ).toBeDefined();
            await object4.fetch({ useMasterKey: true });
            expect(object4.get('someField')).toEqual('changedValue7');
          });
        });

        describe('Delete', () => {
          it('should return a specific type using class specific mutation', async () => {
            const obj = new Parse.Object('Customer');
            obj.set('someField1', 'someField1Value1');
            obj.set('someField2', 'someField2Value1');
            await obj.save();

            await parseGraphQLServer.parseGraphQLSchema.databaseController.schemaCache.clear();

            const result = await apolloClient.mutate({
              mutation: gql`
                mutation DeleteCustomer($id: ID!) {
                  deleteCustomer(id: $id) {
                    id
                    someField1
                    someField2
                  }
                }
              `,
              variables: {
                id: obj.id,
              },
            });

            expect(result.data.deleteCustomer.id).toEqual(obj.id);
            expect(result.data.deleteCustomer.someField1).toEqual(
              'someField1Value1'
            );
            expect(result.data.deleteCustomer.someField2).toEqual(
              'someField2Value1'
            );

            await expectAsync(
              obj.fetch({ useMasterKey: true })
            ).toBeRejectedWith(jasmine.stringMatching('Object not found'));
          });

          it('should respect level permissions', async () => {
            await prepareData();

            await parseGraphQLServer.parseGraphQLSchema.databaseController.schemaCache.clear();

            function deleteObject(className, id, headers) {
              return apolloClient.mutate({
                mutation: gql`
                  mutation DeleteSomeObject(
                    $id: ID!
                  ) {
                    delete: delete${className}(id: $id) {
                      id
                    }
                  }
                `,
                variables: {
                  id,
                },
                context: {
                  headers,
                },
              });
            }

            await Promise.all(
              objects.slice(0, 3).map(async obj => {
                const originalFieldValue = obj.get('someField');
                await expectAsync(
                  deleteObject(obj.className, obj.id)
                ).toBeRejectedWith(jasmine.stringMatching('Object not found'));
                await obj.fetch({ useMasterKey: true });
                expect(obj.get('someField')).toEqual(originalFieldValue);
              })
            );
            await Promise.all(
              objects.slice(0, 3).map(async obj => {
                const originalFieldValue = obj.get('someField');
                await expectAsync(
                  deleteObject(obj.className, obj.id, {
                    'X-Parse-Session-Token': user4.getSessionToken(),
                  })
                ).toBeRejectedWith(jasmine.stringMatching('Object not found'));
                await obj.fetch({ useMasterKey: true });
                expect(obj.get('someField')).toEqual(originalFieldValue);
              })
            );
            expect(
              (await deleteObject(object4.className, object4.id)).data.delete
            ).toEqual({ id: object4.id, __typename: 'PublicClass' });
            await expectAsync(
              object4.fetch({ useMasterKey: true })
            ).toBeRejectedWith(jasmine.stringMatching('Object not found'));
            expect(
              (await deleteObject(object1.className, object1.id, {
                'X-Parse-Master-Key': 'test',
              })).data.delete
            ).toEqual({ id: object1.id, __typename: 'GraphQLClass' });
            await expectAsync(
              object1.fetch({ useMasterKey: true })
            ).toBeRejectedWith(jasmine.stringMatching('Object not found'));
            expect(
              (await deleteObject(object2.className, object2.id, {
                'X-Parse-Session-Token': user2.getSessionToken(),
              })).data.delete
            ).toEqual({ id: object2.id, __typename: 'GraphQLClass' });
            await expectAsync(
              object2.fetch({ useMasterKey: true })
            ).toBeRejectedWith(jasmine.stringMatching('Object not found'));
            expect(
              (await deleteObject(object3.className, object3.id, {
                'X-Parse-Session-Token': user5.getSessionToken(),
              })).data.delete
            ).toEqual({ id: object3.id, __typename: 'GraphQLClass' });
            await expectAsync(
              object3.fetch({ useMasterKey: true })
            ).toBeRejectedWith(jasmine.stringMatching('Object not found'));
          });

          it('should respect level permissions with specific class mutation', async () => {
            await prepareData();

            await parseGraphQLServer.parseGraphQLSchema.databaseController.schemaCache.clear();

            function deleteObject(className, id, headers) {
              return apolloClient.mutate({
                mutation: gql`
                  mutation DeleteSomeObject(
                    $id: ID!
                  ) {
                    delete${className}(id: $id) {
                      id
                    }
                  }
                `,
                variables: {
                  id,
                },
                context: {
                  headers,
                },
              });
            }

            await Promise.all(
              objects.slice(0, 3).map(async obj => {
                const originalFieldValue = obj.get('someField');
                await expectAsync(
                  deleteObject(obj.className, obj.id)
                ).toBeRejectedWith(jasmine.stringMatching('Object not found'));
                await obj.fetch({ useMasterKey: true });
                expect(obj.get('someField')).toEqual(originalFieldValue);
              })
            );
            await Promise.all(
              objects.slice(0, 3).map(async obj => {
                const originalFieldValue = obj.get('someField');
                await expectAsync(
                  deleteObject(obj.className, obj.id, {
                    'X-Parse-Session-Token': user4.getSessionToken(),
                  })
                ).toBeRejectedWith(jasmine.stringMatching('Object not found'));
                await obj.fetch({ useMasterKey: true });
                expect(obj.get('someField')).toEqual(originalFieldValue);
              })
            );
            expect(
              (await deleteObject(object4.className, object4.id)).data[
                `delete${object4.className}`
              ].id
            ).toEqual(object4.id);
            await expectAsync(
              object4.fetch({ useMasterKey: true })
            ).toBeRejectedWith(jasmine.stringMatching('Object not found'));
            expect(
              (await deleteObject(object1.className, object1.id, {
                'X-Parse-Master-Key': 'test',
              })).data[`delete${object1.className}`].id
            ).toEqual(object1.id);
            await expectAsync(
              object1.fetch({ useMasterKey: true })
            ).toBeRejectedWith(jasmine.stringMatching('Object not found'));
            expect(
              (await deleteObject(object2.className, object2.id, {
                'X-Parse-Session-Token': user2.getSessionToken(),
              })).data[`delete${object2.className}`].id
            ).toEqual(object2.id);
            await expectAsync(
              object2.fetch({ useMasterKey: true })
            ).toBeRejectedWith(jasmine.stringMatching('Object not found'));
            expect(
              (await deleteObject(object3.className, object3.id, {
                'X-Parse-Session-Token': user5.getSessionToken(),
              })).data[`delete${object3.className}`].id
            ).toEqual(object3.id);
            await expectAsync(
              object3.fetch({ useMasterKey: true })
            ).toBeRejectedWith(jasmine.stringMatching('Object not found'));
          });
        });
      });

      describe('Files Mutations', () => {
        describe('Create', () => {
          it('should return File object', async () => {
            parseServer = await global.reconfigureServer({
              publicServerURL: 'http://localhost:13377/parse',
            });

            const body = new FormData();
            body.append(
              'operations',
              JSON.stringify({
                query: `
                  mutation CreateFile($upload: Upload!) {
                    createFile(upload: $upload) {
                      name
                      url
                    }
                  }
                `,
                variables: {
                  upload: null,
                },
              })
            );
            body.append('map', JSON.stringify({ 1: ['variables.upload'] }));
            body.append('1', 'My File Content', {
              filename: 'myFileName.txt',
              contentType: 'text/plain',
            });

            let res = await fetch('http://localhost:13377/graphql', {
              method: 'POST',
              headers,
              body,
            });

            expect(res.status).toEqual(200);

            const result = JSON.parse(await res.text());

            expect(result.data.createFile.name).toEqual(
              jasmine.stringMatching(/_myFileName.txt$/)
            );
            expect(result.data.createFile.url).toEqual(
              jasmine.stringMatching(/_myFileName.txt$/)
            );

            res = await fetch(result.data.createFile.url);

            expect(res.status).toEqual(200);
            expect(await res.text()).toEqual('My File Content');
          });
        });
      });

      describe('Users Queries', () => {
        it('should return current logged user', async () => {
          const userName = 'user1',
            password = 'user1',
            email = 'emailUser1@parse.com';

          const user = new Parse.User();
          user.setUsername(userName);
          user.setPassword(password);
          user.setEmail(email);
          await user.signUp();

          const session = await Parse.Session.current();
          const result = await apolloClient.query({
            query: gql`
              query GetCurrentUser {
                viewer {
                  id
                  username
                  email
                }
              }
            `,
            context: {
              headers: {
                'X-Parse-Session-Token': session.getSessionToken(),
              },
            },
          });

          const {
            id,
            username: resultUserName,
            email: resultEmail,
          } = result.data.viewer;
          expect(id).toBeDefined();
          expect(resultUserName).toEqual(userName);
          expect(resultEmail).toEqual(email);
        });

        it('should return logged user including pointer', async () => {
          const foo = new Parse.Object('Foo');
          foo.set('bar', 'hello');

          const userName = 'user1',
            password = 'user1',
            email = 'emailUser1@parse.com';

          const user = new Parse.User();
          user.setUsername(userName);
          user.setPassword(password);
          user.setEmail(email);
          user.set('userFoo', foo);
          await user.signUp();

          await parseGraphQLServer.parseGraphQLSchema.databaseController.schemaCache.clear();

          const session = await Parse.Session.current();
          const result = await apolloClient.query({
            query: gql`
              query GetCurrentUser {
                viewer {
                  id
                  sessionToken
                  userFoo {
                    bar
                  }
                }
              }
            `,
            context: {
              headers: {
                'X-Parse-Session-Token': session.getSessionToken(),
              },
            },
          });

          const { id, sessionToken, userFoo: resultFoo } = result.data.viewer;
          expect(id).toEqual(user.id);
          expect(sessionToken).toBeDefined();
          expect(resultFoo).toBeDefined();
          expect(resultFoo.bar).toEqual('hello');
        });
      });

      describe('Users Mutations', () => {
        it('should sign user up', async () => {
          const userSchema = new Parse.Schema('_User');
          userSchema.addString('someField');
          await userSchema.update();
          await parseGraphQLServer.parseGraphQLSchema.databaseController.schemaCache.clear();
          const result = await apolloClient.mutate({
            mutation: gql`
              mutation SignUp($fields: SignUpFieldsInput) {
                signUp(fields: $fields) {
                  sessionToken
                  someField
                }
              }
            `,
            variables: {
              fields: {
                username: 'user1',
                password: 'user1',
                someField: 'someValue',
              },
            },
          });

          expect(result.data.signUp.sessionToken).toBeDefined();
          expect(result.data.signUp.someField).toEqual('someValue');
          expect(typeof result.data.signUp.sessionToken).toBe('string');
        });

        it('should log the user in', async () => {
          const user = new Parse.User();
          user.setUsername('user1');
          user.setPassword('user1');
          user.set('someField', 'someValue');
          await user.signUp();
          await Parse.User.logOut();
          await parseGraphQLServer.parseGraphQLSchema.databaseController.schemaCache.clear();
          const result = await apolloClient.mutate({
            mutation: gql`
              mutation LogInUser($fields: LogInFieldsInput) {
                logIn(fields: $fields) {
                  sessionToken
                  someField
                }
              }
            `,
            variables: {
              fields: {
                username: 'user1',
                password: 'user1',
              },
            },
          });

          expect(result.data.logIn.sessionToken).toBeDefined();
          expect(result.data.logIn.someField).toEqual('someValue');
          expect(typeof result.data.logIn.sessionToken).toBe('string');
        });

        it('should log the user out', async () => {
          const user = new Parse.User();
          user.setUsername('user1');
          user.setPassword('user1');
          await user.signUp();
          await Parse.User.logOut();

          const logIn = await apolloClient.mutate({
            mutation: gql`
              mutation LogInUser($fields: LogInFieldsInput) {
                logIn(fields: $fields) {
                  sessionToken
                }
              }
            `,
            variables: {
              fields: {
                username: 'user1',
                password: 'user1',
              },
            },
          });

          const sessionToken = logIn.data.logIn.sessionToken;

          const logOut = await apolloClient.mutate({
            mutation: gql`
              mutation LogOutUser {
                logOut {
                  sessionToken
                }
              }
            `,
            context: {
              headers: {
                'X-Parse-Session-Token': sessionToken,
              },
            },
          });
          expect(logOut.data.logOut).toBeDefined();

          try {
            await apolloClient.query({
              query: gql`
                query GetCurrentUser {
                  me {
                    username
                  }
                }
              `,
              context: {
                headers: {
                  'X-Parse-Session-Token': sessionToken,
                },
              },
            });
            fail('should not retrieve current user due to session token');
          } catch (err) {
            const { statusCode, result } = err.networkError;
            expect(statusCode).toBe(400);
            expect(result).toEqual({
              code: 209,
              error: 'Invalid session token',
            });
          }
        });
      });

      describe('Session Token', () => {
        it('should fail due to invalid session token', async () => {
          try {
            await apolloClient.query({
              query: gql`
                query GetCurrentUser {
                  me {
                    username
                  }
                }
              `,
              context: {
                headers: {
                  'X-Parse-Session-Token': 'foo',
                },
              },
            });
            fail('should not retrieve current user due to session token');
          } catch (err) {
            const { statusCode, result } = err.networkError;
            expect(statusCode).toBe(400);
            expect(result).toEqual({
              code: 209,
              error: 'Invalid session token',
            });
          }
        });

        it('should fail due to empty session token', async () => {
          try {
            await apolloClient.query({
              query: gql`
                query GetCurrentUser {
                  viewer {
                    username
                  }
                }
              `,
              context: {
                headers: {
                  'X-Parse-Session-Token': '',
                },
              },
            });
            fail('should not retrieve current user due to session token');
          } catch (err) {
            const { graphQLErrors } = err;
            expect(graphQLErrors.length).toBe(1);
            expect(graphQLErrors[0].message).toBe('Invalid session token');
          }
        });

        it('should find a user and fail due to empty session token', async () => {
          const car = new Parse.Object('Car');
          await car.save();

          await parseGraphQLServer.parseGraphQLSchema.databaseController.schemaCache.clear();

          try {
            await apolloClient.query({
              query: gql`
                query GetCurrentUser {
                  viewer {
                    username
                  }
                  cars {
                    results {
                      id
                    }
                  }
                }
              `,
              context: {
                headers: {
                  'X-Parse-Session-Token': '',
                },
              },
            });
            fail('should not retrieve current user due to session token');
          } catch (err) {
            const { graphQLErrors } = err;
            expect(graphQLErrors.length).toBe(1);
            expect(graphQLErrors[0].message).toBe('Invalid session token');
          }
        });
      });

      describe('Functions Mutations', () => {
        it('can be called', async () => {
          Parse.Cloud.define('hello', async () => {
            return 'Hello world!';
          });

          const result = await apolloClient.mutate({
            mutation: gql`
              mutation CallFunction {
                callCloudCode(functionName: "hello")
              }
            `,
          });

          expect(result.data.callCloudCode).toEqual('Hello world!');
        });

        it('can throw errors', async () => {
          Parse.Cloud.define('hello', async () => {
            throw new Error('Some error message.');
          });

          try {
            await apolloClient.mutate({
              mutation: gql`
                mutation CallFunction {
                  callCloudCode(functionName: "hello")
                }
              `,
            });
            fail('Should throw an error');
          } catch (e) {
            const { graphQLErrors } = e;
            expect(graphQLErrors.length).toBe(1);
            expect(graphQLErrors[0].message).toBe('Some error message.');
          }
        });

        it('should accept different params', done => {
          Parse.Cloud.define('hello', async req => {
            expect(req.params.date instanceof Date).toBe(true);
            expect(req.params.date.getTime()).toBe(1463907600000);
            expect(req.params.dateList[0] instanceof Date).toBe(true);
            expect(req.params.dateList[0].getTime()).toBe(1463907600000);
            expect(req.params.complexStructure.date[0] instanceof Date).toBe(
              true
            );
            expect(req.params.complexStructure.date[0].getTime()).toBe(
              1463907600000
            );
            expect(
              req.params.complexStructure.deepDate.date[0] instanceof Date
            ).toBe(true);
            expect(req.params.complexStructure.deepDate.date[0].getTime()).toBe(
              1463907600000
            );
            expect(
              req.params.complexStructure.deepDate2[0].date instanceof Date
            ).toBe(true);
            expect(
              req.params.complexStructure.deepDate2[0].date.getTime()
            ).toBe(1463907600000);
            // Regression for #2294
            expect(req.params.file instanceof Parse.File).toBe(true);
            expect(req.params.file.url()).toEqual('https://some.url');
            // Regression for #2204
            expect(req.params.array).toEqual(['a', 'b', 'c']);
            expect(Array.isArray(req.params.array)).toBe(true);
            expect(req.params.arrayOfArray).toEqual([
              ['a', 'b', 'c'],
              ['d', 'e', 'f'],
            ]);
            expect(Array.isArray(req.params.arrayOfArray)).toBe(true);
            expect(Array.isArray(req.params.arrayOfArray[0])).toBe(true);
            expect(Array.isArray(req.params.arrayOfArray[1])).toBe(true);

            done();
          });

          const params = {
            date: {
              __type: 'Date',
              iso: '2016-05-22T09:00:00.000Z',
            },
            dateList: [
              {
                __type: 'Date',
                iso: '2016-05-22T09:00:00.000Z',
              },
            ],
            lol: 'hello',
            complexStructure: {
              date: [
                {
                  __type: 'Date',
                  iso: '2016-05-22T09:00:00.000Z',
                },
              ],
              deepDate: {
                date: [
                  {
                    __type: 'Date',
                    iso: '2016-05-22T09:00:00.000Z',
                  },
                ],
              },
              deepDate2: [
                {
                  date: {
                    __type: 'Date',
                    iso: '2016-05-22T09:00:00.000Z',
                  },
                },
              ],
            },
            file: Parse.File.fromJSON({
              __type: 'File',
              name: 'name',
              url: 'https://some.url',
            }),
            array: ['a', 'b', 'c'],
            arrayOfArray: [['a', 'b', 'c'], ['d', 'e', 'f']],
          };

          apolloClient.mutate({
            mutation: gql`
              mutation CallFunction($params: Object) {
                callCloudCode(functionName: "hello", params: $params)
              }
            `,
            variables: {
              params,
            },
          });
        });
      });

      describe('Data Types', () => {
        it('should support String', async () => {
          try {
            const someFieldValue = 'some string';

            await apolloClient.mutate({
              mutation: gql`
                mutation CreateClass($schemaFields: SchemaFieldsInput) {
                  createClass(name: "SomeClass", schemaFields: $schemaFields) {
                    name
                  }
                }
              `,
              variables: {
                schemaFields: {
                  addStrings: [{ name: 'someField' }],
                },
              },
              context: {
                headers: {
                  'X-Parse-Master-Key': 'test',
                },
              },
            });

            await parseGraphQLServer.parseGraphQLSchema.databaseController.schemaCache.clear();

            const schema = await new Parse.Schema('SomeClass').get();
            expect(schema.fields.someField.type).toEqual('String');

            const createResult = await apolloClient.mutate({
              mutation: gql`
                mutation CreateSomeObject($fields: CreateSomeClassFieldsInput) {
                  createSomeClass(fields: $fields) {
                    id
                  }
                }
              `,
              variables: {
                fields: {
                  someField: someFieldValue,
                },
              },
            });

<<<<<<< HEAD
          const getResult = await apolloClient.query({
            query: gql`
              query GetSomeObject($objectId: ID!, $someFieldValue: String) {
                get(className: "SomeClass", objectId: $objectId)
                someClasses(
                  where: { someField: { equalTo: $someFieldValue } }
                ) {
                  results {
=======
            const getResult = await apolloClient.query({
              query: gql`
                query GetSomeObject($id: ID!, $someFieldValue: String) {
                  someClass(id: $id) {
>>>>>>> ac353ca8
                    someField
                  }
                  someClasses(where: { someField: { _eq: $someFieldValue } }) {
                    results {
                      someField
                    }
                  }
                }
              `,
              variables: {
                id: createResult.data.createSomeClass.id,
                someFieldValue,
              },
            });

            expect(typeof getResult.data.someClass.someField).toEqual('string');
            expect(getResult.data.someClass.someField).toEqual(someFieldValue);
            expect(getResult.data.someClasses.results.length).toEqual(1);
          } catch (e) {
            handleError(e);
          }
        });

        it('should support Int numbers', async () => {
          try {
            const someFieldValue = 123;

            await apolloClient.mutate({
              mutation: gql`
                mutation CreateClass($schemaFields: SchemaFieldsInput) {
                  createClass(name: "SomeClass", schemaFields: $schemaFields) {
                    name
                  }
                }
              `,
              variables: {
                schemaFields: {
                  addNumbers: [{ name: 'someField' }],
                },
              },
              context: {
                headers: {
                  'X-Parse-Master-Key': 'test',
                },
              },
            });

            await parseGraphQLServer.parseGraphQLSchema.databaseController.schemaCache.clear();

            const createResult = await apolloClient.mutate({
              mutation: gql`
                mutation CreateSomeObject($fields: CreateSomeClassFieldsInput) {
                  createSomeClass(fields: $fields) {
                    id
                  }
                }
              `,
              variables: {
                fields: {
                  someField: someFieldValue,
                },
              },
            });

            const schema = await new Parse.Schema('SomeClass').get();
            expect(schema.fields.someField.type).toEqual('Number');

<<<<<<< HEAD
          const getResult = await apolloClient.query({
            query: gql`
              query GetSomeObject($objectId: ID!, $someFieldValue: Float) {
                get(className: "SomeClass", objectId: $objectId)
                someClasses(
                  where: { someField: { equalTo: $someFieldValue } }
                ) {
                  results {
=======
            const getResult = await apolloClient.query({
              query: gql`
                query GetSomeObject($id: ID!, $someFieldValue: Float) {
                  someClass(id: $id) {
>>>>>>> ac353ca8
                    someField
                  }
                  someClasses(where: { someField: { _eq: $someFieldValue } }) {
                    results {
                      someField
                    }
                  }
                }
              `,
              variables: {
                id: createResult.data.createSomeClass.id,
                someFieldValue,
              },
            });

            expect(typeof getResult.data.someClass.someField).toEqual('number');
            expect(getResult.data.someClass.someField).toEqual(someFieldValue);
            expect(getResult.data.someClasses.results.length).toEqual(1);
          } catch (e) {
            handleError(e);
          }
        });

        it('should support Float numbers', async () => {
          try {
            const someFieldValue = 123.4;

            await apolloClient.mutate({
              mutation: gql`
                mutation CreateClass($schemaFields: SchemaFieldsInput) {
                  createClass(name: "SomeClass", schemaFields: $schemaFields) {
                    name
                  }
                }
              `,
              variables: {
                schemaFields: {
                  addNumbers: [{ name: 'someField' }],
                },
              },
              context: {
                headers: {
                  'X-Parse-Master-Key': 'test',
                },
              },
            });

            await parseGraphQLServer.parseGraphQLSchema.databaseController.schemaCache.clear();

            const schema = await new Parse.Schema('SomeClass').get();
            expect(schema.fields.someField.type).toEqual('Number');

            const createResult = await apolloClient.mutate({
              mutation: gql`
                mutation CreateSomeObject($fields: CreateSomeClassFieldsInput) {
                  createSomeClass(fields: $fields) {
                    id
                  }
                }
              `,
              variables: {
                fields: {
                  someField: someFieldValue,
                },
              },
            });

<<<<<<< HEAD
          const getResult = await apolloClient.query({
            query: gql`
              query GetSomeObject($objectId: ID!, $someFieldValue: Float) {
                get(className: "SomeClass", objectId: $objectId)
                someClasses(
                  where: { someField: { equalTo: $someFieldValue } }
                ) {
                  results {
=======
            const getResult = await apolloClient.query({
              query: gql`
                query GetSomeObject($id: ID!, $someFieldValue: Float) {
                  someClass(id: $id) {
>>>>>>> ac353ca8
                    someField
                  }
                  someClasses(where: { someField: { _eq: $someFieldValue } }) {
                    results {
                      someField
                    }
                  }
                }
              `,
              variables: {
                id: createResult.data.createSomeClass.id,
                someFieldValue,
              },
            });

            expect(typeof getResult.data.someClass.someField).toEqual('number');
            expect(getResult.data.someClass.someField).toEqual(someFieldValue);
            expect(getResult.data.someClasses.results.length).toEqual(1);
          } catch (e) {
            handleError(e);
          }
        });

        it('should support Boolean', async () => {
          try {
            const someFieldValueTrue = true;
            const someFieldValueFalse = false;

            await apolloClient.mutate({
              mutation: gql`
                mutation CreateClass($schemaFields: SchemaFieldsInput) {
                  createClass(name: "SomeClass", schemaFields: $schemaFields) {
                    name
                  }
                }
              `,
              variables: {
                schemaFields: {
                  addBooleans: [
                    { name: 'someFieldTrue' },
                    { name: 'someFieldFalse' },
                  ],
                },
              },
              context: {
                headers: {
                  'X-Parse-Master-Key': 'test',
                },
              },
            });

            await parseGraphQLServer.parseGraphQLSchema.databaseController.schemaCache.clear();

            const schema = await new Parse.Schema('SomeClass').get();
            expect(schema.fields.someFieldTrue.type).toEqual('Boolean');
            expect(schema.fields.someFieldFalse.type).toEqual('Boolean');

            const createResult = await apolloClient.mutate({
              mutation: gql`
                mutation CreateSomeObject($fields: CreateSomeClassFieldsInput) {
                  createSomeClass(fields: $fields) {
                    id
                  }
                }
              `,
              variables: {
                fields: {
                  someFieldTrue: someFieldValueTrue,
                  someFieldFalse: someFieldValueFalse,
                },
              },
            });

<<<<<<< HEAD
          const getResult = await apolloClient.query({
            query: gql`
              query GetSomeObject(
                $objectId: ID!
                $someFieldValueTrue: Boolean
                $someFieldValueFalse: Boolean
              ) {
                get(className: "SomeClass", objectId: $objectId)
                someClasses(
                  where: {
                    someFieldTrue: { equalTo: $someFieldValueTrue }
                    someFieldFalse: { equalTo: $someFieldValueFalse }
                  }
=======
            const getResult = await apolloClient.query({
              query: gql`
                query GetSomeObject(
                  $id: ID!
                  $someFieldValueTrue: Boolean
                  $someFieldValueFalse: Boolean
>>>>>>> ac353ca8
                ) {
                  someClass(id: $id) {
                    someFieldTrue
                    someFieldFalse
                  }
                  someClasses(
                    where: {
                      someFieldTrue: { _eq: $someFieldValueTrue }
                      someFieldFalse: { _eq: $someFieldValueFalse }
                    }
                  ) {
                    results {
                      id
                    }
                  }
                }
              `,
              variables: {
                id: createResult.data.createSomeClass.id,
                someFieldValueTrue,
                someFieldValueFalse,
              },
            });

            expect(typeof getResult.data.someClass.someFieldTrue).toEqual(
              'boolean'
            );
            expect(typeof getResult.data.someClass.someFieldFalse).toEqual(
              'boolean'
            );
            expect(getResult.data.someClass.someFieldTrue).toEqual(true);
            expect(getResult.data.someClass.someFieldFalse).toEqual(false);
            expect(getResult.data.someClasses.results.length).toEqual(1);
          } catch (e) {
            handleError(e);
          }
        });

        it('should support Date', async () => {
          try {
            const someFieldValue = new Date();

            await apolloClient.mutate({
              mutation: gql`
                mutation CreateClass($schemaFields: SchemaFieldsInput) {
                  createClass(name: "SomeClass", schemaFields: $schemaFields) {
                    name
                  }
                }
              `,
              variables: {
                schemaFields: {
                  addDates: [{ name: 'someField' }],
                },
              },
              context: {
                headers: {
                  'X-Parse-Master-Key': 'test',
                },
              },
            });

            await parseGraphQLServer.parseGraphQLSchema.databaseController.schemaCache.clear();

            const schema = await new Parse.Schema('SomeClass').get();
            expect(schema.fields.someField.type).toEqual('Date');

            const createResult = await apolloClient.mutate({
              mutation: gql`
                mutation CreateSomeObject($fields: CreateSomeClassFieldsInput) {
                  createSomeClass(fields: $fields) {
                    id
                  }
                }
              `,
              variables: {
                fields: {
                  someField: someFieldValue,
                },
              },
            });

<<<<<<< HEAD
          const getResult = await apolloClient.query({
            query: gql`
              query GetSomeObject($objectId: ID!) {
                get(className: "SomeClass", objectId: $objectId)
                someClasses(where: { someField: { exists: true } }) {
                  results {
                    objectId
=======
            const getResult = await apolloClient.query({
              query: gql`
                query GetSomeObject($id: ID!) {
                  someClass(id: $id) {
                    someField
                  }
                  someClasses(where: { someField: { _exists: true } }) {
                    results {
                      id
                    }
>>>>>>> ac353ca8
                  }
                }
              `,
              variables: {
                id: createResult.data.createSomeClass.id,
              },
            });

            expect(new Date(getResult.data.someClass.someField)).toEqual(
              someFieldValue
            );
            expect(getResult.data.someClasses.results.length).toEqual(1);
          } catch (e) {
            handleError(e);
          }
        });

        it('should support createdAt and updatedAt', async () => {
          await apolloClient.mutate({
            mutation: gql`
              mutation CreateClass {
                createClass(name: "SomeClass") {
                  name
                }
              }
            `,
            context: {
              headers: {
                'X-Parse-Master-Key': 'test',
              },
            },
          });

          const schema = await new Parse.Schema('SomeClass').get();
          expect(schema.fields.createdAt.type).toEqual('Date');
          expect(schema.fields.updatedAt.type).toEqual('Date');
        });

        it('should support pointer on create', async () => {
          const company = new Parse.Object('Company');
          company.set('name', 'imACompany1');
          await company.save();

          const country = new Parse.Object('Country');
          country.set('name', 'imACountry');
          country.set('company', company);
          await country.save();

          const company2 = new Parse.Object('Company');
          company2.set('name', 'imACompany2');
          await company2.save();

          await parseGraphQLServer.parseGraphQLSchema.databaseController.schemaCache.clear();

          const {
            data: { createCountry: result },
          } = await apolloClient.mutate({
            mutation: gql`
              mutation Create($fields: CreateCountryFieldsInput) {
                createCountry(fields: $fields) {
                  id
                  company {
                    id
                    name
                  }
                }
              }
            `,
            variables: {
              fields: {
                name: 'imCountry2',
                company: { link: company2.id },
              },
            },
          });

          expect(result.id).toBeDefined();
          expect(result.company.id).toEqual(company2.id);
          expect(result.company.name).toEqual('imACompany2');
        });

        it('should support nested pointer on create', async () => {
          const company = new Parse.Object('Company');
          company.set('name', 'imACompany1');
          await company.save();

          const country = new Parse.Object('Country');
          country.set('name', 'imACountry');
          country.set('company', company);
          await country.save();

          await parseGraphQLServer.parseGraphQLSchema.databaseController.schemaCache.clear();

          const {
            data: { createCountry: result },
          } = await apolloClient.mutate({
            mutation: gql`
              mutation Create($fields: CreateCountryFieldsInput) {
                createCountry(fields: $fields) {
                  id
                  company {
                    id
                    name
                  }
                }
              }
            `,
            variables: {
              fields: {
                name: 'imCountry2',
                company: {
                  createAndLink: {
                    name: 'imACompany2',
                  },
                },
              },
            },
          });

          expect(result.id).toBeDefined();
          expect(result.company.id).toBeDefined();
          expect(result.company.name).toEqual('imACompany2');
        });

        it('should support pointer on update', async () => {
          const company = new Parse.Object('Company');
          company.set('name', 'imACompany1');
          await company.save();

          const country = new Parse.Object('Country');
          country.set('name', 'imACountry');
          country.set('company', company);
          await country.save();

          const company2 = new Parse.Object('Company');
          company2.set('name', 'imACompany2');
          await company2.save();

          await parseGraphQLServer.parseGraphQLSchema.databaseController.schemaCache.clear();

          const {
            data: { updateCountry: result },
          } = await apolloClient.mutate({
            mutation: gql`
              mutation Update($id: ID!, $fields: UpdateCountryFieldsInput) {
                updateCountry(id: $id, fields: $fields) {
                  id
                  company {
                    id
                    name
                  }
                }
              }
            `,
            variables: {
              id: country.id,
              fields: {
                company: { link: company2.id },
              },
            },
          });

          expect(result.id).toBeDefined();
          expect(result.company.id).toEqual(company2.id);
          expect(result.company.name).toEqual('imACompany2');
        });

        it('should support nested pointer on update', async () => {
          const company = new Parse.Object('Company');
          company.set('name', 'imACompany1');
          await company.save();

          const country = new Parse.Object('Country');
          country.set('name', 'imACountry');
          country.set('company', company);
          await country.save();

          await parseGraphQLServer.parseGraphQLSchema.databaseController.schemaCache.clear();

          const {
            data: { updateCountry: result },
          } = await apolloClient.mutate({
            mutation: gql`
              mutation Update($id: ID!, $fields: UpdateCountryFieldsInput) {
                updateCountry(id: $id, fields: $fields) {
                  id
                  company {
                    id
                    name
                  }
                }
              }
            `,
            variables: {
              id: country.id,
              fields: {
                company: {
                  createAndLink: {
                    name: 'imACompany2',
                  },
                },
              },
            },
          });

          expect(result.id).toBeDefined();
          expect(result.company.id).toBeDefined();
          expect(result.company.name).toEqual('imACompany2');
        });

        it_only_db('mongo')(
          'should support relation and nested relation on create',
          async () => {
            const company = new Parse.Object('Company');
            company.set('name', 'imACompany1');
            await company.save();

            const country = new Parse.Object('Country');
            country.set('name', 'imACountry');
            country.relation('companies').add(company);
            await country.save();

            await parseGraphQLServer.parseGraphQLSchema.databaseController.schemaCache.clear();

            const {
              data: { createCountry: result },
            } = await apolloClient.mutate({
              mutation: gql`
                mutation CreateCountry($fields: CreateCountryFieldsInput) {
                  createCountry(fields: $fields) {
                    id
                    name
                    companies {
                      results {
                        id
                        name
                      }
                    }
                  }
                }
              `,
              variables: {
                fields: {
                  name: 'imACountry2',
                  companies: {
                    add: [company.id],
                    createAndAdd: [
                      {
                        name: 'imACompany2',
                      },
                      {
                        name: 'imACompany3',
                      },
                    ],
                  },
                },
              },
            });

            expect(result.id).toBeDefined();
            expect(result.name).toEqual('imACountry2');
            expect(result.companies.results.length).toEqual(3);
            expect(
              result.companies.results.some(o => o.id === company.id)
            ).toBeTruthy();
            expect(
              result.companies.results.some(o => o.name === 'imACompany2')
            ).toBeTruthy();
            expect(
              result.companies.results.some(o => o.name === 'imACompany3')
            ).toBeTruthy();
          }
        );

        it_only_db('mongo')('should support deep nested creation', async () => {
          const team = new Parse.Object('Team');
          team.set('name', 'imATeam1');
          await team.save();

          const company = new Parse.Object('Company');
          company.set('name', 'imACompany1');
          company.relation('teams').add(team);
          await company.save();

          const country = new Parse.Object('Country');
          country.set('name', 'imACountry');
          country.relation('companies').add(company);
          await country.save();

          await parseGraphQLServer.parseGraphQLSchema.databaseController.schemaCache.clear();

          const {
            data: { createCountry: result },
          } = await apolloClient.mutate({
            mutation: gql`
              mutation CreateCountry($fields: CreateCountryFieldsInput) {
                createCountry(fields: $fields) {
                  id
                  name
                  companies {
                    results {
                      id
                      name
                      teams {
                        results {
                          id
                          name
                        }
                      }
                    }
                  }
                }
              }
            `,
            variables: {
              fields: {
                name: 'imACountry2',
                companies: {
                  createAndAdd: [
                    {
                      name: 'imACompany2',
                      teams: {
                        createAndAdd: {
                          name: 'imATeam2',
                        },
                      },
                    },
                    {
                      name: 'imACompany3',
                      teams: {
                        createAndAdd: {
                          name: 'imATeam3',
                        },
                      },
                    },
                  ],
                },
              },
            },
          });

          expect(result.id).toBeDefined();
          expect(result.name).toEqual('imACountry2');
          expect(result.companies.results.length).toEqual(2);
          expect(
            result.companies.results.some(
              c =>
                c.name === 'imACompany2' &&
                c.teams.results.some(t => t.name === 'imATeam2')
            )
          ).toBeTruthy();
          expect(
            result.companies.results.some(
              c =>
                c.name === 'imACompany3' &&
                c.teams.results.some(t => t.name === 'imATeam3')
            )
          ).toBeTruthy();
        });

        it_only_db('mongo')(
          'should support relation and nested relation on update',
          async () => {
            const company1 = new Parse.Object('Company');
            company1.set('name', 'imACompany1');
            await company1.save();

            const company2 = new Parse.Object('Company');
            company2.set('name', 'imACompany2');
            await company2.save();

            const country = new Parse.Object('Country');
            country.set('name', 'imACountry');
            country.relation('companies').add(company1);
            await country.save();

            await parseGraphQLServer.parseGraphQLSchema.databaseController.schemaCache.clear();

            const {
              data: { updateCountry: result },
            } = await apolloClient.mutate({
              mutation: gql`
                mutation UpdateCountry(
                  $id: ID!
                  $fields: UpdateCountryFieldsInput
                ) {
                  updateCountry(id: $id, fields: $fields) {
                    id
                    companies {
                      results {
                        id
                        name
                      }
                    }
                  }
                }
              `,
              variables: {
                id: country.id,
                fields: {
                  companies: {
                    add: [company2.id],
                    remove: [company1.id],
                    createAndAdd: [
                      {
                        name: 'imACompany3',
                      },
                    ],
                  },
                },
              },
            });

            expect(result.id).toEqual(country.id);
            expect(result.companies.results.length).toEqual(2);
            expect(
              result.companies.results.some(o => o.id === company2.id)
            ).toBeTruthy();
            expect(
              result.companies.results.some(o => o.name === 'imACompany3')
            ).toBeTruthy();
            expect(
              result.companies.results.some(o => o.id === company1.id)
            ).toBeFalsy();
          }
        );

        it_only_db('mongo')(
          'should support nested relation on create with filter',
          async () => {
            const company = new Parse.Object('Company');
            company.set('name', 'imACompany1');
            await company.save();

            const country = new Parse.Object('Country');
            country.set('name', 'imACountry');
            country.relation('companies').add(company);
            await country.save();

            await parseGraphQLServer.parseGraphQLSchema.databaseController.schemaCache.clear();

            const {
              data: { createCountry: result },
            } = await apolloClient.mutate({
              mutation: gql`
                mutation CreateCountry(
                  $fields: CreateCountryFieldsInput
                  $where: CompanyWhereInput
                ) {
                  createCountry(fields: $fields) {
                    id
                    name
                    companies(where: $where) {
                      results {
                        id
                        name
                      }
                    }
                  }
                }
              `,
              variables: {
                where: {
                  name: {
                    equalTo: 'imACompany2',
                  },
                },
                fields: {
                  name: 'imACountry2',
                  companies: {
                    add: [company.id],
                    createAndAdd: [
                      {
                        name: 'imACompany2',
                      },
                      {
                        name: 'imACompany3',
                      },
                    ],
                  },
                },
              },
            });

            expect(result.id).toBeDefined();
            expect(result.name).toEqual('imACountry2');
            expect(result.companies.results.length).toEqual(1);
            expect(
              result.companies.results.some(o => o.name === 'imACompany2')
            ).toBeTruthy();
          }
        );

        it_only_db('mongo')('should support relation on query', async () => {
          const company1 = new Parse.Object('Company');
          company1.set('name', 'imACompany1');
          await company1.save();

          const company2 = new Parse.Object('Company');
          company2.set('name', 'imACompany2');
          await company2.save();

          const country = new Parse.Object('Country');
          country.set('name', 'imACountry');
          country.relation('companies').add([company1, company2]);
          await country.save();

          await parseGraphQLServer.parseGraphQLSchema.databaseController.schemaCache.clear();

          // Without where
          const {
            data: { country: result1 },
          } = await apolloClient.query({
            query: gql`
              query getCountry($id: ID!) {
                country(id: $id) {
                  id
                  companies {
                    results {
                      id
                      name
                    }
                    count
                  }
                }
              }
            `,
            variables: {
              id: country.id,
            },
          });

          expect(result1.id).toEqual(country.id);
          expect(result1.companies.results.length).toEqual(2);
          expect(
            result1.companies.results.some(o => o.id === company1.id)
          ).toBeTruthy();
          expect(
            result1.companies.results.some(o => o.id === company2.id)
          ).toBeTruthy();

          // With where
          const {
            data: { country: result2 },
          } = await apolloClient.query({
            query: gql`
              query getCountry($id: ID!, $where: CompanyWhereInput) {
                country(id: $id) {
                  id
                  companies(where: $where) {
                    results {
                      id
                      name
                    }
                  }
                }
              }
            `,
            variables: {
              id: country.id,
              where: {
                name: { equalTo: 'imACompany1' },
              },
            },
          });
          expect(result2.id).toEqual(country.id);
          expect(result2.companies.results.length).toEqual(1);
          expect(result2.companies.results[0].id).toEqual(company1.id);
        });

        it('should support files', async () => {
          try {
            parseServer = await global.reconfigureServer({
              publicServerURL: 'http://localhost:13377/parse',
            });

            const body = new FormData();
            body.append(
              'operations',
              JSON.stringify({
                query: `
                  mutation CreateFile($upload: Upload!) {
                    createFile(upload: $upload) {
                      name
                      url
                    }
                  }
                `,
                variables: {
                  upload: null,
                },
              })
            );
            body.append('map', JSON.stringify({ 1: ['variables.upload'] }));
            body.append('1', 'My File Content', {
              filename: 'myFileName.txt',
              contentType: 'text/plain',
            });

            let res = await fetch('http://localhost:13377/graphql', {
              method: 'POST',
              headers,
              body,
            });

            expect(res.status).toEqual(200);

            const result = JSON.parse(await res.text());

            expect(result.data.createFile.name).toEqual(
              jasmine.stringMatching(/_myFileName.txt$/)
            );
            expect(result.data.createFile.url).toEqual(
              jasmine.stringMatching(/_myFileName.txt$/)
            );

            const someFieldValue = result.data.createFile.name;

            await apolloClient.mutate({
              mutation: gql`
                mutation CreaClass($schemaFields: SchemaFieldsInput) {
                  createClass(name: "SomeClass", schemaFields: $schemaFields) {
                    name
                  }
                }
              `,
              variables: {
                schemaFields: {
                  addFiles: [{ name: 'someField' }],
                },
              },
              context: {
                headers: {
                  'X-Parse-Master-Key': 'test',
                },
              },
            });

            await parseGraphQLServer.parseGraphQLSchema.databaseController.schemaCache.clear();

            const createResult = await apolloClient.mutate({
              mutation: gql`
                mutation CreateSomeObject(
                  $fields1: CreateSomeClassFieldsInput
                  $fields2: CreateSomeClassFieldsInput
                ) {
                  createSomeClass1: createSomeClass(fields: $fields1) {
                    id
                  }
                  createSomeClass2: createSomeClass(fields: $fields2) {
                    id
                  }
                }
              `,
              variables: {
                fields1: {
                  someField: someFieldValue,
                },
                fields2: {
                  someField: someFieldValue.name,
                },
              },
            });

            const schema = await new Parse.Schema('SomeClass').get();
            expect(schema.fields.someField.type).toEqual('File');

<<<<<<< HEAD
          const getResult = await apolloClient.query({
            query: gql`
              query GetSomeObject($objectId: ID!) {
                get(className: "SomeClass", objectId: $objectId)
                findSomeClass1: someClasses(
                  where: { someField: { exists: true } }
                ) {
                  results {
=======
            const getResult = await apolloClient.query({
              query: gql`
                query GetSomeObject($id: ID!) {
                  someClass(id: $id) {
>>>>>>> ac353ca8
                    someField {
                      name
                      url
                    }
                  }
<<<<<<< HEAD
                }
                findSomeClass2: someClasses(
                  where: { someField: { exists: true } }
                ) {
                  results {
                    someField {
                      name
                      url
=======
                  findSomeClass1: someClasses(
                    where: { someField: { _exists: true } }
                  ) {
                    results {
                      someField {
                        name
                        url
                      }
                    }
                  }
                  findSomeClass2: someClasses(
                    where: { someField: { _exists: true } }
                  ) {
                    results {
                      someField {
                        name
                        url
                      }
>>>>>>> ac353ca8
                    }
                  }
                }
              `,
              variables: {
                id: createResult.data.createSomeClass1.id,
              },
            });

            expect(typeof getResult.data.someClass.someField).toEqual('object');
            expect(getResult.data.someClass.someField.name).toEqual(
              result.data.createFile.name
            );
            expect(getResult.data.someClass.someField.url).toEqual(
              result.data.createFile.url
            );
            expect(getResult.data.findSomeClass1.results.length).toEqual(1);
            expect(getResult.data.findSomeClass2.results.length).toEqual(1);

            res = await fetch(getResult.data.someClass.someField.url);

            expect(res.status).toEqual(200);
            expect(await res.text()).toEqual('My File Content');
          } catch (e) {
            handleError(e);
          }
        });

        it('should support object values', async () => {
          try {
            const someFieldValue = {
              foo: { bar: 'baz' },
              number: 10,
            };

            await apolloClient.mutate({
              mutation: gql`
                mutation CreateClass($schemaFields: SchemaFieldsInput) {
                  createClass(name: "SomeClass", schemaFields: $schemaFields) {
                    name
                  }
                }
              `,
              variables: {
                schemaFields: {
                  addObjects: [{ name: 'someField' }],
                },
              },
              context: {
                headers: {
                  'X-Parse-Master-Key': 'test',
                },
              },
            });

            await parseGraphQLServer.parseGraphQLSchema.databaseController.schemaCache.clear();

            const schema = await new Parse.Schema('SomeClass').get();
            expect(schema.fields.someField.type).toEqual('Object');

            const createResult = await apolloClient.mutate({
              mutation: gql`
                mutation CreateSomeObject($fields: CreateSomeClassFieldsInput) {
                  createSomeClass(fields: $fields) {
                    id
                  }
                }
              `,
              variables: {
                fields: {
                  someField: someFieldValue,
                },
              },
            });

<<<<<<< HEAD
          const where = {
            someField: {
              equalTo: { _key: 'foo.bar', _value: 'baz' },
              notEqualTo: { _key: 'foo.bar', _value: 'bat' },
              greaterThan: { _key: 'number', _value: 9 },
              lessThan: { _key: 'number', _value: 11 },
            },
          };
          const queryResult = await apolloClient.query({
            query: gql`
              query GetSomeObject(
                $objectId: ID!
                $where: SomeClassWhereInput
                $genericWhere: Object
              ) {
                get(className: "SomeClass", objectId: $objectId)
                someClasses(where: $where) {
                  results {
                    objectId
=======
            const where = {
              someField: {
                _eq: { _key: 'foo.bar', _value: 'baz' },
                _ne: { _key: 'foo.bar', _value: 'bat' },
                _gt: { _key: 'number', _value: 9 },
                _lt: { _key: 'number', _value: 11 },
              },
            };
            const queryResult = await apolloClient.query({
              query: gql`
                query GetSomeObject($id: ID!, $where: SomeClassWhereInput) {
                  someClass(id: $id) {
                    id
>>>>>>> ac353ca8
                    someField
                  }
                  someClasses(where: $where) {
                    results {
                      id
                      someField
                    }
                  }
                }
              `,
              variables: {
                id: createResult.data.createSomeClass.id,
                where,
              },
            });

            const { someClass: getResult, someClasses } = queryResult.data;

            const { someField } = getResult;
            expect(typeof someField).toEqual('object');
            expect(someField).toEqual(someFieldValue);

            // Checks class query results
            expect(someClasses.results.length).toEqual(1);
            expect(someClasses.results[0].someField).toEqual(someFieldValue);
          } catch (e) {
            handleError(e);
          }
        });

        it('should support object composed queries', async () => {
          try {
            const someFieldValue = {
              lorem: 'ipsum',
              number: 10,
            };
            const someFieldValue2 = {
              foo: {
                test: 'bar',
              },
              number: 10,
            };

            await apolloClient.mutate({
              mutation: gql`
                mutation CreateClass {
                  createClass(
                    name: "SomeClass"
                    schemaFields: { addObjects: [{ name: "someField" }] }
                  ) {
                    name
                  }
                }
              `,
              context: {
                headers: {
                  'X-Parse-Master-Key': 'test',
                },
              },
            });

            await parseGraphQLServer.parseGraphQLSchema.databaseController.schemaCache.clear();

<<<<<<< HEAD
          const where = {
            AND: [
              {
                someField: {
                  greaterThan: { _key: 'number', _value: 9 },
                },
              },
              {
                someField: {
                  lessThan: { _key: 'number', _value: 11 },
                },
              },
              {
                OR: [
                  {
                    someField: {
                      equalTo: { _key: 'lorem', _value: 'ipsum' },
                    },
                  },
                  {
                    someField: {
                      equalTo: { _key: 'foo.test', _value: 'bar' },
=======
            const createResult = await apolloClient.mutate({
              mutation: gql`
                mutation CreateSomeObject(
                  $fields1: CreateSomeClassFieldsInput
                  $fields2: CreateSomeClassFieldsInput
                ) {
                  create1: createSomeClass(fields: $fields1) {
                    id
                  }
                  create2: createSomeClass(fields: $fields2) {
                    id
                  }
                }
              `,
              variables: {
                fields1: {
                  someField: someFieldValue,
                },
                fields2: {
                  someField: someFieldValue2,
                },
              },
            });

            const where = {
              _and: [
                {
                  someField: {
                    _gt: { _key: 'number', _value: 9 },
                  },
                },
                {
                  someField: {
                    _lt: { _key: 'number', _value: 11 },
                  },
                },
                {
                  _or: [
                    {
                      someField: {
                        _eq: { _key: 'lorem', _value: 'ipsum' },
                      },
                    },
                    {
                      someField: {
                        _eq: { _key: 'foo.test', _value: 'bar' },
                      },
>>>>>>> ac353ca8
                    },
                  ],
                },
              ],
            };
            const findResult = await apolloClient.query({
              query: gql`
                query FindSomeObject($where: SomeClassWhereInput) {
                  someClasses(where: $where) {
                    results {
                      id
                      someField
                    }
                  }
                }
              `,
              variables: {
                where,
              },
            });

            const { create1, create2 } = createResult.data;
            const { someClasses } = findResult.data;

            // Checks class query results
            const { results } = someClasses;
            expect(results.length).toEqual(2);
            expect(
              results.find(result => result.id === create1.id).someField
            ).toEqual(someFieldValue);
            expect(
              results.find(result => result.id === create2.id).someField
            ).toEqual(someFieldValue2);
          } catch (e) {
            handleError(e);
          }
        });

        it('should support array values', async () => {
          try {
            const someFieldValue = [
              1,
              'foo',
              ['bar'],
              { lorem: 'ipsum' },
              true,
            ];

            await apolloClient.mutate({
              mutation: gql`
                mutation CreateClass($schemaFields: SchemaFieldsInput) {
                  createClass(name: "SomeClass", schemaFields: $schemaFields) {
                    name
                  }
                }
              `,
              variables: {
                schemaFields: {
                  addArrays: [{ name: 'someField' }],
                },
              },
              context: {
                headers: {
                  'X-Parse-Master-Key': 'test',
                },
              },
            });

            await parseGraphQLServer.parseGraphQLSchema.databaseController.schemaCache.clear();

            const schema = await new Parse.Schema('SomeClass').get();
            expect(schema.fields.someField.type).toEqual('Array');

            const createResult = await apolloClient.mutate({
              mutation: gql`
                mutation CreateSomeObject($fields: CreateSomeClassFieldsInput) {
                  createSomeClass(fields: $fields) {
                    id
                  }
                }
              `,
              variables: {
                fields: {
                  someField: someFieldValue,
                },
              },
            });

<<<<<<< HEAD
          const getResult = await apolloClient.query({
            query: gql`
              query GetSomeObject($objectId: ID!) {
                get(className: "SomeClass", objectId: $objectId)
                someClasses(where: { someField: { exists: true } }) {
                  results {
                    objectId
=======
            const getResult = await apolloClient.query({
              query: gql`
                query GetSomeObject($id: ID!) {
                  someClass(id: $id) {
>>>>>>> ac353ca8
                    someField {
                      ... on Element {
                        value
                      }
                    }
                  }
                  someClasses(where: { someField: { _exists: true } }) {
                    results {
                      id
                      someField {
                        ... on Element {
                          value
                        }
                      }
                    }
                  }
                }
              `,
              variables: {
                id: createResult.data.createSomeClass.id,
              },
            });

            const { someField } = getResult.data.someClass;
            expect(Array.isArray(someField)).toBeTruthy();
            expect(someField.map(element => element.value)).toEqual(
              someFieldValue
            );
            expect(getResult.data.someClasses.results.length).toEqual(1);
          } catch (e) {
            handleError(e);
          }
        });

        it('should support undefined array', async () => {
          const schema = await new Parse.Schema('SomeClass');
          schema.addArray('someArray');
          await schema.save();

          const obj = new Parse.Object('SomeClass');
          await obj.save();

          await parseGraphQLServer.parseGraphQLSchema.databaseController.schemaCache.clear();

          const getResult = await apolloClient.query({
            query: gql`
              query GetSomeObject($id: ID!) {
                someClass(id: $id) {
                  id
                  someArray {
                    ... on Element {
                      value
                    }
                  }
                }
              }
            `,
            variables: {
              id: obj.id,
            },
          });
          expect(getResult.data.someClass.someArray).toEqual(null);
        });

        it('should support null values', async () => {
          try {
            await apolloClient.mutate({
              mutation: gql`
                mutation CreateClass {
                  createClass(
                    name: "SomeClass"
                    schemaFields: {
                      addStrings: [
                        { name: "someStringField" }
                        { name: "someNullField" }
                      ]
                      addNumbers: [{ name: "someNumberField" }]
                      addBooleans: [{ name: "someBooleanField" }]
                      addObjects: [{ name: "someObjectField" }]
                    }
                  ) {
                    name
                  }
                }
              `,
              context: {
                headers: {
                  'X-Parse-Master-Key': 'test',
                },
              },
            });

            await parseGraphQLServer.parseGraphQLSchema.databaseController.schemaCache.clear();

            const createResult = await apolloClient.mutate({
              mutation: gql`
                mutation CreateSomeObject($fields: CreateSomeClassFieldsInput) {
                  createSomeClass(fields: $fields) {
                    id
                  }
                }
              `,
              variables: {
                fields: {
                  someStringField: 'some string',
                  someNumberField: 123,
                  someBooleanField: true,
                  someObjectField: { someField: 'some value' },
                  someNullField: null,
                },
              },
            });

            await apolloClient.mutate({
              mutation: gql`
                mutation UpdateSomeObject(
                  $id: ID!
                  $fields: UpdateSomeClassFieldsInput
                ) {
                  updateSomeClass(id: $id, fields: $fields) {
                    updatedAt
                  }
                }
              `,
              variables: {
                id: createResult.data.createSomeClass.id,
                fields: {
                  someStringField: null,
                  someNumberField: null,
                  someBooleanField: null,
                  someObjectField: null,
                  someNullField: 'now it has a string',
                },
              },
            });

            const getResult = await apolloClient.query({
              query: gql`
                query GetSomeObject($id: ID!) {
                  someClass(id: $id) {
                    someStringField
                    someNumberField
                    someBooleanField
                    someObjectField
                    someNullField
                  }
                }
              `,
              variables: {
                id: createResult.data.createSomeClass.id,
              },
            });

            expect(getResult.data.someClass.someStringField).toBeFalsy();
            expect(getResult.data.someClass.someNumberField).toBeFalsy();
            expect(getResult.data.someClass.someBooleanField).toBeFalsy();
            expect(getResult.data.someClass.someObjectField).toBeFalsy();
            expect(getResult.data.someClass.someNullField).toEqual(
              'now it has a string'
            );
          } catch (e) {
            handleError(e);
          }
        });

        it('should support Bytes', async () => {
          try {
            const someFieldValue = 'aGVsbG8gd29ybGQ=';

            await apolloClient.mutate({
              mutation: gql`
                mutation CreateClass($schemaFields: SchemaFieldsInput) {
                  createClass(name: "SomeClass", schemaFields: $schemaFields) {
                    name
                  }
                }
              `,
              variables: {
                schemaFields: {
                  addBytes: [{ name: 'someField' }],
                },
              },
              context: {
                headers: {
                  'X-Parse-Master-Key': 'test',
                },
              },
            });

            await parseGraphQLServer.parseGraphQLSchema.databaseController.schemaCache.clear();

            const schema = await new Parse.Schema('SomeClass').get();
            expect(schema.fields.someField.type).toEqual('Bytes');

            const createResult = await apolloClient.mutate({
              mutation: gql`
                mutation CreateSomeObject(
                  $fields1: CreateSomeClassFieldsInput
                  $fields2: CreateSomeClassFieldsInput
                ) {
                  createSomeClass1: createSomeClass(fields: $fields1) {
                    id
                  }
                  createSomeClass2: createSomeClass(fields: $fields2) {
                    id
                  }
                }
              `,
              variables: {
                fields1: {
                  someField: someFieldValue,
                },
                fields2: {
                  someField: someFieldValue,
                },
              },
            });

<<<<<<< HEAD
          const getResult = await apolloClient.query({
            query: gql`
              query GetSomeObject($objectId: ID!, $someFieldValue: Bytes) {
                get(className: "SomeClass", objectId: $objectId)
                someClasses(
                  where: { someField: { equalTo: $someFieldValue } }
                ) {
                  results {
                    objectId
=======
            const getResult = await apolloClient.query({
              query: gql`
                query GetSomeObject($id: ID!, $someFieldValue: Bytes) {
                  someClass(id: $id) {
>>>>>>> ac353ca8
                    someField
                  }
                  someClasses(where: { someField: { _eq: $someFieldValue } }) {
                    results {
                      id
                      someField
                    }
                  }
                }
              `,
              variables: {
                id: createResult.data.createSomeClass1.id,
                someFieldValue,
              },
            });

            expect(typeof getResult.data.someClass.someField).toEqual('string');
            expect(getResult.data.someClass.someField).toEqual(someFieldValue);
            expect(getResult.data.someClasses.results.length).toEqual(2);
          } catch (e) {
            handleError(e);
          }
        });

        it('should support Geo Points', async () => {
          try {
            const someFieldValue = {
              __typename: 'GeoPoint',
              latitude: 45,
              longitude: 45,
            };

            await apolloClient.mutate({
              mutation: gql`
                mutation CreateClass($schemaFields: SchemaFieldsInput) {
                  createClass(name: "SomeClass", schemaFields: $schemaFields) {
                    name
                  }
                }
              `,
              variables: {
                schemaFields: {
                  addGeoPoint: { name: 'someField' },
                },
              },
              context: {
                headers: {
                  'X-Parse-Master-Key': 'test',
                },
              },
            });

            await parseGraphQLServer.parseGraphQLSchema.databaseController.schemaCache.clear();

            const schema = await new Parse.Schema('SomeClass').get();
            expect(schema.fields.someField.type).toEqual('GeoPoint');

            const createResult = await apolloClient.mutate({
              mutation: gql`
                mutation CreateSomeObject($fields: CreateSomeClassFieldsInput) {
                  createSomeClass(fields: $fields) {
                    id
                  }
                }
              `,
              variables: {
                fields: {
                  someField: {
                    latitude: someFieldValue.latitude,
                    longitude: someFieldValue.longitude,
                  },
                },
              },
            });

<<<<<<< HEAD
          const getResult = await apolloClient.query({
            query: gql`
              query GetSomeObject($objectId: ID!) {
                get(className: "SomeClass", objectId: $objectId)
                someClasses(where: { someField: { exists: true } }) {
                  results {
                    objectId
=======
            const getResult = await apolloClient.query({
              query: gql`
                query GetSomeObject($id: ID!) {
                  someClass(id: $id) {
>>>>>>> ac353ca8
                    someField {
                      latitude
                      longitude
                    }
                  }
                  someClasses(where: { someField: { _exists: true } }) {
                    results {
                      id
                      someField {
                        latitude
                        longitude
                      }
                    }
                  }
                }
              `,
              variables: {
                id: createResult.data.createSomeClass.id,
              },
            });

            expect(typeof getResult.data.someClass.someField).toEqual('object');
            expect(getResult.data.someClass.someField).toEqual(someFieldValue);
            expect(getResult.data.someClasses.results.length).toEqual(1);
          } catch (e) {
            handleError(e);
          }
        });

        it('should support Polygons', async () => {
          try {
            const somePolygonFieldValue = [
              [44, 45],
              [46, 47],
              [48, 49],
              [44, 45],
            ].map(point => ({
              latitude: point[0],
              longitude: point[1],
            }));

            await apolloClient.mutate({
              mutation: gql`
                mutation CreateClass($schemaFields: SchemaFieldsInput) {
                  createClass(name: "SomeClass", schemaFields: $schemaFields) {
                    name
                  }
                }
              `,
              variables: {
                schemaFields: {
                  addPolygons: [{ name: 'somePolygonField' }],
                },
              },
              context: {
                headers: {
                  'X-Parse-Master-Key': 'test',
                },
              },
            });

            await parseGraphQLServer.parseGraphQLSchema.databaseController.schemaCache.clear();

            const schema = await new Parse.Schema('SomeClass').get();
            expect(schema.fields.somePolygonField.type).toEqual('Polygon');

            const createResult = await apolloClient.mutate({
              mutation: gql`
                mutation CreateSomeObject($fields: CreateSomeClassFieldsInput) {
                  createSomeClass(fields: $fields) {
                    id
                  }
                }
              `,
              variables: {
                fields: {
                  somePolygonField: somePolygonFieldValue,
                },
              },
            });

<<<<<<< HEAD
          const getResult = await apolloClient.query({
            query: gql`
              query GetSomeObject($objectId: ID!) {
                get(className: "SomeClass", objectId: $objectId)
                someClasses(where: { somePolygonField: { exists: true } }) {
                  results {
                    objectId
=======
            const getResult = await apolloClient.query({
              query: gql`
                query GetSomeObject($id: ID!) {
                  someClass(id: $id) {
>>>>>>> ac353ca8
                    somePolygonField {
                      latitude
                      longitude
                    }
                  }
                  someClasses(where: { somePolygonField: { _exists: true } }) {
                    results {
                      id
                      somePolygonField {
                        latitude
                        longitude
                      }
                    }
                  }
                }
              `,
              variables: {
                id: createResult.data.createSomeClass.id,
              },
            });

            expect(typeof getResult.data.someClass.somePolygonField).toEqual(
              'object'
            );
            expect(getResult.data.someClass.somePolygonField).toEqual(
              somePolygonFieldValue.map(geoPoint => ({
                ...geoPoint,
                __typename: 'GeoPoint',
              }))
            );
            expect(getResult.data.someClasses.results.length).toEqual(1);
          } catch (e) {
            handleError(e);
          }
        });

        it_only_db('mongo')('should support bytes values', async () => {
          const SomeClass = Parse.Object.extend('SomeClass');
          const someClass = new SomeClass();
          someClass.set('someField', {
            __type: 'Bytes',
            base64: 'foo',
          });
          await someClass.save();

          await parseGraphQLServer.parseGraphQLSchema.databaseController.schemaCache.clear();
          const schema = await new Parse.Schema('SomeClass').get();
          expect(schema.fields.someField.type).toEqual('Bytes');

          const someFieldValue = {
            __type: 'Bytes',
            base64: 'bytesContent',
          };

          const createResult = await apolloClient.mutate({
            mutation: gql`
              mutation CreateSomeObject($fields: CreateSomeClassFieldsInput) {
                createSomeClass(fields: $fields) {
                  id
                }
              }
            `,
            variables: {
              fields: {
                someField: someFieldValue,
              },
            },
          });

          const getResult = await apolloClient.query({
            query: gql`
              query GetSomeObject($id: ID!) {
                someClass(id: $id) {
                  someField
                }
              }
            `,
            variables: {
              id: createResult.data.createSomeClass.id,
            },
          });

          expect(getResult.data.someClass.someField).toEqual(
            someFieldValue.base64
          );

          const updatedSomeFieldValue = {
            __type: 'Bytes',
            base64: 'newBytesContent',
          };

          const updatedResult = await apolloClient.mutate({
            mutation: gql`
              mutation UpdateSomeObject(
                $id: ID!
                $fields: UpdateSomeClassFieldsInput
              ) {
                updateSomeClass(id: $id, fields: $fields) {
                  updatedAt
                }
              }
            `,
            variables: {
              id: createResult.data.createSomeClass.id,
              fields: {
                someField: updatedSomeFieldValue,
              },
            },
          });

          const { updatedAt } = updatedResult.data.updateSomeClass;
          expect(updatedAt).toBeDefined();

          const findResult = await apolloClient.query({
            query: gql`
              query FindSomeObject($where: SomeClassWhereInput!) {
                someClasses(where: $where) {
                  results {
                    id
                  }
                }
              }
            `,
            variables: {
              where: {
                someField: {
                  equalTo: updatedSomeFieldValue.base64,
                },
              },
            },
          });
          const findResults = findResult.data.someClasses.results;
          expect(findResults.length).toBe(1);
          expect(findResults[0].id).toBe(createResult.data.createSomeClass.id);
        });
      });

      describe('Special Classes', () => {
        it('should support User class', async () => {
          const user = new Parse.User();
          user.setUsername('user1');
          user.setPassword('user1');
          await user.signUp();

          await parseGraphQLServer.parseGraphQLSchema.databaseController.schemaCache.clear();

          const getResult = await apolloClient.query({
            query: gql`
              query GetSomeObject($id: ID!) {
                get: user(id: $id) {
                  id
                }
              }
            `,
            variables: {
              id: user.id,
            },
          });

          expect(getResult.data.get.id).toEqual(user.id);
        });

        it('should support Installation class', async () => {
          const installation = new Parse.Installation();
          await installation.save({
            deviceType: 'foo',
          });

          await parseGraphQLServer.parseGraphQLSchema.databaseController.schemaCache.clear();

          const getResult = await apolloClient.query({
            query: gql`
              query GetSomeObject($id: ID!) {
                get: installation(id: $id) {
                  id
                }
              }
            `,
            variables: {
              id: installation.id,
            },
          });

          expect(getResult.data.get.id).toEqual(installation.id);
        });

        it('should support Role class', async () => {
          const roleACL = new Parse.ACL();
          roleACL.setPublicReadAccess(true);
          const role = new Parse.Role('MyRole', roleACL);
          await role.save();

          await parseGraphQLServer.parseGraphQLSchema.databaseController.schemaCache.clear();

          const getResult = await apolloClient.query({
            query: gql`
              query GetSomeObject($id: ID!) {
                get: role(id: $id) {
                  id
                }
              }
            `,
            variables: {
              id: role.id,
            },
          });

          expect(getResult.data.get.id).toEqual(role.id);
        });

        it('should support Session class', async () => {
          const user = new Parse.User();
          user.setUsername('user1');
          user.setPassword('user1');
          await user.signUp();

          await parseGraphQLServer.parseGraphQLSchema.databaseController.schemaCache.clear();

          const session = await Parse.Session.current();
          const getResult = await apolloClient.query({
            query: gql`
              query GetSomeObject($id: ID!) {
                get: session(id: $id) {
                  id
                }
              }
            `,
            variables: {
              id: session.id,
            },
            context: {
              headers: {
                'X-Parse-Session-Token': session.getSessionToken(),
              },
            },
          });

          expect(getResult.data.get.id).toEqual(session.id);
        });

        it('should support Product class', async () => {
          const Product = Parse.Object.extend('_Product');
          const product = new Product();
          await product.save(
            {
              productIdentifier: 'foo',
              icon: new Parse.File('icon', ['foo']),
              order: 1,
              title: 'Foo',
              subtitle: 'My product',
            },
            { useMasterKey: true }
          );

          await parseGraphQLServer.parseGraphQLSchema.databaseController.schemaCache.clear();

          const getResult = await apolloClient.query({
            query: gql`
              query GetSomeObject($id: ID!) {
                get: product(id: $id) {
                  id
                }
              }
            `,
            variables: {
              id: product.id,
            },
            context: {
              headers: {
                'X-Parse-Master-Key': 'test',
              },
            },
          });

          expect(getResult.data.get.id).toEqual(product.id);
        });
      });
    });
  });

  describe('Custom API', () => {
    let httpServer;
    const headers = {
      'X-Parse-Application-Id': 'test',
      'X-Parse-Javascript-Key': 'test',
    };
    let apolloClient;

    beforeAll(async () => {
      const expressApp = express();
      httpServer = http.createServer(expressApp);
      parseGraphQLServer = new ParseGraphQLServer(parseServer, {
        graphQLPath: '/graphql',
        graphQLCustomTypeDefs: gql`
          extend type Query {
            hello: String @resolve
            hello2: String @resolve(to: "hello")
            userEcho(user: CreateUserFieldsInput!): User! @resolve
            hello3: String! @mock(with: "Hello world!")
            hello4: User! @mock(with: { username: "somefolk" })
          }
        `,
      });
      parseGraphQLServer.applyGraphQL(expressApp);
      await new Promise(resolve => httpServer.listen({ port: 13377 }, resolve));
      const httpLink = createUploadLink({
        uri: 'http://localhost:13377/graphql',
        fetch,
        headers,
      });
      apolloClient = new ApolloClient({
        link: httpLink,
        cache: new InMemoryCache(),
        defaultOptions: {
          query: {
            fetchPolicy: 'no-cache',
          },
        },
      });
    });

    afterAll(async () => {
      await httpServer.close();
    });

    it('can resolve a custom query using default function name', async () => {
      Parse.Cloud.define('hello', async () => {
        return 'Hello world!';
      });

      const result = await apolloClient.query({
        query: gql`
          query Hello {
            hello
          }
        `,
      });

      expect(result.data.hello).toEqual('Hello world!');
    });

    it('can resolve a custom query using function name set by "to" argument', async () => {
      Parse.Cloud.define('hello', async () => {
        return 'Hello world!';
      });

      const result = await apolloClient.query({
        query: gql`
          query Hello {
            hello2
          }
        `,
      });

      expect(result.data.hello2).toEqual('Hello world!');
    });

    it('should resolve auto types', async () => {
      Parse.Cloud.define('userEcho', async req => {
        return req.params.user;
      });

      const result = await apolloClient.query({
        query: gql`
          query UserEcho($user: CreateUserFieldsInput!) {
            userEcho(user: $user) {
              username
            }
          }
        `,
        variables: {
          user: {
            username: 'somefolk',
          },
        },
      });

      expect(result.data.userEcho.username).toEqual('somefolk');
    });

    it('can mock a custom query with string', async () => {
      const result = await apolloClient.query({
        query: gql`
          query Hello {
            hello3
          }
        `,
      });

      expect(result.data.hello3).toEqual('Hello world!');
    });

    it('can mock a custom query with auto type', async () => {
      const result = await apolloClient.query({
        query: gql`
          query Hello {
            hello4 {
              username
            }
          }
        `,
      });

      expect(result.data.hello4.username).toEqual('somefolk');
    });
  });
});<|MERGE_RESOLUTION|>--- conflicted
+++ resolved
@@ -3432,13 +3432,8 @@
                       },
                     },
                     {
-<<<<<<< HEAD
-                      objectId: {
+                      id: {
                         equalTo: object1.id,
-=======
-                      id: {
-                        _eq: object1.id,
->>>>>>> ac353ca8
                       },
                     },
                   ],
@@ -3529,16 +3524,7 @@
               variables: {
                 where: {
                   someField: {
-<<<<<<< HEAD
                     matchesRegex: '^someValue',
-                  },
-                },
-                whereCustom: {
-                  someField: {
-                    matchesRegex: '^someValue',
-=======
-                    _regex: '^someValue',
->>>>>>> ac353ca8
                   },
                 },
                 order: ['numberField_DESC', 'someField_ASC'],
@@ -3573,13 +3559,8 @@
                   },
                 },
                 {
-<<<<<<< HEAD
-                  objectId: {
+                  id: {
                     equalTo: object1.id,
-=======
-                  id: {
-                    _eq: object1.id,
->>>>>>> ac353ca8
                   },
                 },
               ],
@@ -3634,13 +3615,8 @@
                   },
                 },
                 {
-<<<<<<< HEAD
-                  objectId: {
+                  id: {
                     equalTo: object1.id,
-=======
-                  id: {
-                    _eq: object1.id,
->>>>>>> ac353ca8
                   },
                 },
               ],
@@ -3685,21 +3661,8 @@
             const result = await apolloClient.query({
               query: gql`
                 query FindSomeObjects($limit: Int) {
-<<<<<<< HEAD
-                  find(
-                    className: "SomeClass"
-                    where: { objectId: { exists: true } }
-                    limit: $limit
-                  ) {
-                    results
-                    count
-                  }
-                  someClasses(
-                    where: { objectId: { exists: true } }
-=======
                   find: someClasses(
-                    where: { id: { _exists: true } }
->>>>>>> ac353ca8
+                    where: { id: { exists: true } }
                     limit: $limit
                   ) {
                     results {
@@ -3787,13 +3750,8 @@
             await parseGraphQLServer.parseGraphQLSchema.databaseController.schemaCache.clear();
 
             const where = {
-<<<<<<< HEAD
-              objectId: {
+              id: {
                 equalTo: object3.id,
-=======
-              id: {
-                _eq: object3.id,
->>>>>>> ac353ca8
               },
             };
 
@@ -5370,21 +5328,10 @@
               },
             });
 
-<<<<<<< HEAD
-          const getResult = await apolloClient.query({
-            query: gql`
-              query GetSomeObject($objectId: ID!, $someFieldValue: String) {
-                get(className: "SomeClass", objectId: $objectId)
-                someClasses(
-                  where: { someField: { equalTo: $someFieldValue } }
-                ) {
-                  results {
-=======
             const getResult = await apolloClient.query({
               query: gql`
                 query GetSomeObject($id: ID!, $someFieldValue: String) {
                   someClass(id: $id) {
->>>>>>> ac353ca8
                     someField
                   }
                   someClasses(where: { someField: { _eq: $someFieldValue } }) {
@@ -5452,21 +5399,10 @@
             const schema = await new Parse.Schema('SomeClass').get();
             expect(schema.fields.someField.type).toEqual('Number');
 
-<<<<<<< HEAD
-          const getResult = await apolloClient.query({
-            query: gql`
-              query GetSomeObject($objectId: ID!, $someFieldValue: Float) {
-                get(className: "SomeClass", objectId: $objectId)
-                someClasses(
-                  where: { someField: { equalTo: $someFieldValue } }
-                ) {
-                  results {
-=======
             const getResult = await apolloClient.query({
               query: gql`
                 query GetSomeObject($id: ID!, $someFieldValue: Float) {
                   someClass(id: $id) {
->>>>>>> ac353ca8
                     someField
                   }
                   someClasses(where: { someField: { _eq: $someFieldValue } }) {
@@ -5534,21 +5470,10 @@
               },
             });
 
-<<<<<<< HEAD
-          const getResult = await apolloClient.query({
-            query: gql`
-              query GetSomeObject($objectId: ID!, $someFieldValue: Float) {
-                get(className: "SomeClass", objectId: $objectId)
-                someClasses(
-                  where: { someField: { equalTo: $someFieldValue } }
-                ) {
-                  results {
-=======
             const getResult = await apolloClient.query({
               query: gql`
                 query GetSomeObject($id: ID!, $someFieldValue: Float) {
                   someClass(id: $id) {
->>>>>>> ac353ca8
                     someField
                   }
                   someClasses(where: { someField: { _eq: $someFieldValue } }) {
@@ -5622,28 +5547,12 @@
               },
             });
 
-<<<<<<< HEAD
-          const getResult = await apolloClient.query({
-            query: gql`
-              query GetSomeObject(
-                $objectId: ID!
-                $someFieldValueTrue: Boolean
-                $someFieldValueFalse: Boolean
-              ) {
-                get(className: "SomeClass", objectId: $objectId)
-                someClasses(
-                  where: {
-                    someFieldTrue: { equalTo: $someFieldValueTrue }
-                    someFieldFalse: { equalTo: $someFieldValueFalse }
-                  }
-=======
             const getResult = await apolloClient.query({
               query: gql`
                 query GetSomeObject(
                   $id: ID!
                   $someFieldValueTrue: Boolean
                   $someFieldValueFalse: Boolean
->>>>>>> ac353ca8
                 ) {
                   someClass(id: $id) {
                     someFieldTrue
@@ -5651,8 +5560,8 @@
                   }
                   someClasses(
                     where: {
-                      someFieldTrue: { _eq: $someFieldValueTrue }
-                      someFieldFalse: { _eq: $someFieldValueFalse }
+                      someFieldTrue: { equalTo: $someFieldValueTrue }
+                      someFieldFalse: { equalTo: $someFieldValueFalse }
                     }
                   ) {
                     results {
@@ -5726,26 +5635,16 @@
               },
             });
 
-<<<<<<< HEAD
-          const getResult = await apolloClient.query({
-            query: gql`
-              query GetSomeObject($objectId: ID!) {
-                get(className: "SomeClass", objectId: $objectId)
-                someClasses(where: { someField: { exists: true } }) {
-                  results {
-                    objectId
-=======
             const getResult = await apolloClient.query({
               query: gql`
                 query GetSomeObject($id: ID!) {
                   someClass(id: $id) {
                     someField
                   }
-                  someClasses(where: { someField: { _exists: true } }) {
+                  someClasses(where: { someField: { exists: true } }) {
                     results {
                       id
                     }
->>>>>>> ac353ca8
                   }
                 }
               `,
@@ -6413,38 +6312,17 @@
             const schema = await new Parse.Schema('SomeClass').get();
             expect(schema.fields.someField.type).toEqual('File');
 
-<<<<<<< HEAD
-          const getResult = await apolloClient.query({
-            query: gql`
-              query GetSomeObject($objectId: ID!) {
-                get(className: "SomeClass", objectId: $objectId)
-                findSomeClass1: someClasses(
-                  where: { someField: { exists: true } }
-                ) {
-                  results {
-=======
             const getResult = await apolloClient.query({
               query: gql`
                 query GetSomeObject($id: ID!) {
                   someClass(id: $id) {
->>>>>>> ac353ca8
                     someField {
                       name
                       url
                     }
                   }
-<<<<<<< HEAD
-                }
-                findSomeClass2: someClasses(
-                  where: { someField: { exists: true } }
-                ) {
-                  results {
-                    someField {
-                      name
-                      url
-=======
                   findSomeClass1: someClasses(
-                    where: { someField: { _exists: true } }
+                    where: { someField: { exists: true } }
                   ) {
                     results {
                       someField {
@@ -6454,14 +6332,13 @@
                     }
                   }
                   findSomeClass2: someClasses(
-                    where: { someField: { _exists: true } }
+                    where: { someField: { exists: true } }
                   ) {
                     results {
                       someField {
                         name
                         url
                       }
->>>>>>> ac353ca8
                     }
                   }
                 }
@@ -6537,33 +6414,12 @@
               },
             });
 
-<<<<<<< HEAD
-          const where = {
-            someField: {
-              equalTo: { _key: 'foo.bar', _value: 'baz' },
-              notEqualTo: { _key: 'foo.bar', _value: 'bat' },
-              greaterThan: { _key: 'number', _value: 9 },
-              lessThan: { _key: 'number', _value: 11 },
-            },
-          };
-          const queryResult = await apolloClient.query({
-            query: gql`
-              query GetSomeObject(
-                $objectId: ID!
-                $where: SomeClassWhereInput
-                $genericWhere: Object
-              ) {
-                get(className: "SomeClass", objectId: $objectId)
-                someClasses(where: $where) {
-                  results {
-                    objectId
-=======
             const where = {
               someField: {
-                _eq: { _key: 'foo.bar', _value: 'baz' },
-                _ne: { _key: 'foo.bar', _value: 'bat' },
-                _gt: { _key: 'number', _value: 9 },
-                _lt: { _key: 'number', _value: 11 },
+                equalTo: { _key: 'foo.bar', _value: 'baz' },
+                notEqualTo: { _key: 'foo.bar', _value: 'bat' },
+                greaterThan: { _key: 'number', _value: 9 },
+                lessThan: { _key: 'number', _value: 11 },
               },
             };
             const queryResult = await apolloClient.query({
@@ -6571,7 +6427,6 @@
                 query GetSomeObject($id: ID!, $where: SomeClassWhereInput) {
                   someClass(id: $id) {
                     id
->>>>>>> ac353ca8
                     someField
                   }
                   someClasses(where: $where) {
@@ -6635,30 +6490,6 @@
 
             await parseGraphQLServer.parseGraphQLSchema.databaseController.schemaCache.clear();
 
-<<<<<<< HEAD
-          const where = {
-            AND: [
-              {
-                someField: {
-                  greaterThan: { _key: 'number', _value: 9 },
-                },
-              },
-              {
-                someField: {
-                  lessThan: { _key: 'number', _value: 11 },
-                },
-              },
-              {
-                OR: [
-                  {
-                    someField: {
-                      equalTo: { _key: 'lorem', _value: 'ipsum' },
-                    },
-                  },
-                  {
-                    someField: {
-                      equalTo: { _key: 'foo.test', _value: 'bar' },
-=======
             const createResult = await apolloClient.mutate({
               mutation: gql`
                 mutation CreateSomeObject(
@@ -6684,29 +6515,28 @@
             });
 
             const where = {
-              _and: [
+              AND: [
                 {
                   someField: {
-                    _gt: { _key: 'number', _value: 9 },
+                    greaterThan: { _key: 'number', _value: 9 },
                   },
                 },
                 {
                   someField: {
-                    _lt: { _key: 'number', _value: 11 },
+                    lessThan: { _key: 'number', _value: 11 },
                   },
                 },
                 {
-                  _or: [
+                  OR: [
                     {
                       someField: {
-                        _eq: { _key: 'lorem', _value: 'ipsum' },
+                        equalTo: { _key: 'lorem', _value: 'ipsum' },
                       },
                     },
                     {
                       someField: {
-                        _eq: { _key: 'foo.test', _value: 'bar' },
+                        equalTo: { _key: 'foo.test', _value: 'bar' },
                       },
->>>>>>> ac353ca8
                     },
                   ],
                 },
@@ -6795,20 +6625,10 @@
               },
             });
 
-<<<<<<< HEAD
-          const getResult = await apolloClient.query({
-            query: gql`
-              query GetSomeObject($objectId: ID!) {
-                get(className: "SomeClass", objectId: $objectId)
-                someClasses(where: { someField: { exists: true } }) {
-                  results {
-                    objectId
-=======
             const getResult = await apolloClient.query({
               query: gql`
                 query GetSomeObject($id: ID!) {
                   someClass(id: $id) {
->>>>>>> ac353ca8
                     someField {
                       ... on Element {
                         value
@@ -7027,22 +6847,10 @@
               },
             });
 
-<<<<<<< HEAD
-          const getResult = await apolloClient.query({
-            query: gql`
-              query GetSomeObject($objectId: ID!, $someFieldValue: Bytes) {
-                get(className: "SomeClass", objectId: $objectId)
-                someClasses(
-                  where: { someField: { equalTo: $someFieldValue } }
-                ) {
-                  results {
-                    objectId
-=======
             const getResult = await apolloClient.query({
               query: gql`
                 query GetSomeObject($id: ID!, $someFieldValue: Bytes) {
                   someClass(id: $id) {
->>>>>>> ac353ca8
                     someField
                   }
                   someClasses(where: { someField: { _eq: $someFieldValue } }) {
@@ -7118,20 +6926,10 @@
               },
             });
 
-<<<<<<< HEAD
-          const getResult = await apolloClient.query({
-            query: gql`
-              query GetSomeObject($objectId: ID!) {
-                get(className: "SomeClass", objectId: $objectId)
-                someClasses(where: { someField: { exists: true } }) {
-                  results {
-                    objectId
-=======
             const getResult = await apolloClient.query({
               query: gql`
                 query GetSomeObject($id: ID!) {
                   someClass(id: $id) {
->>>>>>> ac353ca8
                     someField {
                       latitude
                       longitude
@@ -7213,20 +7011,10 @@
               },
             });
 
-<<<<<<< HEAD
-          const getResult = await apolloClient.query({
-            query: gql`
-              query GetSomeObject($objectId: ID!) {
-                get(className: "SomeClass", objectId: $objectId)
-                someClasses(where: { somePolygonField: { exists: true } }) {
-                  results {
-                    objectId
-=======
             const getResult = await apolloClient.query({
               query: gql`
                 query GetSomeObject($id: ID!) {
                   someClass(id: $id) {
->>>>>>> ac353ca8
                     somePolygonField {
                       latitude
                       longitude
