const http = require('http');
const express = require('express');
const req = require('../lib/request');
const fetch = (...args) => import('node-fetch').then(({ default: fetch }) => fetch(...args));
const FormData = require('form-data');
const ws = require('ws');
require('./helper');
const { updateCLP } = require('./support/dev');

const pluralize = require('pluralize');
const { getMainDefinition } = require('@apollo/client/utilities');
const { createUploadLink } = require('apollo-upload-client');
const { SubscriptionClient } = require('subscriptions-transport-ws');
const { WebSocketLink } = require('@apollo/client/link/ws');
const { mergeSchemas } = require('@graphql-tools/schema');
const {
  ApolloClient,
  InMemoryCache,
  ApolloLink,
  split,
  createHttpLink,
} = require('@apollo/client/core');
const gql = require('graphql-tag');
const { toGlobalId } = require('graphql-relay');
const {
  GraphQLObjectType,
  GraphQLString,
  GraphQLNonNull,
  GraphQLEnumType,
  GraphQLInputObjectType,
  GraphQLSchema,
  GraphQLList,
} = require('graphql');
const { ParseServer } = require('../');
const { ParseGraphQLServer } = require('../lib/GraphQL/ParseGraphQLServer');
const { ReadPreference, Collection } = require('mongodb');
const { v4: uuidv4 } = require('uuid');

function handleError(e) {
  if (e && e.networkError && e.networkError.result && e.networkError.result.errors) {
    fail(e.networkError.result.errors);
  } else {
    fail(e);
  }
}

describe('ParseGraphQLServer', () => {
  let parseServer;
  let parseGraphQLServer;

  beforeEach(async () => {
    parseServer = await global.reconfigureServer({
      maxUploadSize: '1kb',
    });
    parseGraphQLServer = new ParseGraphQLServer(parseServer, {
      graphQLPath: '/graphql',
      playgroundPath: '/playground',
      subscriptionsPath: '/subscriptions',
    });
  });

  describe('constructor', () => {
    it('should require a parseServer instance', () => {
      expect(() => new ParseGraphQLServer()).toThrow('You must provide a parseServer instance!');
    });

    it('should require config.graphQLPath', () => {
      expect(() => new ParseGraphQLServer(parseServer)).toThrow(
        'You must provide a config.graphQLPath!'
      );
      expect(() => new ParseGraphQLServer(parseServer, {})).toThrow(
        'You must provide a config.graphQLPath!'
      );
    });

    it('should only require parseServer and config.graphQLPath args', () => {
      let parseGraphQLServer;
      expect(() => {
        parseGraphQLServer = new ParseGraphQLServer(parseServer, {
          graphQLPath: 'graphql',
        });
      }).not.toThrow();
      expect(parseGraphQLServer.parseGraphQLSchema).toBeDefined();
      expect(parseGraphQLServer.parseGraphQLSchema.databaseController).toEqual(
        parseServer.config.databaseController
      );
    });

    it('should initialize parseGraphQLSchema with a log controller', async () => {
      const loggerAdapter = {
        log: () => {},
        error: () => {},
      };
      const parseServer = await global.reconfigureServer({
        loggerAdapter,
      });
      const parseGraphQLServer = new ParseGraphQLServer(parseServer, {
        graphQLPath: 'graphql',
      });
      expect(parseGraphQLServer.parseGraphQLSchema.log.adapter).toBe(loggerAdapter);
    });
  });

  describe('_getServer', () => {
    it('should only return new server on schema changes', async () => {
      parseGraphQLServer.server = undefined;
      const server1 = await parseGraphQLServer._getServer();
      const server2 = await parseGraphQLServer._getServer();
      expect(server1).toBe(server2);

      // Trigger a schema change
      const obj = new Parse.Object('SomeClass');
      await obj.save();

      const server3 = await parseGraphQLServer._getServer();
      const server4 = await parseGraphQLServer._getServer();
      expect(server3).not.toBe(server2);
      expect(server3).toBe(server4);
    });
  });

  describe('_getGraphQLOptions', () => {
    const req = {
      info: new Object(),
      config: new Object(),
      auth: new Object(),
      get: () => {},
    };
    const res = {
      set: () => {},
    };

    it("should return schema and context with req's info, config and auth", async () => {
      const options = await parseGraphQLServer._getGraphQLOptions();
      expect(options.schema).toEqual(parseGraphQLServer.parseGraphQLSchema.graphQLSchema);
      const contextResponse = await options.context({ req, res });
      expect(contextResponse.info).toEqual(req.info);
      expect(contextResponse.config).toEqual(req.config);
      expect(contextResponse.auth).toEqual(req.auth);
    });

    it('should load GraphQL schema in every call', async () => {
      const originalLoad = parseGraphQLServer.parseGraphQLSchema.load;
      let counter = 0;
      parseGraphQLServer.parseGraphQLSchema.load = () => ++counter;
      expect((await parseGraphQLServer._getGraphQLOptions(req)).schema).toEqual(1);
      expect((await parseGraphQLServer._getGraphQLOptions(req)).schema).toEqual(2);
      expect((await parseGraphQLServer._getGraphQLOptions(req)).schema).toEqual(3);
      parseGraphQLServer.parseGraphQLSchema.load = originalLoad;
    });
  });

  describe('_transformMaxUploadSizeToBytes', () => {
    it('should transform to bytes', () => {
      expect(parseGraphQLServer._transformMaxUploadSizeToBytes('20mb')).toBe(20971520);
      expect(parseGraphQLServer._transformMaxUploadSizeToBytes('333Gb')).toBe(357556027392);
      expect(parseGraphQLServer._transformMaxUploadSizeToBytes('123456KB')).toBe(126418944);
    });
  });

  describe('applyGraphQL', () => {
    it('should require an Express.js app instance', () => {
      expect(() => parseGraphQLServer.applyGraphQL()).toThrow(
        'You must provide an Express.js app instance!'
      );
      expect(() => parseGraphQLServer.applyGraphQL({})).toThrow(
        'You must provide an Express.js app instance!'
      );
      expect(() => parseGraphQLServer.applyGraphQL(new express())).not.toThrow();
    });

    it('should apply middlewares at config.graphQLPath', () => {
      let useCount = 0;
      expect(() =>
        new ParseGraphQLServer(parseServer, {
          graphQLPath: 'somepath',
        }).applyGraphQL({
          use: path => {
            useCount++;
            expect(path).toEqual('somepath');
          },
        })
      ).not.toThrow();
      expect(useCount).toBeGreaterThan(0);
    });
  });

  describe('applyPlayground', () => {
    it('should require an Express.js app instance', () => {
      expect(() => parseGraphQLServer.applyPlayground()).toThrow(
        'You must provide an Express.js app instance!'
      );
      expect(() => parseGraphQLServer.applyPlayground({})).toThrow(
        'You must provide an Express.js app instance!'
      );
      expect(() => parseGraphQLServer.applyPlayground(new express())).not.toThrow();
    });

    it('should require initialization with config.playgroundPath', () => {
      expect(() =>
        new ParseGraphQLServer(parseServer, {
          graphQLPath: 'graphql',
        }).applyPlayground(new express())
      ).toThrow('You must provide a config.playgroundPath to applyPlayground!');
    });

    it('should apply middlewares at config.playgroundPath', () => {
      let useCount = 0;
      expect(() =>
        new ParseGraphQLServer(parseServer, {
          graphQLPath: 'graphQL',
          playgroundPath: 'somepath',
        }).applyPlayground({
          get: path => {
            useCount++;
            expect(path).toEqual('somepath');
          },
        })
      ).not.toThrow();
      expect(useCount).toBeGreaterThan(0);
    });
  });

  describe('createSubscriptions', () => {
    it('should require initialization with config.subscriptionsPath', () => {
      expect(() =>
        new ParseGraphQLServer(parseServer, {
          graphQLPath: 'graphql',
        }).createSubscriptions({})
      ).toThrow('You must provide a config.subscriptionsPath to createSubscriptions!');
    });
  });

  describe('setGraphQLConfig', () => {
    let parseGraphQLServer;
    beforeEach(() => {
      parseGraphQLServer = new ParseGraphQLServer(parseServer, {
        graphQLPath: 'graphql',
      });
    });
    it('should pass the graphQLConfig onto the parseGraphQLController', async () => {
      let received;
      parseGraphQLServer.parseGraphQLController = {
        async updateGraphQLConfig(graphQLConfig) {
          received = graphQLConfig;
          return {};
        },
      };
      const graphQLConfig = { enabledForClasses: [] };
      await parseGraphQLServer.setGraphQLConfig(graphQLConfig);
      expect(received).toBe(graphQLConfig);
    });
    it('should not absorb exceptions from parseGraphQLController', async () => {
      parseGraphQLServer.parseGraphQLController = {
        async updateGraphQLConfig() {
          throw new Error('Network request failed');
        },
      };
      await expectAsync(parseGraphQLServer.setGraphQLConfig({})).toBeRejectedWith(
        new Error('Network request failed')
      );
    });
    it('should return the response from parseGraphQLController', async () => {
      parseGraphQLServer.parseGraphQLController = {
        async updateGraphQLConfig() {
          return { response: { result: true } };
        },
      };
      await expectAsync(parseGraphQLServer.setGraphQLConfig({})).toBeResolvedTo({
        response: { result: true },
      });
    });
  });

  describe('Auto API', () => {
    let httpServer;
    let parseLiveQueryServer;
    const headers = {
      'X-Parse-Application-Id': 'test',
      'X-Parse-Javascript-Key': 'test',
    };

    let apolloClient;

    let user1;
    let user2;
    let user3;
    let user4;
    let user5;
    let role;
    let object1;
    let object2;
    let object3;
    let object4;
    let objects = [];

    async function prepareData() {
      const acl = new Parse.ACL();
      acl.setPublicReadAccess(true);
      user1 = new Parse.User();
      user1.setUsername('user1');
      user1.setPassword('user1');
      user1.setEmail('user1@user1.user1');
      user1.setACL(acl);
      await user1.signUp();

      user2 = new Parse.User();
      user2.setUsername('user2');
      user2.setPassword('user2');
      user2.setACL(acl);
      await user2.signUp();

      user3 = new Parse.User();
      user3.setUsername('user3');
      user3.setPassword('user3');
      user3.setACL(acl);
      await user3.signUp();

      user4 = new Parse.User();
      user4.setUsername('user4');
      user4.setPassword('user4');
      user4.setACL(acl);
      await user4.signUp();

      user5 = new Parse.User();
      user5.setUsername('user5');
      user5.setPassword('user5');
      user5.setACL(acl);
      await user5.signUp();

      const roleACL = new Parse.ACL();
      roleACL.setPublicReadAccess(true);
      role = new Parse.Role();
      role.setName('role');
      role.setACL(roleACL);
      role.getUsers().add(user1);
      role.getUsers().add(user3);
      role = await role.save();

      const schemaController = await parseServer.config.databaseController.loadSchema();
      try {
        await schemaController.addClassIfNotExists(
          'GraphQLClass',
          {
            someField: { type: 'String' },
            pointerToUser: { type: 'Pointer', targetClass: '_User' },
          },
          {
            find: {
              'role:role': true,
              [user1.id]: true,
              [user2.id]: true,
            },
            create: {
              'role:role': true,
              [user1.id]: true,
              [user2.id]: true,
            },
            get: {
              'role:role': true,
              [user1.id]: true,
              [user2.id]: true,
            },
            update: {
              'role:role': true,
              [user1.id]: true,
              [user2.id]: true,
            },
            addField: {
              'role:role': true,
              [user1.id]: true,
              [user2.id]: true,
            },
            delete: {
              'role:role': true,
              [user1.id]: true,
              [user2.id]: true,
            },
            readUserFields: ['pointerToUser'],
            writeUserFields: ['pointerToUser'],
          },
          {}
        );
      } catch (err) {
        if (!(err instanceof Parse.Error) || err.message !== 'Class GraphQLClass already exists.') {
          throw err;
        }
      }

      object1 = new Parse.Object('GraphQLClass');
      object1.set('someField', 'someValue1');
      object1.set('someOtherField', 'A');
      const object1ACL = new Parse.ACL();
      object1ACL.setPublicReadAccess(false);
      object1ACL.setPublicWriteAccess(false);
      object1ACL.setRoleReadAccess(role, true);
      object1ACL.setRoleWriteAccess(role, true);
      object1ACL.setReadAccess(user1.id, true);
      object1ACL.setWriteAccess(user1.id, true);
      object1ACL.setReadAccess(user2.id, true);
      object1ACL.setWriteAccess(user2.id, true);
      object1.setACL(object1ACL);
      await object1.save(undefined, { useMasterKey: true });

      object2 = new Parse.Object('GraphQLClass');
      object2.set('someField', 'someValue2');
      object2.set('someOtherField', 'A');
      const object2ACL = new Parse.ACL();
      object2ACL.setPublicReadAccess(false);
      object2ACL.setPublicWriteAccess(false);
      object2ACL.setReadAccess(user1.id, true);
      object2ACL.setWriteAccess(user1.id, true);
      object2ACL.setReadAccess(user2.id, true);
      object2ACL.setWriteAccess(user2.id, true);
      object2ACL.setReadAccess(user5.id, true);
      object2ACL.setWriteAccess(user5.id, true);
      object2.setACL(object2ACL);
      await object2.save(undefined, { useMasterKey: true });

      object3 = new Parse.Object('GraphQLClass');
      object3.set('someField', 'someValue3');
      object3.set('someOtherField', 'B');
      object3.set('pointerToUser', user5);
      await object3.save(undefined, { useMasterKey: true });

      object4 = new Parse.Object('PublicClass');
      object4.set('someField', 'someValue4');
      await object4.save();

      objects = [];
      objects.push(object1, object2, object3, object4);
    }

    beforeEach(async () => {
      const expressApp = express();
      httpServer = http.createServer(expressApp);
      expressApp.use('/parse', parseServer.app);
      parseLiveQueryServer = await ParseServer.createLiveQueryServer(httpServer, {
        port: 1338,
      });
      parseGraphQLServer.applyGraphQL(expressApp);
      parseGraphQLServer.applyPlayground(expressApp);
      parseGraphQLServer.createSubscriptions(httpServer);
      await new Promise(resolve => httpServer.listen({ port: 13377 }, resolve));

      const subscriptionClient = new SubscriptionClient(
        'ws://localhost:13377/subscriptions',
        {
          reconnect: true,
          connectionParams: headers,
        },
        ws
      );
      const wsLink = new WebSocketLink(subscriptionClient);
      const httpLink = createUploadLink({
        uri: 'http://localhost:13377/graphql',
        fetch,
        headers,
      });
      apolloClient = new ApolloClient({
        link: split(
          ({ query }) => {
            const { kind, operation } = getMainDefinition(query);
            return kind === 'OperationDefinition' && operation === 'subscription';
          },
          wsLink,
          httpLink
        ),
        cache: new InMemoryCache(),
        defaultOptions: {
          query: {
            fetchPolicy: 'no-cache',
          },
        },
      });
      spyOn(console, 'warn').and.callFake(() => {});
      spyOn(console, 'error').and.callFake(() => {});
    });

    afterEach(async () => {
      await parseLiveQueryServer.server.close();
      await httpServer.close();
    });

    describe('GraphQL', () => {
      it('should be healthy', async () => {
        try {
          const health = (
            await apolloClient.query({
              query: gql`
                query Health {
                  health
                }
              `,
            })
          ).data.health;
          expect(health).toBeTruthy();
        } catch (e) {
          handleError(e);
        }
      });

      it('should be cors enabled and scope the response within the source origin', async () => {
        let checked = false;
        const apolloClient = new ApolloClient({
          link: new ApolloLink((operation, forward) => {
            return forward(operation).map(response => {
              const context = operation.getContext();
              const {
                response: { headers },
              } = context;
              expect(headers.get('access-control-allow-origin')).toEqual('http://example.com');
              checked = true;
              return response;
            });
          }).concat(
            createHttpLink({
              uri: 'http://localhost:13377/graphql',
              fetch,
              headers: {
                ...headers,
                Origin: 'http://example.com',
              },
            })
          ),
          cache: new InMemoryCache(),
        });
        const healthResponse = await apolloClient.query({
          query: gql`
            query Health {
              health
            }
          `,
        });
        expect(healthResponse.data.health).toBeTruthy();
        expect(checked).toBeTruthy();
      });

      it('should handle Parse headers', async () => {
        const test = {
          context: ({ req: { info, config, auth } }) => {
            expect(req.info).toBeDefined();
            expect(req.config).toBeDefined();
            expect(req.auth).toBeDefined();
            return {
              info,
              config,
              auth,
            };
          },
        };
        const contextSpy = spyOn(test, 'context');
        const originalGetGraphQLOptions = parseGraphQLServer._getGraphQLOptions;
        parseGraphQLServer._getGraphQLOptions = async () => {
          return {
            schema: await parseGraphQLServer.parseGraphQLSchema.load(),
            context: test.context,
          };
        };
        const health = (
          await apolloClient.query({
            query: gql`
              query Health {
                health
              }
            `,
          })
        ).data.health;
        expect(health).toBeTruthy();
        expect(contextSpy).toHaveBeenCalledTimes(1);
        parseGraphQLServer._getGraphQLOptions = originalGetGraphQLOptions;
      });
    });

    describe('Playground', () => {
      it('should mount playground', async () => {
        const res = await req({
          method: 'GET',
          url: 'http://localhost:13377/playground',
        });
        expect(res.status).toEqual(200);
      });
    });

    describe('Schema', () => {
      const resetGraphQLCache = async () => {
        await Promise.all([
          parseGraphQLServer.parseGraphQLController.cacheController.graphQL.clear(),
          parseGraphQLServer.parseGraphQLSchema.schemaCache.clear(),
        ]);
      };

      describe('Default Types', () => {
        it('should have Object scalar type', async () => {
          const objectType = (
            await apolloClient.query({
              query: gql`
                query ObjectType {
                  __type(name: "Object") {
                    kind
                  }
                }
              `,
            })
          ).data['__type'];
          expect(objectType.kind).toEqual('SCALAR');
        });

        it('should have Date scalar type', async () => {
          const dateType = (
            await apolloClient.query({
              query: gql`
                query DateType {
                  __type(name: "Date") {
                    kind
                  }
                }
              `,
            })
          ).data['__type'];
          expect(dateType.kind).toEqual('SCALAR');
        });

        it('should have ArrayResult type', async () => {
          const arrayResultType = (
            await apolloClient.query({
              query: gql`
                query ArrayResultType {
                  __type(name: "ArrayResult") {
                    kind
                  }
                }
              `,
            })
          ).data['__type'];
          expect(arrayResultType.kind).toEqual('UNION');
        });

        it('should have File object type', async () => {
          const fileType = (
            await apolloClient.query({
              query: gql`
                query FileType {
                  __type(name: "FileInfo") {
                    kind
                    fields {
                      name
                    }
                  }
                }
              `,
            })
          ).data['__type'];
          expect(fileType.kind).toEqual('OBJECT');
          expect(fileType.fields.map(field => field.name).sort()).toEqual(['name', 'url']);
        });

        it('should have Class interface type', async () => {
          const classType = (
            await apolloClient.query({
              query: gql`
                query ClassType {
                  __type(name: "ParseObject") {
                    kind
                    fields {
                      name
                    }
                  }
                }
              `,
            })
          ).data['__type'];
          expect(classType.kind).toEqual('INTERFACE');
          expect(classType.fields.map(field => field.name).sort()).toEqual([
            'ACL',
            'createdAt',
            'objectId',
            'updatedAt',
          ]);
        });

        it('should have ReadPreference enum type', async () => {
          const readPreferenceType = (
            await apolloClient.query({
              query: gql`
                query ReadPreferenceType {
                  __type(name: "ReadPreference") {
                    kind
                    enumValues {
                      name
                    }
                  }
                }
              `,
            })
          ).data['__type'];
          expect(readPreferenceType.kind).toEqual('ENUM');
          expect(readPreferenceType.enumValues.map(value => value.name).sort()).toEqual([
            'NEAREST',
            'PRIMARY',
            'PRIMARY_PREFERRED',
            'SECONDARY',
            'SECONDARY_PREFERRED',
          ]);
        });

        it('should have GraphQLUpload object type', async () => {
          const graphQLUploadType = (
            await apolloClient.query({
              query: gql`
                query GraphQLUploadType {
                  __type(name: "Upload") {
                    kind
                    fields {
                      name
                    }
                  }
                }
              `,
            })
          ).data['__type'];
          expect(graphQLUploadType.kind).toEqual('SCALAR');
        });

        it('should have all expected types', async () => {
          const schemaTypes = (
            await apolloClient.query({
              query: gql`
                query SchemaTypes {
                  __schema {
                    types {
                      name
                    }
                  }
                }
              `,
            })
          ).data['__schema'].types.map(type => type.name);

          const expectedTypes = ['ParseObject', 'Date', 'FileInfo', 'ReadPreference', 'Upload'];
          expect(expectedTypes.every(type => schemaTypes.indexOf(type) !== -1)).toBeTruthy(
            JSON.stringify(schemaTypes.types)
          );
        });
      });

      describe('Relay Specific Types', () => {
        let clearCache;
        beforeEach(async () => {
          if (!clearCache) {
            await resetGraphQLCache();
            clearCache = true;
          }
        });

        afterAll(async () => {
          await resetGraphQLCache();
        });

        it('should have Node interface', async () => {
          const schemaTypes = (
            await apolloClient.query({
              query: gql`
                query SchemaTypes {
                  __schema {
                    types {
                      name
                    }
                  }
                }
              `,
            })
          ).data['__schema'].types.map(type => type.name);

          expect(schemaTypes).toContain('Node');
        });

        it('should have node query', async () => {
          const queryFields = (
            await apolloClient.query({
              query: gql`
                query UserType {
                  __type(name: "Query") {
                    fields {
                      name
                    }
                  }
                }
              `,
            })
          ).data['__type'].fields.map(field => field.name);

          expect(queryFields).toContain('node');
        });

        it('should return global id', async () => {
          const userFields = (
            await apolloClient.query({
              query: gql`
                query UserType {
                  __type(name: "User") {
                    fields {
                      name
                    }
                  }
                }
              `,
            })
          ).data['__type'].fields.map(field => field.name);

          expect(userFields).toContain('id');
          expect(userFields).toContain('objectId');
        });

        it('should have clientMutationId in create file input', async () => {
          const createFileInputFields = (
            await apolloClient.query({
              query: gql`
                query {
                  __type(name: "CreateFileInput") {
                    inputFields {
                      name
                    }
                  }
                }
              `,
            })
          ).data['__type'].inputFields
            .map(field => field.name)
            .sort();

          expect(createFileInputFields).toEqual(['clientMutationId', 'upload']);
        });

        it('should have clientMutationId in create file payload', async () => {
          const createFilePayloadFields = (
            await apolloClient.query({
              query: gql`
                query {
                  __type(name: "CreateFilePayload") {
                    fields {
                      name
                    }
                  }
                }
              `,
            })
          ).data['__type'].fields
            .map(field => field.name)
            .sort();

          expect(createFilePayloadFields).toEqual(['clientMutationId', 'fileInfo']);
        });

        it('should have clientMutationId in call function input', async () => {
          Parse.Cloud.define('hello', () => {});

          const callFunctionInputFields = (
            await apolloClient.query({
              query: gql`
                query {
                  __type(name: "CallCloudCodeInput") {
                    inputFields {
                      name
                    }
                  }
                }
              `,
            })
          ).data['__type'].inputFields
            .map(field => field.name)
            .sort();

          expect(callFunctionInputFields).toEqual(['clientMutationId', 'functionName', 'params']);
        });

        it('should have clientMutationId in call function payload', async () => {
          Parse.Cloud.define('hello', () => {});

          const callFunctionPayloadFields = (
            await apolloClient.query({
              query: gql`
                query {
                  __type(name: "CallCloudCodePayload") {
                    fields {
                      name
                    }
                  }
                }
              `,
            })
          ).data['__type'].fields
            .map(field => field.name)
            .sort();

          expect(callFunctionPayloadFields).toEqual(['clientMutationId', 'result']);
        });

        it('should have clientMutationId in sign up mutation input', async () => {
          const inputFields = (
            await apolloClient.query({
              query: gql`
                query {
                  __type(name: "SignUpInput") {
                    inputFields {
                      name
                    }
                  }
                }
              `,
            })
          ).data['__type'].inputFields
            .map(field => field.name)
            .sort();

          expect(inputFields).toEqual(['clientMutationId', 'fields']);
        });

        it('should have clientMutationId in sign up mutation payload', async () => {
          const payloadFields = (
            await apolloClient.query({
              query: gql`
                query {
                  __type(name: "SignUpPayload") {
                    fields {
                      name
                    }
                  }
                }
              `,
            })
          ).data['__type'].fields
            .map(field => field.name)
            .sort();

          expect(payloadFields).toEqual(['clientMutationId', 'viewer']);
        });

        it('should have clientMutationId in log in mutation input', async () => {
          const inputFields = (
            await apolloClient.query({
              query: gql`
                query {
                  __type(name: "LogInInput") {
                    inputFields {
                      name
                    }
                  }
                }
              `,
            })
          ).data['__type'].inputFields
            .map(field => field.name)
            .sort();
          expect(inputFields).toEqual(['authData', 'clientMutationId', 'password', 'username']);
        });

        it('should have clientMutationId in log in mutation payload', async () => {
          const payloadFields = (
            await apolloClient.query({
              query: gql`
                query {
                  __type(name: "LogInPayload") {
                    fields {
                      name
                    }
                  }
                }
              `,
            })
          ).data['__type'].fields
            .map(field => field.name)
            .sort();

          expect(payloadFields).toEqual(['clientMutationId', 'viewer']);
        });

        it('should have clientMutationId in log out mutation input', async () => {
          const inputFields = (
            await apolloClient.query({
              query: gql`
                query {
                  __type(name: "LogOutInput") {
                    inputFields {
                      name
                    }
                  }
                }
              `,
            })
          ).data['__type'].inputFields
            .map(field => field.name)
            .sort();

          expect(inputFields).toEqual(['clientMutationId']);
        });

        it('should have clientMutationId in log out mutation payload', async () => {
          const payloadFields = (
            await apolloClient.query({
              query: gql`
                query {
                  __type(name: "LogOutPayload") {
                    fields {
                      name
                    }
                  }
                }
              `,
            })
          ).data['__type'].fields
            .map(field => field.name)
            .sort();

          expect(payloadFields).toEqual(['clientMutationId', 'ok']);
        });

        it('should have clientMutationId in createClass mutation input', async () => {
          const inputFields = (
            await apolloClient.query({
              query: gql`
                query {
                  __type(name: "CreateClassInput") {
                    inputFields {
                      name
                    }
                  }
                }
              `,
            })
          ).data['__type'].inputFields
            .map(field => field.name)
            .sort();

          expect(inputFields).toEqual(['clientMutationId', 'name', 'schemaFields']);
        });

        it('should have clientMutationId in createClass mutation payload', async () => {
          const payloadFields = (
            await apolloClient.query({
              query: gql`
                query {
                  __type(name: "CreateClassPayload") {
                    fields {
                      name
                    }
                  }
                }
              `,
            })
          ).data['__type'].fields
            .map(field => field.name)
            .sort();

          expect(payloadFields).toEqual(['class', 'clientMutationId']);
        });

        it('should have clientMutationId in updateClass mutation input', async () => {
          const inputFields = (
            await apolloClient.query({
              query: gql`
                query {
                  __type(name: "UpdateClassInput") {
                    inputFields {
                      name
                    }
                  }
                }
              `,
            })
          ).data['__type'].inputFields
            .map(field => field.name)
            .sort();

          expect(inputFields).toEqual(['clientMutationId', 'name', 'schemaFields']);
        });

        it('should have clientMutationId in updateClass mutation payload', async () => {
          const payloadFields = (
            await apolloClient.query({
              query: gql`
                query {
                  __type(name: "UpdateClassPayload") {
                    fields {
                      name
                    }
                  }
                }
              `,
            })
          ).data['__type'].fields
            .map(field => field.name)
            .sort();

          expect(payloadFields).toEqual(['class', 'clientMutationId']);
        });

        it('should have clientMutationId in deleteClass mutation input', async () => {
          const inputFields = (
            await apolloClient.query({
              query: gql`
                query {
                  __type(name: "DeleteClassInput") {
                    inputFields {
                      name
                    }
                  }
                }
              `,
            })
          ).data['__type'].inputFields
            .map(field => field.name)
            .sort();

          expect(inputFields).toEqual(['clientMutationId', 'name']);
        });

        it('should have clientMutationId in deleteClass mutation payload', async () => {
          const payloadFields = (
            await apolloClient.query({
              query: gql`
                query {
                  __type(name: "UpdateClassPayload") {
                    fields {
                      name
                    }
                  }
                }
              `,
            })
          ).data['__type'].fields
            .map(field => field.name)
            .sort();

          expect(payloadFields).toEqual(['class', 'clientMutationId']);
        });

        it('should have clientMutationId in custom create object mutation input', async () => {
          const obj = new Parse.Object('SomeClass');
          await obj.save();

          await parseGraphQLServer.parseGraphQLSchema.schemaCache.clear();

          const createObjectInputFields = (
            await apolloClient.query({
              query: gql`
                query {
                  __type(name: "CreateSomeClassInput") {
                    inputFields {
                      name
                    }
                  }
                }
              `,
            })
          ).data['__type'].inputFields
            .map(field => field.name)
            .sort();

          expect(createObjectInputFields).toEqual(['clientMutationId', 'fields']);
        });

        it('should have clientMutationId in custom create object mutation payload', async () => {
          const obj = new Parse.Object('SomeClass');
          await obj.save();

          await parseGraphQLServer.parseGraphQLSchema.schemaCache.clear();

          const createObjectPayloadFields = (
            await apolloClient.query({
              query: gql`
                query {
                  __type(name: "CreateSomeClassPayload") {
                    fields {
                      name
                    }
                  }
                }
              `,
            })
          ).data['__type'].fields
            .map(field => field.name)
            .sort();

          expect(createObjectPayloadFields).toEqual(['clientMutationId', 'someClass']);
        });

        it('should have clientMutationId in custom update object mutation input', async () => {
          const obj = new Parse.Object('SomeClass');
          await obj.save();

          await parseGraphQLServer.parseGraphQLSchema.schemaCache.clear();

          const createObjectInputFields = (
            await apolloClient.query({
              query: gql`
                query {
                  __type(name: "UpdateSomeClassInput") {
                    inputFields {
                      name
                    }
                  }
                }
              `,
            })
          ).data['__type'].inputFields
            .map(field => field.name)
            .sort();

          expect(createObjectInputFields).toEqual(['clientMutationId', 'fields', 'id']);
        });

        it('should have clientMutationId in custom update object mutation payload', async () => {
          const obj = new Parse.Object('SomeClass');
          await obj.save();

          await parseGraphQLServer.parseGraphQLSchema.schemaCache.clear();

          const createObjectPayloadFields = (
            await apolloClient.query({
              query: gql`
                query {
                  __type(name: "UpdateSomeClassPayload") {
                    fields {
                      name
                    }
                  }
                }
              `,
            })
          ).data['__type'].fields
            .map(field => field.name)
            .sort();

          expect(createObjectPayloadFields).toEqual(['clientMutationId', 'someClass']);
        });

        it('should have clientMutationId in custom delete object mutation input', async () => {
          const obj = new Parse.Object('SomeClass');
          await obj.save();

          await parseGraphQLServer.parseGraphQLSchema.schemaCache.clear();

          const createObjectInputFields = (
            await apolloClient.query({
              query: gql`
                query {
                  __type(name: "DeleteSomeClassInput") {
                    inputFields {
                      name
                    }
                  }
                }
              `,
            })
          ).data['__type'].inputFields
            .map(field => field.name)
            .sort();

          expect(createObjectInputFields).toEqual(['clientMutationId', 'id']);
        });

        it('should have clientMutationId in custom delete object mutation payload', async () => {
          const obj = new Parse.Object('SomeClass');
          await obj.save();

          await parseGraphQLServer.parseGraphQLSchema.schemaCache.clear();

          const createObjectPayloadFields = (
            await apolloClient.query({
              query: gql`
                query {
                  __type(name: "DeleteSomeClassPayload") {
                    fields {
                      name
                    }
                  }
                }
              `,
            })
          ).data['__type'].fields
            .map(field => field.name)
            .sort();

          expect(createObjectPayloadFields).toEqual(['clientMutationId', 'someClass']);
        });
      });

      describe('Parse Class Types', () => {
        it('should have all expected types', async () => {
          await parseServer.config.databaseController.loadSchema();

          const schemaTypes = (
            await apolloClient.query({
              query: gql`
                query SchemaTypes {
                  __schema {
                    types {
                      name
                    }
                  }
                }
              `,
            })
          ).data['__schema'].types.map(type => type.name);

          const expectedTypes = [
            'Role',
            'RoleWhereInput',
            'CreateRoleFieldsInput',
            'UpdateRoleFieldsInput',
            'RoleConnection',
            'User',
            'UserWhereInput',
            'UserConnection',
            'CreateUserFieldsInput',
            'UpdateUserFieldsInput',
          ];
          expect(expectedTypes.every(type => schemaTypes.indexOf(type) !== -1)).toBeTruthy(
            JSON.stringify(schemaTypes)
          );
        });

        it('should ArrayResult contains all types', async () => {
          const objectType = (
            await apolloClient.query({
              query: gql`
                query ObjectType {
                  __type(name: "ArrayResult") {
                    kind
                    possibleTypes {
                      name
                    }
                  }
                }
              `,
            })
          ).data['__type'];
          const possibleTypes = objectType.possibleTypes.map(o => o.name);
          expect(possibleTypes).toContain('User');
          expect(possibleTypes).toContain('Role');
          expect(possibleTypes).toContain('Element');
        });

        it('should update schema when it changes', async () => {
          const schemaController = await parseServer.config.databaseController.loadSchema();
          await schemaController.updateClass('_User', {
            foo: { type: 'String' },
          });

          const userFields = (
            await apolloClient.query({
              query: gql`
                query UserType {
                  __type(name: "User") {
                    fields {
                      name
                    }
                  }
                }
              `,
            })
          ).data['__type'].fields.map(field => field.name);
          expect(userFields.indexOf('foo') !== -1).toBeTruthy();
        });

        it('should not contain password field from _User class', async () => {
          const userFields = (
            await apolloClient.query({
              query: gql`
                query UserType {
                  __type(name: "User") {
                    fields {
                      name
                    }
                  }
                }
              `,
            })
          ).data['__type'].fields.map(field => field.name);
          expect(userFields.includes('password')).toBeFalsy();
        });
      });

      describe('Configuration', function () {
        const resetGraphQLCache = async () => {
          await Promise.all([
            parseGraphQLServer.parseGraphQLController.cacheController.graphQL.clear(),
            parseGraphQLServer.parseGraphQLSchema.schemaCache.clear(),
          ]);
        };

        beforeEach(async () => {
          await parseGraphQLServer.setGraphQLConfig({});
          await resetGraphQLCache();
        });

        it('should only include types in the enabledForClasses list', async () => {
          const schemaController = await parseServer.config.databaseController.loadSchema();
          await schemaController.addClassIfNotExists('SuperCar', {
            foo: { type: 'String' },
          });

          const graphQLConfig = {
            enabledForClasses: ['SuperCar'],
          };
          await parseGraphQLServer.setGraphQLConfig(graphQLConfig);
          await resetGraphQLCache();

          const { data } = await apolloClient.query({
            query: gql`
              query UserType {
                userType: __type(name: "User") {
                  fields {
                    name
                  }
                }
                superCarType: __type(name: "SuperCar") {
                  fields {
                    name
                  }
                }
              }
            `,
          });
          expect(data.userType).toBeNull();
          expect(data.superCarType).toBeTruthy();
        });
        it('should not include types in the disabledForClasses list', async () => {
          const schemaController = await parseServer.config.databaseController.loadSchema();
          await schemaController.addClassIfNotExists('SuperCar', {
            foo: { type: 'String' },
          });

          const graphQLConfig = {
            disabledForClasses: ['SuperCar'],
          };
          await parseGraphQLServer.setGraphQLConfig(graphQLConfig);
          await resetGraphQLCache();

          const { data } = await apolloClient.query({
            query: gql`
              query UserType {
                userType: __type(name: "User") {
                  fields {
                    name
                  }
                }
                superCarType: __type(name: "SuperCar") {
                  fields {
                    name
                  }
                }
              }
            `,
          });
          expect(data.superCarType).toBeNull();
          expect(data.userType).toBeTruthy();
        });
        it('should remove query operations when disabled', async () => {
          const superCar = new Parse.Object('SuperCar');
          await superCar.save({ foo: 'bar' });
          const customer = new Parse.Object('Customer');
          await customer.save({ foo: 'bar' });

          await expectAsync(
            apolloClient.query({
              query: gql`
                query GetSuperCar($id: ID!) {
                  superCar(id: $id) {
                    id
                  }
                }
              `,
              variables: {
                id: superCar.id,
              },
            })
          ).toBeResolved();

          await expectAsync(
            apolloClient.query({
              query: gql`
                query FindCustomer {
                  customers {
                    count
                  }
                }
              `,
            })
          ).toBeResolved();

          const graphQLConfig = {
            classConfigs: [
              {
                className: 'SuperCar',
                query: {
                  get: false,
                  find: true,
                },
              },
              {
                className: 'Customer',
                query: {
                  get: true,
                  find: false,
                },
              },
            ],
          };
          await parseGraphQLServer.setGraphQLConfig(graphQLConfig);
          await resetGraphQLCache();

          await expectAsync(
            apolloClient.query({
              query: gql`
                query GetSuperCar($id: ID!) {
                  superCar(id: $id) {
                    id
                  }
                }
              `,
              variables: {
                id: superCar.id,
              },
            })
          ).toBeRejected();
          await expectAsync(
            apolloClient.query({
              query: gql`
                query GetCustomer($id: ID!) {
                  customer(id: $id) {
                    id
                  }
                }
              `,
              variables: {
                id: customer.id,
              },
            })
          ).toBeResolved();
          await expectAsync(
            apolloClient.query({
              query: gql`
                query FindSuperCar {
                  superCars {
                    count
                  }
                }
              `,
            })
          ).toBeResolved();
          await expectAsync(
            apolloClient.query({
              query: gql`
                query FindCustomer {
                  customers {
                    count
                  }
                }
              `,
            })
          ).toBeRejected();
        });

        it('should remove mutation operations, create, update and delete, when disabled', async () => {
          const superCar1 = new Parse.Object('SuperCar');
          await superCar1.save({ foo: 'bar' });
          const customer1 = new Parse.Object('Customer');
          await customer1.save({ foo: 'bar' });

          await expectAsync(
            apolloClient.query({
              query: gql`
                mutation UpdateSuperCar($id: ID!, $foo: String!) {
                  updateSuperCar(input: { id: $id, fields: { foo: $foo } }) {
                    clientMutationId
                  }
                }
              `,
              variables: {
                id: superCar1.id,
                foo: 'lah',
              },
            })
          ).toBeResolved();

          await expectAsync(
            apolloClient.query({
              query: gql`
                mutation DeleteCustomer($id: ID!) {
                  deleteCustomer(input: { id: $id }) {
                    clientMutationId
                  }
                }
              `,
              variables: {
                id: customer1.id,
              },
            })
          ).toBeResolved();

          const { data: customerData } = await apolloClient.query({
            query: gql`
              mutation CreateCustomer($foo: String!) {
                createCustomer(input: { fields: { foo: $foo } }) {
                  customer {
                    id
                  }
                }
              }
            `,
            variables: {
              foo: 'rah',
            },
          });
          expect(customerData.createCustomer.customer).toBeTruthy();

          // used later
          const customer2Id = customerData.createCustomer.customer.id;

          await parseGraphQLServer.setGraphQLConfig({
            classConfigs: [
              {
                className: 'SuperCar',
                mutation: {
                  create: true,
                  update: false,
                  destroy: true,
                },
              },
              {
                className: 'Customer',
                mutation: {
                  create: false,
                  update: true,
                  destroy: false,
                },
              },
            ],
          });
          await resetGraphQLCache();

          const { data: superCarData } = await apolloClient.query({
            query: gql`
              mutation CreateSuperCar($foo: String!) {
                createSuperCar(input: { fields: { foo: $foo } }) {
                  superCar {
                    id
                  }
                }
              }
            `,
            variables: {
              foo: 'mah',
            },
          });
          expect(superCarData.createSuperCar).toBeTruthy();
          const superCar3Id = superCarData.createSuperCar.superCar.id;

          await expectAsync(
            apolloClient.query({
              query: gql`
                mutation UpdateSupercar($id: ID!, $foo: String!) {
                  updateSuperCar(input: { id: $id, fields: { foo: $foo } }) {
                    clientMutationId
                  }
                }
              `,
              variables: {
                id: superCar3Id,
              },
            })
          ).toBeRejected();

          await expectAsync(
            apolloClient.query({
              query: gql`
                mutation DeleteSuperCar($id: ID!) {
                  deleteSuperCar(input: { id: $id }) {
                    clientMutationId
                  }
                }
              `,
              variables: {
                id: superCar3Id,
              },
            })
          ).toBeResolved();

          await expectAsync(
            apolloClient.query({
              query: gql`
                mutation CreateCustomer($foo: String!) {
                  createCustomer(input: { fields: { foo: $foo } }) {
                    customer {
                      id
                    }
                  }
                }
              `,
              variables: {
                foo: 'rah',
              },
            })
          ).toBeRejected();
          await expectAsync(
            apolloClient.query({
              query: gql`
                mutation UpdateCustomer($id: ID!, $foo: String!) {
                  updateCustomer(input: { id: $id, fields: { foo: $foo } }) {
                    clientMutationId
                  }
                }
              `,
              variables: {
                id: customer2Id,
                foo: 'tah',
              },
            })
          ).toBeResolved();
          await expectAsync(
            apolloClient.query({
              query: gql`
                mutation DeleteCustomer($id: ID!, $foo: String!) {
                  deleteCustomer(input: { id: $id }) {
                    clientMutationId
                  }
                }
              `,
              variables: {
                id: customer2Id,
              },
            })
          ).toBeRejected();
        });

        it('should only allow the supplied create and update fields for a class', async () => {
          const schemaController = await parseServer.config.databaseController.loadSchema();
          await schemaController.addClassIfNotExists('SuperCar', {
            engine: { type: 'String' },
            doors: { type: 'Number' },
            price: { type: 'String' },
            mileage: { type: 'Number' },
          });

          await parseGraphQLServer.setGraphQLConfig({
            classConfigs: [
              {
                className: 'SuperCar',
                type: {
                  inputFields: {
                    create: ['engine', 'doors', 'price'],
                    update: ['price', 'mileage'],
                  },
                },
              },
            ],
          });

          await resetGraphQLCache();

          await expectAsync(
            apolloClient.query({
              query: gql`
                mutation InvalidCreateSuperCar {
                  createSuperCar(input: { fields: { engine: "diesel", mileage: 1000 } }) {
                    superCar {
                      id
                    }
                  }
                }
              `,
            })
          ).toBeRejected();
          const { id: superCarId } = (
            await apolloClient.query({
              query: gql`
                mutation ValidCreateSuperCar {
                  createSuperCar(
                    input: { fields: { engine: "diesel", doors: 5, price: "£10000" } }
                  ) {
                    superCar {
                      id
                    }
                  }
                }
              `,
            })
          ).data.createSuperCar.superCar;

          expect(superCarId).toBeTruthy();

          await expectAsync(
            apolloClient.query({
              query: gql`
                mutation InvalidUpdateSuperCar($id: ID!) {
                  updateSuperCar(input: { id: $id, fields: { engine: "petrol" } }) {
                    clientMutationId
                  }
                }
              `,
              variables: {
                id: superCarId,
              },
            })
          ).toBeRejected();

          const updatedSuperCar = (
            await apolloClient.query({
              query: gql`
                mutation ValidUpdateSuperCar($id: ID!) {
                  updateSuperCar(input: { id: $id, fields: { mileage: 2000 } }) {
                    clientMutationId
                  }
                }
              `,
              variables: {
                id: superCarId,
              },
            })
          ).data.updateSuperCar;
          expect(updatedSuperCar).toBeTruthy();
        });

        it('should handle required fields from the Parse class', async () => {
          const schemaController = await parseServer.config.databaseController.loadSchema();
          await schemaController.addClassIfNotExists('SuperCar', {
            engine: { type: 'String', required: true },
            doors: { type: 'Number', required: true },
            price: { type: 'String' },
            mileage: { type: 'Number' },
          });

          await resetGraphQLCache();

          const {
            data: { __type },
          } = await apolloClient.query({
            query: gql`
              query requiredFields {
                __type(name: "CreateSuperCarFieldsInput") {
                  inputFields {
                    name
                    type {
                      kind
                    }
                  }
                }
              }
            `,
          });
          expect(__type.inputFields.find(o => o.name === 'price').type.kind).toEqual('SCALAR');
          expect(__type.inputFields.find(o => o.name === 'engine').type.kind).toEqual('NON_NULL');
          expect(__type.inputFields.find(o => o.name === 'doors').type.kind).toEqual('NON_NULL');

          const {
            data: { __type: __type2 },
          } = await apolloClient.query({
            query: gql`
              query requiredFields {
                __type(name: "SuperCar") {
                  fields {
                    name
                    type {
                      kind
                    }
                  }
                }
              }
            `,
          });
          expect(__type2.fields.find(o => o.name === 'price').type.kind).toEqual('SCALAR');
          expect(__type2.fields.find(o => o.name === 'engine').type.kind).toEqual('NON_NULL');
          expect(__type2.fields.find(o => o.name === 'doors').type.kind).toEqual('NON_NULL');
        });

        it('should only allow the supplied output fields for a class', async () => {
          const schemaController = await parseServer.config.databaseController.loadSchema();

          await schemaController.addClassIfNotExists('SuperCar', {
            engine: { type: 'String' },
            doors: { type: 'Number' },
            price: { type: 'String' },
            mileage: { type: 'Number' },
            insuranceClaims: { type: 'Number' },
          });

          const superCar = await new Parse.Object('SuperCar').save({
            engine: 'petrol',
            doors: 3,
            price: '£7500',
            mileage: 0,
            insuranceCertificate: 'private-file.pdf',
          });

          await parseGraphQLServer.setGraphQLConfig({
            classConfigs: [
              {
                className: 'SuperCar',
                type: {
                  outputFields: ['engine', 'doors', 'price', 'mileage'],
                },
              },
            ],
          });

          await resetGraphQLCache();

          await expectAsync(
            apolloClient.query({
              query: gql`
                query GetSuperCar($id: ID!) {
                  superCar(id: $id) {
                    id
                    objectId
                    engine
                    doors
                    price
                    mileage
                    insuranceCertificate
                  }
                }
              `,
              variables: {
                id: superCar.id,
              },
            })
          ).toBeRejected();
          let getSuperCar = (
            await apolloClient.query({
              query: gql`
                query GetSuperCar($id: ID!) {
                  superCar(id: $id) {
                    id
                    objectId
                    engine
                    doors
                    price
                    mileage
                  }
                }
              `,
              variables: {
                id: superCar.id,
              },
            })
          ).data.superCar;
          expect(getSuperCar).toBeTruthy();

          await parseGraphQLServer.setGraphQLConfig({
            classConfigs: [
              {
                className: 'SuperCar',
                type: {
                  outputFields: [],
                },
              },
            ],
          });

          await resetGraphQLCache();
          await expectAsync(
            apolloClient.query({
              query: gql`
                query GetSuperCar($id: ID!) {
                  superCar(id: $id) {
                    engine
                  }
                }
              `,
              variables: {
                id: superCar.id,
              },
            })
          ).toBeRejected();
          getSuperCar = (
            await apolloClient.query({
              query: gql`
                query GetSuperCar($id: ID!) {
                  superCar(id: $id) {
                    id
                    objectId
                  }
                }
              `,
              variables: {
                id: superCar.id,
              },
            })
          ).data.superCar;
          expect(getSuperCar.objectId).toBe(superCar.id);
        });

        it('should only allow the supplied constraint fields for a class', async () => {
          try {
            const schemaController = await parseServer.config.databaseController.loadSchema();

            await schemaController.addClassIfNotExists('SuperCar', {
              model: { type: 'String' },
              engine: { type: 'String' },
              doors: { type: 'Number' },
              price: { type: 'String' },
              mileage: { type: 'Number' },
              insuranceCertificate: { type: 'String' },
            });

            await new Parse.Object('SuperCar').save({
              model: 'McLaren',
              engine: 'petrol',
              doors: 3,
              price: '£7500',
              mileage: 0,
              insuranceCertificate: 'private-file.pdf',
            });

            await parseGraphQLServer.setGraphQLConfig({
              classConfigs: [
                {
                  className: 'SuperCar',
                  type: {
                    constraintFields: ['engine', 'doors', 'price'],
                  },
                },
              ],
            });

            await resetGraphQLCache();

            await expectAsync(
              apolloClient.query({
                query: gql`
                  query FindSuperCar {
                    superCars(where: { insuranceCertificate: { equalTo: "private-file.pdf" } }) {
                      count
                    }
                  }
                `,
              })
            ).toBeRejected();

            await expectAsync(
              apolloClient.query({
                query: gql`
                  query FindSuperCar {
                    superCars(where: { mileage: { equalTo: 0 } }) {
                      count
                    }
                  }
                `,
              })
            ).toBeRejected();

            await expectAsync(
              apolloClient.query({
                query: gql`
                  query FindSuperCar {
                    superCars(where: { engine: { equalTo: "petrol" } }) {
                      count
                    }
                  }
                `,
              })
            ).toBeResolved();
          } catch (e) {
            handleError(e);
          }
        });

        it('should only allow the supplied sort fields for a class', async () => {
          const schemaController = await parseServer.config.databaseController.loadSchema();

          await schemaController.addClassIfNotExists('SuperCar', {
            engine: { type: 'String' },
            doors: { type: 'Number' },
            price: { type: 'String' },
            mileage: { type: 'Number' },
          });

          await new Parse.Object('SuperCar').save({
            engine: 'petrol',
            doors: 3,
            price: '£7500',
            mileage: 0,
          });

          await parseGraphQLServer.setGraphQLConfig({
            classConfigs: [
              {
                className: 'SuperCar',
                type: {
                  sortFields: [
                    {
                      field: 'doors',
                      asc: true,
                      desc: true,
                    },
                    {
                      field: 'price',
                      asc: true,
                      desc: true,
                    },
                    {
                      field: 'mileage',
                      asc: true,
                      desc: false,
                    },
                  ],
                },
              },
            ],
          });

          await resetGraphQLCache();

          await expectAsync(
            apolloClient.query({
              query: gql`
                query FindSuperCar {
                  superCars(order: [engine_ASC]) {
                    edges {
                      node {
                        id
                      }
                    }
                  }
                }
              `,
            })
          ).toBeRejected();
          await expectAsync(
            apolloClient.query({
              query: gql`
                query FindSuperCar {
                  superCars(order: [engine_DESC]) {
                    edges {
                      node {
                        id
                      }
                    }
                  }
                }
              `,
            })
          ).toBeRejected();
          await expectAsync(
            apolloClient.query({
              query: gql`
                query FindSuperCar {
                  superCars(order: [mileage_DESC]) {
                    edges {
                      node {
                        id
                      }
                    }
                  }
                }
              `,
            })
          ).toBeRejected();

          await expectAsync(
            apolloClient.query({
              query: gql`
                query FindSuperCar {
                  superCars(order: [mileage_ASC]) {
                    edges {
                      node {
                        id
                      }
                    }
                  }
                }
              `,
            })
          ).toBeResolved();
          await expectAsync(
            apolloClient.query({
              query: gql`
                query FindSuperCar {
                  superCars(order: [doors_ASC]) {
                    edges {
                      node {
                        id
                      }
                    }
                  }
                }
              `,
            })
          ).toBeResolved();
          await expectAsync(
            apolloClient.query({
              query: gql`
                query FindSuperCar {
                  superCars(order: [price_DESC]) {
                    edges {
                      node {
                        id
                      }
                    }
                  }
                }
              `,
            })
          ).toBeResolved();
          await expectAsync(
            apolloClient.query({
              query: gql`
                query FindSuperCar {
                  superCars(order: [price_ASC, doors_DESC]) {
                    edges {
                      node {
                        id
                      }
                    }
                  }
                }
              `,
            })
          ).toBeResolved();
        });
      });

      describe('Relay Spec', () => {
        beforeEach(async () => {
          await resetGraphQLCache();
        });

        describe('Object Identification', () => {
          it('Class get custom method should return valid gobal id', async () => {
            const obj = new Parse.Object('SomeClass');
            obj.set('someField', 'some value');
            await obj.save();

            const getResult = await apolloClient.query({
              query: gql`
                query GetSomeClass($objectId: ID!) {
                  someClass(id: $objectId) {
                    id
                    objectId
                  }
                }
              `,
              variables: {
                objectId: obj.id,
              },
            });

            expect(getResult.data.someClass.objectId).toBe(obj.id);

            const nodeResult = await apolloClient.query({
              query: gql`
                query Node($id: ID!) {
                  node(id: $id) {
                    id
                    ... on SomeClass {
                      objectId
                      someField
                    }
                  }
                }
              `,
              variables: {
                id: getResult.data.someClass.id,
              },
            });

            expect(nodeResult.data.node.id).toBe(getResult.data.someClass.id);
            expect(nodeResult.data.node.objectId).toBe(obj.id);
            expect(nodeResult.data.node.someField).toBe('some value');
          });

          it('Class find custom method should return valid gobal id', async () => {
            const obj1 = new Parse.Object('SomeClass');
            obj1.set('someField', 'some value 1');
            await obj1.save();

            const obj2 = new Parse.Object('SomeClass');
            obj2.set('someField', 'some value 2');
            await obj2.save();

            const findResult = await apolloClient.query({
              query: gql`
                query FindSomeClass {
                  someClasses(order: [createdAt_ASC]) {
                    edges {
                      node {
                        id
                        objectId
                      }
                    }
                  }
                }
              `,
            });

            expect(findResult.data.someClasses.edges[0].node.objectId).toBe(obj1.id);
            expect(findResult.data.someClasses.edges[1].node.objectId).toBe(obj2.id);

            const nodeResult = await apolloClient.query({
              query: gql`
                query Node($id1: ID!, $id2: ID!) {
                  node1: node(id: $id1) {
                    id
                    ... on SomeClass {
                      objectId
                      someField
                    }
                  }
                  node2: node(id: $id2) {
                    id
                    ... on SomeClass {
                      objectId
                      someField
                    }
                  }
                }
              `,
              variables: {
                id1: findResult.data.someClasses.edges[0].node.id,
                id2: findResult.data.someClasses.edges[1].node.id,
              },
            });

            expect(nodeResult.data.node1.id).toBe(findResult.data.someClasses.edges[0].node.id);
            expect(nodeResult.data.node1.objectId).toBe(obj1.id);
            expect(nodeResult.data.node1.someField).toBe('some value 1');
            expect(nodeResult.data.node2.id).toBe(findResult.data.someClasses.edges[1].node.id);
            expect(nodeResult.data.node2.objectId).toBe(obj2.id);
            expect(nodeResult.data.node2.someField).toBe('some value 2');
          });
          it('Id inputs should work either with global id or object id', async () => {
            try {
              await apolloClient.mutate({
                mutation: gql`
                  mutation CreateClasses {
                    secondaryObject: createClass(
                      input: {
                        name: "SecondaryObject"
                        schemaFields: { addStrings: [{ name: "someField" }] }
                      }
                    ) {
                      clientMutationId
                    }
                    primaryObject: createClass(
                      input: {
                        name: "PrimaryObject"
                        schemaFields: {
                          addStrings: [{ name: "stringField" }]
                          addArrays: [{ name: "arrayField" }]
                          addPointers: [
                            { name: "pointerField", targetClassName: "SecondaryObject" }
                          ]
                          addRelations: [
                            { name: "relationField", targetClassName: "SecondaryObject" }
                          ]
                        }
                      }
                    ) {
                      clientMutationId
                    }
                  }
                `,
                context: {
                  headers: {
                    'X-Parse-Master-Key': 'test',
                  },
                },
              });

              await resetGraphQLCache();

              const createSecondaryObjectsResult = await apolloClient.mutate({
                mutation: gql`
                  mutation CreateSecondaryObjects {
                    secondaryObject1: createSecondaryObject(
                      input: { fields: { someField: "some value 1" } }
                    ) {
                      secondaryObject {
                        id
                        objectId
                        someField
                      }
                    }
                    secondaryObject2: createSecondaryObject(
                      input: { fields: { someField: "some value 2" } }
                    ) {
                      secondaryObject {
                        id
                        someField
                      }
                    }
                    secondaryObject3: createSecondaryObject(
                      input: { fields: { someField: "some value 3" } }
                    ) {
                      secondaryObject {
                        objectId
                        someField
                      }
                    }
                    secondaryObject4: createSecondaryObject(
                      input: { fields: { someField: "some value 4" } }
                    ) {
                      secondaryObject {
                        id
                        objectId
                      }
                    }
                    secondaryObject5: createSecondaryObject(
                      input: { fields: { someField: "some value 5" } }
                    ) {
                      secondaryObject {
                        id
                      }
                    }
                    secondaryObject6: createSecondaryObject(
                      input: { fields: { someField: "some value 6" } }
                    ) {
                      secondaryObject {
                        objectId
                      }
                    }
                    secondaryObject7: createSecondaryObject(
                      input: { fields: { someField: "some value 7" } }
                    ) {
                      secondaryObject {
                        someField
                      }
                    }
                  }
                `,
                context: {
                  headers: {
                    'X-Parse-Master-Key': 'test',
                  },
                },
              });

              const updateSecondaryObjectsResult = await apolloClient.mutate({
                mutation: gql`
                  mutation UpdateSecondaryObjects(
                    $id1: ID!
                    $id2: ID!
                    $id3: ID!
                    $id4: ID!
                    $id5: ID!
                    $id6: ID!
                  ) {
                    secondaryObject1: updateSecondaryObject(
                      input: { id: $id1, fields: { someField: "some value 11" } }
                    ) {
                      secondaryObject {
                        id
                        objectId
                        someField
                      }
                    }
                    secondaryObject2: updateSecondaryObject(
                      input: { id: $id2, fields: { someField: "some value 22" } }
                    ) {
                      secondaryObject {
                        id
                        someField
                      }
                    }
                    secondaryObject3: updateSecondaryObject(
                      input: { id: $id3, fields: { someField: "some value 33" } }
                    ) {
                      secondaryObject {
                        objectId
                        someField
                      }
                    }
                    secondaryObject4: updateSecondaryObject(
                      input: { id: $id4, fields: { someField: "some value 44" } }
                    ) {
                      secondaryObject {
                        id
                        objectId
                      }
                    }
                    secondaryObject5: updateSecondaryObject(
                      input: { id: $id5, fields: { someField: "some value 55" } }
                    ) {
                      secondaryObject {
                        id
                      }
                    }
                    secondaryObject6: updateSecondaryObject(
                      input: { id: $id6, fields: { someField: "some value 66" } }
                    ) {
                      secondaryObject {
                        objectId
                      }
                    }
                  }
                `,
                variables: {
                  id1: createSecondaryObjectsResult.data.secondaryObject1.secondaryObject.id,
                  id2: createSecondaryObjectsResult.data.secondaryObject2.secondaryObject.id,
                  id3: createSecondaryObjectsResult.data.secondaryObject3.secondaryObject.objectId,
                  id4: createSecondaryObjectsResult.data.secondaryObject4.secondaryObject.objectId,
                  id5: createSecondaryObjectsResult.data.secondaryObject5.secondaryObject.id,
                  id6: createSecondaryObjectsResult.data.secondaryObject6.secondaryObject.objectId,
                },
                context: {
                  headers: {
                    'X-Parse-Master-Key': 'test',
                  },
                },
              });

              const deleteSecondaryObjectsResult = await apolloClient.mutate({
                mutation: gql`
                  mutation DeleteSecondaryObjects($id1: ID!, $id3: ID!, $id5: ID!, $id6: ID!) {
                    secondaryObject1: deleteSecondaryObject(input: { id: $id1 }) {
                      secondaryObject {
                        id
                        objectId
                        someField
                      }
                    }
                    secondaryObject3: deleteSecondaryObject(input: { id: $id3 }) {
                      secondaryObject {
                        objectId
                        someField
                      }
                    }
                    secondaryObject5: deleteSecondaryObject(input: { id: $id5 }) {
                      secondaryObject {
                        id
                      }
                    }
                    secondaryObject6: deleteSecondaryObject(input: { id: $id6 }) {
                      secondaryObject {
                        objectId
                      }
                    }
                  }
                `,
                variables: {
                  id1: updateSecondaryObjectsResult.data.secondaryObject1.secondaryObject.id,
                  id3: updateSecondaryObjectsResult.data.secondaryObject3.secondaryObject.objectId,
                  id5: updateSecondaryObjectsResult.data.secondaryObject5.secondaryObject.id,
                  id6: updateSecondaryObjectsResult.data.secondaryObject6.secondaryObject.objectId,
                },
                context: {
                  headers: {
                    'X-Parse-Master-Key': 'test',
                  },
                },
              });

              const getSecondaryObjectsResult = await apolloClient.query({
                query: gql`
                  query GetSecondaryObjects($id2: ID!, $id4: ID!) {
                    secondaryObject2: secondaryObject(id: $id2) {
                      id
                      objectId
                      someField
                    }
                    secondaryObject4: secondaryObject(id: $id4) {
                      objectId
                      someField
                    }
                  }
                `,
                variables: {
                  id2: updateSecondaryObjectsResult.data.secondaryObject2.secondaryObject.id,
                  id4: updateSecondaryObjectsResult.data.secondaryObject4.secondaryObject.objectId,
                },
                context: {
                  headers: {
                    'X-Parse-Master-Key': 'test',
                  },
                },
              });

              const findSecondaryObjectsResult = await apolloClient.query({
                query: gql`
                  query FindSecondaryObjects(
                    $id1: ID!
                    $id2: ID!
                    $id3: ID!
                    $id4: ID!
                    $id5: ID!
                    $id6: ID!
                  ) {
                    secondaryObjects(
                      where: {
                        AND: [
                          {
                            OR: [
                              { id: { equalTo: $id2 } }
                              { AND: [{ id: { equalTo: $id4 } }, { objectId: { equalTo: $id4 } }] }
                            ]
                          }
                          { id: { notEqualTo: $id1 } }
                          { id: { notEqualTo: $id3 } }
                          { objectId: { notEqualTo: $id2 } }
                          { objectId: { notIn: [$id5, $id6] } }
                          { id: { in: [$id2, $id4] } }
                        ]
                      }
                      order: [id_ASC, objectId_ASC]
                    ) {
                      edges {
                        node {
                          id
                          objectId
                          someField
                        }
                      }
                      count
                    }
                  }
                `,
                variables: {
                  id1: deleteSecondaryObjectsResult.data.secondaryObject1.secondaryObject.objectId,
                  id2: getSecondaryObjectsResult.data.secondaryObject2.id,
                  id3: deleteSecondaryObjectsResult.data.secondaryObject3.secondaryObject.objectId,
                  id4: getSecondaryObjectsResult.data.secondaryObject4.objectId,
                  id5: deleteSecondaryObjectsResult.data.secondaryObject5.secondaryObject.id,
                  id6: deleteSecondaryObjectsResult.data.secondaryObject6.secondaryObject.objectId,
                },
                context: {
                  headers: {
                    'X-Parse-Master-Key': 'test',
                  },
                },
              });

              expect(findSecondaryObjectsResult.data.secondaryObjects.count).toEqual(2);
              expect(
                findSecondaryObjectsResult.data.secondaryObjects.edges
                  .map(value => value.node.someField)
                  .sort()
              ).toEqual(['some value 22', 'some value 44']);
              // NOTE: Here @davimacedo tried to test RelayID order, but the test is wrong since
              // "objectId1" < "objectId2" do not always keep the order when objectId is transformed
              // to base64 by Relay
              // "SecondaryObject:bBRgmzIRRM" < "SecondaryObject:nTMcuVbATY" true
              // base64("SecondaryObject:bBRgmzIRRM"") < base64(""SecondaryObject:nTMcuVbATY"") false
              // "U2Vjb25kYXJ5T2JqZWN0OmJCUmdteklSUk0=" < "U2Vjb25kYXJ5T2JqZWN0Om5UTWN1VmJBVFk=" false
              const originalIds = [
                getSecondaryObjectsResult.data.secondaryObject2.objectId,
                getSecondaryObjectsResult.data.secondaryObject4.objectId,
              ];
              expect(
                findSecondaryObjectsResult.data.secondaryObjects.edges[0].node.objectId
              ).not.toBe(findSecondaryObjectsResult.data.secondaryObjects.edges[1].node.objectId);
              expect(
                originalIds.includes(
                  findSecondaryObjectsResult.data.secondaryObjects.edges[0].node.objectId
                )
              ).toBeTrue();
              expect(
                originalIds.includes(
                  findSecondaryObjectsResult.data.secondaryObjects.edges[1].node.objectId
                )
              ).toBeTrue();

              const createPrimaryObjectResult = await apolloClient.mutate({
                mutation: gql`
                  mutation CreatePrimaryObject(
                    $pointer: Any
                    $secondaryObject2: ID!
                    $secondaryObject4: ID!
                  ) {
                    createPrimaryObject(
                      input: {
                        fields: {
                          stringField: "some value"
                          arrayField: [1, "abc", $pointer]
                          pointerField: { link: $secondaryObject2 }
                          relationField: { add: [$secondaryObject2, $secondaryObject4] }
                        }
                      }
                    ) {
                      primaryObject {
                        id
                        stringField
                        arrayField {
                          ... on Element {
                            value
                          }
                          ... on SecondaryObject {
                            someField
                          }
                        }
                        pointerField {
                          id
                          objectId
                          someField
                        }
                        relationField {
                          edges {
                            node {
                              id
                              objectId
                              someField
                            }
                          }
                        }
                      }
                    }
                  }
                `,
                variables: {
                  pointer: {
                    __type: 'Pointer',
                    className: 'SecondaryObject',
                    objectId: getSecondaryObjectsResult.data.secondaryObject4.objectId,
                  },
                  secondaryObject2: getSecondaryObjectsResult.data.secondaryObject2.id,
                  secondaryObject4: getSecondaryObjectsResult.data.secondaryObject4.objectId,
                },
                context: {
                  headers: {
                    'X-Parse-Master-Key': 'test',
                  },
                },
              });

              const updatePrimaryObjectResult = await apolloClient.mutate({
                mutation: gql`
                  mutation UpdatePrimaryObject(
                    $id: ID!
                    $secondaryObject2: ID!
                    $secondaryObject4: ID!
                  ) {
                    updatePrimaryObject(
                      input: {
                        id: $id
                        fields: {
                          pointerField: { link: $secondaryObject4 }
                          relationField: { remove: [$secondaryObject2, $secondaryObject4] }
                        }
                      }
                    ) {
                      primaryObject {
                        id
                        stringField
                        arrayField {
                          ... on Element {
                            value
                          }
                          ... on SecondaryObject {
                            someField
                          }
                        }
                        pointerField {
                          id
                          objectId
                          someField
                        }
                        relationField {
                          edges {
                            node {
                              id
                              objectId
                              someField
                            }
                          }
                        }
                      }
                    }
                  }
                `,
                variables: {
                  id: createPrimaryObjectResult.data.createPrimaryObject.primaryObject.id,
                  secondaryObject2: getSecondaryObjectsResult.data.secondaryObject2.id,
                  secondaryObject4: getSecondaryObjectsResult.data.secondaryObject4.objectId,
                },
                context: {
                  headers: {
                    'X-Parse-Master-Key': 'test',
                  },
                },
              });

              expect(
                createPrimaryObjectResult.data.createPrimaryObject.primaryObject.stringField
              ).toEqual('some value');
              expect(
                createPrimaryObjectResult.data.createPrimaryObject.primaryObject.arrayField
              ).toEqual([
                { __typename: 'Element', value: 1 },
                { __typename: 'Element', value: 'abc' },
                { __typename: 'SecondaryObject', someField: 'some value 44' },
              ]);
              expect(
                createPrimaryObjectResult.data.createPrimaryObject.primaryObject.pointerField
                  .someField
              ).toEqual('some value 22');
              expect(
                createPrimaryObjectResult.data.createPrimaryObject.primaryObject.relationField.edges
                  .map(value => value.node.someField)
                  .sort()
              ).toEqual(['some value 22', 'some value 44']);
              expect(
                updatePrimaryObjectResult.data.updatePrimaryObject.primaryObject.stringField
              ).toEqual('some value');
              expect(
                updatePrimaryObjectResult.data.updatePrimaryObject.primaryObject.arrayField
              ).toEqual([
                { __typename: 'Element', value: 1 },
                { __typename: 'Element', value: 'abc' },
                { __typename: 'SecondaryObject', someField: 'some value 44' },
              ]);
              expect(
                updatePrimaryObjectResult.data.updatePrimaryObject.primaryObject.pointerField
                  .someField
              ).toEqual('some value 44');
              expect(
                updatePrimaryObjectResult.data.updatePrimaryObject.primaryObject.relationField.edges
              ).toEqual([]);
            } catch (e) {
              handleError(e);
            }
          });
          it('Id inputs should work either with global id or object id with objectId higher than 19', async () => {
            await reconfigureServer({ objectIdSize: 20 });
            const obj = new Parse.Object('SomeClass');
            await obj.save({ name: 'aname', type: 'robot' });
            const result = await apolloClient.query({
              query: gql`
                query getSomeClass($id: ID!) {
                  someClass(id: $id) {
                    objectId
                    id
                  }
                }
              `,
              variables: { id: obj.id },
            });
            expect(result.data.someClass.objectId).toEqual(obj.id);
          });
        });
      });

      describe('Class Schema Mutations', () => {
        it('should create a new class', async () => {
          try {
            const result = await apolloClient.mutate({
              mutation: gql`
                mutation {
                  class1: createClass(input: { name: "Class1", clientMutationId: "cmid1" }) {
                    clientMutationId
                    class {
                      name
                      schemaFields {
                        name
                        __typename
                      }
                    }
                  }
                  class2: createClass(
                    input: { name: "Class2", schemaFields: null, clientMutationId: "cmid2" }
                  ) {
                    clientMutationId
                    class {
                      name
                      schemaFields {
                        name
                        __typename
                      }
                    }
                  }
                  class3: createClass(
                    input: { name: "Class3", schemaFields: {}, clientMutationId: "cmid3" }
                  ) {
                    clientMutationId
                    class {
                      name
                      schemaFields {
                        name
                        __typename
                      }
                    }
                  }
                  class4: createClass(
                    input: {
                      name: "Class4"
                      schemaFields: {
                        addStrings: null
                        addNumbers: null
                        addBooleans: null
                        addArrays: null
                        addObjects: null
                        addDates: null
                        addFiles: null
                        addGeoPoint: null
                        addPolygons: null
                        addBytes: null
                        addPointers: null
                        addRelations: null
                      }
                      clientMutationId: "cmid4"
                    }
                  ) {
                    clientMutationId
                    class {
                      name
                      schemaFields {
                        name
                        __typename
                      }
                    }
                  }
                  class5: createClass(
                    input: {
                      name: "Class5"
                      schemaFields: {
                        addStrings: []
                        addNumbers: []
                        addBooleans: []
                        addArrays: []
                        addObjects: []
                        addDates: []
                        addFiles: []
                        addPolygons: []
                        addBytes: []
                        addPointers: []
                        addRelations: []
                      }
                      clientMutationId: "cmid5"
                    }
                  ) {
                    clientMutationId
                    class {
                      name
                      schemaFields {
                        name
                        __typename
                      }
                    }
                  }
                  class6: createClass(
                    input: {
                      name: "Class6"
                      schemaFields: {
                        addStrings: [
                          { name: "stringField1" }
                          { name: "stringField2" }
                          { name: "stringField3" }
                        ]
                        addNumbers: [
                          { name: "numberField1" }
                          { name: "numberField2" }
                          { name: "numberField3" }
                        ]
                        addBooleans: [
                          { name: "booleanField1" }
                          { name: "booleanField2" }
                          { name: "booleanField3" }
                        ]
                        addArrays: [
                          { name: "arrayField1" }
                          { name: "arrayField2" }
                          { name: "arrayField3" }
                        ]
                        addObjects: [
                          { name: "objectField1" }
                          { name: "objectField2" }
                          { name: "objectField3" }
                        ]
                        addDates: [
                          { name: "dateField1" }
                          { name: "dateField2" }
                          { name: "dateField3" }
                        ]
                        addFiles: [
                          { name: "fileField1" }
                          { name: "fileField2" }
                          { name: "fileField3" }
                        ]
                        addGeoPoint: { name: "geoPointField" }
                        addPolygons: [
                          { name: "polygonField1" }
                          { name: "polygonField2" }
                          { name: "polygonField3" }
                        ]
                        addBytes: [
                          { name: "bytesField1" }
                          { name: "bytesField2" }
                          { name: "bytesField3" }
                        ]
                        addPointers: [
                          { name: "pointerField1", targetClassName: "Class1" }
                          { name: "pointerField2", targetClassName: "Class6" }
                          { name: "pointerField3", targetClassName: "Class2" }
                        ]
                        addRelations: [
                          { name: "relationField1", targetClassName: "Class1" }
                          { name: "relationField2", targetClassName: "Class6" }
                          { name: "relationField3", targetClassName: "Class2" }
                        ]
                        remove: [
                          { name: "stringField3" }
                          { name: "numberField3" }
                          { name: "booleanField3" }
                          { name: "arrayField3" }
                          { name: "objectField3" }
                          { name: "dateField3" }
                          { name: "fileField3" }
                          { name: "polygonField3" }
                          { name: "bytesField3" }
                          { name: "pointerField3" }
                          { name: "relationField3" }
                          { name: "doesNotExist" }
                        ]
                      }
                      clientMutationId: "cmid6"
                    }
                  ) {
                    clientMutationId
                    class {
                      name
                      schemaFields {
                        name
                        __typename
                        ... on SchemaPointerField {
                          targetClassName
                        }
                        ... on SchemaRelationField {
                          targetClassName
                        }
                      }
                    }
                  }
                }
              `,
              context: {
                headers: {
                  'X-Parse-Master-Key': 'test',
                },
              },
            });
            const classes = Object.keys(result.data).map(fieldName => ({
              clientMutationId: result.data[fieldName].clientMutationId,
              class: {
                name: result.data[fieldName].class.name,
                schemaFields: result.data[fieldName].class.schemaFields.sort((a, b) =>
                  a.name > b.name ? 1 : -1
                ),
                __typename: result.data[fieldName].class.__typename,
              },
              __typename: result.data[fieldName].__typename,
            }));
            expect(classes).toEqual([
              {
                clientMutationId: 'cmid1',
                class: {
                  name: 'Class1',
                  schemaFields: [
                    { name: 'ACL', __typename: 'SchemaACLField' },
                    { name: 'createdAt', __typename: 'SchemaDateField' },
                    { name: 'objectId', __typename: 'SchemaStringField' },
                    { name: 'updatedAt', __typename: 'SchemaDateField' },
                  ],
                  __typename: 'Class',
                },
                __typename: 'CreateClassPayload',
              },
              {
                clientMutationId: 'cmid2',
                class: {
                  name: 'Class2',
                  schemaFields: [
                    { name: 'ACL', __typename: 'SchemaACLField' },
                    { name: 'createdAt', __typename: 'SchemaDateField' },
                    { name: 'objectId', __typename: 'SchemaStringField' },
                    { name: 'updatedAt', __typename: 'SchemaDateField' },
                  ],
                  __typename: 'Class',
                },
                __typename: 'CreateClassPayload',
              },
              {
                clientMutationId: 'cmid3',
                class: {
                  name: 'Class3',
                  schemaFields: [
                    { name: 'ACL', __typename: 'SchemaACLField' },
                    { name: 'createdAt', __typename: 'SchemaDateField' },
                    { name: 'objectId', __typename: 'SchemaStringField' },
                    { name: 'updatedAt', __typename: 'SchemaDateField' },
                  ],
                  __typename: 'Class',
                },
                __typename: 'CreateClassPayload',
              },
              {
                clientMutationId: 'cmid4',
                class: {
                  name: 'Class4',
                  schemaFields: [
                    { name: 'ACL', __typename: 'SchemaACLField' },
                    { name: 'createdAt', __typename: 'SchemaDateField' },
                    { name: 'objectId', __typename: 'SchemaStringField' },
                    { name: 'updatedAt', __typename: 'SchemaDateField' },
                  ],
                  __typename: 'Class',
                },
                __typename: 'CreateClassPayload',
              },
              {
                clientMutationId: 'cmid5',
                class: {
                  name: 'Class5',
                  schemaFields: [
                    { name: 'ACL', __typename: 'SchemaACLField' },
                    { name: 'createdAt', __typename: 'SchemaDateField' },
                    { name: 'objectId', __typename: 'SchemaStringField' },
                    { name: 'updatedAt', __typename: 'SchemaDateField' },
                  ],
                  __typename: 'Class',
                },
                __typename: 'CreateClassPayload',
              },
              {
                clientMutationId: 'cmid6',
                class: {
                  name: 'Class6',
                  schemaFields: [
                    { name: 'ACL', __typename: 'SchemaACLField' },
                    { name: 'arrayField1', __typename: 'SchemaArrayField' },
                    { name: 'arrayField2', __typename: 'SchemaArrayField' },
                    { name: 'booleanField1', __typename: 'SchemaBooleanField' },
                    { name: 'booleanField2', __typename: 'SchemaBooleanField' },
                    { name: 'bytesField1', __typename: 'SchemaBytesField' },
                    { name: 'bytesField2', __typename: 'SchemaBytesField' },
                    { name: 'createdAt', __typename: 'SchemaDateField' },
                    { name: 'dateField1', __typename: 'SchemaDateField' },
                    { name: 'dateField2', __typename: 'SchemaDateField' },
                    { name: 'fileField1', __typename: 'SchemaFileField' },
                    { name: 'fileField2', __typename: 'SchemaFileField' },
                    {
                      name: 'geoPointField',
                      __typename: 'SchemaGeoPointField',
                    },
                    { name: 'numberField1', __typename: 'SchemaNumberField' },
                    { name: 'numberField2', __typename: 'SchemaNumberField' },
                    { name: 'objectField1', __typename: 'SchemaObjectField' },
                    { name: 'objectField2', __typename: 'SchemaObjectField' },
                    { name: 'objectId', __typename: 'SchemaStringField' },
                    {
                      name: 'pointerField1',
                      __typename: 'SchemaPointerField',
                      targetClassName: 'Class1',
                    },
                    {
                      name: 'pointerField2',
                      __typename: 'SchemaPointerField',
                      targetClassName: 'Class6',
                    },
                    { name: 'polygonField1', __typename: 'SchemaPolygonField' },
                    { name: 'polygonField2', __typename: 'SchemaPolygonField' },
                    {
                      name: 'relationField1',
                      __typename: 'SchemaRelationField',
                      targetClassName: 'Class1',
                    },
                    {
                      name: 'relationField2',
                      __typename: 'SchemaRelationField',
                      targetClassName: 'Class6',
                    },
                    { name: 'stringField1', __typename: 'SchemaStringField' },
                    { name: 'stringField2', __typename: 'SchemaStringField' },
                    { name: 'updatedAt', __typename: 'SchemaDateField' },
                  ],
                  __typename: 'Class',
                },
                __typename: 'CreateClassPayload',
              },
            ]);

            const findResult = await apolloClient.query({
              query: gql`
                query {
                  classes {
                    name
                    schemaFields {
                      name
                      __typename
                      ... on SchemaPointerField {
                        targetClassName
                      }
                      ... on SchemaRelationField {
                        targetClassName
                      }
                    }
                  }
                }
              `,
              context: {
                headers: {
                  'X-Parse-Master-Key': 'test',
                },
              },
            });
            findResult.data.classes = findResult.data.classes
              .filter(schemaClass => !schemaClass.name.startsWith('_'))
              .sort((a, b) => (a.name > b.name ? 1 : -1));
            findResult.data.classes.forEach(schemaClass => {
              schemaClass.schemaFields = schemaClass.schemaFields.sort((a, b) =>
                a.name > b.name ? 1 : -1
              );
            });
            expect(findResult.data.classes).toEqual([
              {
                name: 'Class1',
                schemaFields: [
                  { name: 'ACL', __typename: 'SchemaACLField' },
                  { name: 'createdAt', __typename: 'SchemaDateField' },
                  { name: 'objectId', __typename: 'SchemaStringField' },
                  { name: 'updatedAt', __typename: 'SchemaDateField' },
                ],
                __typename: 'Class',
              },
              {
                name: 'Class2',
                schemaFields: [
                  { name: 'ACL', __typename: 'SchemaACLField' },
                  { name: 'createdAt', __typename: 'SchemaDateField' },
                  { name: 'objectId', __typename: 'SchemaStringField' },
                  { name: 'updatedAt', __typename: 'SchemaDateField' },
                ],
                __typename: 'Class',
              },
              {
                name: 'Class3',
                schemaFields: [
                  { name: 'ACL', __typename: 'SchemaACLField' },
                  { name: 'createdAt', __typename: 'SchemaDateField' },
                  { name: 'objectId', __typename: 'SchemaStringField' },
                  { name: 'updatedAt', __typename: 'SchemaDateField' },
                ],
                __typename: 'Class',
              },
              {
                name: 'Class4',
                schemaFields: [
                  { name: 'ACL', __typename: 'SchemaACLField' },
                  { name: 'createdAt', __typename: 'SchemaDateField' },
                  { name: 'objectId', __typename: 'SchemaStringField' },
                  { name: 'updatedAt', __typename: 'SchemaDateField' },
                ],
                __typename: 'Class',
              },
              {
                name: 'Class5',
                schemaFields: [
                  { name: 'ACL', __typename: 'SchemaACLField' },
                  { name: 'createdAt', __typename: 'SchemaDateField' },
                  { name: 'objectId', __typename: 'SchemaStringField' },
                  { name: 'updatedAt', __typename: 'SchemaDateField' },
                ],
                __typename: 'Class',
              },
              {
                name: 'Class6',
                schemaFields: [
                  { name: 'ACL', __typename: 'SchemaACLField' },
                  { name: 'arrayField1', __typename: 'SchemaArrayField' },
                  { name: 'arrayField2', __typename: 'SchemaArrayField' },
                  { name: 'booleanField1', __typename: 'SchemaBooleanField' },
                  { name: 'booleanField2', __typename: 'SchemaBooleanField' },
                  { name: 'bytesField1', __typename: 'SchemaBytesField' },
                  { name: 'bytesField2', __typename: 'SchemaBytesField' },
                  { name: 'createdAt', __typename: 'SchemaDateField' },
                  { name: 'dateField1', __typename: 'SchemaDateField' },
                  { name: 'dateField2', __typename: 'SchemaDateField' },
                  { name: 'fileField1', __typename: 'SchemaFileField' },
                  { name: 'fileField2', __typename: 'SchemaFileField' },
                  {
                    name: 'geoPointField',
                    __typename: 'SchemaGeoPointField',
                  },
                  { name: 'numberField1', __typename: 'SchemaNumberField' },
                  { name: 'numberField2', __typename: 'SchemaNumberField' },
                  { name: 'objectField1', __typename: 'SchemaObjectField' },
                  { name: 'objectField2', __typename: 'SchemaObjectField' },
                  { name: 'objectId', __typename: 'SchemaStringField' },
                  {
                    name: 'pointerField1',
                    __typename: 'SchemaPointerField',
                    targetClassName: 'Class1',
                  },
                  {
                    name: 'pointerField2',
                    __typename: 'SchemaPointerField',
                    targetClassName: 'Class6',
                  },
                  { name: 'polygonField1', __typename: 'SchemaPolygonField' },
                  { name: 'polygonField2', __typename: 'SchemaPolygonField' },
                  {
                    name: 'relationField1',
                    __typename: 'SchemaRelationField',
                    targetClassName: 'Class1',
                  },
                  {
                    name: 'relationField2',
                    __typename: 'SchemaRelationField',
                    targetClassName: 'Class6',
                  },
                  { name: 'stringField1', __typename: 'SchemaStringField' },
                  { name: 'stringField2', __typename: 'SchemaStringField' },
                  { name: 'updatedAt', __typename: 'SchemaDateField' },
                ],
                __typename: 'Class',
              },
            ]);
          } catch (e) {
            handleError(e);
          }
        });

        it('should require master key to create a new class', async () => {
          try {
            await apolloClient.mutate({
              mutation: gql`
                mutation {
                  createClass(input: { name: "SomeClass" }) {
                    clientMutationId
                  }
                }
              `,
            });
            fail('should fail');
          } catch (e) {
            expect(e.graphQLErrors[0].extensions.code).toEqual(Parse.Error.OPERATION_FORBIDDEN);
            expect(e.graphQLErrors[0].message).toEqual('unauthorized: master key is required');
          }
        });

        it('should not allow duplicated field names when creating', async () => {
          try {
            await apolloClient.mutate({
              mutation: gql`
                mutation {
                  createClass(
                    input: {
                      name: "SomeClass"
                      schemaFields: {
                        addStrings: [{ name: "someField" }]
                        addNumbers: [{ name: "someField" }]
                      }
                    }
                  ) {
                    clientMutationId
                  }
                }
              `,
              context: {
                headers: {
                  'X-Parse-Master-Key': 'test',
                },
              },
            });
            fail('should fail');
          } catch (e) {
            expect(e.graphQLErrors[0].extensions.code).toEqual(Parse.Error.INVALID_KEY_NAME);
            expect(e.graphQLErrors[0].message).toEqual('Duplicated field name: someField');
          }
        });

        it('should update an existing class', async () => {
          try {
            const clientMutationId = uuidv4();
            const result = await apolloClient.mutate({
              mutation: gql`
                mutation {
                  createClass(
                    input: {
                      name: "MyNewClass"
                      schemaFields: { addStrings: [{ name: "willBeRemoved" }] }
                    }
                  ) {
                    class {
                      name
                      schemaFields {
                        name
                        __typename
                      }
                    }
                  }
                  updateClass(input: {
                    clientMutationId: "${clientMutationId}"
                    name: "MyNewClass"
                    schemaFields: {
                      addStrings: [
                        { name: "stringField1" }
                        { name: "stringField2" }
                        { name: "stringField3" }
                      ]
                      addNumbers: [
                        { name: "numberField1" }
                        { name: "numberField2" }
                        { name: "numberField3" }
                      ]
                      addBooleans: [
                        { name: "booleanField1" }
                        { name: "booleanField2" }
                        { name: "booleanField3" }
                      ]
                      addArrays: [
                        { name: "arrayField1" }
                        { name: "arrayField2" }
                        { name: "arrayField3" }
                      ]
                      addObjects: [
                        { name: "objectField1" }
                        { name: "objectField2" }
                        { name: "objectField3" }
                      ]
                      addDates: [
                        { name: "dateField1" }
                        { name: "dateField2" }
                        { name: "dateField3" }
                      ]
                      addFiles: [
                        { name: "fileField1" }
                        { name: "fileField2" }
                        { name: "fileField3" }
                      ]
                      addGeoPoint: { name: "geoPointField" }
                      addPolygons: [
                        { name: "polygonField1" }
                        { name: "polygonField2" }
                        { name: "polygonField3" }
                      ]
                      addBytes: [
                        { name: "bytesField1" }
                        { name: "bytesField2" }
                        { name: "bytesField3" }
                      ]
                      addPointers: [
                        { name: "pointerField1", targetClassName: "Class1" }
                        { name: "pointerField2", targetClassName: "Class6" }
                        { name: "pointerField3", targetClassName: "Class2" }
                      ]
                      addRelations: [
                        { name: "relationField1", targetClassName: "Class1" }
                        { name: "relationField2", targetClassName: "Class6" }
                        { name: "relationField3", targetClassName: "Class2" }
                      ]
                      remove: [
                        { name: "willBeRemoved" }
                        { name: "stringField3" }
                        { name: "numberField3" }
                        { name: "booleanField3" }
                        { name: "arrayField3" }
                        { name: "objectField3" }
                        { name: "dateField3" }
                        { name: "fileField3" }
                        { name: "polygonField3" }
                        { name: "bytesField3" }
                        { name: "pointerField3" }
                        { name: "relationField3" }
                        { name: "doesNotExist" }
                      ]
                    }
                  }) {
                    clientMutationId
                    class {
                      name
                      schemaFields {
                        name
                        __typename
                        ... on SchemaPointerField {
                          targetClassName
                        }
                        ... on SchemaRelationField {
                          targetClassName
                        }
                      }
                    }
                  }
                }
              `,
              context: {
                headers: {
                  'X-Parse-Master-Key': 'test',
                },
              },
            });
            result.data.createClass.class.schemaFields = result.data.createClass.class.schemaFields.sort(
              (a, b) => (a.name > b.name ? 1 : -1)
            );
            result.data.updateClass.class.schemaFields = result.data.updateClass.class.schemaFields.sort(
              (a, b) => (a.name > b.name ? 1 : -1)
            );
            expect(result).toEqual({
              data: {
                createClass: {
                  class: {
                    name: 'MyNewClass',
                    schemaFields: [
                      { name: 'ACL', __typename: 'SchemaACLField' },
                      { name: 'createdAt', __typename: 'SchemaDateField' },
                      { name: 'objectId', __typename: 'SchemaStringField' },
                      { name: 'updatedAt', __typename: 'SchemaDateField' },
                      {
                        name: 'willBeRemoved',
                        __typename: 'SchemaStringField',
                      },
                    ],
                    __typename: 'Class',
                  },
                  __typename: 'CreateClassPayload',
                },
                updateClass: {
                  clientMutationId,
                  class: {
                    name: 'MyNewClass',
                    schemaFields: [
                      { name: 'ACL', __typename: 'SchemaACLField' },
                      { name: 'arrayField1', __typename: 'SchemaArrayField' },
                      { name: 'arrayField2', __typename: 'SchemaArrayField' },
                      {
                        name: 'booleanField1',
                        __typename: 'SchemaBooleanField',
                      },
                      {
                        name: 'booleanField2',
                        __typename: 'SchemaBooleanField',
                      },
                      { name: 'bytesField1', __typename: 'SchemaBytesField' },
                      { name: 'bytesField2', __typename: 'SchemaBytesField' },
                      { name: 'createdAt', __typename: 'SchemaDateField' },
                      { name: 'dateField1', __typename: 'SchemaDateField' },
                      { name: 'dateField2', __typename: 'SchemaDateField' },
                      { name: 'fileField1', __typename: 'SchemaFileField' },
                      { name: 'fileField2', __typename: 'SchemaFileField' },
                      {
                        name: 'geoPointField',
                        __typename: 'SchemaGeoPointField',
                      },
                      { name: 'numberField1', __typename: 'SchemaNumberField' },
                      { name: 'numberField2', __typename: 'SchemaNumberField' },
                      { name: 'objectField1', __typename: 'SchemaObjectField' },
                      { name: 'objectField2', __typename: 'SchemaObjectField' },
                      { name: 'objectId', __typename: 'SchemaStringField' },
                      {
                        name: 'pointerField1',
                        __typename: 'SchemaPointerField',
                        targetClassName: 'Class1',
                      },
                      {
                        name: 'pointerField2',
                        __typename: 'SchemaPointerField',
                        targetClassName: 'Class6',
                      },
                      {
                        name: 'polygonField1',
                        __typename: 'SchemaPolygonField',
                      },
                      {
                        name: 'polygonField2',
                        __typename: 'SchemaPolygonField',
                      },
                      {
                        name: 'relationField1',
                        __typename: 'SchemaRelationField',
                        targetClassName: 'Class1',
                      },
                      {
                        name: 'relationField2',
                        __typename: 'SchemaRelationField',
                        targetClassName: 'Class6',
                      },
                      { name: 'stringField1', __typename: 'SchemaStringField' },
                      { name: 'stringField2', __typename: 'SchemaStringField' },
                      { name: 'updatedAt', __typename: 'SchemaDateField' },
                    ],
                    __typename: 'Class',
                  },
                  __typename: 'UpdateClassPayload',
                },
              },
            });

            const getResult = await apolloClient.query({
              query: gql`
                query {
                  class(name: "MyNewClass") {
                    name
                    schemaFields {
                      name
                      __typename
                      ... on SchemaPointerField {
                        targetClassName
                      }
                      ... on SchemaRelationField {
                        targetClassName
                      }
                    }
                  }
                }
              `,
              context: {
                headers: {
                  'X-Parse-Master-Key': 'test',
                },
              },
            });
            getResult.data.class.schemaFields = getResult.data.class.schemaFields.sort((a, b) =>
              a.name > b.name ? 1 : -1
            );
            expect(getResult.data).toEqual({
              class: {
                name: 'MyNewClass',
                schemaFields: [
                  { name: 'ACL', __typename: 'SchemaACLField' },
                  { name: 'arrayField1', __typename: 'SchemaArrayField' },
                  { name: 'arrayField2', __typename: 'SchemaArrayField' },
                  { name: 'booleanField1', __typename: 'SchemaBooleanField' },
                  { name: 'booleanField2', __typename: 'SchemaBooleanField' },
                  { name: 'bytesField1', __typename: 'SchemaBytesField' },
                  { name: 'bytesField2', __typename: 'SchemaBytesField' },
                  { name: 'createdAt', __typename: 'SchemaDateField' },
                  { name: 'dateField1', __typename: 'SchemaDateField' },
                  { name: 'dateField2', __typename: 'SchemaDateField' },
                  { name: 'fileField1', __typename: 'SchemaFileField' },
                  { name: 'fileField2', __typename: 'SchemaFileField' },
                  {
                    name: 'geoPointField',
                    __typename: 'SchemaGeoPointField',
                  },
                  { name: 'numberField1', __typename: 'SchemaNumberField' },
                  { name: 'numberField2', __typename: 'SchemaNumberField' },
                  { name: 'objectField1', __typename: 'SchemaObjectField' },
                  { name: 'objectField2', __typename: 'SchemaObjectField' },
                  { name: 'objectId', __typename: 'SchemaStringField' },
                  {
                    name: 'pointerField1',
                    __typename: 'SchemaPointerField',
                    targetClassName: 'Class1',
                  },
                  {
                    name: 'pointerField2',
                    __typename: 'SchemaPointerField',
                    targetClassName: 'Class6',
                  },
                  { name: 'polygonField1', __typename: 'SchemaPolygonField' },
                  { name: 'polygonField2', __typename: 'SchemaPolygonField' },
                  {
                    name: 'relationField1',
                    __typename: 'SchemaRelationField',
                    targetClassName: 'Class1',
                  },
                  {
                    name: 'relationField2',
                    __typename: 'SchemaRelationField',
                    targetClassName: 'Class6',
                  },
                  { name: 'stringField1', __typename: 'SchemaStringField' },
                  { name: 'stringField2', __typename: 'SchemaStringField' },
                  { name: 'updatedAt', __typename: 'SchemaDateField' },
                ],
                __typename: 'Class',
              },
            });
          } catch (e) {
            handleError(e);
          }
        });

        it('should require master key to update an existing class', async () => {
          try {
            await apolloClient.mutate({
              mutation: gql`
                mutation {
                  createClass(input: { name: "SomeClass" }) {
                    clientMutationId
                  }
                }
              `,
              context: {
                headers: {
                  'X-Parse-Master-Key': 'test',
                },
              },
            });
          } catch (e) {
            handleError(e);
          }

          try {
            await apolloClient.mutate({
              mutation: gql`
                mutation {
                  updateClass(input: { name: "SomeClass" }) {
                    clientMutationId
                  }
                }
              `,
            });
            fail('should fail');
          } catch (e) {
            expect(e.graphQLErrors[0].extensions.code).toEqual(Parse.Error.OPERATION_FORBIDDEN);
            expect(e.graphQLErrors[0].message).toEqual('unauthorized: master key is required');
          }
        });

        it('should not allow duplicated field names when updating', async () => {
          try {
            await apolloClient.mutate({
              mutation: gql`
                mutation {
                  createClass(
                    input: {
                      name: "SomeClass"
                      schemaFields: { addStrings: [{ name: "someField" }] }
                    }
                  ) {
                    clientMutationId
                  }
                }
              `,
              context: {
                headers: {
                  'X-Parse-Master-Key': 'test',
                },
              },
            });
          } catch (e) {
            handleError(e);
          }

          try {
            await apolloClient.mutate({
              mutation: gql`
                mutation {
                  updateClass(
                    input: {
                      name: "SomeClass"
                      schemaFields: { addNumbers: [{ name: "someField" }] }
                    }
                  ) {
                    clientMutationId
                  }
                }
              `,
              context: {
                headers: {
                  'X-Parse-Master-Key': 'test',
                },
              },
            });
            fail('should fail');
          } catch (e) {
            expect(e.graphQLErrors[0].extensions.code).toEqual(Parse.Error.INVALID_KEY_NAME);
            expect(e.graphQLErrors[0].message).toEqual('Duplicated field name: someField');
          }
        });

        it('should fail if updating an inexistent class', async () => {
          try {
            await apolloClient.mutate({
              mutation: gql`
                mutation {
                  updateClass(
                    input: {
                      name: "SomeInexistentClass"
                      schemaFields: { addNumbers: [{ name: "someField" }] }
                    }
                  ) {
                    clientMutationId
                  }
                }
              `,
              context: {
                headers: {
                  'X-Parse-Master-Key': 'test',
                },
              },
            });
            fail('should fail');
          } catch (e) {
            expect(e.graphQLErrors[0].extensions.code).toEqual(Parse.Error.INVALID_CLASS_NAME);
            expect(e.graphQLErrors[0].message).toEqual('Class SomeInexistentClass does not exist.');
          }
        });

        it('should delete an existing class', async () => {
          try {
            const clientMutationId = uuidv4();
            const result = await apolloClient.mutate({
              mutation: gql`
                mutation {
                  createClass(
                    input: {
                      name: "MyNewClass"
                      schemaFields: { addStrings: [{ name: "willBeRemoved" }] }
                    }
                  ) {
                    class {
                      name
                      schemaFields {
                        name
                        __typename
                      }
                    }
                  }
                  deleteClass(input: { clientMutationId: "${clientMutationId}" name: "MyNewClass" }) {
                    clientMutationId
                    class {
                      name
                      schemaFields {
                        name
                      }
                    }
                  }
                }
              `,
              context: {
                headers: {
                  'X-Parse-Master-Key': 'test',
                },
              },
            });
            result.data.createClass.class.schemaFields = result.data.createClass.class.schemaFields.sort(
              (a, b) => (a.name > b.name ? 1 : -1)
            );
            result.data.deleteClass.class.schemaFields = result.data.deleteClass.class.schemaFields.sort(
              (a, b) => (a.name > b.name ? 1 : -1)
            );
            expect(result).toEqual({
              data: {
                createClass: {
                  class: {
                    name: 'MyNewClass',
                    schemaFields: [
                      { name: 'ACL', __typename: 'SchemaACLField' },
                      { name: 'createdAt', __typename: 'SchemaDateField' },
                      { name: 'objectId', __typename: 'SchemaStringField' },
                      { name: 'updatedAt', __typename: 'SchemaDateField' },
                      {
                        name: 'willBeRemoved',
                        __typename: 'SchemaStringField',
                      },
                    ],
                    __typename: 'Class',
                  },
                  __typename: 'CreateClassPayload',
                },
                deleteClass: {
                  clientMutationId,
                  class: {
                    name: 'MyNewClass',
                    schemaFields: [
                      { name: 'ACL', __typename: 'SchemaACLField' },
                      { name: 'createdAt', __typename: 'SchemaDateField' },
                      { name: 'objectId', __typename: 'SchemaStringField' },
                      { name: 'updatedAt', __typename: 'SchemaDateField' },
                      {
                        name: 'willBeRemoved',
                        __typename: 'SchemaStringField',
                      },
                    ],
                    __typename: 'Class',
                  },
                  __typename: 'DeleteClassPayload',
                },
              },
            });

            try {
              await apolloClient.query({
                query: gql`
                  query {
                    class(name: "MyNewClass") {
                      name
                    }
                  }
                `,
                context: {
                  headers: {
                    'X-Parse-Master-Key': 'test',
                  },
                },
              });
              fail('should fail');
            } catch (e) {
              expect(e.graphQLErrors[0].extensions.code).toEqual(Parse.Error.INVALID_CLASS_NAME);
              expect(e.graphQLErrors[0].message).toEqual('Class MyNewClass does not exist.');
            }
          } catch (e) {
            handleError(e);
          }
        });

        it('should require master key to delete an existing class', async () => {
          try {
            await apolloClient.mutate({
              mutation: gql`
                mutation {
                  createClass(input: { name: "SomeClass" }) {
                    clientMutationId
                  }
                }
              `,
              context: {
                headers: {
                  'X-Parse-Master-Key': 'test',
                },
              },
            });
          } catch (e) {
            handleError(e);
          }

          try {
            await apolloClient.mutate({
              mutation: gql`
                mutation {
                  deleteClass(input: { name: "SomeClass" }) {
                    clientMutationId
                  }
                }
              `,
            });
            fail('should fail');
          } catch (e) {
            expect(e.graphQLErrors[0].extensions.code).toEqual(Parse.Error.OPERATION_FORBIDDEN);
            expect(e.graphQLErrors[0].message).toEqual('unauthorized: master key is required');
          }
        });

        it('should fail if deleting an inexistent class', async () => {
          try {
            await apolloClient.mutate({
              mutation: gql`
                mutation {
                  deleteClass(input: { name: "SomeInexistentClass" }) {
                    clientMutationId
                  }
                }
              `,
              context: {
                headers: {
                  'X-Parse-Master-Key': 'test',
                },
              },
            });
            fail('should fail');
          } catch (e) {
            expect(e.graphQLErrors[0].extensions.code).toEqual(Parse.Error.INVALID_CLASS_NAME);
            expect(e.graphQLErrors[0].message).toEqual('Class SomeInexistentClass does not exist.');
          }
        });

        it('should require master key to get an existing class', async () => {
          try {
            await apolloClient.query({
              query: gql`
                query {
                  class(name: "_User") {
                    name
                  }
                }
              `,
            });
            fail('should fail');
          } catch (e) {
            expect(e.graphQLErrors[0].extensions.code).toEqual(Parse.Error.OPERATION_FORBIDDEN);
            expect(e.graphQLErrors[0].message).toEqual('unauthorized: master key is required');
          }
        });

        it('should require master key to find the existing classes', async () => {
          try {
            await apolloClient.query({
              query: gql`
                query {
                  classes {
                    name
                  }
                }
              `,
            });
            fail('should fail');
          } catch (e) {
            expect(e.graphQLErrors[0].extensions.code).toEqual(Parse.Error.OPERATION_FORBIDDEN);
            expect(e.graphQLErrors[0].message).toEqual('unauthorized: master key is required');
          }
        });
      });

      describe('Objects Queries', () => {
        describe('Get', () => {
          it('should return a class object using class specific query', async () => {
            const obj = new Parse.Object('Customer');
            obj.set('someField', 'someValue');
            await obj.save();

            await parseGraphQLServer.parseGraphQLSchema.schemaCache.clear();

            const result = (
              await apolloClient.query({
                query: gql`
                  query GetCustomer($id: ID!) {
                    customer(id: $id) {
                      id
                      objectId
                      someField
                      createdAt
                      updatedAt
                    }
                  }
                `,
                variables: {
                  id: obj.id,
                },
              })
            ).data.customer;

            expect(result.objectId).toEqual(obj.id);
            expect(result.someField).toEqual('someValue');
            expect(new Date(result.createdAt)).toEqual(obj.createdAt);
            expect(new Date(result.updatedAt)).toEqual(obj.updatedAt);
          });

          it_only_db('mongo')('should return child objects in array fields', async () => {
            const obj1 = new Parse.Object('Customer');
            const obj2 = new Parse.Object('SomeClass');
            const obj3 = new Parse.Object('Customer');

            obj1.set('someCustomerField', 'imCustomerOne');
            const arrayField = [42.42, 42, 'string', true];
            obj1.set('arrayField', arrayField);
            await obj1.save();

            obj2.set('someClassField', 'imSomeClassTwo');
            await obj2.save();

            obj3.set('manyRelations', [obj1, obj2]);
            await obj3.save();

            await parseGraphQLServer.parseGraphQLSchema.schemaCache.clear();

            const result = (
              await apolloClient.query({
                query: gql`
                  query GetCustomer($id: ID!) {
                    customer(id: $id) {
                      objectId
                      manyRelations {
                        ... on Customer {
                          objectId
                          someCustomerField
                          arrayField {
                            ... on Element {
                              value
                            }
                          }
                        }
                        ... on SomeClass {
                          objectId
                          someClassField
                        }
                      }
                      createdAt
                      updatedAt
                    }
                  }
                `,
                variables: {
                  id: obj3.id,
                },
              })
            ).data.customer;

            expect(result.objectId).toEqual(obj3.id);
            expect(result.manyRelations.length).toEqual(2);

            const customerSubObject = result.manyRelations.find(o => o.objectId === obj1.id);
            const someClassSubObject = result.manyRelations.find(o => o.objectId === obj2.id);

            expect(customerSubObject).toBeDefined();
            expect(someClassSubObject).toBeDefined();
            expect(customerSubObject.someCustomerField).toEqual('imCustomerOne');
            const formatedArrayField = customerSubObject.arrayField.map(elem => elem.value);
            expect(formatedArrayField).toEqual(arrayField);
            expect(someClassSubObject.someClassField).toEqual('imSomeClassTwo');
          });

          it('should return many child objects in allow cyclic query', async () => {
            const obj1 = new Parse.Object('Employee');
            const obj2 = new Parse.Object('Team');
            const obj3 = new Parse.Object('Company');
            const obj4 = new Parse.Object('Country');

            obj1.set('name', 'imAnEmployee');
            await obj1.save();

            obj2.set('name', 'imATeam');
            obj2.set('employees', [obj1]);
            await obj2.save();

            obj3.set('name', 'imACompany');
            obj3.set('teams', [obj2]);
            obj3.set('employees', [obj1]);
            await obj3.save();

            obj4.set('name', 'imACountry');
            obj4.set('companies', [obj3]);
            await obj4.save();

            obj1.set('country', obj4);
            await obj1.save();

            await parseGraphQLServer.parseGraphQLSchema.schemaCache.clear();

            const result = (
              await apolloClient.query({
                query: gql`
                  query DeepComplexGraphQLQuery($id: ID!) {
                    country(id: $id) {
                      objectId
                      name
                      companies {
                        ... on Company {
                          objectId
                          name
                          employees {
                            ... on Employee {
                              objectId
                              name
                            }
                          }
                          teams {
                            ... on Team {
                              objectId
                              name
                              employees {
                                ... on Employee {
                                  objectId
                                  name
                                  country {
                                    objectId
                                    name
                                  }
                                }
                              }
                            }
                          }
                        }
                      }
                    }
                  }
                `,
                variables: {
                  id: obj4.id,
                },
              })
            ).data.country;

            const expectedResult = {
              objectId: obj4.id,
              name: 'imACountry',
              __typename: 'Country',
              companies: [
                {
                  objectId: obj3.id,
                  name: 'imACompany',
                  __typename: 'Company',
                  employees: [
                    {
                      objectId: obj1.id,
                      name: 'imAnEmployee',
                      __typename: 'Employee',
                    },
                  ],
                  teams: [
                    {
                      objectId: obj2.id,
                      name: 'imATeam',
                      __typename: 'Team',
                      employees: [
                        {
                          objectId: obj1.id,
                          name: 'imAnEmployee',
                          __typename: 'Employee',
                          country: {
                            objectId: obj4.id,
                            name: 'imACountry',
                            __typename: 'Country',
                          },
                        },
                      ],
                    },
                  ],
                },
              ],
            };
            expect(result).toEqual(expectedResult);
          });

          it('should respect level permissions', async () => {
            await prepareData();

            await parseGraphQLServer.parseGraphQLSchema.schemaCache.clear();

            async function getObject(className, id, headers) {
              const alias = className.charAt(0).toLowerCase() + className.slice(1);
              const specificQueryResult = await apolloClient.query({
                query: gql`
                  query GetSomeObject($id: ID!) {
                    get: ${alias}(id: $id) {
                      id
                      createdAt
                      someField
                    }
                  }
                `,
                variables: {
                  id,
                },
                context: {
                  headers,
                },
              });

              return specificQueryResult;
            }

            await Promise.all(
              objects
                .slice(0, 3)
                .map(obj =>
                  expectAsync(getObject(obj.className, obj.id)).toBeRejectedWith(
                    jasmine.stringMatching('Object not found')
                  )
                )
            );
            expect((await getObject(object4.className, object4.id)).data.get.someField).toEqual(
              'someValue4'
            );
            await Promise.all(
              objects.map(async obj =>
                expect(
                  (
                    await getObject(obj.className, obj.id, {
                      'X-Parse-Master-Key': 'test',
                    })
                  ).data.get.someField
                ).toEqual(obj.get('someField'))
              )
            );
            await Promise.all(
              objects.map(async obj =>
                expect(
                  (
                    await getObject(obj.className, obj.id, {
                      'X-Parse-Session-Token': user1.getSessionToken(),
                    })
                  ).data.get.someField
                ).toEqual(obj.get('someField'))
              )
            );
            await Promise.all(
              objects.map(async obj =>
                expect(
                  (
                    await getObject(obj.className, obj.id, {
                      'X-Parse-Session-Token': user2.getSessionToken(),
                    })
                  ).data.get.someField
                ).toEqual(obj.get('someField'))
              )
            );
            await expectAsync(
              getObject(object2.className, object2.id, {
                'X-Parse-Session-Token': user3.getSessionToken(),
              })
            ).toBeRejectedWith(jasmine.stringMatching('Object not found'));
            await Promise.all(
              [object1, object3, object4].map(async obj =>
                expect(
                  (
                    await getObject(obj.className, obj.id, {
                      'X-Parse-Session-Token': user3.getSessionToken(),
                    })
                  ).data.get.someField
                ).toEqual(obj.get('someField'))
              )
            );
            await Promise.all(
              objects.slice(0, 3).map(obj =>
                expectAsync(
                  getObject(obj.className, obj.id, {
                    'X-Parse-Session-Token': user4.getSessionToken(),
                  })
                ).toBeRejectedWith(jasmine.stringMatching('Object not found'))
              )
            );
            expect(
              (
                await getObject(object4.className, object4.id, {
                  'X-Parse-Session-Token': user4.getSessionToken(),
                })
              ).data.get.someField
            ).toEqual('someValue4');
            await Promise.all(
              objects.slice(0, 2).map(obj =>
                expectAsync(
                  getObject(obj.className, obj.id, {
                    'X-Parse-Session-Token': user5.getSessionToken(),
                  })
                ).toBeRejectedWith(jasmine.stringMatching('Object not found'))
              )
            );
            expect(
              (
                await getObject(object3.className, object3.id, {
                  'X-Parse-Session-Token': user5.getSessionToken(),
                })
              ).data.get.someField
            ).toEqual('someValue3');
            expect(
              (
                await getObject(object4.className, object4.id, {
                  'X-Parse-Session-Token': user5.getSessionToken(),
                })
              ).data.get.someField
            ).toEqual('someValue4');
          });

          it('should support keys argument', async () => {
            await prepareData();

            await parseGraphQLServer.parseGraphQLSchema.schemaCache.clear();

            const result1 = await apolloClient.query({
              query: gql`
                query GetSomeObject($id: ID!) {
                  get: graphQLClass(id: $id) {
                    someField
                  }
                }
              `,
              variables: {
                id: object3.id,
              },
              context: {
                headers: {
                  'X-Parse-Session-Token': user1.getSessionToken(),
                },
              },
            });

            const result2 = await apolloClient.query({
              query: gql`
                query GetSomeObject($id: ID!) {
                  get: graphQLClass(id: $id) {
                    someField
                    pointerToUser {
                      id
                    }
                  }
                }
              `,
              variables: {
                id: object3.id,
              },
              context: {
                headers: {
                  'X-Parse-Session-Token': user1.getSessionToken(),
                },
              },
            });

            expect(result1.data.get.someField).toBeDefined();
            expect(result1.data.get.pointerToUser).toBeUndefined();
            expect(result2.data.get.someField).toBeDefined();
            expect(result2.data.get.pointerToUser).toBeDefined();
          });

          it('should support include argument', async () => {
            await prepareData();

            await parseGraphQLServer.parseGraphQLSchema.schemaCache.clear();

            const result1 = await apolloClient.query({
              query: gql`
                query GetSomeObject($id: ID!) {
                  get: graphQLClass(id: $id) {
                    pointerToUser {
                      id
                    }
                  }
                }
              `,
              variables: {
                id: object3.id,
              },
              context: {
                headers: {
                  'X-Parse-Session-Token': user1.getSessionToken(),
                },
              },
            });

            const result2 = await apolloClient.query({
              query: gql`
                query GetSomeObject($id: ID!) {
                  graphQLClass(id: $id) {
                    pointerToUser {
                      username
                    }
                  }
                }
              `,
              variables: {
                id: object3.id,
              },
              context: {
                headers: {
                  'X-Parse-Session-Token': user1.getSessionToken(),
                },
              },
            });

            expect(result1.data.get.pointerToUser.username).toBeUndefined();
            expect(result2.data.graphQLClass.pointerToUser.username).toBeDefined();
          });

          it('should respect protectedFields', async done => {
            await prepareData();
            await parseGraphQLServer.parseGraphQLSchema.schemaCache.clear();

            const className = 'GraphQLClass';

            await updateCLP(
              {
                get: { '*': true },
                find: { '*': true },

                protectedFields: {
                  '*': ['someField', 'someOtherField'],
                  authenticated: ['someField'],
                  'userField:pointerToUser': [],
                  [user2.id]: [],
                },
              },
              className
            );

            const getObject = async (className, id, user) => {
              const headers = user
                ? { ['X-Parse-Session-Token']: user.getSessionToken() }
                : undefined;

              const specificQueryResult = await apolloClient.query({
                query: gql`
                  query GetSomeObject($id: ID!) {
                    get: graphQLClass(id: $id) {
                      pointerToUser {
                        username
                        id
                      }
                      someField
                      someOtherField
                    }
                  }
                `,
                variables: {
                  id: id,
                },
                context: {
                  headers: headers,
                },
              });

              return specificQueryResult.data.get;
            };

            const id = object3.id;

            /* not authenticated */
            const objectPublic = await getObject(className, id, undefined);

            expect(objectPublic.someField).toBeNull();
            expect(objectPublic.someOtherField).toBeNull();

            /* authenticated */
            const objectAuth = await getObject(className, id, user1);

            expect(objectAuth.someField).toBeNull();
            expect(objectAuth.someOtherField).toBe('B');

            /* pointer field */
            const objectPointed = await getObject(className, id, user5);

            expect(objectPointed.someField).toBe('someValue3');
            expect(objectPointed.someOtherField).toBe('B');

            /* for user id */
            const objectForUser = await getObject(className, id, user2);

            expect(objectForUser.someField).toBe('someValue3');
            expect(objectForUser.someOtherField).toBe('B');

            done();
          });
          describe_only_db('mongo')('read preferences', () => {
            it('should read from primary by default', async () => {
              try {
                await prepareData();

                await parseGraphQLServer.parseGraphQLSchema.schemaCache.clear();

                spyOn(Collection.prototype, 'find').and.callThrough();

                await apolloClient.query({
                  query: gql`
                    query GetSomeObject($id: ID!) {
                      graphQLClass(id: $id) {
                        pointerToUser {
                          username
                        }
                      }
                    }
                  `,
                  variables: {
                    id: object3.id,
                  },
                  context: {
                    headers: {
                      'X-Parse-Session-Token': user1.getSessionToken(),
                    },
                  },
                });

                let foundGraphQLClassReadPreference = false;
                let foundUserClassReadPreference = false;
                Collection.prototype.find.calls.all().forEach(call => {
                  if (call.object.s.namespace.collection.indexOf('GraphQLClass') >= 0) {
                    foundGraphQLClassReadPreference = true;
                    expect(call.object.s.readPreference.mode).toBe(ReadPreference.PRIMARY);
                  } else if (call.object.s.namespace.collection.indexOf('_User') >= 0) {
                    foundUserClassReadPreference = true;
                    expect(call.object.s.readPreference.mode).toBe(ReadPreference.PRIMARY);
                  }
                });

                expect(foundGraphQLClassReadPreference).toBe(true);
                expect(foundUserClassReadPreference).toBe(true);
              } catch (e) {
                handleError(e);
              }
            });

            it('should support readPreference argument', async () => {
              await prepareData();

              await parseGraphQLServer.parseGraphQLSchema.schemaCache.clear();

              spyOn(Collection.prototype, 'find').and.callThrough();

              await apolloClient.query({
                query: gql`
                  query GetSomeObject($id: ID!) {
                    graphQLClass(id: $id, options: { readPreference: SECONDARY }) {
                      pointerToUser {
                        username
                      }
                    }
                  }
                `,
                variables: {
                  id: object3.id,
                },
                context: {
                  headers: {
                    'X-Parse-Master-Key': 'test',
                  },
                },
              });

              let foundGraphQLClassReadPreference = false;
              let foundUserClassReadPreference = false;
              Collection.prototype.find.calls.all().forEach(call => {
                if (call.object.s.namespace.collection.indexOf('GraphQLClass') >= 0) {
                  foundGraphQLClassReadPreference = true;
                  expect(call.args[1].readPreference).toBe(ReadPreference.SECONDARY);
                } else if (call.object.s.namespace.collection.indexOf('_User') >= 0) {
                  foundUserClassReadPreference = true;
                  expect(call.args[1].readPreference).toBe(ReadPreference.SECONDARY);
                }
              });

              expect(foundGraphQLClassReadPreference).toBe(true);
              expect(foundUserClassReadPreference).toBe(true);
            });

            it('should support includeReadPreference argument', async () => {
              await prepareData();

              await parseGraphQLServer.parseGraphQLSchema.schemaCache.clear();

              spyOn(Collection.prototype, 'find').and.callThrough();

              await apolloClient.query({
                query: gql`
                  query GetSomeObject($id: ID!) {
                    graphQLClass(
                      id: $id
                      options: { readPreference: SECONDARY, includeReadPreference: NEAREST }
                    ) {
                      pointerToUser {
                        username
                      }
                    }
                  }
                `,
                variables: {
                  id: object3.id,
                },
                context: {
                  headers: {
                    'X-Parse-Master-Key': 'test',
                  },
                },
              });

              let foundGraphQLClassReadPreference = false;
              let foundUserClassReadPreference = false;
              Collection.prototype.find.calls.all().forEach(call => {
                if (call.object.s.namespace.collection.indexOf('GraphQLClass') >= 0) {
                  foundGraphQLClassReadPreference = true;
                  expect(call.args[1].readPreference).toBe(ReadPreference.SECONDARY);
                } else if (call.object.s.namespace.collection.indexOf('_User') >= 0) {
                  foundUserClassReadPreference = true;
                  expect(call.args[1].readPreference).toBe(ReadPreference.NEAREST);
                }
              });

              expect(foundGraphQLClassReadPreference).toBe(true);
              expect(foundUserClassReadPreference).toBe(true);
            });
          });
        });

        describe('Find', () => {
          it('should return class objects using class specific query', async () => {
            const obj1 = new Parse.Object('Customer');
            obj1.set('someField', 'someValue1');
            await obj1.save();
            const obj2 = new Parse.Object('Customer');
            obj2.set('someField', 'someValue1');
            await obj2.save();

            await parseGraphQLServer.parseGraphQLSchema.schemaCache.clear();

            const result = await apolloClient.query({
              query: gql`
                query FindCustomer {
                  customers {
                    edges {
                      node {
                        objectId
                        someField
                        createdAt
                        updatedAt
                      }
                    }
                  }
                }
              `,
            });

            expect(result.data.customers.edges.length).toEqual(2);

            result.data.customers.edges.forEach(resultObj => {
              const obj = resultObj.node.objectId === obj1.id ? obj1 : obj2;
              expect(resultObj.node.objectId).toEqual(obj.id);
              expect(resultObj.node.someField).toEqual(obj.get('someField'));
              expect(new Date(resultObj.node.createdAt)).toEqual(obj.createdAt);
              expect(new Date(resultObj.node.updatedAt)).toEqual(obj.updatedAt);
            });
          });

          it('should respect level permissions', async () => {
            await prepareData();

            await parseGraphQLServer.parseGraphQLSchema.schemaCache.clear();

            async function findObjects(className, headers) {
              const graphqlClassName = pluralize(
                className.charAt(0).toLowerCase() + className.slice(1)
              );
              const result = await apolloClient.query({
                query: gql`
                  query FindSomeObjects {
                    find: ${graphqlClassName} {
                      edges {
                        node {
                          id
                          someField
                        }
                      }
                    }
                  }
                `,
                context: {
                  headers,
                },
              });

              return result;
            }

            expect(
              (await findObjects('GraphQLClass')).data.find.edges.map(
                object => object.node.someField
              )
            ).toEqual([]);
            expect(
              (await findObjects('PublicClass')).data.find.edges.map(
                object => object.node.someField
              )
            ).toEqual(['someValue4']);
            expect(
              (
                await findObjects('GraphQLClass', {
                  'X-Parse-Master-Key': 'test',
                })
              ).data.find.edges
                .map(object => object.node.someField)
                .sort()
            ).toEqual(['someValue1', 'someValue2', 'someValue3']);
            expect(
              (
                await findObjects('PublicClass', {
                  'X-Parse-Master-Key': 'test',
                })
              ).data.find.edges.map(object => object.node.someField)
            ).toEqual(['someValue4']);
            expect(
              (
                await findObjects('GraphQLClass', {
                  'X-Parse-Session-Token': user1.getSessionToken(),
                })
              ).data.find.edges
                .map(object => object.node.someField)
                .sort()
            ).toEqual(['someValue1', 'someValue2', 'someValue3']);
            expect(
              (
                await findObjects('PublicClass', {
                  'X-Parse-Session-Token': user1.getSessionToken(),
                })
              ).data.find.edges.map(object => object.node.someField)
            ).toEqual(['someValue4']);
            expect(
              (
                await findObjects('GraphQLClass', {
                  'X-Parse-Session-Token': user2.getSessionToken(),
                })
              ).data.find.edges
                .map(object => object.node.someField)
                .sort()
            ).toEqual(['someValue1', 'someValue2', 'someValue3']);
            expect(
              (
                await findObjects('GraphQLClass', {
                  'X-Parse-Session-Token': user3.getSessionToken(),
                })
              ).data.find.edges
                .map(object => object.node.someField)
                .sort()
            ).toEqual(['someValue1', 'someValue3']);
            expect(
              (
                await findObjects('GraphQLClass', {
                  'X-Parse-Session-Token': user4.getSessionToken(),
                })
              ).data.find.edges.map(object => object.node.someField)
            ).toEqual([]);
            expect(
              (
                await findObjects('GraphQLClass', {
                  'X-Parse-Session-Token': user5.getSessionToken(),
                })
              ).data.find.edges.map(object => object.node.someField)
            ).toEqual(['someValue3']);
          });

          it('should support where argument using class specific query', async () => {
            await prepareData();

            await parseGraphQLServer.parseGraphQLSchema.schemaCache.clear();

            const result = await apolloClient.query({
              query: gql`
                query FindSomeObjects($where: GraphQLClassWhereInput) {
                  graphQLClasses(where: $where) {
                    edges {
                      node {
                        someField
                      }
                    }
                  }
                }
              `,
              variables: {
                where: {
                  someField: {
                    in: ['someValue1', 'someValue2', 'someValue3'],
                  },
                  OR: [
                    {
                      pointerToUser: {
                        have: {
                          objectId: {
                            equalTo: user5.id,
                          },
                        },
                      },
                    },
                    {
                      id: {
                        equalTo: object1.id,
                      },
                    },
                  ],
                },
              },
              context: {
                headers: {
                  'X-Parse-Master-Key': 'test',
                },
              },
            });

            expect(
              result.data.graphQLClasses.edges.map(object => object.node.someField).sort()
            ).toEqual(['someValue1', 'someValue3']);
          });

          it('should support in pointer operator using class specific query', async () => {
            await prepareData();

            await parseGraphQLServer.parseGraphQLSchema.schemaCache.clear();

            const result = await apolloClient.query({
              query: gql`
                query FindSomeObjects($where: GraphQLClassWhereInput) {
                  graphQLClasses(where: $where) {
                    edges {
                      node {
                        someField
                      }
                    }
                  }
                }
              `,
              variables: {
                where: {
                  pointerToUser: {
                    have: {
                      objectId: {
                        in: [user5.id],
                      },
                    },
                  },
                },
              },
              context: {
                headers: {
                  'X-Parse-Master-Key': 'test',
                },
              },
            });

            const { edges } = result.data.graphQLClasses;
            expect(edges.length).toBe(1);
            expect(edges[0].node.someField).toEqual('someValue3');
          });

          it('should support OR operation', async () => {
            await prepareData();

            await parseGraphQLServer.parseGraphQLSchema.schemaCache.clear();

            const result = await apolloClient.query({
              query: gql`
                query {
                  graphQLClasses(
                    where: {
                      OR: [
                        { someField: { equalTo: "someValue1" } }
                        { someField: { equalTo: "someValue2" } }
                      ]
                    }
                  ) {
                    edges {
                      node {
                        someField
                      }
                    }
                  }
                }
              `,
              context: {
                headers: {
                  'X-Parse-Master-Key': 'test',
                },
              },
            });

            expect(
              result.data.graphQLClasses.edges.map(object => object.node.someField).sort()
            ).toEqual(['someValue1', 'someValue2']);
          });

          it('should support full text search', async () => {
            try {
              const obj = new Parse.Object('FullTextSearchTest');
              obj.set('field1', 'Parse GraphQL Server');
              obj.set('field2', 'It rocks!');
              await obj.save();

              await parseGraphQLServer.parseGraphQLSchema.schemaCache.clear();

              const result = await apolloClient.query({
                query: gql`
                  query FullTextSearchTests($where: FullTextSearchTestWhereInput) {
                    fullTextSearchTests(where: $where) {
                      edges {
                        node {
                          objectId
                        }
                      }
                    }
                  }
                `,
                context: {
                  headers: {
                    'X-Parse-Master-Key': 'test',
                  },
                },
                variables: {
                  where: {
                    field1: {
                      text: {
                        search: {
                          term: 'graphql',
                        },
                      },
                    },
                  },
                },
              });

              expect(result.data.fullTextSearchTests.edges[0].node.objectId).toEqual(obj.id);
            } catch (e) {
              handleError(e);
            }
          });

          it('should support in query key', async () => {
            try {
              const country = new Parse.Object('Country');
              country.set('code', 'FR');
              await country.save();

              const country2 = new Parse.Object('Country');
              country2.set('code', 'US');
              await country2.save();

              const city = new Parse.Object('City');
              city.set('country', 'FR');
              city.set('name', 'city1');
              await city.save();

              const city2 = new Parse.Object('City');
              city2.set('country', 'US');
              city2.set('name', 'city2');
              await city2.save();

              await parseGraphQLServer.parseGraphQLSchema.schemaCache.clear();

              const {
                data: {
                  cities: { edges: result },
                },
              } = await apolloClient.query({
                query: gql`
                  query inQueryKey($where: CityWhereInput) {
                    cities(where: $where) {
                      edges {
                        node {
                          country
                          name
                        }
                      }
                    }
                  }
                `,
                context: {
                  headers: {
                    'X-Parse-Master-Key': 'test',
                  },
                },
                variables: {
                  where: {
                    country: {
                      inQueryKey: {
                        query: {
                          className: 'Country',
                          where: { code: { equalTo: 'US' } },
                        },
                        key: 'code',
                      },
                    },
                  },
                },
              });

              expect(result.length).toEqual(1);
              expect(result[0].node.name).toEqual('city2');
            } catch (e) {
              handleError(e);
            }
          });

          it('should support order, skip and first arguments', async () => {
            const promises = [];
            for (let i = 0; i < 100; i++) {
              const obj = new Parse.Object('SomeClass');
              obj.set('someField', `someValue${i < 10 ? '0' : ''}${i}`);
              obj.set('numberField', i % 3);
              promises.push(obj.save());
            }
            await Promise.all(promises);

            await parseGraphQLServer.parseGraphQLSchema.schemaCache.clear();

            const result = await apolloClient.query({
              query: gql`
                query FindSomeObjects(
                  $where: SomeClassWhereInput
                  $order: [SomeClassOrder!]
                  $skip: Int
                  $first: Int
                ) {
                  find: someClasses(where: $where, order: $order, skip: $skip, first: $first) {
                    edges {
                      node {
                        someField
                      }
                    }
                  }
                }
              `,
              variables: {
                where: {
                  someField: {
                    matchesRegex: '^someValue',
                  },
                },
                order: ['numberField_DESC', 'someField_ASC'],
                skip: 4,
                first: 2,
              },
            });

            expect(result.data.find.edges.map(obj => obj.node.someField)).toEqual([
              'someValue14',
              'someValue17',
            ]);
          });

          it('should support pagination', async () => {
            const numberArray = (first, last) => {
              const array = [];
              for (let i = first; i <= last; i++) {
                array.push(i);
              }
              return array;
            };

            const promises = [];
            for (let i = 0; i < 100; i++) {
              const obj = new Parse.Object('SomeClass');
              obj.set('numberField', i);
              promises.push(obj.save());
            }
            await Promise.all(promises);

            await parseGraphQLServer.parseGraphQLSchema.schemaCache.clear();

            const find = async ({ skip, after, first, before, last } = {}) => {
              return await apolloClient.query({
                query: gql`
                  query FindSomeObjects(
                    $order: [SomeClassOrder!]
                    $skip: Int
                    $after: String
                    $first: Int
                    $before: String
                    $last: Int
                  ) {
                    someClasses(
                      order: $order
                      skip: $skip
                      after: $after
                      first: $first
                      before: $before
                      last: $last
                    ) {
                      edges {
                        cursor
                        node {
                          numberField
                        }
                      }
                      count
                      pageInfo {
                        hasPreviousPage
                        startCursor
                        endCursor
                        hasNextPage
                      }
                    }
                  }
                `,
                variables: {
                  order: ['numberField_ASC'],
                  skip,
                  after,
                  first,
                  before,
                  last,
                },
              });
            };

            let result = await find();
            expect(result.data.someClasses.edges.map(edge => edge.node.numberField)).toEqual(
              numberArray(0, 99)
            );
            expect(result.data.someClasses.count).toEqual(100);
            expect(result.data.someClasses.pageInfo.hasPreviousPage).toEqual(false);
            expect(result.data.someClasses.pageInfo.startCursor).toEqual(
              result.data.someClasses.edges[0].cursor
            );
            expect(result.data.someClasses.pageInfo.endCursor).toEqual(
              result.data.someClasses.edges[99].cursor
            );
            expect(result.data.someClasses.pageInfo.hasNextPage).toEqual(false);

            result = await find({ first: 10 });
            expect(result.data.someClasses.edges.map(edge => edge.node.numberField)).toEqual(
              numberArray(0, 9)
            );
            expect(result.data.someClasses.count).toEqual(100);
            expect(result.data.someClasses.pageInfo.hasPreviousPage).toEqual(false);
            expect(result.data.someClasses.pageInfo.startCursor).toEqual(
              result.data.someClasses.edges[0].cursor
            );
            expect(result.data.someClasses.pageInfo.endCursor).toEqual(
              result.data.someClasses.edges[9].cursor
            );
            expect(result.data.someClasses.pageInfo.hasNextPage).toEqual(true);

            result = await find({
              first: 10,
              after: result.data.someClasses.pageInfo.endCursor,
            });
            expect(result.data.someClasses.edges.map(edge => edge.node.numberField)).toEqual(
              numberArray(10, 19)
            );
            expect(result.data.someClasses.count).toEqual(100);
            expect(result.data.someClasses.pageInfo.hasPreviousPage).toEqual(true);
            expect(result.data.someClasses.pageInfo.startCursor).toEqual(
              result.data.someClasses.edges[0].cursor
            );
            expect(result.data.someClasses.pageInfo.endCursor).toEqual(
              result.data.someClasses.edges[9].cursor
            );
            expect(result.data.someClasses.pageInfo.hasNextPage).toEqual(true);

            result = await find({ last: 10 });
            expect(result.data.someClasses.edges.map(edge => edge.node.numberField)).toEqual(
              numberArray(90, 99)
            );
            expect(result.data.someClasses.count).toEqual(100);
            expect(result.data.someClasses.pageInfo.hasPreviousPage).toEqual(true);
            expect(result.data.someClasses.pageInfo.startCursor).toEqual(
              result.data.someClasses.edges[0].cursor
            );
            expect(result.data.someClasses.pageInfo.endCursor).toEqual(
              result.data.someClasses.edges[9].cursor
            );
            expect(result.data.someClasses.pageInfo.hasNextPage).toEqual(false);

            result = await find({
              last: 10,
              before: result.data.someClasses.pageInfo.startCursor,
            });
            expect(result.data.someClasses.edges.map(edge => edge.node.numberField)).toEqual(
              numberArray(80, 89)
            );
            expect(result.data.someClasses.count).toEqual(100);
            expect(result.data.someClasses.pageInfo.hasPreviousPage).toEqual(true);
            expect(result.data.someClasses.pageInfo.startCursor).toEqual(
              result.data.someClasses.edges[0].cursor
            );
            expect(result.data.someClasses.pageInfo.endCursor).toEqual(
              result.data.someClasses.edges[9].cursor
            );
            expect(result.data.someClasses.pageInfo.hasNextPage).toEqual(true);
          });

          it('should support count', async () => {
            await prepareData();

            await parseGraphQLServer.parseGraphQLSchema.schemaCache.clear();

            const where = {
              someField: {
                in: ['someValue1', 'someValue2', 'someValue3'],
              },
              OR: [
                {
                  pointerToUser: {
                    have: {
                      objectId: {
                        equalTo: user5.id,
                      },
                    },
                  },
                },
                {
                  id: {
                    equalTo: object1.id,
                  },
                },
              ],
            };

            const result = await apolloClient.query({
              query: gql`
                query FindSomeObjects($where: GraphQLClassWhereInput, $first: Int) {
                  find: graphQLClasses(where: $where, first: $first) {
                    edges {
                      node {
                        id
                      }
                    }
                    count
                  }
                }
              `,
              variables: {
                where,
                first: 0,
              },
              context: {
                headers: {
                  'X-Parse-Master-Key': 'test',
                },
              },
            });

            expect(result.data.find.edges).toEqual([]);
            expect(result.data.find.count).toEqual(2);
          });

          it('should only count', async () => {
            await prepareData();
            await parseGraphQLServer.parseGraphQLSchema.schemaCache.clear();

            const where = {
              someField: {
                in: ['someValue1', 'someValue2', 'someValue3'],
              },
              OR: [
                {
                  pointerToUser: {
                    have: {
                      objectId: {
                        equalTo: user5.id,
                      },
                    },
                  },
                },
                {
                  id: {
                    equalTo: object1.id,
                  },
                },
              ],
            };

            const result = await apolloClient.query({
              query: gql`
                query FindSomeObjects($where: GraphQLClassWhereInput) {
                  find: graphQLClasses(where: $where) {
                    count
                  }
                }
              `,
              variables: {
                where,
              },
              context: {
                headers: {
                  'X-Parse-Master-Key': 'test',
                },
              },
            });

            expect(result.data.find.edges).toBeUndefined();
            expect(result.data.find.count).toEqual(2);
          });

          it('should respect max limit', async () => {
            parseServer = await global.reconfigureServer({
              maxLimit: 10,
            });

            const promises = [];
            for (let i = 0; i < 100; i++) {
              const obj = new Parse.Object('SomeClass');
              promises.push(obj.save());
            }
            await Promise.all(promises);

            await parseGraphQLServer.parseGraphQLSchema.schemaCache.clear();

            const result = await apolloClient.query({
              query: gql`
                query FindSomeObjects($limit: Int) {
                  find: someClasses(where: { id: { exists: true } }, first: $limit) {
                    edges {
                      node {
                        id
                      }
                    }
                    count
                  }
                }
              `,
              variables: {
                limit: 50,
              },
              context: {
                headers: {
                  'X-Parse-Master-Key': 'test',
                },
              },
            });

            expect(result.data.find.edges.length).toEqual(10);
            expect(result.data.find.count).toEqual(100);
          });

          it('should support keys argument', async () => {
            await prepareData();

            await parseGraphQLServer.parseGraphQLSchema.schemaCache.clear();

            const result1 = await apolloClient.query({
              query: gql`
                query FindSomeObject($where: GraphQLClassWhereInput) {
                  find: graphQLClasses(where: $where) {
                    edges {
                      node {
                        someField
                      }
                    }
                  }
                }
              `,
              variables: {
                where: {
                  id: { equalTo: object3.id },
                },
              },
              context: {
                headers: {
                  'X-Parse-Session-Token': user1.getSessionToken(),
                },
              },
            });

            const result2 = await apolloClient.query({
              query: gql`
                query FindSomeObject($where: GraphQLClassWhereInput) {
                  find: graphQLClasses(where: $where) {
                    edges {
                      node {
                        someField
                        pointerToUser {
                          username
                        }
                      }
                    }
                  }
                }
              `,
              variables: {
                where: {
                  id: { equalTo: object3.id },
                },
              },
              context: {
                headers: {
                  'X-Parse-Session-Token': user1.getSessionToken(),
                },
              },
            });

            expect(result1.data.find.edges[0].node.someField).toBeDefined();
            expect(result1.data.find.edges[0].node.pointerToUser).toBeUndefined();
            expect(result2.data.find.edges[0].node.someField).toBeDefined();
            expect(result2.data.find.edges[0].node.pointerToUser).toBeDefined();
          });

          it('should support include argument', async () => {
            await prepareData();

            await parseGraphQLServer.parseGraphQLSchema.schemaCache.clear();

            const where = {
              id: {
                equalTo: object3.id,
              },
            };

            const result1 = await apolloClient.query({
              query: gql`
                query FindSomeObject($where: GraphQLClassWhereInput) {
                  find: graphQLClasses(where: $where) {
                    edges {
                      node {
                        pointerToUser {
                          id
                        }
                      }
                    }
                  }
                }
              `,
              variables: {
                where,
              },
              context: {
                headers: {
                  'X-Parse-Session-Token': user1.getSessionToken(),
                },
              },
            });

            const result2 = await apolloClient.query({
              query: gql`
                query FindSomeObject($where: GraphQLClassWhereInput) {
                  find: graphQLClasses(where: $where) {
                    edges {
                      node {
                        pointerToUser {
                          username
                        }
                      }
                    }
                  }
                }
              `,
              variables: {
                where,
              },
              context: {
                headers: {
                  'X-Parse-Session-Token': user1.getSessionToken(),
                },
              },
            });
            expect(result1.data.find.edges[0].node.pointerToUser.username).toBeUndefined();
            expect(result2.data.find.edges[0].node.pointerToUser.username).toBeDefined();
          });

          describe_only_db('mongo')('read preferences', () => {
            it('should read from primary by default', async () => {
              await prepareData();

              await parseGraphQLServer.parseGraphQLSchema.schemaCache.clear();

              spyOn(Collection.prototype, 'find').and.callThrough();

              await apolloClient.query({
                query: gql`
                  query FindSomeObjects {
                    find: graphQLClasses {
                      edges {
                        node {
                          pointerToUser {
                            username
                          }
                        }
                      }
                    }
                  }
                `,
                context: {
                  headers: {
                    'X-Parse-Session-Token': user1.getSessionToken(),
                  },
                },
              });

              let foundGraphQLClassReadPreference = false;
              let foundUserClassReadPreference = false;
              Collection.prototype.find.calls.all().forEach(call => {
                if (call.object.s.namespace.collection.indexOf('GraphQLClass') >= 0) {
                  foundGraphQLClassReadPreference = true;
                  expect(call.object.s.readPreference.mode).toBe(ReadPreference.PRIMARY);
                } else if (call.object.s.namespace.collection.indexOf('_User') >= 0) {
                  foundUserClassReadPreference = true;
                  expect(call.object.s.readPreference.mode).toBe(ReadPreference.PRIMARY);
                }
              });

              expect(foundGraphQLClassReadPreference).toBe(true);
              expect(foundUserClassReadPreference).toBe(true);
            });

            it('should support readPreference argument', async () => {
              await prepareData();

              await parseGraphQLServer.parseGraphQLSchema.schemaCache.clear();

              spyOn(Collection.prototype, 'find').and.callThrough();

              await apolloClient.query({
                query: gql`
                  query FindSomeObjects {
                    find: graphQLClasses(options: { readPreference: SECONDARY }) {
                      edges {
                        node {
                          pointerToUser {
                            username
                          }
                        }
                      }
                    }
                  }
                `,
                context: {
                  headers: {
                    'X-Parse-Master-Key': 'test',
                  },
                },
              });

              let foundGraphQLClassReadPreference = false;
              let foundUserClassReadPreference = false;
              Collection.prototype.find.calls.all().forEach(call => {
                if (call.object.s.namespace.collection.indexOf('GraphQLClass') >= 0) {
                  foundGraphQLClassReadPreference = true;
                  expect(call.args[1].readPreference).toBe(ReadPreference.SECONDARY);
                } else if (call.object.s.namespace.collection.indexOf('_User') >= 0) {
                  foundUserClassReadPreference = true;
                  expect(call.args[1].readPreference).toBe(ReadPreference.SECONDARY);
                }
              });

              expect(foundGraphQLClassReadPreference).toBe(true);
              expect(foundUserClassReadPreference).toBe(true);
            });

            it('should support includeReadPreference argument', async () => {
              await prepareData();

              await parseGraphQLServer.parseGraphQLSchema.schemaCache.clear();

              spyOn(Collection.prototype, 'find').and.callThrough();

              await apolloClient.query({
                query: gql`
                  query FindSomeObjects {
                    graphQLClasses(
                      options: { readPreference: SECONDARY, includeReadPreference: NEAREST }
                    ) {
                      edges {
                        node {
                          pointerToUser {
                            username
                          }
                        }
                      }
                    }
                  }
                `,
                context: {
                  headers: {
                    'X-Parse-Master-Key': 'test',
                  },
                },
              });

              let foundGraphQLClassReadPreference = false;
              let foundUserClassReadPreference = false;
              Collection.prototype.find.calls.all().forEach(call => {
                if (call.object.s.namespace.collection.indexOf('GraphQLClass') >= 0) {
                  foundGraphQLClassReadPreference = true;
                  expect(call.args[1].readPreference).toBe(ReadPreference.SECONDARY);
                } else if (call.object.s.namespace.collection.indexOf('_User') >= 0) {
                  foundUserClassReadPreference = true;
                  expect(call.args[1].readPreference).toBe(ReadPreference.NEAREST);
                }
              });

              expect(foundGraphQLClassReadPreference).toBe(true);
              expect(foundUserClassReadPreference).toBe(true);
            });

            it('should support subqueryReadPreference argument', async () => {
              try {
                await prepareData();

                await parseGraphQLServer.parseGraphQLSchema.schemaCache.clear();

                spyOn(Collection.prototype, 'find').and.callThrough();

                await apolloClient.query({
                  query: gql`
                    query FindSomeObjects($where: GraphQLClassWhereInput) {
                      find: graphQLClasses(
                        where: $where
                        options: { readPreference: SECONDARY, subqueryReadPreference: NEAREST }
                      ) {
                        edges {
                          node {
                            id
                          }
                        }
                      }
                    }
                  `,
                  variables: {
                    where: {
                      pointerToUser: {
                        have: {
                          objectId: {
                            equalTo: 'xxxx',
                          },
                        },
                      },
                    },
                  },
                  context: {
                    headers: {
                      'X-Parse-Master-Key': 'test',
                    },
                  },
                });

                let foundGraphQLClassReadPreference = false;
                let foundUserClassReadPreference = false;
                Collection.prototype.find.calls.all().forEach(call => {
                  if (call.object.s.namespace.collection.indexOf('GraphQLClass') >= 0) {
                    foundGraphQLClassReadPreference = true;
                    expect(call.args[1].readPreference).toBe(ReadPreference.SECONDARY);
                  } else if (call.object.s.namespace.collection.indexOf('_User') >= 0) {
                    foundUserClassReadPreference = true;
                    expect(call.args[1].readPreference).toBe(ReadPreference.NEAREST);
                  }
                });

                expect(foundGraphQLClassReadPreference).toBe(true);
                expect(foundUserClassReadPreference).toBe(true);
              } catch (e) {
                handleError(e);
              }
            });
          });

          it('should order by multiple fields', async () => {
            await prepareData();

            await resetGraphQLCache();

            let result;
            try {
              result = await apolloClient.query({
                query: gql`
                  query OrderByMultipleFields($order: [GraphQLClassOrder!]) {
                    graphQLClasses(order: $order) {
                      edges {
                        node {
                          objectId
                        }
                      }
                    }
                  }
                `,
                variables: {
                  order: ['someOtherField_DESC', 'someField_ASC'],
                },
                context: {
                  headers: {
                    'X-Parse-Master-Key': 'test',
                  },
                },
              });
            } catch (e) {
              handleError(e);
            }

            expect(result.data.graphQLClasses.edges.map(edge => edge.node.objectId)).toEqual([
              object3.id,
              object1.id,
              object2.id,
            ]);
          });

          it_only_db('mongo')('should order by multiple fields on a relation field', async () => {
            await prepareData();

            const parentObject = new Parse.Object('ParentClass');
            const relation = parentObject.relation('graphQLClasses');
            relation.add(object1);
            relation.add(object2);
            relation.add(object3);
            await parentObject.save();

            await resetGraphQLCache();

            let result;
            try {
              result = await apolloClient.query({
                query: gql`
                  query OrderByMultipleFieldsOnRelation($id: ID!, $order: [GraphQLClassOrder!]) {
                    parentClass(id: $id) {
                      graphQLClasses(order: $order) {
                        edges {
                          node {
                            objectId
                          }
                        }
                      }
                    }
                  }
                `,
                variables: {
                  id: parentObject.id,
                  order: ['someOtherField_DESC', 'someField_ASC'],
                },
                context: {
                  headers: {
                    'X-Parse-Master-Key': 'test',
                  },
                },
              });
            } catch (e) {
              handleError(e);
            }

            expect(
              result.data.parentClass.graphQLClasses.edges.map(edge => edge.node.objectId)
            ).toEqual([object3.id, object1.id, object2.id]);
          });

          it('should support including relation', async () => {
            await prepareData();

            await parseGraphQLServer.parseGraphQLSchema.schemaCache.clear();

            const result1 = await apolloClient.query({
              query: gql`
                query FindRoles {
                  roles {
                    edges {
                      node {
                        name
                      }
                    }
                  }
                }
              `,
              variables: {},
              context: {
                headers: {
                  'X-Parse-Session-Token': user1.getSessionToken(),
                },
              },
            });

            const result2 = await apolloClient.query({
              query: gql`
                query FindRoles {
                  roles {
                    edges {
                      node {
                        name
                        users {
                          edges {
                            node {
                              username
                            }
                          }
                        }
                      }
                    }
                  }
                }
              `,
              variables: {},
              context: {
                headers: {
                  'X-Parse-Session-Token': user1.getSessionToken(),
                },
              },
            });

            expect(result1.data.roles.edges[0].node.name).toBeDefined();
            expect(result1.data.roles.edges[0].node.users).toBeUndefined();
            expect(result1.data.roles.edges[0].node.roles).toBeUndefined();
            expect(result2.data.roles.edges[0].node.name).toBeDefined();
            expect(result2.data.roles.edges[0].node.users).toBeDefined();
            expect(result2.data.roles.edges[0].node.users.edges[0].node.username).toBeDefined();
            expect(result2.data.roles.edges[0].node.roles).toBeUndefined();
          });
        });
      });

      describe('Objects Mutations', () => {
        describe('Create', () => {
          it('should return specific type object using class specific mutation', async () => {
            const clientMutationId = uuidv4();
            const customerSchema = new Parse.Schema('Customer');
            customerSchema.addString('someField');
            await customerSchema.save();

            await parseGraphQLServer.parseGraphQLSchema.schemaCache.clear();

            const result = await apolloClient.mutate({
              mutation: gql`
                mutation CreateCustomer($input: CreateCustomerInput!) {
                  createCustomer(input: $input) {
                    clientMutationId
                    customer {
                      id
                      objectId
                      createdAt
                      someField
                    }
                  }
                }
              `,
              variables: {
                input: {
                  clientMutationId,
                  fields: {
                    someField: 'someValue',
                  },
                },
              },
            });

            expect(result.data.createCustomer.clientMutationId).toEqual(clientMutationId);
            expect(result.data.createCustomer.customer.id).toBeDefined();
            expect(result.data.createCustomer.customer.someField).toEqual('someValue');

            const customer = await new Parse.Query('Customer').get(
              result.data.createCustomer.customer.objectId
            );

            expect(customer.createdAt).toEqual(
              new Date(result.data.createCustomer.customer.createdAt)
            );
            expect(customer.get('someField')).toEqual('someValue');
          });

          it('should respect level permissions', async () => {
            await prepareData();

            await parseGraphQLServer.parseGraphQLSchema.schemaCache.clear();

            async function createObject(className, headers) {
              const getClassName = className.charAt(0).toLowerCase() + className.slice(1);
              const result = await apolloClient.mutate({
                mutation: gql`
                  mutation CreateSomeObject {
                    create${className}(input: {}) {
                      ${getClassName} {
                        id
                        createdAt
                      }
                    }
                  }
                `,
                context: {
                  headers,
                },
              });

              const specificCreate = result.data[`create${className}`][getClassName];
              expect(specificCreate.id).toBeDefined();
              expect(specificCreate.createdAt).toBeDefined();

              return result;
            }

            await expectAsync(createObject('GraphQLClass')).toBeRejectedWith(
              jasmine.stringMatching('Permission denied for action create on class GraphQLClass')
            );
            await expectAsync(createObject('PublicClass')).toBeResolved();
            await expectAsync(
              createObject('GraphQLClass', { 'X-Parse-Master-Key': 'test' })
            ).toBeResolved();
            await expectAsync(
              createObject('PublicClass', { 'X-Parse-Master-Key': 'test' })
            ).toBeResolved();
            await expectAsync(
              createObject('GraphQLClass', {
                'X-Parse-Session-Token': user1.getSessionToken(),
              })
            ).toBeResolved();
            await expectAsync(
              createObject('PublicClass', {
                'X-Parse-Session-Token': user1.getSessionToken(),
              })
            ).toBeResolved();
            await expectAsync(
              createObject('GraphQLClass', {
                'X-Parse-Session-Token': user2.getSessionToken(),
              })
            ).toBeResolved();
            await expectAsync(
              createObject('PublicClass', {
                'X-Parse-Session-Token': user2.getSessionToken(),
              })
            ).toBeResolved();
            await expectAsync(
              createObject('GraphQLClass', {
                'X-Parse-Session-Token': user4.getSessionToken(),
              })
            ).toBeRejectedWith(
              jasmine.stringMatching('Permission denied for action create on class GraphQLClass')
            );
            await expectAsync(
              createObject('PublicClass', {
                'X-Parse-Session-Token': user4.getSessionToken(),
              })
            ).toBeResolved();
          });
        });

        describe('Update', () => {
          it('should return specific type object using class specific mutation', async () => {
            const clientMutationId = uuidv4();
            const obj = new Parse.Object('Customer');
            obj.set('someField1', 'someField1Value1');
            obj.set('someField2', 'someField2Value1');
            await obj.save();

            await parseGraphQLServer.parseGraphQLSchema.schemaCache.clear();

            const result = await apolloClient.mutate({
              mutation: gql`
                mutation UpdateCustomer($input: UpdateCustomerInput!) {
                  updateCustomer(input: $input) {
                    clientMutationId
                    customer {
                      updatedAt
                      someField1
                      someField2
                    }
                  }
                }
              `,
              variables: {
                input: {
                  clientMutationId,
                  id: obj.id,
                  fields: {
                    someField1: 'someField1Value2',
                  },
                },
              },
            });

            expect(result.data.updateCustomer.clientMutationId).toEqual(clientMutationId);
            expect(result.data.updateCustomer.customer.updatedAt).toBeDefined();
            expect(result.data.updateCustomer.customer.someField1).toEqual('someField1Value2');
            expect(result.data.updateCustomer.customer.someField2).toEqual('someField2Value1');

            await obj.fetch();

            expect(obj.get('someField1')).toEqual('someField1Value2');
            expect(obj.get('someField2')).toEqual('someField2Value1');
          });

          it('should return only id using class specific mutation', async () => {
            const obj = new Parse.Object('Customer');
            obj.set('someField1', 'someField1Value1');
            obj.set('someField2', 'someField2Value1');
            await obj.save();

            await parseGraphQLServer.parseGraphQLSchema.schemaCache.clear();

            const result = await apolloClient.mutate({
              mutation: gql`
                mutation UpdateCustomer($id: ID!, $fields: UpdateCustomerFieldsInput) {
                  updateCustomer(input: { id: $id, fields: $fields }) {
                    customer {
                      id
                      objectId
                    }
                  }
                }
              `,
              variables: {
                id: obj.id,
                fields: {
                  someField1: 'someField1Value2',
                },
              },
            });

            expect(result.data.updateCustomer.customer.objectId).toEqual(obj.id);

            await obj.fetch();

            expect(obj.get('someField1')).toEqual('someField1Value2');
            expect(obj.get('someField2')).toEqual('someField2Value1');
          });

          it('should respect level permissions', async () => {
            await prepareData();

            await parseGraphQLServer.parseGraphQLSchema.schemaCache.clear();

            async function updateObject(className, id, fields, headers) {
              return await apolloClient.mutate({
                mutation: gql`
                  mutation UpdateSomeObject(
                    $id: ID!
                    $fields: Update${className}FieldsInput
                  ) {
                    update: update${className}(input: {
                      id: $id
                      fields: $fields
                      clientMutationId: "someid"
                    }) {
                      clientMutationId
                    }
                  }
                `,
                variables: {
                  id,
                  fields,
                },
                context: {
                  headers,
                },
              });
            }

            await Promise.all(
              objects.slice(0, 3).map(async obj => {
                const originalFieldValue = obj.get('someField');
                await expectAsync(
                  updateObject(obj.className, obj.id, {
                    someField: 'changedValue1',
                  })
                ).toBeRejectedWith(jasmine.stringMatching('Object not found'));
                await obj.fetch({ useMasterKey: true });
                expect(obj.get('someField')).toEqual(originalFieldValue);
              })
            );
            expect(
              (
                await updateObject(object4.className, object4.id, {
                  someField: 'changedValue1',
                })
              ).data.update.clientMutationId
            ).toBeDefined();
            await object4.fetch({ useMasterKey: true });
            expect(object4.get('someField')).toEqual('changedValue1');
            await Promise.all(
              objects.map(async obj => {
                expect(
                  (
                    await updateObject(
                      obj.className,
                      obj.id,
                      { someField: 'changedValue2' },
                      { 'X-Parse-Master-Key': 'test' }
                    )
                  ).data.update.clientMutationId
                ).toBeDefined();
                await obj.fetch({ useMasterKey: true });
                expect(obj.get('someField')).toEqual('changedValue2');
              })
            );
            await Promise.all(
              objects.map(async obj => {
                expect(
                  (
                    await updateObject(
                      obj.className,
                      obj.id,
                      { someField: 'changedValue3' },
                      { 'X-Parse-Session-Token': user1.getSessionToken() }
                    )
                  ).data.update.clientMutationId
                ).toBeDefined();
                await obj.fetch({ useMasterKey: true });
                expect(obj.get('someField')).toEqual('changedValue3');
              })
            );
            await Promise.all(
              objects.map(async obj => {
                expect(
                  (
                    await updateObject(
                      obj.className,
                      obj.id,
                      { someField: 'changedValue4' },
                      { 'X-Parse-Session-Token': user2.getSessionToken() }
                    )
                  ).data.update.clientMutationId
                ).toBeDefined();
                await obj.fetch({ useMasterKey: true });
                expect(obj.get('someField')).toEqual('changedValue4');
              })
            );
            await Promise.all(
              [object1, object3, object4].map(async obj => {
                expect(
                  (
                    await updateObject(
                      obj.className,
                      obj.id,
                      { someField: 'changedValue5' },
                      { 'X-Parse-Session-Token': user3.getSessionToken() }
                    )
                  ).data.update.clientMutationId
                ).toBeDefined();
                await obj.fetch({ useMasterKey: true });
                expect(obj.get('someField')).toEqual('changedValue5');
              })
            );
            const originalFieldValue = object2.get('someField');
            await expectAsync(
              updateObject(
                object2.className,
                object2.id,
                { someField: 'changedValue5' },
                { 'X-Parse-Session-Token': user3.getSessionToken() }
              )
            ).toBeRejectedWith(jasmine.stringMatching('Object not found'));
            await object2.fetch({ useMasterKey: true });
            expect(object2.get('someField')).toEqual(originalFieldValue);
            await Promise.all(
              objects.slice(0, 3).map(async obj => {
                const originalFieldValue = obj.get('someField');
                await expectAsync(
                  updateObject(
                    obj.className,
                    obj.id,
                    { someField: 'changedValue6' },
                    { 'X-Parse-Session-Token': user4.getSessionToken() }
                  )
                ).toBeRejectedWith(jasmine.stringMatching('Object not found'));
                await obj.fetch({ useMasterKey: true });
                expect(obj.get('someField')).toEqual(originalFieldValue);
              })
            );
            expect(
              (
                await updateObject(
                  object4.className,
                  object4.id,
                  { someField: 'changedValue6' },
                  { 'X-Parse-Session-Token': user4.getSessionToken() }
                )
              ).data.update.clientMutationId
            ).toBeDefined();
            await object4.fetch({ useMasterKey: true });
            expect(object4.get('someField')).toEqual('changedValue6');
            await Promise.all(
              objects.slice(0, 2).map(async obj => {
                const originalFieldValue = obj.get('someField');
                await expectAsync(
                  updateObject(
                    obj.className,
                    obj.id,
                    { someField: 'changedValue7' },
                    { 'X-Parse-Session-Token': user5.getSessionToken() }
                  )
                ).toBeRejectedWith(jasmine.stringMatching('Object not found'));
                await obj.fetch({ useMasterKey: true });
                expect(obj.get('someField')).toEqual(originalFieldValue);
              })
            );
            expect(
              (
                await updateObject(
                  object3.className,
                  object3.id,
                  { someField: 'changedValue7' },
                  { 'X-Parse-Session-Token': user5.getSessionToken() }
                )
              ).data.update.clientMutationId
            ).toBeDefined();
            await object3.fetch({ useMasterKey: true });
            expect(object3.get('someField')).toEqual('changedValue7');
            expect(
              (
                await updateObject(
                  object4.className,
                  object4.id,
                  { someField: 'changedValue7' },
                  { 'X-Parse-Session-Token': user5.getSessionToken() }
                )
              ).data.update.clientMutationId
            ).toBeDefined();
            await object4.fetch({ useMasterKey: true });
            expect(object4.get('someField')).toEqual('changedValue7');
          });

          it('should respect level permissions with specific class mutation', async () => {
            await prepareData();

            await parseGraphQLServer.parseGraphQLSchema.schemaCache.clear();

            function updateObject(className, id, fields, headers) {
              const mutationName = className.charAt(0).toLowerCase() + className.slice(1);

              return apolloClient.mutate({
                mutation: gql`
                  mutation UpdateSomeObject(
                    $id: ID!
                    $fields: Update${className}FieldsInput
                  ) {
                    update${className}(input: {
                      id: $id
                      fields: $fields
                    }) {
                      ${mutationName} {
                        updatedAt
                      }
                    }
                  }
                `,
                variables: {
                  id,
                  fields,
                },
                context: {
                  headers,
                },
              });
            }

            await Promise.all(
              objects.slice(0, 3).map(async obj => {
                const originalFieldValue = obj.get('someField');
                await expectAsync(
                  updateObject(obj.className, obj.id, {
                    someField: 'changedValue1',
                  })
                ).toBeRejectedWith(jasmine.stringMatching('Object not found'));
                await obj.fetch({ useMasterKey: true });
                expect(obj.get('someField')).toEqual(originalFieldValue);
              })
            );
            expect(
              (
                await updateObject(object4.className, object4.id, {
                  someField: 'changedValue1',
                })
              ).data[`update${object4.className}`][
                object4.className.charAt(0).toLowerCase() + object4.className.slice(1)
              ].updatedAt
            ).toBeDefined();
            await object4.fetch({ useMasterKey: true });
            expect(object4.get('someField')).toEqual('changedValue1');
            await Promise.all(
              objects.map(async obj => {
                expect(
                  (
                    await updateObject(
                      obj.className,
                      obj.id,
                      { someField: 'changedValue2' },
                      { 'X-Parse-Master-Key': 'test' }
                    )
                  ).data[`update${obj.className}`][
                    obj.className.charAt(0).toLowerCase() + obj.className.slice(1)
                  ].updatedAt
                ).toBeDefined();
                await obj.fetch({ useMasterKey: true });
                expect(obj.get('someField')).toEqual('changedValue2');
              })
            );
            await Promise.all(
              objects.map(async obj => {
                expect(
                  (
                    await updateObject(
                      obj.className,
                      obj.id,
                      { someField: 'changedValue3' },
                      { 'X-Parse-Session-Token': user1.getSessionToken() }
                    )
                  ).data[`update${obj.className}`][
                    obj.className.charAt(0).toLowerCase() + obj.className.slice(1)
                  ].updatedAt
                ).toBeDefined();
                await obj.fetch({ useMasterKey: true });
                expect(obj.get('someField')).toEqual('changedValue3');
              })
            );
            await Promise.all(
              objects.map(async obj => {
                expect(
                  (
                    await updateObject(
                      obj.className,
                      obj.id,
                      { someField: 'changedValue4' },
                      { 'X-Parse-Session-Token': user2.getSessionToken() }
                    )
                  ).data[`update${obj.className}`][
                    obj.className.charAt(0).toLowerCase() + obj.className.slice(1)
                  ].updatedAt
                ).toBeDefined();
                await obj.fetch({ useMasterKey: true });
                expect(obj.get('someField')).toEqual('changedValue4');
              })
            );
            await Promise.all(
              [object1, object3, object4].map(async obj => {
                expect(
                  (
                    await updateObject(
                      obj.className,
                      obj.id,
                      { someField: 'changedValue5' },
                      { 'X-Parse-Session-Token': user3.getSessionToken() }
                    )
                  ).data[`update${obj.className}`][
                    obj.className.charAt(0).toLowerCase() + obj.className.slice(1)
                  ].updatedAt
                ).toBeDefined();
                await obj.fetch({ useMasterKey: true });
                expect(obj.get('someField')).toEqual('changedValue5');
              })
            );
            const originalFieldValue = object2.get('someField');
            await expectAsync(
              updateObject(
                object2.className,
                object2.id,
                { someField: 'changedValue5' },
                { 'X-Parse-Session-Token': user3.getSessionToken() }
              )
            ).toBeRejectedWith(jasmine.stringMatching('Object not found'));
            await object2.fetch({ useMasterKey: true });
            expect(object2.get('someField')).toEqual(originalFieldValue);
            await Promise.all(
              objects.slice(0, 3).map(async obj => {
                const originalFieldValue = obj.get('someField');
                await expectAsync(
                  updateObject(
                    obj.className,
                    obj.id,
                    { someField: 'changedValue6' },
                    { 'X-Parse-Session-Token': user4.getSessionToken() }
                  )
                ).toBeRejectedWith(jasmine.stringMatching('Object not found'));
                await obj.fetch({ useMasterKey: true });
                expect(obj.get('someField')).toEqual(originalFieldValue);
              })
            );
            expect(
              (
                await updateObject(
                  object4.className,
                  object4.id,
                  { someField: 'changedValue6' },
                  { 'X-Parse-Session-Token': user4.getSessionToken() }
                )
              ).data[`update${object4.className}`][
                object4.className.charAt(0).toLowerCase() + object4.className.slice(1)
              ].updatedAt
            ).toBeDefined();
            await object4.fetch({ useMasterKey: true });
            expect(object4.get('someField')).toEqual('changedValue6');
            await Promise.all(
              objects.slice(0, 2).map(async obj => {
                const originalFieldValue = obj.get('someField');
                await expectAsync(
                  updateObject(
                    obj.className,
                    obj.id,
                    { someField: 'changedValue7' },
                    { 'X-Parse-Session-Token': user5.getSessionToken() }
                  )
                ).toBeRejectedWith(jasmine.stringMatching('Object not found'));
                await obj.fetch({ useMasterKey: true });
                expect(obj.get('someField')).toEqual(originalFieldValue);
              })
            );
            expect(
              (
                await updateObject(
                  object3.className,
                  object3.id,
                  { someField: 'changedValue7' },
                  { 'X-Parse-Session-Token': user5.getSessionToken() }
                )
              ).data[`update${object3.className}`][
                object3.className.charAt(0).toLowerCase() + object3.className.slice(1)
              ].updatedAt
            ).toBeDefined();
            await object3.fetch({ useMasterKey: true });
            expect(object3.get('someField')).toEqual('changedValue7');
            expect(
              (
                await updateObject(
                  object4.className,
                  object4.id,
                  { someField: 'changedValue7' },
                  { 'X-Parse-Session-Token': user5.getSessionToken() }
                )
              ).data[`update${object4.className}`][
                object4.className.charAt(0).toLowerCase() + object4.className.slice(1)
              ].updatedAt
            ).toBeDefined();
            await object4.fetch({ useMasterKey: true });
            expect(object4.get('someField')).toEqual('changedValue7');
          });
        });

        describe('Delete', () => {
          it('should return a specific type using class specific mutation', async () => {
            const clientMutationId = uuidv4();
            const obj = new Parse.Object('Customer');
            obj.set('someField1', 'someField1Value1');
            obj.set('someField2', 'someField2Value1');
            await obj.save();

            await parseGraphQLServer.parseGraphQLSchema.schemaCache.clear();

            const result = await apolloClient.mutate({
              mutation: gql`
                mutation DeleteCustomer($input: DeleteCustomerInput!) {
                  deleteCustomer(input: $input) {
                    clientMutationId
                    customer {
                      id
                      objectId
                      someField1
                      someField2
                    }
                  }
                }
              `,
              variables: {
                input: {
                  clientMutationId,
                  id: obj.id,
                },
              },
            });

            expect(result.data.deleteCustomer.clientMutationId).toEqual(clientMutationId);
            expect(result.data.deleteCustomer.customer.objectId).toEqual(obj.id);
            expect(result.data.deleteCustomer.customer.someField1).toEqual('someField1Value1');
            expect(result.data.deleteCustomer.customer.someField2).toEqual('someField2Value1');

            await expectAsync(obj.fetch({ useMasterKey: true })).toBeRejectedWith(
              jasmine.stringMatching('Object not found')
            );
          });

          it('should respect level permissions', async () => {
            await prepareData();

            await parseGraphQLServer.parseGraphQLSchema.schemaCache.clear();

            function deleteObject(className, id, headers) {
              const mutationName = className.charAt(0).toLowerCase() + className.slice(1);
              return apolloClient.mutate({
                mutation: gql`
                  mutation DeleteSomeObject(
                    $id: ID!
                  ) {
                    delete: delete${className}(input: { id: $id }) {
                      ${mutationName} {
                        objectId
                      }
                    }
                  }
                `,
                variables: {
                  id,
                },
                context: {
                  headers,
                },
              });
            }

            await Promise.all(
              objects.slice(0, 3).map(async obj => {
                const originalFieldValue = obj.get('someField');
                await expectAsync(deleteObject(obj.className, obj.id)).toBeRejectedWith(
                  jasmine.stringMatching('Object not found')
                );
                await obj.fetch({ useMasterKey: true });
                expect(obj.get('someField')).toEqual(originalFieldValue);
              })
            );
            await Promise.all(
              objects.slice(0, 3).map(async obj => {
                const originalFieldValue = obj.get('someField');
                await expectAsync(
                  deleteObject(obj.className, obj.id, {
                    'X-Parse-Session-Token': user4.getSessionToken(),
                  })
                ).toBeRejectedWith(jasmine.stringMatching('Object not found'));
                await obj.fetch({ useMasterKey: true });
                expect(obj.get('someField')).toEqual(originalFieldValue);
              })
            );
            expect(
              (await deleteObject(object4.className, object4.id)).data.delete[
                object4.className.charAt(0).toLowerCase() + object4.className.slice(1)
              ]
            ).toEqual({ objectId: object4.id, __typename: 'PublicClass' });
            await expectAsync(object4.fetch({ useMasterKey: true })).toBeRejectedWith(
              jasmine.stringMatching('Object not found')
            );
            expect(
              (
                await deleteObject(object1.className, object1.id, {
                  'X-Parse-Master-Key': 'test',
                })
              ).data.delete[object1.className.charAt(0).toLowerCase() + object1.className.slice(1)]
            ).toEqual({ objectId: object1.id, __typename: 'GraphQLClass' });
            await expectAsync(object1.fetch({ useMasterKey: true })).toBeRejectedWith(
              jasmine.stringMatching('Object not found')
            );
            expect(
              (
                await deleteObject(object2.className, object2.id, {
                  'X-Parse-Session-Token': user2.getSessionToken(),
                })
              ).data.delete[object2.className.charAt(0).toLowerCase() + object2.className.slice(1)]
            ).toEqual({ objectId: object2.id, __typename: 'GraphQLClass' });
            await expectAsync(object2.fetch({ useMasterKey: true })).toBeRejectedWith(
              jasmine.stringMatching('Object not found')
            );
            expect(
              (
                await deleteObject(object3.className, object3.id, {
                  'X-Parse-Session-Token': user5.getSessionToken(),
                })
              ).data.delete[object3.className.charAt(0).toLowerCase() + object3.className.slice(1)]
            ).toEqual({ objectId: object3.id, __typename: 'GraphQLClass' });
            await expectAsync(object3.fetch({ useMasterKey: true })).toBeRejectedWith(
              jasmine.stringMatching('Object not found')
            );
          });

          it('should respect level permissions with specific class mutation', async () => {
            await prepareData();

            await parseGraphQLServer.parseGraphQLSchema.schemaCache.clear();

            function deleteObject(className, id, headers) {
              const mutationName = className.charAt(0).toLowerCase() + className.slice(1);
              return apolloClient.mutate({
                mutation: gql`
                  mutation DeleteSomeObject(
                    $id: ID!
                  ) {
                    delete${className}(input: { id: $id }) {
                      ${mutationName} {
                        objectId
                      }
                    }
                  }
                `,
                variables: {
                  id,
                },
                context: {
                  headers,
                },
              });
            }

            await Promise.all(
              objects.slice(0, 3).map(async obj => {
                const originalFieldValue = obj.get('someField');
                await expectAsync(deleteObject(obj.className, obj.id)).toBeRejectedWith(
                  jasmine.stringMatching('Object not found')
                );
                await obj.fetch({ useMasterKey: true });
                expect(obj.get('someField')).toEqual(originalFieldValue);
              })
            );
            await Promise.all(
              objects.slice(0, 3).map(async obj => {
                const originalFieldValue = obj.get('someField');
                await expectAsync(
                  deleteObject(obj.className, obj.id, {
                    'X-Parse-Session-Token': user4.getSessionToken(),
                  })
                ).toBeRejectedWith(jasmine.stringMatching('Object not found'));
                await obj.fetch({ useMasterKey: true });
                expect(obj.get('someField')).toEqual(originalFieldValue);
              })
            );
            expect(
              (await deleteObject(object4.className, object4.id)).data[
                `delete${object4.className}`
              ][object4.className.charAt(0).toLowerCase() + object4.className.slice(1)].objectId
            ).toEqual(object4.id);
            await expectAsync(object4.fetch({ useMasterKey: true })).toBeRejectedWith(
              jasmine.stringMatching('Object not found')
            );
            expect(
              (
                await deleteObject(object1.className, object1.id, {
                  'X-Parse-Master-Key': 'test',
                })
              ).data[`delete${object1.className}`][
                object1.className.charAt(0).toLowerCase() + object1.className.slice(1)
              ].objectId
            ).toEqual(object1.id);
            await expectAsync(object1.fetch({ useMasterKey: true })).toBeRejectedWith(
              jasmine.stringMatching('Object not found')
            );
            expect(
              (
                await deleteObject(object2.className, object2.id, {
                  'X-Parse-Session-Token': user2.getSessionToken(),
                })
              ).data[`delete${object2.className}`][
                object2.className.charAt(0).toLowerCase() + object2.className.slice(1)
              ].objectId
            ).toEqual(object2.id);
            await expectAsync(object2.fetch({ useMasterKey: true })).toBeRejectedWith(
              jasmine.stringMatching('Object not found')
            );
            expect(
              (
                await deleteObject(object3.className, object3.id, {
                  'X-Parse-Session-Token': user5.getSessionToken(),
                })
              ).data[`delete${object3.className}`][
                object3.className.charAt(0).toLowerCase() + object3.className.slice(1)
              ].objectId
            ).toEqual(object3.id);
            await expectAsync(object3.fetch({ useMasterKey: true })).toBeRejectedWith(
              jasmine.stringMatching('Object not found')
            );
          });
        });

        it('should unset fields when null used on update/create', async () => {
          const customerSchema = new Parse.Schema('Customer');
          customerSchema.addString('aString');
          customerSchema.addBoolean('aBoolean');
          customerSchema.addDate('aDate');
          customerSchema.addArray('aArray');
          customerSchema.addGeoPoint('aGeoPoint');
          customerSchema.addPointer('aPointer', 'Customer');
          customerSchema.addObject('aObject');
          customerSchema.addPolygon('aPolygon');
          await customerSchema.save();

          await parseGraphQLServer.parseGraphQLSchema.schemaCache.clear();

          const cus = new Parse.Object('Customer');
          await cus.save({ aString: 'hello' });

          const fields = {
            aString: "i'm string",
            aBoolean: true,
            aDate: new Date().toISOString(),
            aArray: ['hello', 1],
            aGeoPoint: { latitude: 30, longitude: 30 },
            aPointer: { link: cus.id },
            aObject: { prop: { subprop: 1 }, prop2: 'test' },
            aPolygon: [
              { latitude: 30, longitude: 30 },
              { latitude: 31, longitude: 31 },
              { latitude: 32, longitude: 32 },
              { latitude: 30, longitude: 30 },
            ],
          };
          const nullFields = Object.keys(fields).reduce((acc, k) => ({ ...acc, [k]: null }), {});
          const result = await apolloClient.mutate({
            mutation: gql`
              mutation CreateCustomer($input: CreateCustomerInput!) {
                createCustomer(input: $input) {
                  customer {
                    id
                    aString
                    aBoolean
                    aDate
                    aArray {
                      ... on Element {
                        value
                      }
                    }
                    aGeoPoint {
                      longitude
                      latitude
                    }
                    aPointer {
                      objectId
                    }
                    aObject
                    aPolygon {
                      longitude
                      latitude
                    }
                  }
                }
              }
            `,
            variables: {
              input: { fields },
            },
          });
          const {
            data: {
              createCustomer: {
                customer: { aPointer, aArray, id, ...otherFields },
              },
            },
          } = result;
          expect(id).toBeDefined();
          delete otherFields.__typename;
          delete otherFields.aGeoPoint.__typename;
          otherFields.aPolygon.forEach(v => {
            delete v.__typename;
          });
          expect({
            ...otherFields,
            aPointer: { link: aPointer.objectId },
            aArray: aArray.map(({ value }) => value),
          }).toEqual(fields);

          const updated = await apolloClient.mutate({
            mutation: gql`
              mutation UpdateCustomer($input: UpdateCustomerInput!) {
                updateCustomer(input: $input) {
                  customer {
                    aString
                    aBoolean
                    aDate
                    aArray {
                      ... on Element {
                        value
                      }
                    }
                    aGeoPoint {
                      longitude
                      latitude
                    }
                    aPointer {
                      objectId
                    }
                    aObject
                    aPolygon {
                      longitude
                      latitude
                    }
                  }
                }
              }
            `,
            variables: {
              input: { fields: nullFields, id },
            },
          });
          const {
            data: {
              updateCustomer: { customer },
            },
          } = updated;
          delete customer.__typename;
          expect(Object.keys(customer).length).toEqual(8);
          Object.keys(customer).forEach(k => {
            expect(customer[k]).toBeNull();
          });
          try {
            const queryResult = await apolloClient.query({
              query: gql`
                query getEmptyCustomer($where: CustomerWhereInput!) {
                  customers(where: $where) {
                    edges {
                      node {
                        id
                      }
                    }
                  }
                }
              `,
              variables: {
                where: Object.keys(fields).reduce(
                  (acc, k) => ({ ...acc, [k]: { exists: false } }),
                  {}
                ),
              },
            });

            expect(queryResult.data.customers.edges.length).toEqual(1);
          } catch (e) {
            console.error(JSON.stringify(e));
          }
        });
      });

      describe('Files Mutations', () => {
        describe('Create', () => {
          it('should return File object', async () => {
            const clientMutationId = uuidv4();

            parseServer = await global.reconfigureServer({
              publicServerURL: 'http://localhost:13377/parse',
            });

            const body = new FormData();
            body.append(
              'operations',
              JSON.stringify({
                query: `
                  mutation CreateFile($input: CreateFileInput!) {
                    createFile(input: $input) {
                      clientMutationId
                      fileInfo {
                        name
                        url
                      }
                    }
                  }
                `,
                variables: {
                  input: {
                    clientMutationId,
                    upload: null,
                  },
                },
              })
            );
            body.append('map', JSON.stringify({ 1: ['variables.input.upload'] }));
            body.append('1', 'My File Content', {
              filename: 'myFileName.txt',
              contentType: 'text/plain',
            });

            let res = await fetch('http://localhost:13377/graphql', {
              method: 'POST',
              headers,
              body,
            });

            expect(res.status).toEqual(200);

            const result = JSON.parse(await res.text());

            expect(result.data.createFile.clientMutationId).toEqual(clientMutationId);
            expect(result.data.createFile.fileInfo.name).toEqual(
              jasmine.stringMatching(/_myFileName.txt$/)
            );
            expect(result.data.createFile.fileInfo.url).toEqual(
              jasmine.stringMatching(/_myFileName.txt$/)
            );

            res = await fetch(result.data.createFile.fileInfo.url);

            expect(res.status).toEqual(200);
            expect(await res.text()).toEqual('My File Content');
          });
        });
      });

      describe('Users Queries', () => {
        it('should return current logged user', async () => {
          const userName = 'user1',
            password = 'user1',
            email = 'emailUser1@parse.com';

          const user = new Parse.User();
          user.setUsername(userName);
          user.setPassword(password);
          user.setEmail(email);
          await user.signUp();

          const session = await Parse.Session.current();
          const result = await apolloClient.query({
            query: gql`
              query GetCurrentUser {
                viewer {
                  user {
                    id
                    username
                    email
                  }
                }
              }
            `,
            context: {
              headers: {
                'X-Parse-Session-Token': session.getSessionToken(),
              },
            },
          });

          const { id, username: resultUserName, email: resultEmail } = result.data.viewer.user;
          expect(id).toBeDefined();
          expect(resultUserName).toEqual(userName);
          expect(resultEmail).toEqual(email);
        });

        it('should return logged user including pointer', async () => {
          const foo = new Parse.Object('Foo');
          foo.set('bar', 'hello');

          const userName = 'user1',
            password = 'user1',
            email = 'emailUser1@parse.com';

          const user = new Parse.User();
          user.setUsername(userName);
          user.setPassword(password);
          user.setEmail(email);
          user.set('userFoo', foo);
          await user.signUp();

          await parseGraphQLServer.parseGraphQLSchema.schemaCache.clear();

          const session = await Parse.Session.current();
          const result = await apolloClient.query({
            query: gql`
              query GetCurrentUser {
                viewer {
                  sessionToken
                  user {
                    id
                    objectId
                    userFoo {
                      bar
                    }
                  }
                }
              }
            `,
            context: {
              headers: {
                'X-Parse-Session-Token': session.getSessionToken(),
              },
            },
          });

          const sessionToken = result.data.viewer.sessionToken;
          const { objectId, userFoo: resultFoo } = result.data.viewer.user;
          expect(objectId).toEqual(user.id);
          expect(sessionToken).toBeDefined();
          expect(resultFoo).toBeDefined();
          expect(resultFoo.bar).toEqual('hello');
        });
        it('should return logged user and do not by pass pointer security', async () => {
          const masterKeyOnlyACL = new Parse.ACL();
          masterKeyOnlyACL.setPublicReadAccess(false);
          masterKeyOnlyACL.setPublicWriteAccess(false);
          const foo = new Parse.Object('Foo');
          foo.setACL(masterKeyOnlyACL);
          foo.set('bar', 'hello');
          await foo.save(null, { useMasterKey: true });
          const userName = 'userx1',
            password = 'user1',
            email = 'emailUserx1@parse.com';

          const user = new Parse.User();
          user.setUsername(userName);
          user.setPassword(password);
          user.setEmail(email);
          user.set('userFoo', foo);
          await user.signUp();

          await parseGraphQLServer.parseGraphQLSchema.schemaCache.clear();

          const session = await Parse.Session.current();
          const result = await apolloClient.query({
            query: gql`
              query GetCurrentUser {
                viewer {
                  sessionToken
                  user {
                    id
                    objectId
                    userFoo {
                      bar
                    }
                  }
                }
              }
            `,
            context: {
              headers: {
                'X-Parse-Session-Token': session.getSessionToken(),
              },
            },
          });

          const sessionToken = result.data.viewer.sessionToken;
          const { objectId, userFoo: resultFoo } = result.data.viewer.user;
          expect(objectId).toEqual(user.id);
          expect(sessionToken).toBeDefined();
          expect(resultFoo).toEqual(null);
        });
      });

      describe('Users Mutations', () => {
        const challengeAdapter = {
          validateAuthData: () => Promise.resolve({ response: { someData: true } }),
          validateAppId: () => Promise.resolve(),
          challenge: () => Promise.resolve({ someData: true }),
          options: { anOption: true },
        };

        it('should create user and return authData response', async () => {
          parseServer = await global.reconfigureServer({
            publicServerURL: 'http://localhost:13377/parse',
            auth: {
              challengeAdapter,
            },
          });
          const clientMutationId = uuidv4();

          const result = await apolloClient.mutate({
            mutation: gql`
              mutation createUser($input: CreateUserInput!) {
                createUser(input: $input) {
                  clientMutationId
                  user {
                    id
                    authDataResponse
                  }
                }
              }
            `,
            variables: {
              input: {
                clientMutationId,
                fields: {
                  authData: {
                    challengeAdapter: {
                      id: 'challengeAdapter',
                    },
                  },
                },
              },
            },
            context: {
              headers: {
                'X-Parse-Master-Key': 'test',
              },
            },
          });

          expect(result.data.createUser.clientMutationId).toEqual(clientMutationId);
          expect(result.data.createUser.user.authDataResponse).toEqual({
            challengeAdapter: { someData: true },
          });
        });

        it('should sign user up', async () => {
          parseServer = await global.reconfigureServer({
            publicServerURL: 'http://localhost:13377/parse',
            auth: {
              challengeAdapter,
            },
          });
          const clientMutationId = uuidv4();
          const userSchema = new Parse.Schema('_User');
          userSchema.addString('someField');
          userSchema.addPointer('aPointer', '_User');
          await userSchema.update();

          await parseGraphQLServer.parseGraphQLSchema.schemaCache.clear();
          const result = await apolloClient.mutate({
            mutation: gql`
              mutation SignUp($input: SignUpInput!) {
                signUp(input: $input) {
                  clientMutationId
                  viewer {
                    sessionToken
                    user {
                      someField
                      authDataResponse
                      aPointer {
                        id
                        username
                      }
                    }
                  }
                }
              }
            `,
            variables: {
              input: {
                clientMutationId,
                fields: {
                  username: 'user1',
                  password: 'user1',
                  authData: {
                    challengeAdapter: {
                      id: 'challengeAdapter',
                    },
                  },
                  aPointer: {
                    createAndLink: {
                      username: 'user2',
                      password: 'user2',
                      someField: 'someValue2',
                      ACL: { public: { read: true, write: true } },
                    },
                  },
                  someField: 'someValue',
                },
              },
            },
          });

          expect(result.data.signUp.clientMutationId).toEqual(clientMutationId);
          expect(result.data.signUp.viewer.sessionToken).toBeDefined();
          expect(result.data.signUp.viewer.user.someField).toEqual('someValue');
          expect(result.data.signUp.viewer.user.aPointer.id).toBeDefined();
          expect(result.data.signUp.viewer.user.aPointer.username).toEqual('user2');
          expect(typeof result.data.signUp.viewer.sessionToken).toBe('string');
          expect(result.data.signUp.viewer.user.authDataResponse).toEqual({
            challengeAdapter: { someData: true },
          });
        });

        it('should login with user', async () => {
          const clientMutationId = uuidv4();
          const userSchema = new Parse.Schema('_User');
          parseServer = await global.reconfigureServer({
            publicServerURL: 'http://localhost:13377/parse',
            auth: {
              challengeAdapter,
              myAuth: {
                module: global.mockCustomAuthenticator('parse', 'graphql'),
              },
            },
          });

          userSchema.addString('someField');
          userSchema.addPointer('aPointer', '_User');
          await userSchema.update();
          await parseGraphQLServer.parseGraphQLSchema.schemaCache.clear();
          const result = await apolloClient.mutate({
            mutation: gql`
              mutation LogInWith($input: LogInWithInput!) {
                logInWith(input: $input) {
                  clientMutationId
                  viewer {
                    sessionToken
                    user {
                      someField
                      authDataResponse
                      aPointer {
                        id
                        username
                      }
                    }
                  }
                }
              }
            `,
            variables: {
              input: {
                clientMutationId,
                authData: {
                  challengeAdapter: { id: 'challengeAdapter' },
                  myAuth: {
                    id: 'parse',
                    password: 'graphql',
                  },
                },
                fields: {
                  someField: 'someValue',
                  aPointer: {
                    createAndLink: {
                      username: 'user2',
                      password: 'user2',
                      someField: 'someValue2',
                      ACL: { public: { read: true, write: true } },
                    },
                  },
                },
              },
            },
          });

          expect(result.data.logInWith.clientMutationId).toEqual(clientMutationId);
          expect(result.data.logInWith.viewer.sessionToken).toBeDefined();
          expect(result.data.logInWith.viewer.user.someField).toEqual('someValue');
          expect(typeof result.data.logInWith.viewer.sessionToken).toBe('string');
          expect(result.data.logInWith.viewer.user.aPointer.id).toBeDefined();
          expect(result.data.logInWith.viewer.user.aPointer.username).toEqual('user2');
          expect(result.data.logInWith.viewer.user.authDataResponse).toEqual({
            challengeAdapter: { someData: true },
          });
        });

        it('should handle challenge', async () => {
          const clientMutationId = uuidv4();

          spyOn(challengeAdapter, 'challenge').and.callThrough();
          parseServer = await global.reconfigureServer({
            publicServerURL: 'http://localhost:13377/parse',
            auth: {
              challengeAdapter,
            },
          });

          const user = new Parse.User();
          await user.save({ username: 'username', password: 'password' });

          const result = await apolloClient.mutate({
            mutation: gql`
              mutation Challenge($input: ChallengeInput!) {
                challenge(input: $input) {
                  clientMutationId
                  challengeData
                }
              }
            `,
            variables: {
              input: {
                clientMutationId,
                username: 'username',
                password: 'password',
                challengeData: {
                  challengeAdapter: { someChallengeData: true },
                },
              },
            },
          });

          const challengeCall = challengeAdapter.challenge.calls.argsFor(0);
          expect(challengeAdapter.challenge).toHaveBeenCalledTimes(1);
          expect(challengeCall[0]).toEqual({ someChallengeData: true });
          expect(challengeCall[1]).toEqual(undefined);
          expect(challengeCall[2]).toEqual(challengeAdapter);
          expect(challengeCall[3].object instanceof Parse.User).toBeTruthy();
          expect(challengeCall[3].original instanceof Parse.User).toBeTruthy();
          expect(challengeCall[3].isChallenge).toBeTruthy();
          expect(challengeCall[3].object.id).toEqual(user.id);
          expect(challengeCall[3].original.id).toEqual(user.id);
          expect(result.data.challenge.clientMutationId).toEqual(clientMutationId);
          expect(result.data.challenge.challengeData).toEqual({
            challengeAdapter: { someData: true },
          });

          await expectAsync(
            apolloClient.mutate({
              mutation: gql`
                mutation Challenge($input: ChallengeInput!) {
                  challenge(input: $input) {
                    clientMutationId
                    challengeData
                  }
                }
              `,
              variables: {
                input: {
                  clientMutationId,
                  username: 'username',
                  password: 'wrongPassword',
                  challengeData: {
                    challengeAdapter: { someChallengeData: true },
                  },
                },
              },
            })
          ).toBeRejected();
        });

        it('should log the user in', async () => {
          parseServer = await global.reconfigureServer({
            publicServerURL: 'http://localhost:13377/parse',
            auth: {
              challengeAdapter,
            },
          });
          const clientMutationId = uuidv4();
          const user = new Parse.User();
          user.setUsername('user1');
          user.setPassword('user1');
          user.set('someField', 'someValue');
          await user.signUp();
          await Parse.User.logOut();
          await parseGraphQLServer.parseGraphQLSchema.schemaCache.clear();
          const result = await apolloClient.mutate({
            mutation: gql`
              mutation LogInUser($input: LogInInput!) {
                logIn(input: $input) {
                  clientMutationId
                  viewer {
                    sessionToken
                    user {
                      authDataResponse
                      someField
                    }
                  }
                }
              }
            `,
            variables: {
              input: {
                clientMutationId,
                username: 'user1',
                password: 'user1',
                authData: { challengeAdapter: { token: true } },
              },
            },
          });

          expect(result.data.logIn.clientMutationId).toEqual(clientMutationId);
          expect(result.data.logIn.viewer.sessionToken).toBeDefined();
          expect(result.data.logIn.viewer.user.someField).toEqual('someValue');
          expect(typeof result.data.logIn.viewer.sessionToken).toBe('string');
          expect(result.data.logIn.viewer.user.authDataResponse).toEqual({
            challengeAdapter: { someData: true },
          });
        });

        it('should log the user out', async () => {
          const clientMutationId = uuidv4();
          const user = new Parse.User();
          user.setUsername('user1');
          user.setPassword('user1');
          await user.signUp();
          await Parse.User.logOut();

          const logIn = await apolloClient.mutate({
            mutation: gql`
              mutation LogInUser($input: LogInInput!) {
                logIn(input: $input) {
                  viewer {
                    sessionToken
                  }
                }
              }
            `,
            variables: {
              input: {
                username: 'user1',
                password: 'user1',
              },
            },
          });

          const sessionToken = logIn.data.logIn.viewer.sessionToken;

          const logOut = await apolloClient.mutate({
            mutation: gql`
              mutation LogOutUser($input: LogOutInput!) {
                logOut(input: $input) {
                  clientMutationId
                  ok
                }
              }
            `,
            context: {
              headers: {
                'X-Parse-Session-Token': sessionToken,
              },
            },
            variables: {
              input: {
                clientMutationId,
              },
            },
          });
          expect(logOut.data.logOut.clientMutationId).toEqual(clientMutationId);
          expect(logOut.data.logOut.ok).toEqual(true);

          try {
            await apolloClient.query({
              query: gql`
                query GetCurrentUser {
                  viewer {
                    username
                  }
                }
              `,
              context: {
                headers: {
                  'X-Parse-Session-Token': sessionToken,
                },
              },
            });
            fail('should not retrieve current user due to session token');
          } catch (err) {
            const { statusCode, result } = err.networkError;
            expect(statusCode).toBe(400);
            expect(result).toEqual({
              code: 209,
              error: 'Invalid session token',
            });
          }
        });

        it('should send reset password', async () => {
          const clientMutationId = uuidv4();
          const emailAdapter = {
            sendVerificationEmail: () => {},
            sendPasswordResetEmail: () => Promise.resolve(),
            sendMail: () => {},
          };
          parseServer = await global.reconfigureServer({
            appName: 'test',
            emailAdapter: emailAdapter,
            publicServerURL: 'http://test.test',
          });
          const user = new Parse.User();
          user.setUsername('user1');
          user.setPassword('user1');
          user.setEmail('user1@user1.user1');
          await user.signUp();
          await Parse.User.logOut();
          const result = await apolloClient.mutate({
            mutation: gql`
              mutation ResetPassword($input: ResetPasswordInput!) {
                resetPassword(input: $input) {
                  clientMutationId
                  ok
                }
              }
            `,
            variables: {
              input: {
                clientMutationId,
                email: 'user1@user1.user1',
              },
            },
          });

          expect(result.data.resetPassword.clientMutationId).toEqual(clientMutationId);
          expect(result.data.resetPassword.ok).toBeTruthy();
        });

        it('should reset password', async () => {
          const clientMutationId = uuidv4();
          let resetPasswordToken;
          const emailAdapter = {
            sendVerificationEmail: () => {},
            sendPasswordResetEmail: ({ link }) => {
              resetPasswordToken = link.split('token=')[1].split('&')[0];
            },
            sendMail: () => {},
          };
          parseServer = await global.reconfigureServer({
            appName: 'test',
            emailAdapter: emailAdapter,
            publicServerURL: 'http://localhost:13377/parse',
            auth: {
              myAuth: {
                module: global.mockCustomAuthenticator('parse', 'graphql'),
              },
            },
          });
          const user = new Parse.User();
          user.setUsername('user1');
          user.setPassword('user1');
          user.setEmail('user1@user1.user1');
          await user.signUp();
          await Parse.User.logOut();
          await Parse.User.requestPasswordReset('user1@user1.user1');
          await apolloClient.mutate({
            mutation: gql`
              mutation ConfirmResetPassword($input: ConfirmResetPasswordInput!) {
                confirmResetPassword(input: $input) {
                  clientMutationId
                  ok
                }
              }
            `,
            variables: {
              input: {
                clientMutationId,
                username: 'user1',
                password: 'newPassword',
                token: resetPasswordToken,
              },
            },
          });
          const result = await apolloClient.mutate({
            mutation: gql`
              mutation LogInUser($input: LogInInput!) {
                logIn(input: $input) {
                  clientMutationId
                  viewer {
                    sessionToken
                  }
                }
              }
            `,
            variables: {
              input: {
                clientMutationId,
                username: 'user1',
                password: 'newPassword',
              },
            },
          });

          expect(result.data.logIn.clientMutationId).toEqual(clientMutationId);
          expect(result.data.logIn.viewer.sessionToken).toBeDefined();
          expect(typeof result.data.logIn.viewer.sessionToken).toBe('string');
        });

        it('should send verification email again', async () => {
          const clientMutationId = uuidv4();
          const emailAdapter = {
            sendVerificationEmail: () => {},
            sendPasswordResetEmail: () => Promise.resolve(),
            sendMail: () => {},
          };
          parseServer = await global.reconfigureServer({
            appName: 'test',
            emailAdapter: emailAdapter,
            publicServerURL: 'http://test.test',
          });
          const user = new Parse.User();
          user.setUsername('user1');
          user.setPassword('user1');
          user.setEmail('user1@user1.user1');
          await user.signUp();
          await Parse.User.logOut();
          const result = await apolloClient.mutate({
            mutation: gql`
              mutation SendVerificationEmail($input: SendVerificationEmailInput!) {
                sendVerificationEmail(input: $input) {
                  clientMutationId
                  ok
                }
              }
            `,
            variables: {
              input: {
                clientMutationId,
                email: 'user1@user1.user1',
              },
            },
          });

          expect(result.data.sendVerificationEmail.clientMutationId).toEqual(clientMutationId);
          expect(result.data.sendVerificationEmail.ok).toBeTruthy();
        });
      });

      describe('Session Token', () => {
        it('should fail due to invalid session token', async () => {
          try {
            await apolloClient.query({
              query: gql`
                query GetCurrentUser {
                  me {
                    username
                  }
                }
              `,
              context: {
                headers: {
                  'X-Parse-Session-Token': 'foo',
                },
              },
            });
            fail('should not retrieve current user due to session token');
          } catch (err) {
            const { statusCode, result } = err.networkError;
            expect(statusCode).toBe(400);
            expect(result).toEqual({
              code: 209,
              error: 'Invalid session token',
            });
          }
        });

        it('should fail due to empty session token', async () => {
          try {
            await apolloClient.query({
              query: gql`
                query GetCurrentUser {
                  viewer {
                    user {
                      username
                    }
                  }
                }
              `,
              context: {
                headers: {
                  'X-Parse-Session-Token': '',
                },
              },
            });
            fail('should not retrieve current user due to session token');
          } catch (err) {
            const { graphQLErrors } = err;
            expect(graphQLErrors.length).toBe(1);
            expect(graphQLErrors[0].message).toBe('Invalid session token');
          }
        });

        it('should find a user and fail due to empty session token', async () => {
          const car = new Parse.Object('Car');
          await car.save();

          await parseGraphQLServer.parseGraphQLSchema.schemaCache.clear();

          try {
            await apolloClient.query({
              query: gql`
                query GetCurrentUser {
                  viewer {
                    user {
                      username
                    }
                  }
                  cars {
                    edges {
                      node {
                        id
                      }
                    }
                  }
                }
              `,
              context: {
                headers: {
                  'X-Parse-Session-Token': '',
                },
              },
            });
            fail('should not retrieve current user due to session token');
          } catch (err) {
            const { graphQLErrors } = err;
            expect(graphQLErrors.length).toBe(1);
            expect(graphQLErrors[0].message).toBe('Invalid session token');
          }
        });
      });

      describe('Functions Mutations', () => {
        it('can be called', async () => {
          try {
            const clientMutationId = uuidv4();

            Parse.Cloud.define('hello', async () => {
              return 'Hello world!';
            });

            const result = await apolloClient.mutate({
              mutation: gql`
                mutation CallFunction($input: CallCloudCodeInput!) {
                  callCloudCode(input: $input) {
                    clientMutationId
                    result
                  }
                }
              `,
              variables: {
                input: {
                  clientMutationId,
                  functionName: 'hello',
                },
              },
            });

            expect(result.data.callCloudCode.clientMutationId).toEqual(clientMutationId);
            expect(result.data.callCloudCode.result).toEqual('Hello world!');
          } catch (e) {
            handleError(e);
          }
        });

        it('can throw errors', async () => {
          Parse.Cloud.define('hello', async () => {
            throw new Error('Some error message.');
          });

          try {
            await apolloClient.mutate({
              mutation: gql`
                mutation CallFunction {
                  callCloudCode(input: { functionName: hello }) {
                    result
                  }
                }
              `,
            });
            fail('Should throw an error');
          } catch (e) {
            const { graphQLErrors } = e;
            expect(graphQLErrors.length).toBe(1);
            expect(graphQLErrors[0].message).toBe('Some error message.');
          }
        });

        it('should accept different params', done => {
          Parse.Cloud.define('hello', async req => {
            expect(req.params.date instanceof Date).toBe(true);
            expect(req.params.date.getTime()).toBe(1463907600000);
            expect(req.params.dateList[0] instanceof Date).toBe(true);
            expect(req.params.dateList[0].getTime()).toBe(1463907600000);
            expect(req.params.complexStructure.date[0] instanceof Date).toBe(true);
            expect(req.params.complexStructure.date[0].getTime()).toBe(1463907600000);
            expect(req.params.complexStructure.deepDate.date[0] instanceof Date).toBe(true);
            expect(req.params.complexStructure.deepDate.date[0].getTime()).toBe(1463907600000);
            expect(req.params.complexStructure.deepDate2[0].date instanceof Date).toBe(true);
            expect(req.params.complexStructure.deepDate2[0].date.getTime()).toBe(1463907600000);
            // Regression for #2294
            expect(req.params.file instanceof Parse.File).toBe(true);
            expect(req.params.file.url()).toEqual('https://some.url');
            // Regression for #2204
            expect(req.params.array).toEqual(['a', 'b', 'c']);
            expect(Array.isArray(req.params.array)).toBe(true);
            expect(req.params.arrayOfArray).toEqual([
              ['a', 'b', 'c'],
              ['d', 'e', 'f'],
            ]);
            expect(Array.isArray(req.params.arrayOfArray)).toBe(true);
            expect(Array.isArray(req.params.arrayOfArray[0])).toBe(true);
            expect(Array.isArray(req.params.arrayOfArray[1])).toBe(true);

            done();
          });

          const params = {
            date: {
              __type: 'Date',
              iso: '2016-05-22T09:00:00.000Z',
            },
            dateList: [
              {
                __type: 'Date',
                iso: '2016-05-22T09:00:00.000Z',
              },
            ],
            lol: 'hello',
            complexStructure: {
              date: [
                {
                  __type: 'Date',
                  iso: '2016-05-22T09:00:00.000Z',
                },
              ],
              deepDate: {
                date: [
                  {
                    __type: 'Date',
                    iso: '2016-05-22T09:00:00.000Z',
                  },
                ],
              },
              deepDate2: [
                {
                  date: {
                    __type: 'Date',
                    iso: '2016-05-22T09:00:00.000Z',
                  },
                },
              ],
            },
            file: Parse.File.fromJSON({
              __type: 'File',
              name: 'name',
              url: 'https://some.url',
            }),
            array: ['a', 'b', 'c'],
            arrayOfArray: [
              ['a', 'b', 'c'],
              ['d', 'e', 'f'],
            ],
          };

          apolloClient.mutate({
            mutation: gql`
              mutation CallFunction($params: Object) {
                callCloudCode(input: { functionName: hello, params: $params }) {
                  result
                }
              }
            `,
            variables: {
              params,
            },
          });
        });

        it('should list all functions in the enum type', async () => {
          try {
            Parse.Cloud.define('a', async () => {
              return 'hello a';
            });

            Parse.Cloud.define('b', async () => {
              return 'hello b';
            });

            Parse.Cloud.define('_underscored', async () => {
              return 'hello _underscored';
            });

            Parse.Cloud.define('contains1Number', async () => {
              return 'hello contains1Number';
            });

            const functionEnum = (
              await apolloClient.query({
                query: gql`
                  query ObjectType {
                    __type(name: "CloudCodeFunction") {
                      kind
                      enumValues {
                        name
                      }
                    }
                  }
                `,
              })
            ).data['__type'];
            expect(functionEnum.kind).toEqual('ENUM');
            expect(functionEnum.enumValues.map(value => value.name).sort()).toEqual([
              '_underscored',
              'a',
              'b',
              'contains1Number',
            ]);
          } catch (e) {
            handleError(e);
          }
        });

        it('should warn functions not matching GraphQL allowed names', async () => {
          try {
            spyOn(parseGraphQLServer.parseGraphQLSchema.log, 'warn').and.callThrough();

            Parse.Cloud.define('a', async () => {
              return 'hello a';
            });

            Parse.Cloud.define('double-barrelled', async () => {
              return 'hello b';
            });

            Parse.Cloud.define('1NumberInTheBeggning', async () => {
              return 'hello contains1Number';
            });

            const functionEnum = (
              await apolloClient.query({
                query: gql`
                  query ObjectType {
                    __type(name: "CloudCodeFunction") {
                      kind
                      enumValues {
                        name
                      }
                    }
                  }
                `,
              })
            ).data['__type'];
            expect(functionEnum.kind).toEqual('ENUM');
            expect(functionEnum.enumValues.map(value => value.name).sort()).toEqual(['a']);
            expect(
              parseGraphQLServer.parseGraphQLSchema.log.warn.calls
                .all()
                .map(call => call.args[0])
                .sort()
            ).toEqual([
              'Function 1NumberInTheBeggning could not be added to the auto schema because GraphQL names must match /^[_a-zA-Z][_a-zA-Z0-9]*$/.',
              'Function double-barrelled could not be added to the auto schema because GraphQL names must match /^[_a-zA-Z][_a-zA-Z0-9]*$/.',
            ]);
          } catch (e) {
            handleError(e);
          }
        });
      });

      describe('Data Types', () => {
        it('should support String', async () => {
          try {
            const someFieldValue = 'some string';

            await apolloClient.mutate({
              mutation: gql`
                mutation CreateClass($schemaFields: SchemaFieldsInput) {
                  createClass(input: { name: "SomeClass", schemaFields: $schemaFields }) {
                    clientMutationId
                  }
                }
              `,
              variables: {
                schemaFields: {
                  addStrings: [{ name: 'someField' }],
                },
              },
              context: {
                headers: {
                  'X-Parse-Master-Key': 'test',
                },
              },
            });

            await parseGraphQLServer.parseGraphQLSchema.schemaCache.clear();

            const schema = await new Parse.Schema('SomeClass').get();
            expect(schema.fields.someField.type).toEqual('String');

            const createResult = await apolloClient.mutate({
              mutation: gql`
                mutation CreateSomeObject($fields: CreateSomeClassFieldsInput) {
                  createSomeClass(input: { fields: $fields }) {
                    someClass {
                      id
                    }
                  }
                }
              `,
              variables: {
                fields: {
                  someField: someFieldValue,
                },
              },
            });

            const getResult = await apolloClient.query({
              query: gql`
                query GetSomeObject($id: ID!, $someFieldValue: String) {
                  someClass(id: $id) {
                    someField
                  }
                  someClasses(where: { someField: { equalTo: $someFieldValue } }) {
                    edges {
                      node {
                        someField
                      }
                    }
                  }
                }
              `,
              variables: {
                id: createResult.data.createSomeClass.someClass.id,
                someFieldValue,
              },
            });

            expect(typeof getResult.data.someClass.someField).toEqual('string');
            expect(getResult.data.someClass.someField).toEqual(someFieldValue);
            expect(getResult.data.someClasses.edges.length).toEqual(1);
          } catch (e) {
            handleError(e);
          }
        });

        it('should support Int numbers', async () => {
          try {
            const someFieldValue = 123;

            await apolloClient.mutate({
              mutation: gql`
                mutation CreateClass($schemaFields: SchemaFieldsInput) {
                  createClass(input: { name: "SomeClass", schemaFields: $schemaFields }) {
                    clientMutationId
                  }
                }
              `,
              variables: {
                schemaFields: {
                  addNumbers: [{ name: 'someField' }],
                },
              },
              context: {
                headers: {
                  'X-Parse-Master-Key': 'test',
                },
              },
            });

            await parseGraphQLServer.parseGraphQLSchema.schemaCache.clear();

            const createResult = await apolloClient.mutate({
              mutation: gql`
                mutation CreateSomeObject($fields: CreateSomeClassFieldsInput) {
                  createSomeClass(input: { fields: $fields }) {
                    someClass {
                      id
                    }
                  }
                }
              `,
              variables: {
                fields: {
                  someField: someFieldValue,
                },
              },
            });

            const schema = await new Parse.Schema('SomeClass').get();
            expect(schema.fields.someField.type).toEqual('Number');

            const getResult = await apolloClient.query({
              query: gql`
                query GetSomeObject($id: ID!, $someFieldValue: Float) {
                  someClass(id: $id) {
                    someField
                  }
                  someClasses(where: { someField: { equalTo: $someFieldValue } }) {
                    edges {
                      node {
                        someField
                      }
                    }
                  }
                }
              `,
              variables: {
                id: createResult.data.createSomeClass.someClass.id,
                someFieldValue,
              },
            });

            expect(typeof getResult.data.someClass.someField).toEqual('number');
            expect(getResult.data.someClass.someField).toEqual(someFieldValue);
            expect(getResult.data.someClasses.edges.length).toEqual(1);
          } catch (e) {
            handleError(e);
          }
        });

        it('should support Float numbers', async () => {
          try {
            const someFieldValue = 123.4;

            await apolloClient.mutate({
              mutation: gql`
                mutation CreateClass($schemaFields: SchemaFieldsInput) {
                  createClass(input: { name: "SomeClass", schemaFields: $schemaFields }) {
                    clientMutationId
                  }
                }
              `,
              variables: {
                schemaFields: {
                  addNumbers: [{ name: 'someField' }],
                },
              },
              context: {
                headers: {
                  'X-Parse-Master-Key': 'test',
                },
              },
            });

            await parseGraphQLServer.parseGraphQLSchema.schemaCache.clear();

            const schema = await new Parse.Schema('SomeClass').get();
            expect(schema.fields.someField.type).toEqual('Number');

            const createResult = await apolloClient.mutate({
              mutation: gql`
                mutation CreateSomeObject($fields: CreateSomeClassFieldsInput) {
                  createSomeClass(input: { fields: $fields }) {
                    someClass {
                      id
                    }
                  }
                }
              `,
              variables: {
                fields: {
                  someField: someFieldValue,
                },
              },
            });

            const getResult = await apolloClient.query({
              query: gql`
                query GetSomeObject($id: ID!, $someFieldValue: Float) {
                  someClass(id: $id) {
                    someField
                  }
                  someClasses(where: { someField: { equalTo: $someFieldValue } }) {
                    edges {
                      node {
                        someField
                      }
                    }
                  }
                }
              `,
              variables: {
                id: createResult.data.createSomeClass.someClass.id,
                someFieldValue,
              },
            });

            expect(typeof getResult.data.someClass.someField).toEqual('number');
            expect(getResult.data.someClass.someField).toEqual(someFieldValue);
            expect(getResult.data.someClasses.edges.length).toEqual(1);
          } catch (e) {
            handleError(e);
          }
        });

        it('should support Boolean', async () => {
          try {
            const someFieldValueTrue = true;
            const someFieldValueFalse = false;

            await apolloClient.mutate({
              mutation: gql`
                mutation CreateClass($schemaFields: SchemaFieldsInput) {
                  createClass(input: { name: "SomeClass", schemaFields: $schemaFields }) {
                    clientMutationId
                  }
                }
              `,
              variables: {
                schemaFields: {
                  addBooleans: [{ name: 'someFieldTrue' }, { name: 'someFieldFalse' }],
                },
              },
              context: {
                headers: {
                  'X-Parse-Master-Key': 'test',
                },
              },
            });

            await parseGraphQLServer.parseGraphQLSchema.schemaCache.clear();

            const schema = await new Parse.Schema('SomeClass').get();
            expect(schema.fields.someFieldTrue.type).toEqual('Boolean');
            expect(schema.fields.someFieldFalse.type).toEqual('Boolean');

            const createResult = await apolloClient.mutate({
              mutation: gql`
                mutation CreateSomeObject($fields: CreateSomeClassFieldsInput) {
                  createSomeClass(input: { fields: $fields }) {
                    someClass {
                      id
                    }
                  }
                }
              `,
              variables: {
                fields: {
                  someFieldTrue: someFieldValueTrue,
                  someFieldFalse: someFieldValueFalse,
                },
              },
            });

            const getResult = await apolloClient.query({
              query: gql`
                query GetSomeObject(
                  $id: ID!
                  $someFieldValueTrue: Boolean
                  $someFieldValueFalse: Boolean
                ) {
                  someClass(id: $id) {
                    someFieldTrue
                    someFieldFalse
                  }
                  someClasses(
                    where: {
                      someFieldTrue: { equalTo: $someFieldValueTrue }
                      someFieldFalse: { equalTo: $someFieldValueFalse }
                    }
                  ) {
                    edges {
                      node {
                        id
                      }
                    }
                  }
                }
              `,
              variables: {
                id: createResult.data.createSomeClass.someClass.id,
                someFieldValueTrue,
                someFieldValueFalse,
              },
            });

            expect(typeof getResult.data.someClass.someFieldTrue).toEqual('boolean');
            expect(typeof getResult.data.someClass.someFieldFalse).toEqual('boolean');
            expect(getResult.data.someClass.someFieldTrue).toEqual(true);
            expect(getResult.data.someClass.someFieldFalse).toEqual(false);
            expect(getResult.data.someClasses.edges.length).toEqual(1);
          } catch (e) {
            handleError(e);
          }
        });

        it('should support Date', async () => {
          try {
            const someFieldValue = new Date();

            await apolloClient.mutate({
              mutation: gql`
                mutation CreateClass($schemaFields: SchemaFieldsInput) {
                  createClass(input: { name: "SomeClass", schemaFields: $schemaFields }) {
                    clientMutationId
                  }
                }
              `,
              variables: {
                schemaFields: {
                  addDates: [{ name: 'someField' }],
                },
              },
              context: {
                headers: {
                  'X-Parse-Master-Key': 'test',
                },
              },
            });

            await parseGraphQLServer.parseGraphQLSchema.schemaCache.clear();

            const schema = await new Parse.Schema('SomeClass').get();
            expect(schema.fields.someField.type).toEqual('Date');

            const createResult = await apolloClient.mutate({
              mutation: gql`
                mutation CreateSomeObject($fields: CreateSomeClassFieldsInput) {
                  createSomeClass(input: { fields: $fields }) {
                    someClass {
                      id
                    }
                  }
                }
              `,
              variables: {
                fields: {
                  someField: someFieldValue,
                },
              },
            });

            const getResult = await apolloClient.query({
              query: gql`
                query GetSomeObject($id: ID!) {
                  someClass(id: $id) {
                    someField
                  }
                  someClasses(where: { someField: { exists: true } }) {
                    edges {
                      node {
                        id
                      }
                    }
                  }
                }
              `,
              variables: {
                id: createResult.data.createSomeClass.someClass.id,
              },
            });

            expect(new Date(getResult.data.someClass.someField)).toEqual(someFieldValue);
            expect(getResult.data.someClasses.edges.length).toEqual(1);
          } catch (e) {
            handleError(e);
          }
        });

        it('should support createdAt and updatedAt', async () => {
          await apolloClient.mutate({
            mutation: gql`
              mutation CreateClass {
                createClass(input: { name: "SomeClass" }) {
                  clientMutationId
                }
              }
            `,
            context: {
              headers: {
                'X-Parse-Master-Key': 'test',
              },
            },
          });

          const schema = await new Parse.Schema('SomeClass').get();
          expect(schema.fields.createdAt.type).toEqual('Date');
          expect(schema.fields.updatedAt.type).toEqual('Date');
        });

        it('should support ACL', async () => {
          const someClass = new Parse.Object('SomeClass');
          await someClass.save();

          const roleACL = new Parse.ACL();
          roleACL.setPublicReadAccess(true);

          const user = new Parse.User();
          user.set('username', 'username');
          user.set('password', 'password');
          user.setACL(roleACL);
          await user.signUp();

          const user2 = new Parse.User();
          user2.set('username', 'username2');
          user2.set('password', 'password2');
          user2.setACL(roleACL);
          await user2.signUp();

          const role = new Parse.Role('aRole', roleACL);
          await role.save();

          const role2 = new Parse.Role('aRole2', roleACL);
          await role2.save();

          await parseGraphQLServer.parseGraphQLSchema.schemaCache.clear();

          const gqlUser = (
            await apolloClient.query({
              query: gql`
                query getUser($id: ID!) {
                  user(id: $id) {
                    id
                  }
                }
              `,
              variables: { id: user.id },
            })
          ).data.user;
          const {
            data: { createSomeClass },
          } = await apolloClient.mutate({
            mutation: gql`
              mutation Create($fields: CreateSomeClassFieldsInput) {
                createSomeClass(input: { fields: $fields }) {
                  someClass {
                    id
                    objectId
                    ACL {
                      users {
                        userId
                        read
                        write
                      }
                      roles {
                        roleName
                        read
                        write
                      }
                      public {
                        read
                        write
                      }
                    }
                  }
                }
              }
            `,
            variables: {
              fields: {
                ACL: {
                  users: [
                    { userId: gqlUser.id, read: true, write: true },
                    { userId: user2.id, read: true, write: false },
                  ],
                  roles: [
                    { roleName: 'aRole', read: true, write: false },
                    { roleName: 'aRole2', read: false, write: true },
                  ],
                  public: { read: true, write: true },
                },
              },
            },
          });

          const expectedCreateACL = {
            __typename: 'ACL',
            users: [
              {
                userId: toGlobalId('_User', user.id),
                read: true,
                write: true,
                __typename: 'UserACL',
              },
              {
                userId: toGlobalId('_User', user2.id),
                read: true,
                write: false,
                __typename: 'UserACL',
              },
            ],
            roles: [
              {
                roleName: 'aRole',
                read: true,
                write: false,
                __typename: 'RoleACL',
              },
              {
                roleName: 'aRole2',
                read: false,
                write: true,
                __typename: 'RoleACL',
              },
            ],
            public: { read: true, write: true, __typename: 'PublicACL' },
          };
          const query1 = new Parse.Query('SomeClass');
          const obj1 = (
            await query1.get(createSomeClass.someClass.objectId, {
              useMasterKey: true,
            })
          ).toJSON();
          expect(obj1.ACL[user.id]).toEqual({ read: true, write: true });
          expect(obj1.ACL[user2.id]).toEqual({ read: true });
          expect(obj1.ACL['role:aRole']).toEqual({ read: true });
          expect(obj1.ACL['role:aRole2']).toEqual({ write: true });
          expect(obj1.ACL['*']).toEqual({ read: true, write: true });
          expect(createSomeClass.someClass.ACL).toEqual(expectedCreateACL);

          const {
            data: { updateSomeClass },
          } = await apolloClient.mutate({
            mutation: gql`
              mutation Update($id: ID!, $fields: UpdateSomeClassFieldsInput) {
                updateSomeClass(input: { id: $id, fields: $fields }) {
                  someClass {
                    id
                    objectId
                    ACL {
                      users {
                        userId
                        read
                        write
                      }
                      roles {
                        roleName
                        read
                        write
                      }
                      public {
                        read
                        write
                      }
                    }
                  }
                }
              }
            `,
            variables: {
              id: createSomeClass.someClass.id,
              fields: {
                ACL: {
                  roles: [{ roleName: 'aRole', write: true, read: true }],
                  public: { read: true, write: false },
                },
              },
            },
          });

          const expectedUpdateACL = {
            __typename: 'ACL',
            users: null,
            roles: [
              {
                roleName: 'aRole',
                read: true,
                write: true,
                __typename: 'RoleACL',
              },
            ],
            public: { read: true, write: false, __typename: 'PublicACL' },
          };

          const query2 = new Parse.Query('SomeClass');
          const obj2 = (
            await query2.get(createSomeClass.someClass.objectId, {
              useMasterKey: true,
            })
          ).toJSON();

          expect(obj2.ACL['role:aRole']).toEqual({ write: true, read: true });
          expect(obj2.ACL[user.id]).toBeUndefined();
          expect(obj2.ACL['*']).toEqual({ read: true });
          expect(updateSomeClass.someClass.ACL).toEqual(expectedUpdateACL);
        });

        it('should support pointer on create', async () => {
          const company = new Parse.Object('Company');
          company.set('name', 'imACompany1');
          await company.save();

          const country = new Parse.Object('Country');
          country.set('name', 'imACountry');
          country.set('company', company);
          await country.save();

          const company2 = new Parse.Object('Company');
          company2.set('name', 'imACompany2');
          await company2.save();

          await parseGraphQLServer.parseGraphQLSchema.schemaCache.clear();

          const {
            data: {
              createCountry: { country: result },
            },
          } = await apolloClient.mutate({
            mutation: gql`
              mutation Create($fields: CreateCountryFieldsInput) {
                createCountry(input: { fields: $fields }) {
                  country {
                    id
                    objectId
                    company {
                      id
                      objectId
                      name
                    }
                  }
                }
              }
            `,
            variables: {
              fields: {
                name: 'imCountry2',
                company: { link: company2.id },
              },
            },
          });

          expect(result.id).toBeDefined();
          expect(result.company.objectId).toEqual(company2.id);
          expect(result.company.name).toEqual('imACompany2');
        });

        it('should support nested pointer on create', async () => {
          const company = new Parse.Object('Company');
          company.set('name', 'imACompany1');
          await company.save();

          const country = new Parse.Object('Country');
          country.set('name', 'imACountry');
          country.set('company', company);
          await country.save();

          await parseGraphQLServer.parseGraphQLSchema.schemaCache.clear();

          const {
            data: {
              createCountry: { country: result },
            },
          } = await apolloClient.mutate({
            mutation: gql`
              mutation Create($fields: CreateCountryFieldsInput) {
                createCountry(input: { fields: $fields }) {
                  country {
                    id
                    company {
                      id
                      name
                    }
                  }
                }
              }
            `,
            variables: {
              fields: {
                name: 'imCountry2',
                company: {
                  createAndLink: {
                    name: 'imACompany2',
                  },
                },
              },
            },
          });

          expect(result.id).toBeDefined();
          expect(result.company.id).toBeDefined();
          expect(result.company.name).toEqual('imACompany2');
        });

        it('should support pointer on update', async () => {
          const company = new Parse.Object('Company');
          company.set('name', 'imACompany1');
          await company.save();

          const country = new Parse.Object('Country');
          country.set('name', 'imACountry');
          country.set('company', company);
          await country.save();

          const company2 = new Parse.Object('Company');
          company2.set('name', 'imACompany2');
          await company2.save();

          await parseGraphQLServer.parseGraphQLSchema.schemaCache.clear();

          const {
            data: {
              updateCountry: { country: result },
            },
          } = await apolloClient.mutate({
            mutation: gql`
              mutation Update($id: ID!, $fields: UpdateCountryFieldsInput) {
                updateCountry(input: { id: $id, fields: $fields }) {
                  country {
                    id
                    objectId
                    company {
                      id
                      objectId
                      name
                    }
                  }
                }
              }
            `,
            variables: {
              id: country.id,
              fields: {
                company: { link: company2.id },
              },
            },
          });

          expect(result.id).toBeDefined();
          expect(result.company.objectId).toEqual(company2.id);
          expect(result.company.name).toEqual('imACompany2');
        });

        it('should support nested pointer on update', async () => {
          const company = new Parse.Object('Company');
          company.set('name', 'imACompany1');
          await company.save();

          const country = new Parse.Object('Country');
          country.set('name', 'imACountry');
          country.set('company', company);
          await country.save();

          await parseGraphQLServer.parseGraphQLSchema.schemaCache.clear();

          const {
            data: {
              updateCountry: { country: result },
            },
          } = await apolloClient.mutate({
            mutation: gql`
              mutation Update($id: ID!, $fields: UpdateCountryFieldsInput) {
                updateCountry(input: { id: $id, fields: $fields }) {
                  country {
                    id
                    company {
                      id
                      name
                    }
                  }
                }
              }
            `,
            variables: {
              id: country.id,
              fields: {
                company: {
                  createAndLink: {
                    name: 'imACompany2',
                  },
                },
              },
            },
          });

          expect(result.id).toBeDefined();
          expect(result.company.id).toBeDefined();
          expect(result.company.name).toEqual('imACompany2');
        });

        it_only_db('mongo')('should support relation and nested relation on create', async () => {
          const company = new Parse.Object('Company');
          company.set('name', 'imACompany1');
          await company.save();

          const country = new Parse.Object('Country');
          country.set('name', 'imACountry');
          country.relation('companies').add(company);
          await country.save();

          await parseGraphQLServer.parseGraphQLSchema.schemaCache.clear();

          const {
            data: {
              createCountry: { country: result },
            },
          } = await apolloClient.mutate({
            mutation: gql`
              mutation CreateCountry($fields: CreateCountryFieldsInput) {
                createCountry(input: { fields: $fields }) {
                  country {
                    id
                    objectId
                    name
                    companies {
                      edges {
                        node {
                          id
                          objectId
                          name
                        }
                      }
                    }
                  }
                }
              }
            `,
            variables: {
              fields: {
                name: 'imACountry2',
                companies: {
                  add: [company.id],
                  createAndAdd: [
                    {
                      name: 'imACompany2',
                    },
                    {
                      name: 'imACompany3',
                    },
                  ],
                },
              },
            },
          });

          expect(result.id).toBeDefined();
          expect(result.name).toEqual('imACountry2');
          expect(result.companies.edges.length).toEqual(3);
          expect(result.companies.edges.some(o => o.node.objectId === company.id)).toBeTruthy();
          expect(result.companies.edges.some(o => o.node.name === 'imACompany2')).toBeTruthy();
          expect(result.companies.edges.some(o => o.node.name === 'imACompany3')).toBeTruthy();
        });

        it_only_db('mongo')('should support deep nested creation', async () => {
          const team = new Parse.Object('Team');
          team.set('name', 'imATeam1');
          await team.save();

          const company = new Parse.Object('Company');
          company.set('name', 'imACompany1');
          company.relation('teams').add(team);
          await company.save();

          const country = new Parse.Object('Country');
          country.set('name', 'imACountry');
          country.relation('companies').add(company);
          await country.save();

          await parseGraphQLServer.parseGraphQLSchema.schemaCache.clear();

          const {
            data: {
              createCountry: { country: result },
            },
          } = await apolloClient.mutate({
            mutation: gql`
              mutation CreateCountry($fields: CreateCountryFieldsInput) {
                createCountry(input: { fields: $fields }) {
                  country {
                    id
                    name
                    companies {
                      edges {
                        node {
                          id
                          name
                          teams {
                            edges {
                              node {
                                id
                                name
                              }
                            }
                          }
                        }
                      }
                    }
                  }
                }
              }
            `,
            variables: {
              fields: {
                name: 'imACountry2',
                companies: {
                  createAndAdd: [
                    {
                      name: 'imACompany2',
                      teams: {
                        createAndAdd: {
                          name: 'imATeam2',
                        },
                      },
                    },
                    {
                      name: 'imACompany3',
                      teams: {
                        createAndAdd: {
                          name: 'imATeam3',
                        },
                      },
                    },
                  ],
                },
              },
            },
          });

          expect(result.id).toBeDefined();
          expect(result.name).toEqual('imACountry2');
          expect(result.companies.edges.length).toEqual(2);
          expect(
            result.companies.edges.some(
              c =>
                c.node.name === 'imACompany2' &&
                c.node.teams.edges.some(t => t.node.name === 'imATeam2')
            )
          ).toBeTruthy();
          expect(
            result.companies.edges.some(
              c =>
                c.node.name === 'imACompany3' &&
                c.node.teams.edges.some(t => t.node.name === 'imATeam3')
            )
          ).toBeTruthy();
        });

        it_only_db('mongo')('should support relation and nested relation on update', async () => {
          const company1 = new Parse.Object('Company');
          company1.set('name', 'imACompany1');
          await company1.save();

          const company2 = new Parse.Object('Company');
          company2.set('name', 'imACompany2');
          await company2.save();

          const country = new Parse.Object('Country');
          country.set('name', 'imACountry');
          country.relation('companies').add(company1);
          await country.save();

          await parseGraphQLServer.parseGraphQLSchema.schemaCache.clear();

          const {
            data: {
              updateCountry: { country: result },
            },
          } = await apolloClient.mutate({
            mutation: gql`
              mutation UpdateCountry($id: ID!, $fields: UpdateCountryFieldsInput) {
                updateCountry(input: { id: $id, fields: $fields }) {
                  country {
                    id
                    objectId
                    companies {
                      edges {
                        node {
                          id
                          objectId
                          name
                        }
                      }
                    }
                  }
                }
              }
            `,
            variables: {
              id: country.id,
              fields: {
                companies: {
                  add: [company2.id],
                  remove: [company1.id],
                  createAndAdd: [
                    {
                      name: 'imACompany3',
                    },
                  ],
                },
              },
            },
          });

          expect(result.objectId).toEqual(country.id);
          expect(result.companies.edges.length).toEqual(2);
          expect(result.companies.edges.some(o => o.node.objectId === company2.id)).toBeTruthy();
          expect(result.companies.edges.some(o => o.node.name === 'imACompany3')).toBeTruthy();
          expect(result.companies.edges.some(o => o.node.objectId === company1.id)).toBeFalsy();
        });

        it_only_db('mongo')('should support nested relation on create with filter', async () => {
          const company = new Parse.Object('Company');
          company.set('name', 'imACompany1');
          await company.save();

          const country = new Parse.Object('Country');
          country.set('name', 'imACountry');
          country.relation('companies').add(company);
          await country.save();

          await parseGraphQLServer.parseGraphQLSchema.schemaCache.clear();

          const {
            data: {
              createCountry: { country: result },
            },
          } = await apolloClient.mutate({
            mutation: gql`
              mutation CreateCountry($fields: CreateCountryFieldsInput, $where: CompanyWhereInput) {
                createCountry(input: { fields: $fields }) {
                  country {
                    id
                    name
                    companies(where: $where) {
                      edges {
                        node {
                          id
                          name
                        }
                      }
                    }
                  }
                }
              }
            `,
            variables: {
              where: {
                name: {
                  equalTo: 'imACompany2',
                },
              },
              fields: {
                name: 'imACountry2',
                companies: {
                  add: [company.id],
                  createAndAdd: [
                    {
                      name: 'imACompany2',
                    },
                    {
                      name: 'imACompany3',
                    },
                  ],
                },
              },
            },
          });

          expect(result.id).toBeDefined();
          expect(result.name).toEqual('imACountry2');
          expect(result.companies.edges.length).toEqual(1);
          expect(result.companies.edges.some(o => o.node.name === 'imACompany2')).toBeTruthy();
        });

        it_only_db('mongo')('should support relation on query', async () => {
          const company1 = new Parse.Object('Company');
          company1.set('name', 'imACompany1');
          await company1.save();

          const company2 = new Parse.Object('Company');
          company2.set('name', 'imACompany2');
          await company2.save();

          const country = new Parse.Object('Country');
          country.set('name', 'imACountry');
          country.relation('companies').add([company1, company2]);
          await country.save();

          await parseGraphQLServer.parseGraphQLSchema.schemaCache.clear();

          // Without where
          const {
            data: { country: result1 },
          } = await apolloClient.query({
            query: gql`
              query getCountry($id: ID!) {
                country(id: $id) {
                  id
                  objectId
                  companies {
                    edges {
                      node {
                        id
                        objectId
                        name
                      }
                    }
                    count
                  }
                }
              }
            `,
            variables: {
              id: country.id,
            },
          });

          expect(result1.objectId).toEqual(country.id);
          expect(result1.companies.edges.length).toEqual(2);
          expect(result1.companies.edges.some(o => o.node.objectId === company1.id)).toBeTruthy();
          expect(result1.companies.edges.some(o => o.node.objectId === company2.id)).toBeTruthy();

          // With where
          const {
            data: { country: result2 },
          } = await apolloClient.query({
            query: gql`
              query getCountry($id: ID!, $where: CompanyWhereInput) {
                country(id: $id) {
                  id
                  objectId
                  companies(where: $where) {
                    edges {
                      node {
                        id
                        objectId
                        name
                      }
                    }
                  }
                }
              }
            `,
            variables: {
              id: country.id,
              where: {
                name: { equalTo: 'imACompany1' },
              },
            },
          });
          expect(result2.objectId).toEqual(country.id);
          expect(result2.companies.edges.length).toEqual(1);
          expect(result2.companies.edges[0].node.objectId).toEqual(company1.id);
        });

        it('should support relational where query', async () => {
          const president = new Parse.Object('President');
          president.set('name', 'James');
          await president.save();

          const employee = new Parse.Object('Employee');
          employee.set('name', 'John');
          await employee.save();

          const company1 = new Parse.Object('Company');
          company1.set('name', 'imACompany1');
          await company1.save();

          const company2 = new Parse.Object('Company');
          company2.set('name', 'imACompany2');
          company2.relation('employees').add([employee]);
          await company2.save();

          const country = new Parse.Object('Country');
          country.set('name', 'imACountry');
          country.relation('companies').add([company1, company2]);
          await country.save();

          const country2 = new Parse.Object('Country');
          country2.set('name', 'imACountry2');
          country2.relation('companies').add([company1]);
          await country2.save();

          const country3 = new Parse.Object('Country');
          country3.set('name', 'imACountry3');
          country3.set('president', president);
          await country3.save();

          await parseGraphQLServer.parseGraphQLSchema.schemaCache.clear();

          let {
            data: {
              countries: { edges: result },
            },
          } = await apolloClient.query({
            query: gql`
              query findCountry($where: CountryWhereInput) {
                countries(where: $where) {
                  edges {
                    node {
                      id
                      objectId
                      companies {
                        edges {
                          node {
                            id
                            objectId
                            name
                          }
                        }
                      }
                    }
                  }
                }
              }
            `,
            variables: {
              where: {
                companies: {
                  have: {
                    employees: { have: { name: { equalTo: 'John' } } },
                  },
                },
              },
            },
          });
          expect(result.length).toEqual(1);
          result = result[0].node;
          expect(result.objectId).toEqual(country.id);
          expect(result.companies.edges.length).toEqual(2);

          const {
            data: {
              countries: { edges: result2 },
            },
          } = await apolloClient.query({
            query: gql`
              query findCountry($where: CountryWhereInput) {
                countries(where: $where) {
                  edges {
                    node {
                      id
                      objectId
                      companies {
                        edges {
                          node {
                            id
                            objectId
                            name
                          }
                        }
                      }
                    }
                  }
                }
              }
            `,
            variables: {
              where: {
                companies: {
                  have: {
                    OR: [
                      { name: { equalTo: 'imACompany1' } },
                      { name: { equalTo: 'imACompany2' } },
                    ],
                  },
                },
              },
            },
          });
          expect(result2.length).toEqual(2);

          const {
            data: {
              countries: { edges: result3 },
            },
          } = await apolloClient.query({
            query: gql`
              query findCountry($where: CountryWhereInput) {
                countries(where: $where) {
                  edges {
                    node {
                      id
                      name
                    }
                  }
                }
              }
            `,
            variables: {
              where: {
                companies: { exists: false },
              },
            },
          });
          expect(result3.length).toEqual(1);
          expect(result3[0].node.name).toEqual('imACountry3');

          const {
            data: {
              countries: { edges: result4 },
            },
          } = await apolloClient.query({
            query: gql`
              query findCountry($where: CountryWhereInput) {
                countries(where: $where) {
                  edges {
                    node {
                      id
                      name
                    }
                  }
                }
              }
            `,
            variables: {
              where: {
                president: { exists: false },
              },
            },
          });
          expect(result4.length).toEqual(2);
          const {
            data: {
              countries: { edges: result5 },
            },
          } = await apolloClient.query({
            query: gql`
              query findCountry($where: CountryWhereInput) {
                countries(where: $where) {
                  edges {
                    node {
                      id
                      name
                    }
                  }
                }
              }
            `,
            variables: {
              where: {
                president: { exists: true },
              },
            },
          });
          expect(result5.length).toEqual(1);
          const {
            data: {
              countries: { edges: result6 },
            },
          } = await apolloClient.query({
            query: gql`
              query findCountry($where: CountryWhereInput) {
                countries(where: $where) {
                  edges {
                    node {
                      id
                      objectId
                      name
                    }
                  }
                }
              }
            `,
            variables: {
              where: {
                companies: {
                  haveNot: {
                    OR: [
                      { name: { equalTo: 'imACompany1' } },
                      { name: { equalTo: 'imACompany2' } },
                    ],
                  },
                },
              },
            },
          });
          expect(result6.length).toEqual(1);
          expect(result6.length).toEqual(1);
          expect(result6[0].node.name).toEqual('imACountry3');
        });

        it('should support files', async () => {
          try {
            parseServer = await global.reconfigureServer({
              publicServerURL: 'http://localhost:13377/parse',
            });

            const body = new FormData();
            body.append(
              'operations',
              JSON.stringify({
                query: `
                    mutation CreateFile($input: CreateFileInput!) {
                      createFile(input: $input) {
                        fileInfo {
                          name
                          url
                        }
                      }
                    }
                  `,
                variables: {
                  input: {
                    upload: null,
                  },
                },
              })
            );
            body.append('map', JSON.stringify({ 1: ['variables.input.upload'] }));
            body.append('1', 'My File Content', {
              filename: 'myFileName.txt',
              contentType: 'text/plain',
            });

            let res = await fetch('http://localhost:13377/graphql', {
              method: 'POST',
              headers,
              body,
            });

            expect(res.status).toEqual(200);

            const result = JSON.parse(await res.text());
            expect(result.data.createFile.fileInfo.name).toEqual(
              jasmine.stringMatching(/_myFileName.txt$/)
            );
            expect(result.data.createFile.fileInfo.url).toEqual(
              jasmine.stringMatching(/_myFileName.txt$/)
            );

            const someFieldValue = result.data.createFile.fileInfo.name;
            const someFieldObjectValue = result.data.createFile.fileInfo;

            await apolloClient.mutate({
              mutation: gql`
                mutation CreateClass($schemaFields: SchemaFieldsInput) {
                  createClass(input: { name: "SomeClass", schemaFields: $schemaFields }) {
                    clientMutationId
                  }
                }
              `,
              variables: {
                schemaFields: {
                  addFiles: [{ name: 'someField' }],
                },
              },
              context: {
                headers: {
                  'X-Parse-Master-Key': 'test',
                },
              },
            });

            await parseGraphQLServer.parseGraphQLSchema.schemaCache.clear();

            const body2 = new FormData();
            body2.append(
              'operations',
              JSON.stringify({
                query: `
                  mutation CreateSomeObject(
                    $fields1: CreateSomeClassFieldsInput
                    $fields2: CreateSomeClassFieldsInput
                    $fields3: CreateSomeClassFieldsInput
                  ) {
                    createSomeClass1: createSomeClass(
                      input: { fields: $fields1 }
                    ) {
                      someClass {
                        id
                        someField {
                          name
                          url
                        }
                      }
                    }
                    createSomeClass2: createSomeClass(
                      input: { fields: $fields2 }
                    ) {
                      someClass {
                        id
                        someField {
                          name
                          url
                        }
                      }
                    }
                    createSomeClass3: createSomeClass(
                      input: { fields: $fields3 }
                    ) {
                      someClass {
                        id
                        someField {
                          name
                          url
                        }
                      }
                    }
                  }
                  `,
                variables: {
                  fields1: {
                    someField: { file: someFieldValue },
                  },
                  fields2: {
                    someField: {
                      file: {
                        name: someFieldObjectValue.name,
                        url: someFieldObjectValue.url,
                        __type: 'File',
                      },
                    },
                  },
                  fields3: {
                    someField: { upload: null },
                  },
                },
              })
            );
            body2.append('map', JSON.stringify({ 1: ['variables.fields3.someField.upload'] }));
            body2.append('1', 'My File Content', {
              filename: 'myFileName.txt',
              contentType: 'text/plain',
            });

            res = await fetch('http://localhost:13377/graphql', {
              method: 'POST',
              headers,
              body: body2,
            });
            expect(res.status).toEqual(200);
            const result2 = JSON.parse(await res.text());
            expect(result2.data.createSomeClass1.someClass.someField.name).toEqual(
              jasmine.stringMatching(/_myFileName.txt$/)
            );
            expect(result2.data.createSomeClass1.someClass.someField.url).toEqual(
              jasmine.stringMatching(/_myFileName.txt$/)
            );
            expect(result2.data.createSomeClass2.someClass.someField.name).toEqual(
              jasmine.stringMatching(/_myFileName.txt$/)
            );
            expect(result2.data.createSomeClass2.someClass.someField.url).toEqual(
              jasmine.stringMatching(/_myFileName.txt$/)
            );
            expect(result2.data.createSomeClass3.someClass.someField.name).toEqual(
              jasmine.stringMatching(/_myFileName.txt$/)
            );
            expect(result2.data.createSomeClass3.someClass.someField.url).toEqual(
              jasmine.stringMatching(/_myFileName.txt$/)
            );

            const schema = await new Parse.Schema('SomeClass').get();
            expect(schema.fields.someField.type).toEqual('File');

            const getResult = await apolloClient.query({
              query: gql`
                query GetSomeObject($id: ID!) {
                  someClass(id: $id) {
                    someField {
                      name
                      url
                    }
                  }
                  findSomeClass1: someClasses(where: { someField: { exists: true } }) {
                    edges {
                      node {
                        someField {
                          name
                          url
                        }
                      }
                    }
                  }
                  findSomeClass2: someClasses(where: { someField: { exists: true } }) {
                    edges {
                      node {
                        someField {
                          name
                          url
                        }
                      }
                    }
                  }
                }
              `,
              variables: {
                id: result2.data.createSomeClass1.someClass.id,
              },
            });

            expect(typeof getResult.data.someClass.someField).toEqual('object');
            expect(getResult.data.someClass.someField.name).toEqual(
              result.data.createFile.fileInfo.name
            );
            expect(getResult.data.someClass.someField.url).toEqual(
              result.data.createFile.fileInfo.url
            );
            expect(getResult.data.findSomeClass1.edges.length).toEqual(3);
            expect(getResult.data.findSomeClass2.edges.length).toEqual(3);

            res = await fetch(getResult.data.someClass.someField.url);

            expect(res.status).toEqual(200);
            expect(await res.text()).toEqual('My File Content');

            const mutationResult = await apolloClient.mutate({
              mutation: gql`
                mutation UnlinkFile($id: ID!) {
                  updateSomeClass(input: { id: $id, fields: { someField: null } }) {
                    someClass {
                      someField {
                        name
                        url
                      }
                    }
                  }
                }
              `,
              variables: {
                id: result2.data.createSomeClass3.someClass.id,
              },
            });
            expect(mutationResult.data.updateSomeClass.someClass.someField).toEqual(null);
          } catch (e) {
            handleError(e);
          }
        });

<<<<<<< HEAD
        it_only_node_version('<17')('should support files on required file', async () => {
          try {
            parseServer = await global.reconfigureServer({
              publicServerURL: 'http://localhost:13377/parse',
            });

            const schemaController = await parseServer.config.databaseController.loadSchema();
            await schemaController.addClassIfNotExists('SomeClassWithRequiredFile', {
              someField: { type: 'File', required: true },
            });

            await resetGraphQLCache();

            await parseGraphQLServer.parseGraphQLSchema.schemaCache.clear();

            const body = new FormData();
            body.append(
              'operations',
              JSON.stringify({
                query: `
                  mutation CreateSomeObject(
                    $fields: CreateSomeClassWithRequiredFileFieldsInput
                  ) {
                    createSomeClassWithRequiredFile(
                      input: { fields: $fields }
                    ) {
                      someClassWithRequiredFile {
                        id
                        someField {
                          name
                          url
                        }
                      }
                    }
                  }
                  `,
                variables: {
                  fields: {
                    someField: { upload: null },
                  },
                },
              })
            );
            body.append('map', JSON.stringify({ 1: ['variables.fields.someField.upload'] }));
            body.append('1', 'My File Content', {
              filename: 'myFileName.txt',
              contentType: 'text/plain',
            });

            const res = await fetch('http://localhost:13377/graphql', {
              method: 'POST',
              headers,
              body,
            });
            expect(res.status).toEqual(200);
            const resText = await res.text();
            const result = JSON.parse(resText);
            expect(
              result.data.createSomeClassWithRequiredFile.someClassWithRequiredFile.someField.name
            ).toEqual(jasmine.stringMatching(/_myFileName.txt$/));
            expect(
              result.data.createSomeClassWithRequiredFile.someClassWithRequiredFile.someField.url
            ).toEqual(jasmine.stringMatching(/_myFileName.txt$/));
          } catch (e) {
            handleError(e);
          }
        });

        it_only_node_version('<17')('should not upload if file is too large', async () => {
          parseGraphQLServer.parseServer.config.maxUploadSize = '1kb';
=======
        it('should support file upload for on fly creation through pointer and relation', async () => {
          parseServer = await global.reconfigureServer({
            publicServerURL: 'http://localhost:13377/parse',
          });
          const schema = new Parse.Schema('SomeClass');
          schema.addFile('someFileField');
          schema.addPointer('somePointerField', 'SomeClass');
          schema.addRelation('someRelationField', 'SomeClass');
          await schema.save();
>>>>>>> 901aaf8c

          const body = new FormData();
          body.append(
            'operations',
            JSON.stringify({
              query: `
                mutation UploadFiles(
                  $fields: CreateSomeClassFieldsInput
                ) {
                  createSomeClass(
                    input: { fields: $fields }
                  ) {
                    someClass {
                      id
                      someFileField {
                        name
                        url
                      }
                      somePointerField {
                        id
                        someFileField {
                          name
                          url
                        }
                      }
                      someRelationField {
                        edges {
                          node {
                            id
                            someFileField {
                              name
                              url
                            }
                          }
                        }
                      }
                    }
                  }
                }
                `,
              variables: {
                fields: {
                  someFileField: { upload: null },
                  somePointerField: {
                    createAndLink: {
                      someFileField: { upload: null },
                    },
                  },
                  someRelationField: {
                    createAndAdd: [
                      {
                        someFileField: { upload: null },
                      },
                    ],
                  },
                },
              },
            })
          );
          body.append(
            'map',
            JSON.stringify({
              1: ['variables.fields.someFileField.upload'],
              2: ['variables.fields.somePointerField.createAndLink.someFileField.upload'],
              3: ['variables.fields.someRelationField.createAndAdd.0.someFileField.upload'],
            })
          );
          body.append('1', 'My File Content someFileField', {
            filename: 'someFileField.txt',
            contentType: 'text/plain',
          });
          body.append('2', 'My File Content somePointerField', {
            filename: 'somePointerField.txt',
            contentType: 'text/plain',
          });
          body.append('3', 'My File Content someRelationField', {
            filename: 'someRelationField.txt',
            contentType: 'text/plain',
          });

          const res = await fetch('http://localhost:13377/graphql', {
            method: 'POST',
            headers,
            body,
          });
          expect(res.status).toEqual(200);
          const result = await res.json();
          console.log(result);
          expect(result.data.createSomeClass.someClass.someFileField.name).toEqual(
            jasmine.stringMatching(/_someFileField.txt$/)
          );
          expect(result.data.createSomeClass.someClass.somePointerField.someFileField.name).toEqual(
            jasmine.stringMatching(/_somePointerField.txt$/)
          );
          expect(
            result.data.createSomeClass.someClass.someRelationField.edges[0].node.someFileField.name
          ).toEqual(jasmine.stringMatching(/_someRelationField.txt$/));
        });

        it('should support files and add extension from mimetype', async () => {
          try {
            parseServer = await global.reconfigureServer({
              publicServerURL: 'http://localhost:13377/parse',
            });

            const body = new FormData();
            body.append(
              'operations',
              JSON.stringify({
                query: `
                    mutation CreateFile($input: CreateFileInput!) {
                      createFile(input: $input) {
                        fileInfo {
                          name
                          url
                        }
                      }
                    }
                  `,
                variables: {
                  input: {
                    upload: null,
                  },
                },
              })
            );
            body.append('map', JSON.stringify({ 1: ['variables.input.upload'] }));
            body.append('1', 'My File Content', {
              // No extension, the system should add it from mimetype
              filename: 'myFileName',
              contentType: 'text/plain',
            });

            const res = await fetch('http://localhost:13377/graphql', {
              method: 'POST',
              headers,
              body,
            });

            expect(res.status).toEqual(200);

            const result = JSON.parse(await res.text());
            expect(result.data.createFile.fileInfo.name).toEqual(
              jasmine.stringMatching(/_myFileName.txt$/)
            );
            expect(result.data.createFile.fileInfo.url).toEqual(
              jasmine.stringMatching(/_myFileName.txt$/)
            );
          } catch (e) {
            handleError(e);
          }
        });

        it('should not upload if file is too large', async () => {
          const body = new FormData();
          body.append(
            'operations',
            JSON.stringify({
              query: `
                  mutation CreateFile($input: CreateFileInput!) {
                    createFile(input: $input) {
                      fileInfo {
                        name
                        url
                      }
                    }
                  }
                `,
              variables: {
                input: {
                  upload: null,
                },
              },
            })
          );
          body.append('map', JSON.stringify({ 1: ['variables.input.upload'] }));
          body.append(
            '1',
            // In this test file parse server is setup with 1kb limit
            Buffer.alloc(parseGraphQLServer._transformMaxUploadSizeToBytes('2kb'), 1),
            {
              filename: 'myFileName.txt',
              contentType: 'text/plain',
            }
          );

          const res = await fetch('http://localhost:13377/graphql', {
            method: 'POST',
            headers,
            body,
          });

          const result = JSON.parse(await res.text());
          expect(res.status).toEqual(200);
          expect(result.errors[0].message).toEqual(
            'File truncated as it exceeds the 1024 byte size limit.'
          );
        });

        it('should support object values', async () => {
          try {
            const someObjectFieldValue = {
              foo: { bar: 'baz' },
              number: 10,
            };

            await apolloClient.mutate({
              mutation: gql`
                mutation CreateClass($schemaFields: SchemaFieldsInput) {
                  createClass(input: { name: "SomeClass", schemaFields: $schemaFields }) {
                    clientMutationId
                  }
                }
              `,
              variables: {
                schemaFields: {
                  addObjects: [{ name: 'someObjectField' }],
                },
              },
              context: {
                headers: {
                  'X-Parse-Master-Key': 'test',
                },
              },
            });
            await parseGraphQLServer.parseGraphQLSchema.schemaCache.clear();

            const schema = await new Parse.Schema('SomeClass').get();
            expect(schema.fields.someObjectField.type).toEqual('Object');

            const createResult = await apolloClient.mutate({
              mutation: gql`
                mutation CreateSomeObject($fields: CreateSomeClassFieldsInput) {
                  createSomeClass(input: { fields: $fields }) {
                    someClass {
                      id
                    }
                  }
                }
              `,
              variables: {
                fields: {
                  someObjectField: someObjectFieldValue,
                },
              },
            });

            const where = {
              someObjectField: {
                equalTo: { key: 'foo.bar', value: 'baz' },
                notEqualTo: { key: 'foo.bar', value: 'bat' },
                greaterThan: { key: 'number', value: 9 },
                lessThan: { key: 'number', value: 11 },
              },
            };
            const queryResult = await apolloClient.query({
              query: gql`
                query GetSomeObject($id: ID!, $where: SomeClassWhereInput) {
                  someClass(id: $id) {
                    id
                    someObjectField
                  }
                  someClasses(where: $where) {
                    edges {
                      node {
                        id
                        someObjectField
                      }
                    }
                  }
                }
              `,
              variables: {
                id: createResult.data.createSomeClass.someClass.id,
                where,
              },
            });

            const { someClass: getResult, someClasses } = queryResult.data;

            const { someObjectField } = getResult;
            expect(typeof someObjectField).toEqual('object');
            expect(someObjectField).toEqual(someObjectFieldValue);

            // Checks class query results
            expect(someClasses.edges.length).toEqual(1);
            expect(someClasses.edges[0].node.someObjectField).toEqual(someObjectFieldValue);
          } catch (e) {
            handleError(e);
          }
        });

        it('should support where argument on object field that contains false boolean value or 0 number value', async () => {
          try {
            const someObjectFieldValue1 = {
              foo: { bar: true, baz: 100 },
            };

            const someObjectFieldValue2 = {
              foo: { bar: false, baz: 0 },
            };

            const object1 = new Parse.Object('SomeClass');
            await object1.save({
              someObjectField: someObjectFieldValue1,
            });
            const object2 = new Parse.Object('SomeClass');
            await object2.save({
              someObjectField: someObjectFieldValue2,
            });

            const whereToObject1 = {
              someObjectField: {
                equalTo: { key: 'foo.bar', value: true },
                notEqualTo: { key: 'foo.baz', value: 0 },
              },
            };
            const whereToObject2 = {
              someObjectField: {
                notEqualTo: { key: 'foo.bar', value: true },
                equalTo: { key: 'foo.baz', value: 0 },
              },
            };

            const whereToAll = {
              someObjectField: {
                lessThan: { key: 'foo.baz', value: 101 },
              },
            };

            const whereToNone = {
              someObjectField: {
                notEqualTo: { key: 'foo.bar', value: true },
                equalTo: { key: 'foo.baz', value: 1 },
              },
            };

            const queryResult = await apolloClient.query({
              query: gql`
                query GetSomeObject(
                  $id1: ID!
                  $id2: ID!
                  $whereToObject1: SomeClassWhereInput
                  $whereToObject2: SomeClassWhereInput
                  $whereToAll: SomeClassWhereInput
                  $whereToNone: SomeClassWhereInput
                ) {
                  obj1: someClass(id: $id1) {
                    id
                    someObjectField
                  }
                  obj2: someClass(id: $id2) {
                    id
                    someObjectField
                  }
                  onlyObj1: someClasses(where: $whereToObject1) {
                    edges {
                      node {
                        id
                        someObjectField
                      }
                    }
                  }
                  onlyObj2: someClasses(where: $whereToObject2) {
                    edges {
                      node {
                        id
                        someObjectField
                      }
                    }
                  }
                  all: someClasses(where: $whereToAll) {
                    edges {
                      node {
                        id
                        someObjectField
                      }
                    }
                  }
                  none: someClasses(where: $whereToNone) {
                    edges {
                      node {
                        id
                        someObjectField
                      }
                    }
                  }
                }
              `,
              variables: {
                id1: object1.id,
                id2: object2.id,
                whereToObject1,
                whereToObject2,
                whereToAll,
                whereToNone,
              },
            });

            const { obj1, obj2, onlyObj1, onlyObj2, all, none } = queryResult.data;

            expect(obj1.someObjectField).toEqual(someObjectFieldValue1);
            expect(obj2.someObjectField).toEqual(someObjectFieldValue2);

            // Checks class query results
            expect(onlyObj1.edges.length).toEqual(1);
            expect(onlyObj1.edges[0].node.someObjectField).toEqual(someObjectFieldValue1);
            expect(onlyObj2.edges.length).toEqual(1);
            expect(onlyObj2.edges[0].node.someObjectField).toEqual(someObjectFieldValue2);
            expect(all.edges.length).toEqual(2);
            expect(none.edges.length).toEqual(0);
          } catch (e) {
            handleError(e);
          }
        });

        it('should support object composed queries', async () => {
          try {
            const someObjectFieldValue1 = {
              lorem: 'ipsum',
              number: 10,
            };
            const someObjectFieldValue2 = {
              foo: {
                test: 'bar',
              },
              number: 10,
            };

            await apolloClient.mutate({
              mutation: gql`
                mutation CreateClass {
                  createClass(
                    input: {
                      name: "SomeClass"
                      schemaFields: { addObjects: [{ name: "someObjectField" }] }
                    }
                  ) {
                    clientMutationId
                  }
                }
              `,
              context: {
                headers: {
                  'X-Parse-Master-Key': 'test',
                },
              },
            });

            await parseGraphQLServer.parseGraphQLSchema.schemaCache.clear();

            const createResult = await apolloClient.mutate({
              mutation: gql`
                mutation CreateSomeObject(
                  $fields1: CreateSomeClassFieldsInput
                  $fields2: CreateSomeClassFieldsInput
                ) {
                  create1: createSomeClass(input: { fields: $fields1 }) {
                    someClass {
                      id
                    }
                  }
                  create2: createSomeClass(input: { fields: $fields2 }) {
                    someClass {
                      id
                    }
                  }
                }
              `,
              variables: {
                fields1: {
                  someObjectField: someObjectFieldValue1,
                },
                fields2: {
                  someObjectField: someObjectFieldValue2,
                },
              },
            });

            const where = {
              AND: [
                {
                  someObjectField: {
                    greaterThan: { key: 'number', value: 9 },
                  },
                },
                {
                  someObjectField: {
                    lessThan: { key: 'number', value: 11 },
                  },
                },
                {
                  OR: [
                    {
                      someObjectField: {
                        equalTo: { key: 'lorem', value: 'ipsum' },
                      },
                    },
                    {
                      someObjectField: {
                        equalTo: { key: 'foo.test', value: 'bar' },
                      },
                    },
                  ],
                },
              ],
            };
            const findResult = await apolloClient.query({
              query: gql`
                query FindSomeObject($where: SomeClassWhereInput) {
                  someClasses(where: $where) {
                    edges {
                      node {
                        id
                        someObjectField
                      }
                    }
                  }
                }
              `,
              variables: {
                where,
              },
            });

            const { create1, create2 } = createResult.data;
            const { someClasses } = findResult.data;

            // Checks class query results
            const { edges } = someClasses;
            expect(edges.length).toEqual(2);
            expect(
              edges.find(result => result.node.id === create1.someClass.id).node.someObjectField
            ).toEqual(someObjectFieldValue1);
            expect(
              edges.find(result => result.node.id === create2.someClass.id).node.someObjectField
            ).toEqual(someObjectFieldValue2);
          } catch (e) {
            handleError(e);
          }
        });

        it('should support array values', async () => {
          try {
            const someArrayFieldValue = [1, 'foo', ['bar'], { lorem: 'ipsum' }, true];

            await apolloClient.mutate({
              mutation: gql`
                mutation CreateClass($schemaFields: SchemaFieldsInput) {
                  createClass(input: { name: "SomeClass", schemaFields: $schemaFields }) {
                    clientMutationId
                  }
                }
              `,
              variables: {
                schemaFields: {
                  addArrays: [{ name: 'someArrayField' }],
                },
              },
              context: {
                headers: {
                  'X-Parse-Master-Key': 'test',
                },
              },
            });

            await parseGraphQLServer.parseGraphQLSchema.schemaCache.clear();

            const schema = await new Parse.Schema('SomeClass').get();
            expect(schema.fields.someArrayField.type).toEqual('Array');

            const createResult = await apolloClient.mutate({
              mutation: gql`
                mutation CreateSomeObject($fields: CreateSomeClassFieldsInput) {
                  createSomeClass(input: { fields: $fields }) {
                    someClass {
                      id
                    }
                  }
                }
              `,
              variables: {
                fields: {
                  someArrayField: someArrayFieldValue,
                },
              },
            });

            const getResult = await apolloClient.query({
              query: gql`
                query GetSomeObject($id: ID!) {
                  someClass(id: $id) {
                    someArrayField {
                      ... on Element {
                        value
                      }
                    }
                  }
                  someClasses(where: { someArrayField: { exists: true } }) {
                    edges {
                      node {
                        id
                        someArrayField {
                          ... on Element {
                            value
                          }
                        }
                      }
                    }
                  }
                }
              `,
              variables: {
                id: createResult.data.createSomeClass.someClass.id,
              },
            });

            const { someArrayField } = getResult.data.someClass;
            expect(Array.isArray(someArrayField)).toBeTruthy();
            expect(someArrayField.map(element => element.value)).toEqual(someArrayFieldValue);
            expect(getResult.data.someClasses.edges.length).toEqual(1);
          } catch (e) {
            handleError(e);
          }
        });

        it('should support undefined array', async () => {
          const schema = await new Parse.Schema('SomeClass');
          schema.addArray('someArray');
          await schema.save();

          const obj = new Parse.Object('SomeClass');
          await obj.save();

          await parseGraphQLServer.parseGraphQLSchema.schemaCache.clear();

          const getResult = await apolloClient.query({
            query: gql`
              query GetSomeObject($id: ID!) {
                someClass(id: $id) {
                  id
                  someArray {
                    ... on Element {
                      value
                    }
                  }
                }
              }
            `,
            variables: {
              id: obj.id,
            },
          });
          expect(getResult.data.someClass.someArray).toEqual(null);
        });

        it('should support null values', async () => {
          try {
            await apolloClient.mutate({
              mutation: gql`
                mutation CreateClass {
                  createClass(
                    input: {
                      name: "SomeClass"
                      schemaFields: {
                        addStrings: [{ name: "someStringField" }, { name: "someNullField" }]
                        addNumbers: [{ name: "someNumberField" }]
                        addBooleans: [{ name: "someBooleanField" }]
                        addObjects: [{ name: "someObjectField" }]
                      }
                    }
                  ) {
                    clientMutationId
                  }
                }
              `,
              context: {
                headers: {
                  'X-Parse-Master-Key': 'test',
                },
              },
            });

            await parseGraphQLServer.parseGraphQLSchema.schemaCache.clear();

            const createResult = await apolloClient.mutate({
              mutation: gql`
                mutation CreateSomeObject($fields: CreateSomeClassFieldsInput) {
                  createSomeClass(input: { fields: $fields }) {
                    someClass {
                      id
                    }
                  }
                }
              `,
              variables: {
                fields: {
                  someStringField: 'some string',
                  someNumberField: 123,
                  someBooleanField: true,
                  someObjectField: { someField: 'some value' },
                  someNullField: null,
                },
              },
            });

            await apolloClient.mutate({
              mutation: gql`
                mutation UpdateSomeObject($id: ID!, $fields: UpdateSomeClassFieldsInput) {
                  updateSomeClass(input: { id: $id, fields: $fields }) {
                    clientMutationId
                  }
                }
              `,
              variables: {
                id: createResult.data.createSomeClass.someClass.id,
                fields: {
                  someStringField: null,
                  someNumberField: null,
                  someBooleanField: null,
                  someObjectField: null,
                  someNullField: 'now it has a string',
                },
              },
            });

            const getResult = await apolloClient.query({
              query: gql`
                query GetSomeObject($id: ID!) {
                  someClass(id: $id) {
                    someStringField
                    someNumberField
                    someBooleanField
                    someObjectField
                    someNullField
                  }
                }
              `,
              variables: {
                id: createResult.data.createSomeClass.someClass.id,
              },
            });

            expect(getResult.data.someClass.someStringField).toBeFalsy();
            expect(getResult.data.someClass.someNumberField).toBeFalsy();
            expect(getResult.data.someClass.someBooleanField).toBeFalsy();
            expect(getResult.data.someClass.someObjectField).toBeFalsy();
            expect(getResult.data.someClass.someNullField).toEqual('now it has a string');
          } catch (e) {
            handleError(e);
          }
        });

        it('should support Bytes', async () => {
          try {
            const someFieldValue = 'aGVsbG8gd29ybGQ=';

            await apolloClient.mutate({
              mutation: gql`
                mutation CreateClass($schemaFields: SchemaFieldsInput) {
                  createClass(input: { name: "SomeClass", schemaFields: $schemaFields }) {
                    clientMutationId
                  }
                }
              `,
              variables: {
                schemaFields: {
                  addBytes: [{ name: 'someField' }],
                },
              },
              context: {
                headers: {
                  'X-Parse-Master-Key': 'test',
                },
              },
            });

            await parseGraphQLServer.parseGraphQLSchema.schemaCache.clear();

            const schema = await new Parse.Schema('SomeClass').get();
            expect(schema.fields.someField.type).toEqual('Bytes');

            const createResult = await apolloClient.mutate({
              mutation: gql`
                mutation CreateSomeObject(
                  $fields1: CreateSomeClassFieldsInput
                  $fields2: CreateSomeClassFieldsInput
                ) {
                  createSomeClass1: createSomeClass(input: { fields: $fields1 }) {
                    someClass {
                      id
                    }
                  }
                  createSomeClass2: createSomeClass(input: { fields: $fields2 }) {
                    someClass {
                      id
                    }
                  }
                }
              `,
              variables: {
                fields1: {
                  someField: someFieldValue,
                },
                fields2: {
                  someField: someFieldValue,
                },
              },
            });

            const getResult = await apolloClient.query({
              query: gql`
                query GetSomeObject($id: ID!, $someFieldValue: Bytes) {
                  someClass(id: $id) {
                    someField
                  }
                  someClasses(where: { someField: { equalTo: $someFieldValue } }) {
                    edges {
                      node {
                        id
                        someField
                      }
                    }
                  }
                }
              `,
              variables: {
                id: createResult.data.createSomeClass1.someClass.id,
                someFieldValue,
              },
            });

            expect(typeof getResult.data.someClass.someField).toEqual('string');
            expect(getResult.data.someClass.someField).toEqual(someFieldValue);
            expect(getResult.data.someClasses.edges.length).toEqual(2);
          } catch (e) {
            handleError(e);
          }
        });

        it('should support Geo Points', async () => {
          try {
            const someFieldValue = {
              __typename: 'GeoPoint',
              latitude: 45,
              longitude: 45,
            };

            await apolloClient.mutate({
              mutation: gql`
                mutation CreateClass($schemaFields: SchemaFieldsInput) {
                  createClass(input: { name: "SomeClass", schemaFields: $schemaFields }) {
                    clientMutationId
                  }
                }
              `,
              variables: {
                schemaFields: {
                  addGeoPoint: { name: 'someField' },
                },
              },
              context: {
                headers: {
                  'X-Parse-Master-Key': 'test',
                },
              },
            });

            await parseGraphQLServer.parseGraphQLSchema.schemaCache.clear();

            const schema = await new Parse.Schema('SomeClass').get();
            expect(schema.fields.someField.type).toEqual('GeoPoint');

            const createResult = await apolloClient.mutate({
              mutation: gql`
                mutation CreateSomeObject($fields: CreateSomeClassFieldsInput) {
                  createSomeClass(input: { fields: $fields }) {
                    someClass {
                      id
                    }
                  }
                }
              `,
              variables: {
                fields: {
                  someField: {
                    latitude: someFieldValue.latitude,
                    longitude: someFieldValue.longitude,
                  },
                },
              },
            });

            const getResult = await apolloClient.query({
              query: gql`
                query GetSomeObject($id: ID!) {
                  someClass(id: $id) {
                    someField {
                      latitude
                      longitude
                    }
                  }
                  someClasses(where: { someField: { exists: true } }) {
                    edges {
                      node {
                        id
                        someField {
                          latitude
                          longitude
                        }
                      }
                    }
                  }
                }
              `,
              variables: {
                id: createResult.data.createSomeClass.someClass.id,
              },
            });

            expect(typeof getResult.data.someClass.someField).toEqual('object');
            expect(getResult.data.someClass.someField).toEqual(someFieldValue);
            expect(getResult.data.someClasses.edges.length).toEqual(1);

            const getGeoWhere = await apolloClient.query({
              query: gql`
                query GeoQuery($latitude: Float!, $longitude: Float!) {
                  nearSphere: someClasses(
                    where: {
                      someField: { nearSphere: { latitude: $latitude, longitude: $longitude } }
                    }
                  ) {
                    edges {
                      node {
                        id
                      }
                    }
                  }
                  geoWithin: someClasses(
                    where: {
                      someField: {
                        geoWithin: {
                          centerSphere: {
                            distance: 10
                            center: { latitude: $latitude, longitude: $longitude }
                          }
                        }
                      }
                    }
                  ) {
                    edges {
                      node {
                        id
                      }
                    }
                  }
                  within: someClasses(
                    where: {
                      someField: {
                        within: {
                          box: {
                            bottomLeft: { latitude: $latitude, longitude: $longitude }
                            upperRight: { latitude: $latitude, longitude: $longitude }
                          }
                        }
                      }
                    }
                  ) {
                    edges {
                      node {
                        id
                      }
                    }
                  }
                }
              `,
              variables: {
                latitude: 45,
                longitude: 45,
              },
            });
            expect(getGeoWhere.data.nearSphere.edges[0].node.id).toEqual(
              createResult.data.createSomeClass.someClass.id
            );
            expect(getGeoWhere.data.geoWithin.edges[0].node.id).toEqual(
              createResult.data.createSomeClass.someClass.id
            );
            expect(getGeoWhere.data.within.edges[0].node.id).toEqual(
              createResult.data.createSomeClass.someClass.id
            );
          } catch (e) {
            handleError(e);
          }
        });

        it('should support Polygons', async () => {
          try {
            const somePolygonFieldValue = [
              [44, 45],
              [46, 47],
              [48, 49],
              [44, 45],
            ].map(point => ({
              latitude: point[0],
              longitude: point[1],
            }));

            await apolloClient.mutate({
              mutation: gql`
                mutation CreateClass($schemaFields: SchemaFieldsInput) {
                  createClass(input: { name: "SomeClass", schemaFields: $schemaFields }) {
                    clientMutationId
                  }
                }
              `,
              variables: {
                schemaFields: {
                  addPolygons: [{ name: 'somePolygonField' }],
                },
              },
              context: {
                headers: {
                  'X-Parse-Master-Key': 'test',
                },
              },
            });

            await parseGraphQLServer.parseGraphQLSchema.schemaCache.clear();

            const schema = await new Parse.Schema('SomeClass').get();
            expect(schema.fields.somePolygonField.type).toEqual('Polygon');

            const createResult = await apolloClient.mutate({
              mutation: gql`
                mutation CreateSomeObject($fields: CreateSomeClassFieldsInput) {
                  createSomeClass(input: { fields: $fields }) {
                    someClass {
                      id
                    }
                  }
                }
              `,
              variables: {
                fields: {
                  somePolygonField: somePolygonFieldValue,
                },
              },
            });

            const getResult = await apolloClient.query({
              query: gql`
                query GetSomeObject($id: ID!) {
                  someClass(id: $id) {
                    somePolygonField {
                      latitude
                      longitude
                    }
                  }
                  someClasses(where: { somePolygonField: { exists: true } }) {
                    edges {
                      node {
                        id
                        somePolygonField {
                          latitude
                          longitude
                        }
                      }
                    }
                  }
                }
              `,
              variables: {
                id: createResult.data.createSomeClass.someClass.id,
              },
            });

            expect(typeof getResult.data.someClass.somePolygonField).toEqual('object');
            expect(getResult.data.someClass.somePolygonField).toEqual(
              somePolygonFieldValue.map(geoPoint => ({
                ...geoPoint,
                __typename: 'GeoPoint',
              }))
            );
            expect(getResult.data.someClasses.edges.length).toEqual(1);
            const getIntersect = await apolloClient.query({
              query: gql`
                query IntersectQuery($point: GeoPointInput!) {
                  someClasses(where: { somePolygonField: { geoIntersects: { point: $point } } }) {
                    edges {
                      node {
                        id
                        somePolygonField {
                          latitude
                          longitude
                        }
                      }
                    }
                  }
                }
              `,
              variables: {
                point: { latitude: 44, longitude: 45 },
              },
            });
            expect(getIntersect.data.someClasses.edges.length).toEqual(1);
            expect(getIntersect.data.someClasses.edges[0].node.id).toEqual(
              createResult.data.createSomeClass.someClass.id
            );
          } catch (e) {
            handleError(e);
          }
        });

        it_only_db('mongo')('should support bytes values', async () => {
          const SomeClass = Parse.Object.extend('SomeClass');
          const someClass = new SomeClass();
          someClass.set('someField', {
            __type: 'Bytes',
            base64: 'foo',
          });
          await someClass.save();

          await parseGraphQLServer.parseGraphQLSchema.schemaCache.clear();
          const schema = await new Parse.Schema('SomeClass').get();
          expect(schema.fields.someField.type).toEqual('Bytes');

          const someFieldValue = {
            __type: 'Bytes',
            base64: 'bytesContent',
          };

          const createResult = await apolloClient.mutate({
            mutation: gql`
              mutation CreateSomeObject($fields: CreateSomeClassFieldsInput) {
                createSomeClass(input: { fields: $fields }) {
                  someClass {
                    id
                  }
                }
              }
            `,
            variables: {
              fields: {
                someField: someFieldValue,
              },
            },
          });

          const getResult = await apolloClient.query({
            query: gql`
              query GetSomeObject($id: ID!) {
                someClass(id: $id) {
                  someField
                }
              }
            `,
            variables: {
              id: createResult.data.createSomeClass.someClass.id,
            },
          });

          expect(getResult.data.someClass.someField).toEqual(someFieldValue.base64);

          const updatedSomeFieldValue = {
            __type: 'Bytes',
            base64: 'newBytesContent',
          };

          const updatedResult = await apolloClient.mutate({
            mutation: gql`
              mutation UpdateSomeObject($id: ID!, $fields: UpdateSomeClassFieldsInput) {
                updateSomeClass(input: { id: $id, fields: $fields }) {
                  someClass {
                    updatedAt
                  }
                }
              }
            `,
            variables: {
              id: createResult.data.createSomeClass.someClass.id,
              fields: {
                someField: updatedSomeFieldValue,
              },
            },
          });

          const { updatedAt } = updatedResult.data.updateSomeClass.someClass;
          expect(updatedAt).toBeDefined();

          const findResult = await apolloClient.query({
            query: gql`
              query FindSomeObject($where: SomeClassWhereInput!) {
                someClasses(where: $where) {
                  edges {
                    node {
                      id
                    }
                  }
                }
              }
            `,
            variables: {
              where: {
                someField: {
                  equalTo: updatedSomeFieldValue.base64,
                },
              },
            },
          });
          const findResults = findResult.data.someClasses.edges;
          expect(findResults.length).toBe(1);
          expect(findResults[0].node.id).toBe(createResult.data.createSomeClass.someClass.id);
        });
      });

      describe('Special Classes', () => {
        it('should support User class', async () => {
          const user = new Parse.User();
          user.setUsername('user1');
          user.setPassword('user1');
          const acl = new Parse.ACL();
          acl.setPublicReadAccess(true);
          user.setACL(acl);
          await user.signUp();

          await parseGraphQLServer.parseGraphQLSchema.schemaCache.clear();

          const getResult = await apolloClient.query({
            query: gql`
              query GetSomeObject($id: ID!) {
                get: user(id: $id) {
                  objectId
                }
              }
            `,
            variables: {
              id: user.id,
            },
          });

          expect(getResult.data.get.objectId).toEqual(user.id);
        });

        it('should support Installation class', async () => {
          const installation = new Parse.Installation();
          await installation.save({
            deviceType: 'foo',
          });

          await parseGraphQLServer.parseGraphQLSchema.schemaCache.clear();

          const getResult = await apolloClient.query({
            query: gql`
              query GetSomeObject($id: ID!) {
                get: installation(id: $id) {
                  objectId
                }
              }
            `,
            variables: {
              id: installation.id,
            },
          });

          expect(getResult.data.get.objectId).toEqual(installation.id);
        });

        it('should support Role class', async () => {
          const roleACL = new Parse.ACL();
          roleACL.setPublicReadAccess(true);
          const role = new Parse.Role('MyRole', roleACL);
          await role.save();

          await parseGraphQLServer.parseGraphQLSchema.schemaCache.clear();

          const getResult = await apolloClient.query({
            query: gql`
              query GetSomeObject($id: ID!) {
                get: role(id: $id) {
                  objectId
                }
              }
            `,
            variables: {
              id: role.id,
            },
          });

          expect(getResult.data.get.objectId).toEqual(role.id);
        });

        it('should support Session class', async () => {
          const user = new Parse.User();
          user.setUsername('user1');
          user.setPassword('user1');
          await user.signUp();

          await parseGraphQLServer.parseGraphQLSchema.schemaCache.clear();

          const session = await Parse.Session.current();
          const getResult = await apolloClient.query({
            query: gql`
              query GetSomeObject($id: ID!) {
                get: session(id: $id) {
                  id
                  objectId
                }
              }
            `,
            variables: {
              id: session.id,
            },
            context: {
              headers: {
                'X-Parse-Session-Token': session.getSessionToken(),
              },
            },
          });

          expect(getResult.data.get.objectId).toEqual(session.id);
        });

        it('should support Product class', async () => {
          const Product = Parse.Object.extend('_Product');
          const product = new Product();
          await product.save(
            {
              productIdentifier: 'foo',
              icon: new Parse.File('icon', ['foo']),
              order: 1,
              title: 'Foo',
              subtitle: 'My product',
            },
            { useMasterKey: true }
          );

          await parseGraphQLServer.parseGraphQLSchema.schemaCache.clear();

          const getResult = await apolloClient.query({
            query: gql`
              query GetSomeObject($id: ID!) {
                get: product(id: $id) {
                  objectId
                }
              }
            `,
            variables: {
              id: product.id,
            },
            context: {
              headers: {
                'X-Parse-Master-Key': 'test',
              },
            },
          });

          expect(getResult.data.get.objectId).toEqual(product.id);
        });
      });
    });
  });

  describe('Custom API', () => {
    describe('SDL based', () => {
      let httpServer;
      const headers = {
        'X-Parse-Application-Id': 'test',
        'X-Parse-Javascript-Key': 'test',
      };
      let apolloClient;
      beforeEach(async () => {
        const expressApp = express();
        httpServer = http.createServer(expressApp);
        parseGraphQLServer = new ParseGraphQLServer(parseServer, {
          graphQLPath: '/graphql',
          graphQLCustomTypeDefs: gql`
            extend type Query {
              hello: String @resolve
              hello2: String @resolve(to: "hello")
              userEcho(user: CreateUserFieldsInput!): User! @resolve
              hello3: String! @mock(with: "Hello world!")
              hello4: User! @mock(with: { username: "somefolk" })
            }
          `,
        });
        parseGraphQLServer.applyGraphQL(expressApp);
        await new Promise(resolve => httpServer.listen({ port: 13377 }, resolve));
        const httpLink = createUploadLink({
          uri: 'http://localhost:13377/graphql',
          fetch,
          headers,
        });
        apolloClient = new ApolloClient({
          link: httpLink,
          cache: new InMemoryCache(),
          defaultOptions: {
            query: {
              fetchPolicy: 'no-cache',
            },
          },
        });
      });

      afterEach(async () => {
        await httpServer.close();
      });

      it('can resolve a custom query using default function name', async () => {
        Parse.Cloud.define('hello', async () => {
          return 'Hello world!';
        });

        const result = await apolloClient.query({
          query: gql`
            query Hello {
              hello
            }
          `,
        });

        expect(result.data.hello).toEqual('Hello world!');
      });

      it('can resolve a custom query using function name set by "to" argument', async () => {
        Parse.Cloud.define('hello', async () => {
          return 'Hello world!';
        });

        const result = await apolloClient.query({
          query: gql`
            query Hello {
              hello2
            }
          `,
        });

        expect(result.data.hello2).toEqual('Hello world!');
      });

      it('order option should continue working', async () => {
        const schemaController = await parseServer.config.databaseController.loadSchema();

        await schemaController.addClassIfNotExists('SuperCar', {
          engine: { type: 'String' },
          doors: { type: 'Number' },
          price: { type: 'String' },
          mileage: { type: 'Number' },
        });

        await new Parse.Object('SuperCar').save({
          engine: 'petrol',
          doors: 3,
          price: '£7500',
          mileage: 0,
        });

        await new Parse.Object('SuperCar').save({
          engine: 'petrol',
          doors: 3,
          price: '£7500',
          mileage: 10000,
        });

        await Promise.all([
          parseGraphQLServer.parseGraphQLController.cacheController.graphQL.clear(),
          parseGraphQLServer.parseGraphQLSchema.schemaCache.clear(),
        ]);

        await expectAsync(
          apolloClient.query({
            query: gql`
              query FindSuperCar {
                superCars(order: [mileage_ASC]) {
                  edges {
                    node {
                      id
                    }
                  }
                }
              }
            `,
          })
        ).toBeResolved();
      });
    });

    describe('GraphQL Schema Based', () => {
      let httpServer;
      const headers = {
        'X-Parse-Application-Id': 'test',
        'X-Parse-Javascript-Key': 'test',
      };
      let apolloClient;

      beforeEach(async () => {
        const expressApp = express();
        httpServer = http.createServer(expressApp);
        const TypeEnum = new GraphQLEnumType({
          name: 'TypeEnum',
          values: {
            human: { value: 'human' },
            robot: { value: 'robot' },
          },
        });
        const TypeEnumWhereInput = new GraphQLInputObjectType({
          name: 'TypeEnumWhereInput',
          fields: {
            equalTo: { type: TypeEnum },
          },
        });
        const SomeClass2WhereInput = new GraphQLInputObjectType({
          name: 'SomeClass2WhereInput',
          fields: {
            type: { type: TypeEnumWhereInput },
          },
        });
        const SomeClassType = new GraphQLObjectType({
            name: 'SomeClass',
            fields: {
              nameUpperCase: {
                type: new GraphQLNonNull(GraphQLString),
                resolve: p => p.name.toUpperCase(),
              },
              type: { type: TypeEnum },
              language: {
                type: new GraphQLEnumType({
                  name: 'LanguageEnum',
                  values: {
                    fr: { value: 'fr' },
                    en: { value: 'en' },
                  },
                }),
                resolve: () => 'fr',
              },
            },
          }),
          parseGraphQLServer = new ParseGraphQLServer(parseServer, {
            graphQLPath: '/graphql',
            graphQLCustomTypeDefs: new GraphQLSchema({
              query: new GraphQLObjectType({
                name: 'Query',
                fields: {
                  customQuery: {
                    type: new GraphQLNonNull(GraphQLString),
                    args: {
                      message: { type: new GraphQLNonNull(GraphQLString) },
                    },
                    resolve: (p, { message }) => message,
                  },
                  errorQuery: {
                    type: new GraphQLNonNull(GraphQLString),
                    resolve: () => {
                      throw new Error('A test error');
                    },
                  },
                  customQueryWithAutoTypeReturn: {
                    type: SomeClassType,
                    args: {
                      id: { type: new GraphQLNonNull(GraphQLString) },
                    },
                    resolve: async (p, { id }) => {
                      const obj = new Parse.Object('SomeClass');
                      obj.id = id;
                      await obj.fetch();
                      return obj.toJSON();
                    },
                  },
                  customQueryWithAutoTypeReturnList: {
                    type: new GraphQLList(SomeClassType),
                    args: {
                      id: { type: new GraphQLNonNull(GraphQLString) },
                    },
                    resolve: async (p, { id }) => {
                      const obj = new Parse.Object('SomeClass');
                      obj.id = id;
                      await obj.fetch();
                      return [obj.toJSON(), obj.toJSON(), obj.toJSON()];
                    },
                  },
                },
              }),
              types: [
                new GraphQLInputObjectType({
                  name: 'CreateSomeClassFieldsInput',
                  fields: {
                    type: { type: TypeEnum },
                  },
                }),
                new GraphQLInputObjectType({
                  name: 'UpdateSomeClassFieldsInput',
                  fields: {
                    type: { type: TypeEnum },
                  },
                }),
                // Enhanced where input with a extended enum
                new GraphQLInputObjectType({
                  name: 'SomeClassWhereInput',
                  fields: {
                    type: {
                      type: TypeEnumWhereInput,
                    },
                  },
                }),
                SomeClassType,
                SomeClass2WhereInput,
              ],
            }),
          });

        parseGraphQLServer.applyGraphQL(expressApp);
        await new Promise(resolve => httpServer.listen({ port: 13377 }, resolve));
        const httpLink = createUploadLink({
          uri: 'http://localhost:13377/graphql',
          fetch,
          headers,
        });
        apolloClient = new ApolloClient({
          link: httpLink,
          cache: new InMemoryCache(),
          defaultOptions: {
            query: {
              fetchPolicy: 'no-cache',
            },
          },
        });
      });

      afterEach(async () => {
        await httpServer.close();
      });

      it('can resolve a custom query', async () => {
        const result = await apolloClient.query({
          variables: { message: 'hello' },
          query: gql`
            query CustomQuery($message: String!) {
              customQuery(message: $message)
            }
          `,
        });
        expect(result.data.customQuery).toEqual('hello');
      });

      it('can forward original error of a custom query', async () => {
        await expectAsync(
          apolloClient.query({
            query: gql`
              query ErrorQuery {
                errorQuery
              }
            `,
          })
        ).toBeRejectedWithError('A test error');
      });

      it('can resolve a custom query with auto type return', async () => {
        const obj = new Parse.Object('SomeClass');
        await obj.save({ name: 'aname', type: 'robot' });
        await parseGraphQLServer.parseGraphQLSchema.schemaCache.clear();
        const result = await apolloClient.query({
          variables: { id: obj.id },
          query: gql`
            query CustomQuery($id: String!) {
              customQueryWithAutoTypeReturn(id: $id) {
                objectId
                nameUpperCase
                name
                type
              }
            }
          `,
        });
        expect(result.data.customQueryWithAutoTypeReturn.objectId).toEqual(obj.id);
        expect(result.data.customQueryWithAutoTypeReturn.name).toEqual('aname');
        expect(result.data.customQueryWithAutoTypeReturn.nameUpperCase).toEqual('ANAME');
        expect(result.data.customQueryWithAutoTypeReturn.type).toEqual('robot');
      });

      it('can resolve a custom query with auto type list return', async () => {
        const obj = new Parse.Object('SomeClass');
        await obj.save({ name: 'aname', type: 'robot' });
        await parseGraphQLServer.parseGraphQLSchema.schemaCache.clear();
        const result = await apolloClient.query({
          variables: { id: obj.id },
          query: gql`
            query CustomQuery($id: String!) {
              customQueryWithAutoTypeReturnList(id: $id) {
                id
                objectId
                nameUpperCase
                name
                type
              }
            }
          `,
        });
        result.data.customQueryWithAutoTypeReturnList.forEach(rObj => {
          expect(rObj.objectId).toBeDefined();
          expect(rObj.objectId).toEqual(obj.id);
          expect(rObj.name).toEqual('aname');
          expect(rObj.nameUpperCase).toEqual('ANAME');
          expect(rObj.type).toEqual('robot');
        });
      });

      it('can resolve a stacked query with same where variables on overloaded where input', async () => {
        const objPointer = new Parse.Object('SomeClass2');
        await objPointer.save({ name: 'aname', type: 'robot' });
        const obj = new Parse.Object('SomeClass');
        await obj.save({ name: 'aname', type: 'robot', pointer: objPointer });
        await parseGraphQLServer.parseGraphQLSchema.schemaCache.clear();
        const result = await apolloClient.query({
          variables: { where: { OR: [{ pointer: { have: { objectId: { exists: true } } } }] } },
          query: gql`
            query someQuery($where: SomeClassWhereInput!) {
              q1: someClasses(where: $where) {
                edges {
                  node {
                    id
                  }
                }
              }
              q2: someClasses(where: $where) {
                edges {
                  node {
                    id
                  }
                }
              }
            }
          `,
        });
        expect(result.data.q1.edges.length).toEqual(1);
        expect(result.data.q2.edges.length).toEqual(1);
        expect(result.data.q1.edges[0].node.id).toEqual(result.data.q2.edges[0].node.id);
      });

      it('can resolve a custom extend type', async () => {
        const obj = new Parse.Object('SomeClass');
        await obj.save({ name: 'aname', type: 'robot' });
        await parseGraphQLServer.parseGraphQLSchema.schemaCache.clear();
        const result = await apolloClient.query({
          variables: { id: obj.id },
          query: gql`
            query someClass($id: ID!) {
              someClass(id: $id) {
                nameUpperCase
                language
                type
              }
            }
          `,
        });
        expect(result.data.someClass.nameUpperCase).toEqual('ANAME');
        expect(result.data.someClass.language).toEqual('fr');
        expect(result.data.someClass.type).toEqual('robot');

        const result2 = await apolloClient.query({
          variables: { id: obj.id },
          query: gql`
            query someClass($id: ID!) {
              someClass(id: $id) {
                name
                language
              }
            }
          `,
        });
        expect(result2.data.someClass.name).toEqual('aname');
        expect(result.data.someClass.language).toEqual('fr');
        const result3 = await apolloClient.mutate({
          variables: { id: obj.id, name: 'anewname', type: 'human' },
          mutation: gql`
            mutation someClass($id: ID!, $name: String!, $type: TypeEnum!) {
              updateSomeClass(input: { id: $id, fields: { name: $name, type: $type } }) {
                someClass {
                  nameUpperCase
                  type
                }
              }
            }
          `,
        });
        expect(result3.data.updateSomeClass.someClass.nameUpperCase).toEqual('ANEWNAME');
        expect(result3.data.updateSomeClass.someClass.type).toEqual('human');
      });
    });
    describe('Async Function Based Merge', () => {
      let httpServer;
      const headers = {
        'X-Parse-Application-Id': 'test',
        'X-Parse-Javascript-Key': 'test',
      };
      let apolloClient;

      beforeEach(async () => {
        if (!httpServer) {
          const expressApp = express();
          httpServer = http.createServer(expressApp);
          parseGraphQLServer = new ParseGraphQLServer(parseServer, {
            graphQLPath: '/graphql',
            graphQLCustomTypeDefs: ({ autoSchema }) => mergeSchemas({ schemas: [autoSchema] }),
          });

          parseGraphQLServer.applyGraphQL(expressApp);
          await new Promise(resolve => httpServer.listen({ port: 13377 }, resolve));
          const httpLink = createUploadLink({
            uri: 'http://localhost:13377/graphql',
            fetch,
            headers,
          });
          apolloClient = new ApolloClient({
            link: httpLink,
            cache: new InMemoryCache(),
            defaultOptions: {
              query: {
                fetchPolicy: 'no-cache',
              },
            },
          });
        }
      });

      afterAll(async () => {
        await httpServer.close();
      });

      it('can resolve a query', async () => {
        const result = await apolloClient.query({
          query: gql`
            query Health {
              health
            }
          `,
        });
        expect(result.data.health).toEqual(true);
      });
    });
  });
});<|MERGE_RESOLUTION|>--- conflicted
+++ resolved
@@ -88,8 +88,8 @@
 
     it('should initialize parseGraphQLSchema with a log controller', async () => {
       const loggerAdapter = {
-        log: () => {},
-        error: () => {},
+        log: () => { },
+        error: () => { },
       };
       const parseServer = await global.reconfigureServer({
         loggerAdapter,
@@ -124,10 +124,10 @@
       info: new Object(),
       config: new Object(),
       auth: new Object(),
-      get: () => {},
+      get: () => { },
     };
     const res = {
-      set: () => {},
+      set: () => { },
     };
 
     it("should return schema and context with req's info, config and auth", async () => {
@@ -473,8 +473,8 @@
           },
         },
       });
-      spyOn(console, 'warn').and.callFake(() => {});
-      spyOn(console, 'error').and.callFake(() => {});
+      spyOn(console, 'warn').and.callFake(() => { });
+      spyOn(console, 'error').and.callFake(() => { });
     });
 
     afterEach(async () => {
@@ -853,7 +853,7 @@
         });
 
         it('should have clientMutationId in call function input', async () => {
-          Parse.Cloud.define('hello', () => {});
+          Parse.Cloud.define('hello', () => { });
 
           const callFunctionInputFields = (
             await apolloClient.query({
@@ -875,7 +875,7 @@
         });
 
         it('should have clientMutationId in call function payload', async () => {
-          Parse.Cloud.define('hello', () => {});
+          Parse.Cloud.define('hello', () => { });
 
           const callFunctionPayloadFields = (
             await apolloClient.query({
@@ -6541,7 +6541,7 @@
             );
             expect(
               (await deleteObject(object4.className, object4.id)).data.delete[
-                object4.className.charAt(0).toLowerCase() + object4.className.slice(1)
+              object4.className.charAt(0).toLowerCase() + object4.className.slice(1)
               ]
             ).toEqual({ objectId: object4.id, __typename: 'PublicClass' });
             await expectAsync(object4.fetch({ useMasterKey: true })).toBeRejectedWith(
@@ -7432,9 +7432,9 @@
         it('should send reset password', async () => {
           const clientMutationId = uuidv4();
           const emailAdapter = {
-            sendVerificationEmail: () => {},
+            sendVerificationEmail: () => { },
             sendPasswordResetEmail: () => Promise.resolve(),
-            sendMail: () => {},
+            sendMail: () => { },
           };
           parseServer = await global.reconfigureServer({
             appName: 'test',
@@ -7472,11 +7472,11 @@
           const clientMutationId = uuidv4();
           let resetPasswordToken;
           const emailAdapter = {
-            sendVerificationEmail: () => {},
+            sendVerificationEmail: () => { },
             sendPasswordResetEmail: ({ link }) => {
               resetPasswordToken = link.split('token=')[1].split('&')[0];
             },
-            sendMail: () => {},
+            sendMail: () => { },
           };
           parseServer = await global.reconfigureServer({
             appName: 'test',
@@ -7541,9 +7541,9 @@
         it('should send verification email again', async () => {
           const clientMutationId = uuidv4();
           const emailAdapter = {
-            sendVerificationEmail: () => {},
+            sendVerificationEmail: () => { },
             sendPasswordResetEmail: () => Promise.resolve(),
-            sendMail: () => {},
+            sendMail: () => { },
           };
           parseServer = await global.reconfigureServer({
             appName: 'test',
@@ -9548,8 +9548,7 @@
           }
         });
 
-<<<<<<< HEAD
-        it_only_node_version('<17')('should support files on required file', async () => {
+        it('should support files on required file', async () => {
           try {
             parseServer = await global.reconfigureServer({
               publicServerURL: 'http://localhost:13377/parse',
@@ -9617,9 +9616,6 @@
           }
         });
 
-        it_only_node_version('<17')('should not upload if file is too large', async () => {
-          parseGraphQLServer.parseServer.config.maxUploadSize = '1kb';
-=======
         it('should support file upload for on fly creation through pointer and relation', async () => {
           parseServer = await global.reconfigureServer({
             publicServerURL: 'http://localhost:13377/parse',
@@ -9629,7 +9625,6 @@
           schema.addPointer('somePointerField', 'SomeClass');
           schema.addRelation('someRelationField', 'SomeClass');
           await schema.save();
->>>>>>> 901aaf8c
 
           const body = new FormData();
           body.append(
@@ -11147,25 +11142,25 @@
           },
         });
         const SomeClassType = new GraphQLObjectType({
-            name: 'SomeClass',
-            fields: {
-              nameUpperCase: {
-                type: new GraphQLNonNull(GraphQLString),
-                resolve: p => p.name.toUpperCase(),
-              },
-              type: { type: TypeEnum },
-              language: {
-                type: new GraphQLEnumType({
-                  name: 'LanguageEnum',
-                  values: {
-                    fr: { value: 'fr' },
-                    en: { value: 'en' },
-                  },
-                }),
-                resolve: () => 'fr',
-              },
+          name: 'SomeClass',
+          fields: {
+            nameUpperCase: {
+              type: new GraphQLNonNull(GraphQLString),
+              resolve: p => p.name.toUpperCase(),
             },
-          }),
+            type: { type: TypeEnum },
+            language: {
+              type: new GraphQLEnumType({
+                name: 'LanguageEnum',
+                values: {
+                  fr: { value: 'fr' },
+                  en: { value: 'en' },
+                },
+              }),
+              resolve: () => 'fr',
+            },
+          },
+        }),
           parseGraphQLServer = new ParseGraphQLServer(parseServer, {
             graphQLPath: '/graphql',
             graphQLCustomTypeDefs: new GraphQLSchema({
