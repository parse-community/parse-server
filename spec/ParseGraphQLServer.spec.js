--- conflicted
+++ resolved
@@ -4412,21 +4412,12 @@
           const result = await apolloClient.mutate({
             mutation: gql`
               mutation CallFunction {
-<<<<<<< HEAD
-                call(functionName: "hello")
-              }
-            `,
-          });
-
-          expect(result.data.call).toEqual('Hello world!');
-=======
                 callCloudCode(functionName: "hello")
               }
             `,
           });
 
           expect(result.data.callCloudCode).toEqual('Hello world!');
->>>>>>> a3689953
         });
 
         it('can throw errors', async () => {
@@ -4438,11 +4429,7 @@
             await apolloClient.mutate({
               mutation: gql`
                 mutation CallFunction {
-<<<<<<< HEAD
-                  call(functionName: "hello")
-=======
                   callCloudCode(functionName: "hello")
->>>>>>> a3689953
                 }
               `,
             });
@@ -4543,11 +4530,7 @@
           apolloClient.mutate({
             mutation: gql`
               mutation CallFunction($params: Object) {
-<<<<<<< HEAD
-                call(functionName: "hello", params: $params)
-=======
                 callCloudCode(functionName: "hello", params: $params)
->>>>>>> a3689953
               }
             `,
             variables: {
@@ -4943,11 +4926,6 @@
             data: { createCountry: result },
           } = await apolloClient.mutate({
             mutation: gql`
-<<<<<<< HEAD
-              mutation CreateChildObject($fields: Object) {
-                create(className: "ChildClass", fields: $fields) {
-                  objectId
-=======
               mutation Create($fields: CreateCountryFieldsInput) {
                 createCountry(fields: $fields) {
                   objectId
@@ -4955,7 +4933,6 @@
                     objectId
                     name
                   }
->>>>>>> a3689953
                 }
               }
             `,
@@ -4988,17 +4965,6 @@
             data: { createCountry: result },
           } = await apolloClient.mutate({
             mutation: gql`
-<<<<<<< HEAD
-              mutation CreateChildObject(
-                $fields1: CreateChildClassFieldsInput
-                $fields2: CreateChildClassFieldsInput
-              ) {
-                createChildClass1: createChildClass(fields: $fields1) {
-                  objectId
-                }
-                createChildClass2: createChildClass(fields: $fields2) {
-                  objectId
-=======
               mutation Create($fields: CreateCountryFieldsInput) {
                 createCountry(fields: $fields) {
                   objectId
@@ -5006,7 +4972,6 @@
                     objectId
                     name
                   }
->>>>>>> a3689953
                 }
               }
             `,
@@ -5047,88 +5012,6 @@
             data: { updateCountry: result },
           } = await apolloClient.mutate({
             mutation: gql`
-              mutation Update(
-                $objectId: ID!
-                $fields: UpdateCountryFieldsInput
-              ) {
-<<<<<<< HEAD
-                get(className: "ChildClass", objectId: $objectId)
-                findChildClass1: childClasses(
-                  where: { pointerField: { _eq: $pointerFieldValue1 } }
-                ) {
-                  results {
-                    pointerField {
-                      objectId
-                      createdAt
-                    }
-                  }
-                }
-                findChildClass2: childClasses(
-                  where: { pointerField: { _eq: $pointerFieldValue2 } }
-                ) {
-                  results {
-                    pointerField {
-                      objectId
-                      createdAt
-                    }
-=======
-                updateCountry(objectId: $objectId, fields: $fields) {
-                  objectId
-                  company {
-                    objectId
-                    name
->>>>>>> a3689953
-                  }
-                }
-              }
-            `,
-            variables: {
-<<<<<<< HEAD
-              objectId: createResult.data.create.objectId,
-              pointerFieldValue1: pointerFieldValue,
-              pointerFieldValue2: pointerFieldValue.objectId,
-            },
-          });
-
-          expect(typeof getResult.data.get.pointerField).toEqual('object');
-          expect(getResult.data.get.pointerField).toEqual(pointerFieldValue);
-          expect(getResult.data.findChildClass1.results.length).toEqual(3);
-          expect(getResult.data.findChildClass2.results.length).toEqual(3);
-=======
-              objectId: country.id,
-              fields: {
-                company: { link: { objectId: company2.id } },
-              },
-            },
-          });
-
-          expect(result.objectId).toBeDefined();
-          expect(result.company.objectId).toEqual(company2.id);
-          expect(result.company.name).toEqual('imACompany2');
->>>>>>> a3689953
-        });
-
-        it('should support nested pointer on update', async () => {
-          const company = new Parse.Object('Company');
-          company.set('name', 'imACompany1');
-          await company.save();
-
-          const country = new Parse.Object('Country');
-          country.set('name', 'imACountry');
-          country.set('company', company);
-          await country.save();
-
-          await parseGraphQLServer.parseGraphQLSchema.databaseController.schemaCache.clear();
-
-          const {
-            data: { updateCountry: result },
-          } = await apolloClient.mutate({
-            mutation: gql`
-<<<<<<< HEAD
-              mutation CreateMainObject($fields: Object) {
-                create(className: "MainClass", fields: $fields) {
-                  objectId
-=======
               mutation Update(
                 $objectId: ID!
                 $fields: UpdateCountryFieldsInput
@@ -5139,7 +5022,48 @@
                     objectId
                     name
                   }
->>>>>>> a3689953
+                }
+              }
+            `,
+            variables: {
+              objectId: country.id,
+              fields: {
+                company: { link: { objectId: company2.id } },
+              },
+            },
+          });
+
+          expect(result.objectId).toBeDefined();
+          expect(result.company.objectId).toEqual(company2.id);
+          expect(result.company.name).toEqual('imACompany2');
+        });
+
+        it('should support nested pointer on update', async () => {
+          const company = new Parse.Object('Company');
+          company.set('name', 'imACompany1');
+          await company.save();
+
+          const country = new Parse.Object('Country');
+          country.set('name', 'imACountry');
+          country.set('company', company);
+          await country.save();
+
+          await parseGraphQLServer.parseGraphQLSchema.databaseController.schemaCache.clear();
+
+          const {
+            data: { updateCountry: result },
+          } = await apolloClient.mutate({
+            mutation: gql`
+              mutation Update(
+                $objectId: ID!
+                $fields: UpdateCountryFieldsInput
+              ) {
+                updateCountry(objectId: $objectId, fields: $fields) {
+                  objectId
+                  company {
+                    objectId
+                    name
+                  }
                 }
               }
             `,
@@ -5167,13 +5091,6 @@
             company.set('name', 'imACompany1');
             await company.save();
 
-<<<<<<< HEAD
-          await apolloClient.mutate({
-            mutation: gql`
-              mutation CreateMainObject($fields: CreateMainClassFieldsInput) {
-                createMainClass(fields: $fields) {
-                  objectId
-=======
             const country = new Parse.Object('Country');
             country.set('name', 'imACountry');
             country.relation('companies').add(company);
@@ -5268,7 +5185,6 @@
                       }
                     }
                   }
->>>>>>> a3689953
                 }
               }
             `,
@@ -5299,17 +5215,6 @@
             },
           });
 
-<<<<<<< HEAD
-          const getResult = await apolloClient.query({
-            query: gql`
-              query GetMainObject($objectId: ID!) {
-                get(className: "MainClass", objectId: $objectId)
-                mainClass(objectId: $objectId) {
-                  relationField {
-                    results {
-                      objectId
-                      createdAt
-=======
           expect(result.objectId).toBeDefined();
           expect(result.name).toEqual('imACountry2');
           expect(result.companies.results.length).toEqual(2);
@@ -5490,7 +5395,6 @@
                     results {
                       objectId
                       name
->>>>>>> a3689953
                     }
                     count
                   }
@@ -5498,21 +5402,6 @@
               }
             `,
             variables: {
-<<<<<<< HEAD
-              objectId: createResult.data.create.objectId,
-            },
-          });
-
-          expect(typeof getResult.data.get.relationField).toEqual('object');
-          expect(getResult.data.get.relationField).toEqual({
-            __type: 'Relation',
-            className: 'SomeClass',
-          });
-          expect(getResult.data.mainClass.relationField.results.length).toEqual(
-            2
-          );
-          expect(getResult.data.mainClass.relationField.count).toEqual(2);
-=======
               objectId: country.id,
             },
           });
@@ -5525,18 +5414,12 @@
           expect(
             result1.companies.results.some(o => o.objectId === company2.id)
           ).toBeTruthy();
->>>>>>> a3689953
 
           // With where
           const {
             data: { country: result2 },
           } = await apolloClient.query({
             query: gql`
-<<<<<<< HEAD
-              query FindSomeObjects($where: Object) {
-                find(className: "SomeClass", where: $where) {
-                  results
-=======
               query getCountry($objectId: ID!, $where: CompanyWhereInput) {
                 country(objectId: $objectId) {
                   objectId
@@ -5546,45 +5429,12 @@
                       name
                     }
                   }
->>>>>>> a3689953
                 }
               }
             `,
             variables: {
               objectId: country.id,
               where: {
-<<<<<<< HEAD
-                $relatedTo: {
-                  object: {
-                    __type: 'Pointer',
-                    className: 'MainClass',
-                    objectId: createResult.data.create.objectId,
-                  },
-                  key: 'relationField',
-                },
-              },
-            },
-          });
-
-          const compare = (obj1, obj2) =>
-            obj1.createdAt > obj2.createdAt ? 1 : -1;
-
-          expect(findResult.data.find.results).toEqual(jasmine.any(Array));
-          expect(findResult.data.find.results.sort(compare)).toEqual(
-            [
-              {
-                objectId: someObject1.id,
-                createdAt: someObject1.createdAt.toISOString(),
-                updatedAt: someObject1.updatedAt.toISOString(),
-              },
-              {
-                objectId: someObject2.id,
-                createdAt: someObject2.createdAt.toISOString(),
-                updatedAt: someObject2.updatedAt.toISOString(),
-              },
-            ].sort(compare)
-          );
-=======
                 name: { _eq: 'imACompany1' },
               },
             },
@@ -5592,7 +5442,6 @@
           expect(result2.objectId).toEqual(country.id);
           expect(result2.companies.results.length).toEqual(1);
           expect(result2.companies.results[0].objectId).toEqual(company1.id);
->>>>>>> a3689953
         });
 
         it('should support files', async () => {
