--- conflicted
+++ resolved
@@ -2613,10 +2613,7 @@
               expect(
                 originalIds.includes(findSecondaryObjectsResult.data.secondaryObjects.edges[1].node.objectId)
               ).toBeTrue();
-<<<<<<< HEAD
-=======
-
->>>>>>> 7af5de4b
+
               const createPrimaryObjectResult = await apolloClient.mutate({
                 mutation: gql`
                   mutation CreatePrimaryObject(
