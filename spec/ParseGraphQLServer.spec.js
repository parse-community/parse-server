--- conflicted
+++ resolved
@@ -7007,11 +7007,7 @@
           userSchema.addPointer('aPointer', '_User');
           await userSchema.update();
 
-<<<<<<< HEAD
-          await parseGraphQLServer.parseGraphQLSchema.databaseController.schemaCache.clear();
-=======
           await parseGraphQLServer.parseGraphQLSchema.schemaCache.clear();
->>>>>>> 4b40b9da
           const result = await apolloClient.mutate({
             mutation: gql`
               mutation SignUp($input: SignUpInput!) {
@@ -7053,13 +7049,7 @@
           expect(result.data.signUp.viewer.sessionToken).toBeDefined();
           expect(result.data.signUp.viewer.user.someField).toEqual('someValue');
           expect(result.data.signUp.viewer.user.aPointer.id).toBeDefined();
-<<<<<<< HEAD
-          expect(result.data.signUp.viewer.user.aPointer.username).toEqual(
-            'user2'
-          );
-=======
           expect(result.data.signUp.viewer.user.aPointer.username).toEqual('user2');
->>>>>>> 4b40b9da
           expect(typeof result.data.signUp.viewer.sessionToken).toBe('string');
         });
 
@@ -7122,23 +7112,10 @@
 
           expect(result.data.logInWith.clientMutationId).toEqual(clientMutationId);
           expect(result.data.logInWith.viewer.sessionToken).toBeDefined();
-<<<<<<< HEAD
-          expect(result.data.logInWith.viewer.user.someField).toEqual(
-            'someValue'
-          );
-          expect(typeof result.data.logInWith.viewer.sessionToken).toBe(
-            'string'
-          );
-          expect(result.data.logInWith.viewer.user.aPointer.id).toBeDefined();
-          expect(result.data.logInWith.viewer.user.aPointer.username).toEqual(
-            'user2'
-          );
-=======
           expect(result.data.logInWith.viewer.user.someField).toEqual('someValue');
           expect(typeof result.data.logInWith.viewer.sessionToken).toBe('string');
           expect(result.data.logInWith.viewer.user.aPointer.id).toBeDefined();
           expect(result.data.logInWith.viewer.user.aPointer.username).toEqual('user2');
->>>>>>> 4b40b9da
         });
 
         it('should log the user in', async () => {
