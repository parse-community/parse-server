const http = require('http');
const express = require('express');
const req = require('../lib/request');
const fetch = (...args) => import('node-fetch').then(({ default: fetch }) => fetch(...args));
const FormData = require('form-data');
const ws = require('ws');
require('./helper');
const { updateCLP } = require('./support/dev');

const pluralize = require('pluralize');
const { getMainDefinition } = require('@apollo/client/utilities');
const { createUploadLink } = require('apollo-upload-client');
const { SubscriptionClient } = require('subscriptions-transport-ws');
const { WebSocketLink } = require('@apollo/client/link/ws');
const { mergeSchemas } = require('@graphql-tools/schema');
const {
  ApolloClient,
  InMemoryCache,
  ApolloLink,
  split,
  createHttpLink,
} = require('@apollo/client/core');
const gql = require('graphql-tag');
const { toGlobalId } = require('graphql-relay');
const {
  GraphQLObjectType,
  GraphQLString,
  GraphQLNonNull,
  GraphQLEnumType,
  GraphQLInputObjectType,
  GraphQLSchema,
  GraphQLList,
} = require('graphql');
const { ParseServer } = require('../');
const { ParseGraphQLServer } = require('../lib/GraphQL/ParseGraphQLServer');
const { ReadPreference, Collection } = require('mongodb');
const { v4: uuidv4 } = require('uuid');

function handleError(e) {
  if (e && e.networkError && e.networkError.result && e.networkError.result.errors) {
    fail(e.networkError.result.errors);
  } else {
    fail(e);
  }
}

describe('ParseGraphQLServer', () => {
  let parseServer;
  let parseGraphQLServer;

  beforeEach(async () => {
    parseServer = await global.reconfigureServer({
      maxUploadSize: '1kb',
    });
    parseGraphQLServer = new ParseGraphQLServer(parseServer, {
      graphQLPath: '/graphql',
      playgroundPath: '/playground',
      subscriptionsPath: '/subscriptions',
    });
  });

  describe('constructor', () => {
    it('should require a parseServer instance', () => {
      expect(() => new ParseGraphQLServer()).toThrow('You must provide a parseServer instance!');
    });

    it('should require config.graphQLPath', () => {
      expect(() => new ParseGraphQLServer(parseServer)).toThrow(
        'You must provide a config.graphQLPath!'
      );
      expect(() => new ParseGraphQLServer(parseServer, {})).toThrow(
        'You must provide a config.graphQLPath!'
      );
    });

    it('should only require parseServer and config.graphQLPath args', () => {
      let parseGraphQLServer;
      expect(() => {
        parseGraphQLServer = new ParseGraphQLServer(parseServer, {
          graphQLPath: 'graphql',
        });
      }).not.toThrow();
      expect(parseGraphQLServer.parseGraphQLSchema).toBeDefined();
      expect(parseGraphQLServer.parseGraphQLSchema.databaseController).toEqual(
        parseServer.config.databaseController
      );
    });

    it('should initialize parseGraphQLSchema with a log controller', async () => {
      const loggerAdapter = {
        log: () => {},
        error: () => {},
      };
      const parseServer = await global.reconfigureServer({
        loggerAdapter,
      });
      const parseGraphQLServer = new ParseGraphQLServer(parseServer, {
        graphQLPath: 'graphql',
      });
      expect(parseGraphQLServer.parseGraphQLSchema.log.adapter).toBe(loggerAdapter);
    });
  });

  describe('_getServer', () => {
    it('should only return new server on schema changes', async () => {
      parseGraphQLServer.server = undefined;
      const server1 = await parseGraphQLServer._getServer();
      const server2 = await parseGraphQLServer._getServer();
      expect(server1).toBe(server2);

      // Trigger a schema change
      const obj = new Parse.Object('SomeClass');
      await obj.save();

      const server3 = await parseGraphQLServer._getServer();
      const server4 = await parseGraphQLServer._getServer();
      expect(server3).not.toBe(server2);
      expect(server3).toBe(server4);
    });
  });

  describe('_getGraphQLOptions', () => {
    const req = {
      info: new Object(),
      config: new Object(),
      auth: new Object(),
      get: () => {},
    };
    const res = {
      set: () => {},
    };

    it("should return schema and context with req's info, config and auth", async () => {
      const options = await parseGraphQLServer._getGraphQLOptions();
      expect(options.schema).toEqual(parseGraphQLServer.parseGraphQLSchema.graphQLSchema);
      const contextResponse = await options.context({ req, res });
      expect(contextResponse.info).toEqual(req.info);
      expect(contextResponse.config).toEqual(req.config);
      expect(contextResponse.auth).toEqual(req.auth);
    });

    it('should load GraphQL schema in every call', async () => {
      const originalLoad = parseGraphQLServer.parseGraphQLSchema.load;
      let counter = 0;
      parseGraphQLServer.parseGraphQLSchema.load = () => ++counter;
      expect((await parseGraphQLServer._getGraphQLOptions(req)).schema).toEqual(1);
      expect((await parseGraphQLServer._getGraphQLOptions(req)).schema).toEqual(2);
      expect((await parseGraphQLServer._getGraphQLOptions(req)).schema).toEqual(3);
      parseGraphQLServer.parseGraphQLSchema.load = originalLoad;
    });
  });

  describe('_transformMaxUploadSizeToBytes', () => {
    it('should transform to bytes', () => {
      expect(parseGraphQLServer._transformMaxUploadSizeToBytes('20mb')).toBe(20971520);
      expect(parseGraphQLServer._transformMaxUploadSizeToBytes('333Gb')).toBe(357556027392);
      expect(parseGraphQLServer._transformMaxUploadSizeToBytes('123456KB')).toBe(126418944);
    });
  });

  describe('applyGraphQL', () => {
    it('should require an Express.js app instance', () => {
      expect(() => parseGraphQLServer.applyGraphQL()).toThrow(
        'You must provide an Express.js app instance!'
      );
      expect(() => parseGraphQLServer.applyGraphQL({})).toThrow(
        'You must provide an Express.js app instance!'
      );
      expect(() => parseGraphQLServer.applyGraphQL(new express())).not.toThrow();
    });

    it('should apply middlewares at config.graphQLPath', () => {
      let useCount = 0;
      expect(() =>
        new ParseGraphQLServer(parseServer, {
          graphQLPath: 'somepath',
        }).applyGraphQL({
          use: path => {
            useCount++;
            expect(path).toEqual('somepath');
          },
        })
      ).not.toThrow();
      expect(useCount).toBeGreaterThan(0);
    });
  });

  describe('applyPlayground', () => {
    it('should require an Express.js app instance', () => {
      expect(() => parseGraphQLServer.applyPlayground()).toThrow(
        'You must provide an Express.js app instance!'
      );
      expect(() => parseGraphQLServer.applyPlayground({})).toThrow(
        'You must provide an Express.js app instance!'
      );
      expect(() => parseGraphQLServer.applyPlayground(new express())).not.toThrow();
    });

    it('should require initialization with config.playgroundPath', () => {
      expect(() =>
        new ParseGraphQLServer(parseServer, {
          graphQLPath: 'graphql',
        }).applyPlayground(new express())
      ).toThrow('You must provide a config.playgroundPath to applyPlayground!');
    });

    it('should apply middlewares at config.playgroundPath', () => {
      let useCount = 0;
      expect(() =>
        new ParseGraphQLServer(parseServer, {
          graphQLPath: 'graphQL',
          playgroundPath: 'somepath',
        }).applyPlayground({
          get: path => {
            useCount++;
            expect(path).toEqual('somepath');
          },
        })
      ).not.toThrow();
      expect(useCount).toBeGreaterThan(0);
    });
  });

  describe('createSubscriptions', () => {
    it('should require initialization with config.subscriptionsPath', () => {
      expect(() =>
        new ParseGraphQLServer(parseServer, {
          graphQLPath: 'graphql',
        }).createSubscriptions({})
      ).toThrow('You must provide a config.subscriptionsPath to createSubscriptions!');
    });
  });

  describe('setGraphQLConfig', () => {
    let parseGraphQLServer;
    beforeEach(() => {
      parseGraphQLServer = new ParseGraphQLServer(parseServer, {
        graphQLPath: 'graphql',
      });
    });
    it('should pass the graphQLConfig onto the parseGraphQLController', async () => {
      let received;
      parseGraphQLServer.parseGraphQLController = {
        async updateGraphQLConfig(graphQLConfig) {
          received = graphQLConfig;
          return {};
        },
      };
      const graphQLConfig = { enabledForClasses: [] };
      await parseGraphQLServer.setGraphQLConfig(graphQLConfig);
      expect(received).toBe(graphQLConfig);
    });
    it('should not absorb exceptions from parseGraphQLController', async () => {
      parseGraphQLServer.parseGraphQLController = {
        async updateGraphQLConfig() {
          throw new Error('Network request failed');
        },
      };
      await expectAsync(parseGraphQLServer.setGraphQLConfig({})).toBeRejectedWith(
        new Error('Network request failed')
      );
    });
    it('should return the response from parseGraphQLController', async () => {
      parseGraphQLServer.parseGraphQLController = {
        async updateGraphQLConfig() {
          return { response: { result: true } };
        },
      };
      await expectAsync(parseGraphQLServer.setGraphQLConfig({})).toBeResolvedTo({
        response: { result: true },
      });
    });
  });

  describe('Auto API', () => {
    let httpServer;
    let parseLiveQueryServer;
    const headers = {
      'X-Parse-Application-Id': 'test',
      'X-Parse-Javascript-Key': 'test',
    };

    let apolloClient;

    let user1;
    let user2;
    let user3;
    let user4;
    let user5;
    let role;
    let object1;
    let object2;
    let object3;
    let object4;
    let objects = [];

    async function prepareData() {
      const acl = new Parse.ACL();
      acl.setPublicReadAccess(true);
      user1 = new Parse.User();
      user1.setUsername('user1');
      user1.setPassword('user1');
      user1.setEmail('user1@user1.user1');
      user1.setACL(acl);
      await user1.signUp();

      user2 = new Parse.User();
      user2.setUsername('user2');
      user2.setPassword('user2');
      user2.setACL(acl);
      await user2.signUp();

      user3 = new Parse.User();
      user3.setUsername('user3');
      user3.setPassword('user3');
      user3.setACL(acl);
      await user3.signUp();

      user4 = new Parse.User();
      user4.setUsername('user4');
      user4.setPassword('user4');
      user4.setACL(acl);
      await user4.signUp();

      user5 = new Parse.User();
      user5.setUsername('user5');
      user5.setPassword('user5');
      user5.setACL(acl);
      await user5.signUp();

      const roleACL = new Parse.ACL();
      roleACL.setPublicReadAccess(true);
      role = new Parse.Role();
      role.setName('role');
      role.setACL(roleACL);
      role.getUsers().add(user1);
      role.getUsers().add(user3);
      role = await role.save();

      const schemaController = await parseServer.config.databaseController.loadSchema();
      try {
        await schemaController.addClassIfNotExists(
          'GraphQLClass',
          {
            someField: { type: 'String' },
            pointerToUser: { type: 'Pointer', targetClass: '_User' },
          },
          {
            find: {
              'role:role': true,
              [user1.id]: true,
              [user2.id]: true,
            },
            create: {
              'role:role': true,
              [user1.id]: true,
              [user2.id]: true,
            },
            get: {
              'role:role': true,
              [user1.id]: true,
              [user2.id]: true,
            },
            update: {
              'role:role': true,
              [user1.id]: true,
              [user2.id]: true,
            },
            addField: {
              'role:role': true,
              [user1.id]: true,
              [user2.id]: true,
            },
            delete: {
              'role:role': true,
              [user1.id]: true,
              [user2.id]: true,
            },
            readUserFields: ['pointerToUser'],
            writeUserFields: ['pointerToUser'],
          },
          {}
        );
      } catch (err) {
        if (!(err instanceof Parse.Error) || err.message !== 'Class GraphQLClass already exists.') {
          throw err;
        }
      }

      object1 = new Parse.Object('GraphQLClass');
      object1.set('someField', 'someValue1');
      object1.set('someOtherField', 'A');
      const object1ACL = new Parse.ACL();
      object1ACL.setPublicReadAccess(false);
      object1ACL.setPublicWriteAccess(false);
      object1ACL.setRoleReadAccess(role, true);
      object1ACL.setRoleWriteAccess(role, true);
      object1ACL.setReadAccess(user1.id, true);
      object1ACL.setWriteAccess(user1.id, true);
      object1ACL.setReadAccess(user2.id, true);
      object1ACL.setWriteAccess(user2.id, true);
      object1.setACL(object1ACL);
      await object1.save(undefined, { useMasterKey: true });

      object2 = new Parse.Object('GraphQLClass');
      object2.set('someField', 'someValue2');
      object2.set('someOtherField', 'A');
      const object2ACL = new Parse.ACL();
      object2ACL.setPublicReadAccess(false);
      object2ACL.setPublicWriteAccess(false);
      object2ACL.setReadAccess(user1.id, true);
      object2ACL.setWriteAccess(user1.id, true);
      object2ACL.setReadAccess(user2.id, true);
      object2ACL.setWriteAccess(user2.id, true);
      object2ACL.setReadAccess(user5.id, true);
      object2ACL.setWriteAccess(user5.id, true);
      object2.setACL(object2ACL);
      await object2.save(undefined, { useMasterKey: true });

      object3 = new Parse.Object('GraphQLClass');
      object3.set('someField', 'someValue3');
      object3.set('someOtherField', 'B');
      object3.set('pointerToUser', user5);
      await object3.save(undefined, { useMasterKey: true });

      object4 = new Parse.Object('PublicClass');
      object4.set('someField', 'someValue4');
      await object4.save();

      objects = [];
      objects.push(object1, object2, object3, object4);
    }

    beforeEach(async () => {
      const expressApp = express();
      httpServer = http.createServer(expressApp);
      expressApp.use('/parse', parseServer.app);
      parseLiveQueryServer = await ParseServer.createLiveQueryServer(httpServer, {
        port: 1338,
      });
      parseGraphQLServer.applyGraphQL(expressApp);
      parseGraphQLServer.applyPlayground(expressApp);
      parseGraphQLServer.createSubscriptions(httpServer);
      await new Promise(resolve => httpServer.listen({ port: 13377 }, resolve));

      const subscriptionClient = new SubscriptionClient(
        'ws://localhost:13377/subscriptions',
        {
          reconnect: true,
          connectionParams: headers,
        },
        ws
      );
      const wsLink = new WebSocketLink(subscriptionClient);
      const httpLink = createUploadLink({
        uri: 'http://localhost:13377/graphql',
        fetch,
        headers,
      });
      apolloClient = new ApolloClient({
        link: split(
          ({ query }) => {
            const { kind, operation } = getMainDefinition(query);
            return kind === 'OperationDefinition' && operation === 'subscription';
          },
          wsLink,
          httpLink
        ),
        cache: new InMemoryCache(),
        defaultOptions: {
          query: {
            fetchPolicy: 'no-cache',
          },
        },
      });
      spyOn(console, 'warn').and.callFake(() => {});
      spyOn(console, 'error').and.callFake(() => {});
    });

    afterEach(async () => {
      await parseLiveQueryServer.server.close();
      await httpServer.close();
    });

    describe('GraphQL', () => {
      it('should be healthy', async () => {
        try {
          const health = (
            await apolloClient.query({
              query: gql`
                query Health {
                  health
                }
              `,
            })
          ).data.health;
          expect(health).toBeTruthy();
        } catch (e) {
          handleError(e);
        }
      });

      it('should be cors enabled and scope the response within the source origin', async () => {
        let checked = false;
        const apolloClient = new ApolloClient({
          link: new ApolloLink((operation, forward) => {
            return forward(operation).map(response => {
              const context = operation.getContext();
              const {
                response: { headers },
              } = context;
              expect(headers.get('access-control-allow-origin')).toEqual('http://example.com');
              checked = true;
              return response;
            });
          }).concat(
            createHttpLink({
              uri: 'http://localhost:13377/graphql',
              fetch,
              headers: {
                ...headers,
                Origin: 'http://example.com',
              },
            })
          ),
          cache: new InMemoryCache(),
        });
        const healthResponse = await apolloClient.query({
          query: gql`
            query Health {
              health
            }
          `,
        });
        expect(healthResponse.data.health).toBeTruthy();
        expect(checked).toBeTruthy();
      });

      it('should handle Parse headers', async () => {
        const test = {
          context: ({ req: { info, config, auth } }) => {
            expect(req.info).toBeDefined();
            expect(req.config).toBeDefined();
            expect(req.auth).toBeDefined();
            return {
              info,
              config,
              auth,
            };
          },
        };
        const contextSpy = spyOn(test, 'context');
        const originalGetGraphQLOptions = parseGraphQLServer._getGraphQLOptions;
        parseGraphQLServer._getGraphQLOptions = async () => {
          return {
            schema: await parseGraphQLServer.parseGraphQLSchema.load(),
            context: test.context,
          };
        };
        const health = (
          await apolloClient.query({
            query: gql`
              query Health {
                health
              }
            `,
          })
        ).data.health;
        expect(health).toBeTruthy();
        expect(contextSpy).toHaveBeenCalledTimes(1);
        parseGraphQLServer._getGraphQLOptions = originalGetGraphQLOptions;
      });
    });

    describe('Playground', () => {
      it('should mount playground', async () => {
        const res = await req({
          method: 'GET',
          url: 'http://localhost:13377/playground',
        });
        expect(res.status).toEqual(200);
      });
    });

    describe('Schema', () => {
      const resetGraphQLCache = async () => {
        await Promise.all([
          parseGraphQLServer.parseGraphQLController.cacheController.graphQL.clear(),
          parseGraphQLServer.parseGraphQLSchema.schemaCache.clear(),
        ]);
      };

      describe('Default Types', () => {
        it('should have Object scalar type', async () => {
          const objectType = (
            await apolloClient.query({
              query: gql`
                query ObjectType {
                  __type(name: "Object") {
                    kind
                  }
                }
              `,
            })
          ).data['__type'];
          expect(objectType.kind).toEqual('SCALAR');
        });

        it('should have Date scalar type', async () => {
          const dateType = (
            await apolloClient.query({
              query: gql`
                query DateType {
                  __type(name: "Date") {
                    kind
                  }
                }
              `,
            })
          ).data['__type'];
          expect(dateType.kind).toEqual('SCALAR');
        });

        it('should have ArrayResult type', async () => {
          const arrayResultType = (
            await apolloClient.query({
              query: gql`
                query ArrayResultType {
                  __type(name: "ArrayResult") {
                    kind
                  }
                }
              `,
            })
          ).data['__type'];
          expect(arrayResultType.kind).toEqual('UNION');
        });

        it('should have File object type', async () => {
          const fileType = (
            await apolloClient.query({
              query: gql`
                query FileType {
                  __type(name: "FileInfo") {
                    kind
                    fields {
                      name
                    }
                  }
                }
              `,
            })
          ).data['__type'];
          expect(fileType.kind).toEqual('OBJECT');
          expect(fileType.fields.map(field => field.name).sort()).toEqual(['name', 'url']);
        });

        it('should have Class interface type', async () => {
          const classType = (
            await apolloClient.query({
              query: gql`
                query ClassType {
                  __type(name: "ParseObject") {
                    kind
                    fields {
                      name
                    }
                  }
                }
              `,
            })
          ).data['__type'];
          expect(classType.kind).toEqual('INTERFACE');
          expect(classType.fields.map(field => field.name).sort()).toEqual([
            'ACL',
            'createdAt',
            'objectId',
            'updatedAt',
          ]);
        });

        it('should have ReadPreference enum type', async () => {
          const readPreferenceType = (
            await apolloClient.query({
              query: gql`
                query ReadPreferenceType {
                  __type(name: "ReadPreference") {
                    kind
                    enumValues {
                      name
                    }
                  }
                }
              `,
            })
          ).data['__type'];
          expect(readPreferenceType.kind).toEqual('ENUM');
          expect(readPreferenceType.enumValues.map(value => value.name).sort()).toEqual([
            'NEAREST',
            'PRIMARY',
            'PRIMARY_PREFERRED',
            'SECONDARY',
            'SECONDARY_PREFERRED',
          ]);
        });

        it('should have GraphQLUpload object type', async () => {
          const graphQLUploadType = (
            await apolloClient.query({
              query: gql`
                query GraphQLUploadType {
                  __type(name: "Upload") {
                    kind
                    fields {
                      name
                    }
                  }
                }
              `,
            })
          ).data['__type'];
          expect(graphQLUploadType.kind).toEqual('SCALAR');
        });

        it('should have all expected types', async () => {
          const schemaTypes = (
            await apolloClient.query({
              query: gql`
                query SchemaTypes {
                  __schema {
                    types {
                      name
                    }
                  }
                }
              `,
            })
          ).data['__schema'].types.map(type => type.name);

          const expectedTypes = ['ParseObject', 'Date', 'FileInfo', 'ReadPreference', 'Upload'];
          expect(expectedTypes.every(type => schemaTypes.indexOf(type) !== -1)).toBeTruthy(
            JSON.stringify(schemaTypes.types)
          );
        });
      });

      describe('Relay Specific Types', () => {
        let clearCache;
        beforeEach(async () => {
          if (!clearCache) {
            await resetGraphQLCache();
            clearCache = true;
          }
        });

        afterAll(async () => {
          await resetGraphQLCache();
        });

        it('should have Node interface', async () => {
          const schemaTypes = (
            await apolloClient.query({
              query: gql`
                query SchemaTypes {
                  __schema {
                    types {
                      name
                    }
                  }
                }
              `,
            })
          ).data['__schema'].types.map(type => type.name);

          expect(schemaTypes).toContain('Node');
        });

        it('should have node query', async () => {
          const queryFields = (
            await apolloClient.query({
              query: gql`
                query UserType {
                  __type(name: "Query") {
                    fields {
                      name
                    }
                  }
                }
              `,
            })
          ).data['__type'].fields.map(field => field.name);

          expect(queryFields).toContain('node');
        });

        it('should return global id', async () => {
          const userFields = (
            await apolloClient.query({
              query: gql`
                query UserType {
                  __type(name: "User") {
                    fields {
                      name
                    }
                  }
                }
              `,
            })
          ).data['__type'].fields.map(field => field.name);

          expect(userFields).toContain('id');
          expect(userFields).toContain('objectId');
        });

        it('should have clientMutationId in create file input', async () => {
          const createFileInputFields = (
            await apolloClient.query({
              query: gql`
                query {
                  __type(name: "CreateFileInput") {
                    inputFields {
                      name
                    }
                  }
                }
              `,
            })
          ).data['__type'].inputFields
            .map(field => field.name)
            .sort();

          expect(createFileInputFields).toEqual(['clientMutationId', 'upload']);
        });

        it('should have clientMutationId in create file payload', async () => {
          const createFilePayloadFields = (
            await apolloClient.query({
              query: gql`
                query {
                  __type(name: "CreateFilePayload") {
                    fields {
                      name
                    }
                  }
                }
              `,
            })
          ).data['__type'].fields
            .map(field => field.name)
            .sort();

          expect(createFilePayloadFields).toEqual(['clientMutationId', 'fileInfo']);
        });

        it('should have clientMutationId in call function input', async () => {
          Parse.Cloud.define('hello', () => {});

          const callFunctionInputFields = (
            await apolloClient.query({
              query: gql`
                query {
                  __type(name: "CallCloudCodeInput") {
                    inputFields {
                      name
                    }
                  }
                }
              `,
            })
          ).data['__type'].inputFields
            .map(field => field.name)
            .sort();

          expect(callFunctionInputFields).toEqual(['clientMutationId', 'functionName', 'params']);
        });

        it('should have clientMutationId in call function payload', async () => {
          Parse.Cloud.define('hello', () => {});

          const callFunctionPayloadFields = (
            await apolloClient.query({
              query: gql`
                query {
                  __type(name: "CallCloudCodePayload") {
                    fields {
                      name
                    }
                  }
                }
              `,
            })
          ).data['__type'].fields
            .map(field => field.name)
            .sort();

          expect(callFunctionPayloadFields).toEqual(['clientMutationId', 'result']);
        });

        it('should have clientMutationId in sign up mutation input', async () => {
          const inputFields = (
            await apolloClient.query({
              query: gql`
                query {
                  __type(name: "SignUpInput") {
                    inputFields {
                      name
                    }
                  }
                }
              `,
            })
          ).data['__type'].inputFields
            .map(field => field.name)
            .sort();

          expect(inputFields).toEqual(['clientMutationId', 'fields']);
        });

        it('should have clientMutationId in sign up mutation payload', async () => {
          const payloadFields = (
            await apolloClient.query({
              query: gql`
                query {
                  __type(name: "SignUpPayload") {
                    fields {
                      name
                    }
                  }
                }
              `,
            })
          ).data['__type'].fields
            .map(field => field.name)
            .sort();

          expect(payloadFields).toEqual(['clientMutationId', 'viewer']);
        });

        it('should have clientMutationId in log in mutation input', async () => {
          const inputFields = (
            await apolloClient.query({
              query: gql`
                query {
                  __type(name: "LogInInput") {
                    inputFields {
                      name
                    }
                  }
                }
              `,
            })
          ).data['__type'].inputFields
            .map(field => field.name)
            .sort();
          expect(inputFields).toEqual(['authData', 'clientMutationId', 'password', 'username']);
        });

        it('should have clientMutationId in log in mutation payload', async () => {
          const payloadFields = (
            await apolloClient.query({
              query: gql`
                query {
                  __type(name: "LogInPayload") {
                    fields {
                      name
                    }
                  }
                }
              `,
            })
          ).data['__type'].fields
            .map(field => field.name)
            .sort();

          expect(payloadFields).toEqual(['clientMutationId', 'viewer']);
        });

        it('should have clientMutationId in log out mutation input', async () => {
          const inputFields = (
            await apolloClient.query({
              query: gql`
                query {
                  __type(name: "LogOutInput") {
                    inputFields {
                      name
                    }
                  }
                }
              `,
            })
          ).data['__type'].inputFields
            .map(field => field.name)
            .sort();

          expect(inputFields).toEqual(['clientMutationId']);
        });

        it('should have clientMutationId in log out mutation payload', async () => {
          const payloadFields = (
            await apolloClient.query({
              query: gql`
                query {
                  __type(name: "LogOutPayload") {
                    fields {
                      name
                    }
                  }
                }
              `,
            })
          ).data['__type'].fields
            .map(field => field.name)
            .sort();

          expect(payloadFields).toEqual(['clientMutationId', 'ok']);
        });

        it('should have clientMutationId in createClass mutation input', async () => {
          const inputFields = (
            await apolloClient.query({
              query: gql`
                query {
                  __type(name: "CreateClassInput") {
                    inputFields {
                      name
                    }
                  }
                }
              `,
            })
          ).data['__type'].inputFields
            .map(field => field.name)
            .sort();

          expect(inputFields).toEqual(['clientMutationId', 'name', 'schemaFields']);
        });

        it('should have clientMutationId in createClass mutation payload', async () => {
          const payloadFields = (
            await apolloClient.query({
              query: gql`
                query {
                  __type(name: "CreateClassPayload") {
                    fields {
                      name
                    }
                  }
                }
              `,
            })
          ).data['__type'].fields
            .map(field => field.name)
            .sort();

          expect(payloadFields).toEqual(['class', 'clientMutationId']);
        });

        it('should have clientMutationId in updateClass mutation input', async () => {
          const inputFields = (
            await apolloClient.query({
              query: gql`
                query {
                  __type(name: "UpdateClassInput") {
                    inputFields {
                      name
                    }
                  }
                }
              `,
            })
          ).data['__type'].inputFields
            .map(field => field.name)
            .sort();

          expect(inputFields).toEqual(['clientMutationId', 'name', 'schemaFields']);
        });

        it('should have clientMutationId in updateClass mutation payload', async () => {
          const payloadFields = (
            await apolloClient.query({
              query: gql`
                query {
                  __type(name: "UpdateClassPayload") {
                    fields {
                      name
                    }
                  }
                }
              `,
            })
          ).data['__type'].fields
            .map(field => field.name)
            .sort();

          expect(payloadFields).toEqual(['class', 'clientMutationId']);
        });

        it('should have clientMutationId in deleteClass mutation input', async () => {
          const inputFields = (
            await apolloClient.query({
              query: gql`
                query {
                  __type(name: "DeleteClassInput") {
                    inputFields {
                      name
                    }
                  }
                }
              `,
            })
          ).data['__type'].inputFields
            .map(field => field.name)
            .sort();

          expect(inputFields).toEqual(['clientMutationId', 'name']);
        });

        it('should have clientMutationId in deleteClass mutation payload', async () => {
          const payloadFields = (
            await apolloClient.query({
              query: gql`
                query {
                  __type(name: "UpdateClassPayload") {
                    fields {
                      name
                    }
                  }
                }
              `,
            })
          ).data['__type'].fields
            .map(field => field.name)
            .sort();

          expect(payloadFields).toEqual(['class', 'clientMutationId']);
        });

        it('should have clientMutationId in custom create object mutation input', async () => {
          const obj = new Parse.Object('SomeClass');
          await obj.save();

          await parseGraphQLServer.parseGraphQLSchema.schemaCache.clear();

          const createObjectInputFields = (
            await apolloClient.query({
              query: gql`
                query {
                  __type(name: "CreateSomeClassInput") {
                    inputFields {
                      name
                    }
                  }
                }
              `,
            })
          ).data['__type'].inputFields
            .map(field => field.name)
            .sort();

          expect(createObjectInputFields).toEqual(['clientMutationId', 'fields']);
        });

        it('should have clientMutationId in custom create object mutation payload', async () => {
          const obj = new Parse.Object('SomeClass');
          await obj.save();

          await parseGraphQLServer.parseGraphQLSchema.schemaCache.clear();

          const createObjectPayloadFields = (
            await apolloClient.query({
              query: gql`
                query {
                  __type(name: "CreateSomeClassPayload") {
                    fields {
                      name
                    }
                  }
                }
              `,
            })
          ).data['__type'].fields
            .map(field => field.name)
            .sort();

          expect(createObjectPayloadFields).toEqual(['clientMutationId', 'someClass']);
        });

        it('should have clientMutationId in custom update object mutation input', async () => {
          const obj = new Parse.Object('SomeClass');
          await obj.save();

          await parseGraphQLServer.parseGraphQLSchema.schemaCache.clear();

          const createObjectInputFields = (
            await apolloClient.query({
              query: gql`
                query {
                  __type(name: "UpdateSomeClassInput") {
                    inputFields {
                      name
                    }
                  }
                }
              `,
            })
          ).data['__type'].inputFields
            .map(field => field.name)
            .sort();

          expect(createObjectInputFields).toEqual(['clientMutationId', 'fields', 'id']);
        });

        it('should have clientMutationId in custom update object mutation payload', async () => {
          const obj = new Parse.Object('SomeClass');
          await obj.save();

          await parseGraphQLServer.parseGraphQLSchema.schemaCache.clear();

          const createObjectPayloadFields = (
            await apolloClient.query({
              query: gql`
                query {
                  __type(name: "UpdateSomeClassPayload") {
                    fields {
                      name
                    }
                  }
                }
              `,
            })
          ).data['__type'].fields
            .map(field => field.name)
            .sort();

          expect(createObjectPayloadFields).toEqual(['clientMutationId', 'someClass']);
        });

        it('should have clientMutationId in custom delete object mutation input', async () => {
          const obj = new Parse.Object('SomeClass');
          await obj.save();

          await parseGraphQLServer.parseGraphQLSchema.schemaCache.clear();

          const createObjectInputFields = (
            await apolloClient.query({
              query: gql`
                query {
                  __type(name: "DeleteSomeClassInput") {
                    inputFields {
                      name
                    }
                  }
                }
              `,
            })
          ).data['__type'].inputFields
            .map(field => field.name)
            .sort();

          expect(createObjectInputFields).toEqual(['clientMutationId', 'id']);
        });

        it('should have clientMutationId in custom delete object mutation payload', async () => {
          const obj = new Parse.Object('SomeClass');
          await obj.save();

          await parseGraphQLServer.parseGraphQLSchema.schemaCache.clear();

          const createObjectPayloadFields = (
            await apolloClient.query({
              query: gql`
                query {
                  __type(name: "DeleteSomeClassPayload") {
                    fields {
                      name
                    }
                  }
                }
              `,
            })
          ).data['__type'].fields
            .map(field => field.name)
            .sort();

          expect(createObjectPayloadFields).toEqual(['clientMutationId', 'someClass']);
        });
      });

      describe('Parse Class Types', () => {
        it('should have all expected types', async () => {
          await parseServer.config.databaseController.loadSchema();

          const schemaTypes = (
            await apolloClient.query({
              query: gql`
                query SchemaTypes {
                  __schema {
                    types {
                      name
                    }
                  }
                }
              `,
            })
          ).data['__schema'].types.map(type => type.name);

          const expectedTypes = [
            'Role',
            'RoleWhereInput',
            'CreateRoleFieldsInput',
            'UpdateRoleFieldsInput',
            'RoleConnection',
            'User',
            'UserWhereInput',
            'UserConnection',
            'CreateUserFieldsInput',
            'UpdateUserFieldsInput',
          ];
          expect(expectedTypes.every(type => schemaTypes.indexOf(type) !== -1)).toBeTruthy(
            JSON.stringify(schemaTypes)
          );
        });

        it('should ArrayResult contains all types', async () => {
          const objectType = (
            await apolloClient.query({
              query: gql`
                query ObjectType {
                  __type(name: "ArrayResult") {
                    kind
                    possibleTypes {
                      name
                    }
                  }
                }
              `,
            })
          ).data['__type'];
          const possibleTypes = objectType.possibleTypes.map(o => o.name);
          expect(possibleTypes).toContain('User');
          expect(possibleTypes).toContain('Role');
          expect(possibleTypes).toContain('Element');
        });

        it('should update schema when it changes', async () => {
          const schemaController = await parseServer.config.databaseController.loadSchema();
          await schemaController.updateClass('_User', {
            foo: { type: 'String' },
          });

          const userFields = (
            await apolloClient.query({
              query: gql`
                query UserType {
                  __type(name: "User") {
                    fields {
                      name
                    }
                  }
                }
              `,
            })
          ).data['__type'].fields.map(field => field.name);
          expect(userFields.indexOf('foo') !== -1).toBeTruthy();
        });

        it('should not contain password field from _User class', async () => {
          const userFields = (
            await apolloClient.query({
              query: gql`
                query UserType {
                  __type(name: "User") {
                    fields {
                      name
                    }
                  }
                }
              `,
            })
          ).data['__type'].fields.map(field => field.name);
          expect(userFields.includes('password')).toBeFalsy();
        });
      });

      describe('Configuration', function () {
        const resetGraphQLCache = async () => {
          await Promise.all([
            parseGraphQLServer.parseGraphQLController.cacheController.graphQL.clear(),
            parseGraphQLServer.parseGraphQLSchema.schemaCache.clear(),
          ]);
        };

        beforeEach(async () => {
          await parseGraphQLServer.setGraphQLConfig({});
          await resetGraphQLCache();
        });

        it('should only include types in the enabledForClasses list', async () => {
          const schemaController = await parseServer.config.databaseController.loadSchema();
          await schemaController.addClassIfNotExists('SuperCar', {
            foo: { type: 'String' },
          });

          const graphQLConfig = {
            enabledForClasses: ['SuperCar'],
          };
          await parseGraphQLServer.setGraphQLConfig(graphQLConfig);
          await resetGraphQLCache();

          const { data } = await apolloClient.query({
            query: gql`
              query UserType {
                userType: __type(name: "User") {
                  fields {
                    name
                  }
                }
                superCarType: __type(name: "SuperCar") {
                  fields {
                    name
                  }
                }
              }
            `,
          });
          expect(data.userType).toBeNull();
          expect(data.superCarType).toBeTruthy();
        });
        it('should not include types in the disabledForClasses list', async () => {
          const schemaController = await parseServer.config.databaseController.loadSchema();
          await schemaController.addClassIfNotExists('SuperCar', {
            foo: { type: 'String' },
          });

          const graphQLConfig = {
            disabledForClasses: ['SuperCar'],
          };
          await parseGraphQLServer.setGraphQLConfig(graphQLConfig);
          await resetGraphQLCache();

          const { data } = await apolloClient.query({
            query: gql`
              query UserType {
                userType: __type(name: "User") {
                  fields {
                    name
                  }
                }
                superCarType: __type(name: "SuperCar") {
                  fields {
                    name
                  }
                }
              }
            `,
          });
          expect(data.superCarType).toBeNull();
          expect(data.userType).toBeTruthy();
        });
        it('should remove query operations when disabled', async () => {
          const superCar = new Parse.Object('SuperCar');
          await superCar.save({ foo: 'bar' });
          const customer = new Parse.Object('Customer');
          await customer.save({ foo: 'bar' });

          await expectAsync(
            apolloClient.query({
              query: gql`
                query GetSuperCar($id: ID!) {
                  superCar(id: $id) {
                    id
                  }
                }
              `,
              variables: {
                id: superCar.id,
              },
            })
          ).toBeResolved();

          await expectAsync(
            apolloClient.query({
              query: gql`
                query FindCustomer {
                  customers {
                    count
                  }
                }
              `,
            })
          ).toBeResolved();

          const graphQLConfig = {
            classConfigs: [
              {
                className: 'SuperCar',
                query: {
                  get: false,
                  find: true,
                },
              },
              {
                className: 'Customer',
                query: {
                  get: true,
                  find: false,
                },
              },
            ],
          };
          await parseGraphQLServer.setGraphQLConfig(graphQLConfig);
          await resetGraphQLCache();

          await expectAsync(
            apolloClient.query({
              query: gql`
                query GetSuperCar($id: ID!) {
                  superCar(id: $id) {
                    id
                  }
                }
              `,
              variables: {
                id: superCar.id,
              },
            })
          ).toBeRejected();
          await expectAsync(
            apolloClient.query({
              query: gql`
                query GetCustomer($id: ID!) {
                  customer(id: $id) {
                    id
                  }
                }
              `,
              variables: {
                id: customer.id,
              },
            })
          ).toBeResolved();
          await expectAsync(
            apolloClient.query({
              query: gql`
                query FindSuperCar {
                  superCars {
                    count
                  }
                }
              `,
            })
          ).toBeResolved();
          await expectAsync(
            apolloClient.query({
              query: gql`
                query FindCustomer {
                  customers {
                    count
                  }
                }
              `,
            })
          ).toBeRejected();
        });

        it('should remove mutation operations, create, update and delete, when disabled', async () => {
          const superCar1 = new Parse.Object('SuperCar');
          await superCar1.save({ foo: 'bar' });
          const customer1 = new Parse.Object('Customer');
          await customer1.save({ foo: 'bar' });

          await expectAsync(
            apolloClient.query({
              query: gql`
                mutation UpdateSuperCar($id: ID!, $foo: String!) {
                  updateSuperCar(input: { id: $id, fields: { foo: $foo } }) {
                    clientMutationId
                  }
                }
              `,
              variables: {
                id: superCar1.id,
                foo: 'lah',
              },
            })
          ).toBeResolved();

          await expectAsync(
            apolloClient.query({
              query: gql`
                mutation DeleteCustomer($id: ID!) {
                  deleteCustomer(input: { id: $id }) {
                    clientMutationId
                  }
                }
              `,
              variables: {
                id: customer1.id,
              },
            })
          ).toBeResolved();

          const { data: customerData } = await apolloClient.query({
            query: gql`
              mutation CreateCustomer($foo: String!) {
                createCustomer(input: { fields: { foo: $foo } }) {
                  customer {
                    id
                  }
                }
              }
            `,
            variables: {
              foo: 'rah',
            },
          });
          expect(customerData.createCustomer.customer).toBeTruthy();

          // used later
          const customer2Id = customerData.createCustomer.customer.id;

          await parseGraphQLServer.setGraphQLConfig({
            classConfigs: [
              {
                className: 'SuperCar',
                mutation: {
                  create: true,
                  update: false,
                  destroy: true,
                },
              },
              {
                className: 'Customer',
                mutation: {
                  create: false,
                  update: true,
                  destroy: false,
                },
              },
            ],
          });
          await resetGraphQLCache();

          const { data: superCarData } = await apolloClient.query({
            query: gql`
              mutation CreateSuperCar($foo: String!) {
                createSuperCar(input: { fields: { foo: $foo } }) {
                  superCar {
                    id
                  }
                }
              }
            `,
            variables: {
              foo: 'mah',
            },
          });
          expect(superCarData.createSuperCar).toBeTruthy();
          const superCar3Id = superCarData.createSuperCar.superCar.id;

          await expectAsync(
            apolloClient.query({
              query: gql`
                mutation UpdateSupercar($id: ID!, $foo: String!) {
                  updateSuperCar(input: { id: $id, fields: { foo: $foo } }) {
                    clientMutationId
                  }
                }
              `,
              variables: {
                id: superCar3Id,
              },
            })
          ).toBeRejected();

          await expectAsync(
            apolloClient.query({
              query: gql`
                mutation DeleteSuperCar($id: ID!) {
                  deleteSuperCar(input: { id: $id }) {
                    clientMutationId
                  }
                }
              `,
              variables: {
                id: superCar3Id,
              },
            })
          ).toBeResolved();

          await expectAsync(
            apolloClient.query({
              query: gql`
                mutation CreateCustomer($foo: String!) {
                  createCustomer(input: { fields: { foo: $foo } }) {
                    customer {
                      id
                    }
                  }
                }
              `,
              variables: {
                foo: 'rah',
              },
            })
          ).toBeRejected();
          await expectAsync(
            apolloClient.query({
              query: gql`
                mutation UpdateCustomer($id: ID!, $foo: String!) {
                  updateCustomer(input: { id: $id, fields: { foo: $foo } }) {
                    clientMutationId
                  }
                }
              `,
              variables: {
                id: customer2Id,
                foo: 'tah',
              },
            })
          ).toBeResolved();
          await expectAsync(
            apolloClient.query({
              query: gql`
                mutation DeleteCustomer($id: ID!, $foo: String!) {
                  deleteCustomer(input: { id: $id }) {
                    clientMutationId
                  }
                }
              `,
              variables: {
                id: customer2Id,
              },
            })
          ).toBeRejected();
        });

        it('should only allow the supplied create and update fields for a class', async () => {
          const schemaController = await parseServer.config.databaseController.loadSchema();
          await schemaController.addClassIfNotExists('SuperCar', {
            engine: { type: 'String' },
            doors: { type: 'Number' },
            price: { type: 'String' },
            mileage: { type: 'Number' },
          });

          await parseGraphQLServer.setGraphQLConfig({
            classConfigs: [
              {
                className: 'SuperCar',
                type: {
                  inputFields: {
                    create: ['engine', 'doors', 'price'],
                    update: ['price', 'mileage'],
                  },
                },
              },
            ],
          });

          await resetGraphQLCache();

          await expectAsync(
            apolloClient.query({
              query: gql`
                mutation InvalidCreateSuperCar {
                  createSuperCar(input: { fields: { engine: "diesel", mileage: 1000 } }) {
                    superCar {
                      id
                    }
                  }
                }
              `,
            })
          ).toBeRejected();
          const { id: superCarId } = (
            await apolloClient.query({
              query: gql`
                mutation ValidCreateSuperCar {
                  createSuperCar(
                    input: { fields: { engine: "diesel", doors: 5, price: "£10000" } }
                  ) {
                    superCar {
                      id
                    }
                  }
                }
              `,
            })
          ).data.createSuperCar.superCar;

          expect(superCarId).toBeTruthy();

          await expectAsync(
            apolloClient.query({
              query: gql`
                mutation InvalidUpdateSuperCar($id: ID!) {
                  updateSuperCar(input: { id: $id, fields: { engine: "petrol" } }) {
                    clientMutationId
                  }
                }
              `,
              variables: {
                id: superCarId,
              },
            })
          ).toBeRejected();

          const updatedSuperCar = (
            await apolloClient.query({
              query: gql`
                mutation ValidUpdateSuperCar($id: ID!) {
                  updateSuperCar(input: { id: $id, fields: { mileage: 2000 } }) {
                    clientMutationId
                  }
                }
              `,
              variables: {
                id: superCarId,
              },
            })
          ).data.updateSuperCar;
          expect(updatedSuperCar).toBeTruthy();
        });

        it('should handle required fields from the Parse class', async () => {
          const schemaController = await parseServer.config.databaseController.loadSchema();
          await schemaController.addClassIfNotExists('SuperCar', {
            engine: { type: 'String', required: true },
            doors: { type: 'Number', required: true },
            price: { type: 'String' },
            mileage: { type: 'Number' },
          });

          await resetGraphQLCache();

          const {
            data: { __type },
          } = await apolloClient.query({
            query: gql`
              query requiredFields {
                __type(name: "CreateSuperCarFieldsInput") {
                  inputFields {
                    name
                    type {
                      kind
                    }
                  }
                }
              }
            `,
          });
          expect(__type.inputFields.find(o => o.name === 'price').type.kind).toEqual('SCALAR');
          expect(__type.inputFields.find(o => o.name === 'engine').type.kind).toEqual('NON_NULL');
          expect(__type.inputFields.find(o => o.name === 'doors').type.kind).toEqual('NON_NULL');

          const {
            data: { __type: __type2 },
          } = await apolloClient.query({
            query: gql`
              query requiredFields {
                __type(name: "SuperCar") {
                  fields {
                    name
                    type {
                      kind
                    }
                  }
                }
              }
            `,
          });
          expect(__type2.fields.find(o => o.name === 'price').type.kind).toEqual('SCALAR');
          expect(__type2.fields.find(o => o.name === 'engine').type.kind).toEqual('NON_NULL');
          expect(__type2.fields.find(o => o.name === 'doors').type.kind).toEqual('NON_NULL');
        });

        it('should only allow the supplied output fields for a class', async () => {
          const schemaController = await parseServer.config.databaseController.loadSchema();

          await schemaController.addClassIfNotExists('SuperCar', {
            engine: { type: 'String' },
            doors: { type: 'Number' },
            price: { type: 'String' },
            mileage: { type: 'Number' },
            insuranceClaims: { type: 'Number' },
          });

          const superCar = await new Parse.Object('SuperCar').save({
            engine: 'petrol',
            doors: 3,
            price: '£7500',
            mileage: 0,
            insuranceCertificate: 'private-file.pdf',
          });

          await parseGraphQLServer.setGraphQLConfig({
            classConfigs: [
              {
                className: 'SuperCar',
                type: {
                  outputFields: ['engine', 'doors', 'price', 'mileage'],
                },
              },
            ],
          });

          await resetGraphQLCache();

          await expectAsync(
            apolloClient.query({
              query: gql`
                query GetSuperCar($id: ID!) {
                  superCar(id: $id) {
                    id
                    objectId
                    engine
                    doors
                    price
                    mileage
                    insuranceCertificate
                  }
                }
              `,
              variables: {
                id: superCar.id,
              },
            })
          ).toBeRejected();
          let getSuperCar = (
            await apolloClient.query({
              query: gql`
                query GetSuperCar($id: ID!) {
                  superCar(id: $id) {
                    id
                    objectId
                    engine
                    doors
                    price
                    mileage
                  }
                }
              `,
              variables: {
                id: superCar.id,
              },
            })
          ).data.superCar;
          expect(getSuperCar).toBeTruthy();

          await parseGraphQLServer.setGraphQLConfig({
            classConfigs: [
              {
                className: 'SuperCar',
                type: {
                  outputFields: [],
                },
              },
            ],
          });

          await resetGraphQLCache();
          await expectAsync(
            apolloClient.query({
              query: gql`
                query GetSuperCar($id: ID!) {
                  superCar(id: $id) {
                    engine
                  }
                }
              `,
              variables: {
                id: superCar.id,
              },
            })
          ).toBeRejected();
          getSuperCar = (
            await apolloClient.query({
              query: gql`
                query GetSuperCar($id: ID!) {
                  superCar(id: $id) {
                    id
                    objectId
                  }
                }
              `,
              variables: {
                id: superCar.id,
              },
            })
          ).data.superCar;
          expect(getSuperCar.objectId).toBe(superCar.id);
        });

        it('should only allow the supplied constraint fields for a class', async () => {
          try {
            const schemaController = await parseServer.config.databaseController.loadSchema();

            await schemaController.addClassIfNotExists('SuperCar', {
              model: { type: 'String' },
              engine: { type: 'String' },
              doors: { type: 'Number' },
              price: { type: 'String' },
              mileage: { type: 'Number' },
              insuranceCertificate: { type: 'String' },
            });

            await new Parse.Object('SuperCar').save({
              model: 'McLaren',
              engine: 'petrol',
              doors: 3,
              price: '£7500',
              mileage: 0,
              insuranceCertificate: 'private-file.pdf',
            });

            await parseGraphQLServer.setGraphQLConfig({
              classConfigs: [
                {
                  className: 'SuperCar',
                  type: {
                    constraintFields: ['engine', 'doors', 'price'],
                  },
                },
              ],
            });

            await resetGraphQLCache();

            await expectAsync(
              apolloClient.query({
                query: gql`
                  query FindSuperCar {
                    superCars(where: { insuranceCertificate: { equalTo: "private-file.pdf" } }) {
                      count
                    }
                  }
                `,
              })
            ).toBeRejected();

            await expectAsync(
              apolloClient.query({
                query: gql`
                  query FindSuperCar {
                    superCars(where: { mileage: { equalTo: 0 } }) {
                      count
                    }
                  }
                `,
              })
            ).toBeRejected();

            await expectAsync(
              apolloClient.query({
                query: gql`
                  query FindSuperCar {
                    superCars(where: { engine: { equalTo: "petrol" } }) {
                      count
                    }
                  }
                `,
              })
            ).toBeResolved();
          } catch (e) {
            handleError(e);
          }
        });

        it('should only allow the supplied sort fields for a class', async () => {
          const schemaController = await parseServer.config.databaseController.loadSchema();

          await schemaController.addClassIfNotExists('SuperCar', {
            engine: { type: 'String' },
            doors: { type: 'Number' },
            price: { type: 'String' },
            mileage: { type: 'Number' },
          });

          await new Parse.Object('SuperCar').save({
            engine: 'petrol',
            doors: 3,
            price: '£7500',
            mileage: 0,
          });

          await parseGraphQLServer.setGraphQLConfig({
            classConfigs: [
              {
                className: 'SuperCar',
                type: {
                  sortFields: [
                    {
                      field: 'doors',
                      asc: true,
                      desc: true,
                    },
                    {
                      field: 'price',
                      asc: true,
                      desc: true,
                    },
                    {
                      field: 'mileage',
                      asc: true,
                      desc: false,
                    },
                  ],
                },
              },
            ],
          });

          await resetGraphQLCache();

          await expectAsync(
            apolloClient.query({
              query: gql`
                query FindSuperCar {
                  superCars(order: [engine_ASC]) {
                    edges {
                      node {
                        id
                      }
                    }
                  }
                }
              `,
            })
          ).toBeRejected();
          await expectAsync(
            apolloClient.query({
              query: gql`
                query FindSuperCar {
                  superCars(order: [engine_DESC]) {
                    edges {
                      node {
                        id
                      }
                    }
                  }
                }
              `,
            })
          ).toBeRejected();
          await expectAsync(
            apolloClient.query({
              query: gql`
                query FindSuperCar {
                  superCars(order: [mileage_DESC]) {
                    edges {
                      node {
                        id
                      }
                    }
                  }
                }
              `,
            })
          ).toBeRejected();

          await expectAsync(
            apolloClient.query({
              query: gql`
                query FindSuperCar {
                  superCars(order: [mileage_ASC]) {
                    edges {
                      node {
                        id
                      }
                    }
                  }
                }
              `,
            })
          ).toBeResolved();
          await expectAsync(
            apolloClient.query({
              query: gql`
                query FindSuperCar {
                  superCars(order: [doors_ASC]) {
                    edges {
                      node {
                        id
                      }
                    }
                  }
                }
              `,
            })
          ).toBeResolved();
          await expectAsync(
            apolloClient.query({
              query: gql`
                query FindSuperCar {
                  superCars(order: [price_DESC]) {
                    edges {
                      node {
                        id
                      }
                    }
                  }
                }
              `,
            })
          ).toBeResolved();
          await expectAsync(
            apolloClient.query({
              query: gql`
                query FindSuperCar {
                  superCars(order: [price_ASC, doors_DESC]) {
                    edges {
                      node {
                        id
                      }
                    }
                  }
                }
              `,
            })
          ).toBeResolved();
        });
      });

      describe('Relay Spec', () => {
        beforeEach(async () => {
          await resetGraphQLCache();
        });

        describe('Object Identification', () => {
          it('Class get custom method should return valid gobal id', async () => {
            const obj = new Parse.Object('SomeClass');
            obj.set('someField', 'some value');
            await obj.save();

            const getResult = await apolloClient.query({
              query: gql`
                query GetSomeClass($objectId: ID!) {
                  someClass(id: $objectId) {
                    id
                    objectId
                  }
                }
              `,
              variables: {
                objectId: obj.id,
              },
            });

            expect(getResult.data.someClass.objectId).toBe(obj.id);

            const nodeResult = await apolloClient.query({
              query: gql`
                query Node($id: ID!) {
                  node(id: $id) {
                    id
                    ... on SomeClass {
                      objectId
                      someField
                    }
                  }
                }
              `,
              variables: {
                id: getResult.data.someClass.id,
              },
            });

            expect(nodeResult.data.node.id).toBe(getResult.data.someClass.id);
            expect(nodeResult.data.node.objectId).toBe(obj.id);
            expect(nodeResult.data.node.someField).toBe('some value');
          });

          it('Class find custom method should return valid gobal id', async () => {
            const obj1 = new Parse.Object('SomeClass');
            obj1.set('someField', 'some value 1');
            await obj1.save();

            const obj2 = new Parse.Object('SomeClass');
            obj2.set('someField', 'some value 2');
            await obj2.save();

            const findResult = await apolloClient.query({
              query: gql`
                query FindSomeClass {
                  someClasses(order: [createdAt_ASC]) {
                    edges {
                      node {
                        id
                        objectId
                      }
                    }
                  }
                }
              `,
            });

            expect(findResult.data.someClasses.edges[0].node.objectId).toBe(obj1.id);
            expect(findResult.data.someClasses.edges[1].node.objectId).toBe(obj2.id);

            const nodeResult = await apolloClient.query({
              query: gql`
                query Node($id1: ID!, $id2: ID!) {
                  node1: node(id: $id1) {
                    id
                    ... on SomeClass {
                      objectId
                      someField
                    }
                  }
                  node2: node(id: $id2) {
                    id
                    ... on SomeClass {
                      objectId
                      someField
                    }
                  }
                }
              `,
              variables: {
                id1: findResult.data.someClasses.edges[0].node.id,
                id2: findResult.data.someClasses.edges[1].node.id,
              },
            });

            expect(nodeResult.data.node1.id).toBe(findResult.data.someClasses.edges[0].node.id);
            expect(nodeResult.data.node1.objectId).toBe(obj1.id);
            expect(nodeResult.data.node1.someField).toBe('some value 1');
            expect(nodeResult.data.node2.id).toBe(findResult.data.someClasses.edges[1].node.id);
            expect(nodeResult.data.node2.objectId).toBe(obj2.id);
            expect(nodeResult.data.node2.someField).toBe('some value 2');
          });
          it('Id inputs should work either with global id or object id', async () => {
            try {
              await apolloClient.mutate({
                mutation: gql`
                  mutation CreateClasses {
                    secondaryObject: createClass(
                      input: {
                        name: "SecondaryObject"
                        schemaFields: { addStrings: [{ name: "someField" }] }
                      }
                    ) {
                      clientMutationId
                    }
                    primaryObject: createClass(
                      input: {
                        name: "PrimaryObject"
                        schemaFields: {
                          addStrings: [{ name: "stringField" }]
                          addArrays: [{ name: "arrayField" }]
                          addPointers: [
                            { name: "pointerField", targetClassName: "SecondaryObject" }
                          ]
                          addRelations: [
                            { name: "relationField", targetClassName: "SecondaryObject" }
                          ]
                        }
                      }
                    ) {
                      clientMutationId
                    }
                  }
                `,
                context: {
                  headers: {
                    'X-Parse-Master-Key': 'test',
                  },
                },
              });

              await resetGraphQLCache();

              const createSecondaryObjectsResult = await apolloClient.mutate({
                mutation: gql`
                  mutation CreateSecondaryObjects {
                    secondaryObject1: createSecondaryObject(
                      input: { fields: { someField: "some value 1" } }
                    ) {
                      secondaryObject {
                        id
                        objectId
                        someField
                      }
                    }
                    secondaryObject2: createSecondaryObject(
                      input: { fields: { someField: "some value 2" } }
                    ) {
                      secondaryObject {
                        id
                        someField
                      }
                    }
                    secondaryObject3: createSecondaryObject(
                      input: { fields: { someField: "some value 3" } }
                    ) {
                      secondaryObject {
                        objectId
                        someField
                      }
                    }
                    secondaryObject4: createSecondaryObject(
                      input: { fields: { someField: "some value 4" } }
                    ) {
                      secondaryObject {
                        id
                        objectId
                      }
                    }
                    secondaryObject5: createSecondaryObject(
                      input: { fields: { someField: "some value 5" } }
                    ) {
                      secondaryObject {
                        id
                      }
                    }
                    secondaryObject6: createSecondaryObject(
                      input: { fields: { someField: "some value 6" } }
                    ) {
                      secondaryObject {
                        objectId
                      }
                    }
                    secondaryObject7: createSecondaryObject(
                      input: { fields: { someField: "some value 7" } }
                    ) {
                      secondaryObject {
                        someField
                      }
                    }
                  }
                `,
                context: {
                  headers: {
                    'X-Parse-Master-Key': 'test',
                  },
                },
              });

              const updateSecondaryObjectsResult = await apolloClient.mutate({
                mutation: gql`
                  mutation UpdateSecondaryObjects(
                    $id1: ID!
                    $id2: ID!
                    $id3: ID!
                    $id4: ID!
                    $id5: ID!
                    $id6: ID!
                  ) {
                    secondaryObject1: updateSecondaryObject(
                      input: { id: $id1, fields: { someField: "some value 11" } }
                    ) {
                      secondaryObject {
                        id
                        objectId
                        someField
                      }
                    }
                    secondaryObject2: updateSecondaryObject(
                      input: { id: $id2, fields: { someField: "some value 22" } }
                    ) {
                      secondaryObject {
                        id
                        someField
                      }
                    }
                    secondaryObject3: updateSecondaryObject(
                      input: { id: $id3, fields: { someField: "some value 33" } }
                    ) {
                      secondaryObject {
                        objectId
                        someField
                      }
                    }
                    secondaryObject4: updateSecondaryObject(
                      input: { id: $id4, fields: { someField: "some value 44" } }
                    ) {
                      secondaryObject {
                        id
                        objectId
                      }
                    }
                    secondaryObject5: updateSecondaryObject(
                      input: { id: $id5, fields: { someField: "some value 55" } }
                    ) {
                      secondaryObject {
                        id
                      }
                    }
                    secondaryObject6: updateSecondaryObject(
                      input: { id: $id6, fields: { someField: "some value 66" } }
                    ) {
                      secondaryObject {
                        objectId
                      }
                    }
                  }
                `,
                variables: {
                  id1: createSecondaryObjectsResult.data.secondaryObject1.secondaryObject.id,
                  id2: createSecondaryObjectsResult.data.secondaryObject2.secondaryObject.id,
                  id3: createSecondaryObjectsResult.data.secondaryObject3.secondaryObject.objectId,
                  id4: createSecondaryObjectsResult.data.secondaryObject4.secondaryObject.objectId,
                  id5: createSecondaryObjectsResult.data.secondaryObject5.secondaryObject.id,
                  id6: createSecondaryObjectsResult.data.secondaryObject6.secondaryObject.objectId,
                },
                context: {
                  headers: {
                    'X-Parse-Master-Key': 'test',
                  },
                },
              });

              const deleteSecondaryObjectsResult = await apolloClient.mutate({
                mutation: gql`
                  mutation DeleteSecondaryObjects($id1: ID!, $id3: ID!, $id5: ID!, $id6: ID!) {
                    secondaryObject1: deleteSecondaryObject(input: { id: $id1 }) {
                      secondaryObject {
                        id
                        objectId
                        someField
                      }
                    }
                    secondaryObject3: deleteSecondaryObject(input: { id: $id3 }) {
                      secondaryObject {
                        objectId
                        someField
                      }
                    }
                    secondaryObject5: deleteSecondaryObject(input: { id: $id5 }) {
                      secondaryObject {
                        id
                      }
                    }
                    secondaryObject6: deleteSecondaryObject(input: { id: $id6 }) {
                      secondaryObject {
                        objectId
                      }
                    }
                  }
                `,
                variables: {
                  id1: updateSecondaryObjectsResult.data.secondaryObject1.secondaryObject.id,
                  id3: updateSecondaryObjectsResult.data.secondaryObject3.secondaryObject.objectId,
                  id5: updateSecondaryObjectsResult.data.secondaryObject5.secondaryObject.id,
                  id6: updateSecondaryObjectsResult.data.secondaryObject6.secondaryObject.objectId,
                },
                context: {
                  headers: {
                    'X-Parse-Master-Key': 'test',
                  },
                },
              });

              const getSecondaryObjectsResult = await apolloClient.query({
                query: gql`
                  query GetSecondaryObjects($id2: ID!, $id4: ID!) {
                    secondaryObject2: secondaryObject(id: $id2) {
                      id
                      objectId
                      someField
                    }
                    secondaryObject4: secondaryObject(id: $id4) {
                      objectId
                      someField
                    }
                  }
                `,
                variables: {
                  id2: updateSecondaryObjectsResult.data.secondaryObject2.secondaryObject.id,
                  id4: updateSecondaryObjectsResult.data.secondaryObject4.secondaryObject.objectId,
                },
                context: {
                  headers: {
                    'X-Parse-Master-Key': 'test',
                  },
                },
              });

              const findSecondaryObjectsResult = await apolloClient.query({
                query: gql`
                  query FindSecondaryObjects(
                    $id1: ID!
                    $id2: ID!
                    $id3: ID!
                    $id4: ID!
                    $id5: ID!
                    $id6: ID!
                  ) {
                    secondaryObjects(
                      where: {
                        AND: [
                          {
                            OR: [
                              { id: { equalTo: $id2 } }
                              { AND: [{ id: { equalTo: $id4 } }, { objectId: { equalTo: $id4 } }] }
                            ]
                          }
                          { id: { notEqualTo: $id1 } }
                          { id: { notEqualTo: $id3 } }
                          { objectId: { notEqualTo: $id2 } }
                          { objectId: { notIn: [$id5, $id6] } }
                          { id: { in: [$id2, $id4] } }
                        ]
                      }
                      order: [id_ASC, objectId_ASC]
                    ) {
                      edges {
                        node {
                          id
                          objectId
                          someField
                        }
                      }
                      count
                    }
                  }
                `,
                variables: {
                  id1: deleteSecondaryObjectsResult.data.secondaryObject1.secondaryObject.objectId,
                  id2: getSecondaryObjectsResult.data.secondaryObject2.id,
                  id3: deleteSecondaryObjectsResult.data.secondaryObject3.secondaryObject.objectId,
                  id4: getSecondaryObjectsResult.data.secondaryObject4.objectId,
                  id5: deleteSecondaryObjectsResult.data.secondaryObject5.secondaryObject.id,
                  id6: deleteSecondaryObjectsResult.data.secondaryObject6.secondaryObject.objectId,
                },
                context: {
                  headers: {
                    'X-Parse-Master-Key': 'test',
                  },
                },
              });

              expect(findSecondaryObjectsResult.data.secondaryObjects.count).toEqual(2);
              expect(
                findSecondaryObjectsResult.data.secondaryObjects.edges
                  .map(value => value.node.someField)
                  .sort()
              ).toEqual(['some value 22', 'some value 44']);
              // NOTE: Here @davimacedo tried to test RelayID order, but the test is wrong since
              // "objectId1" < "objectId2" do not always keep the order when objectId is transformed
              // to base64 by Relay
              // "SecondaryObject:bBRgmzIRRM" < "SecondaryObject:nTMcuVbATY" true
              // base64("SecondaryObject:bBRgmzIRRM"") < base64(""SecondaryObject:nTMcuVbATY"") false
              // "U2Vjb25kYXJ5T2JqZWN0OmJCUmdteklSUk0=" < "U2Vjb25kYXJ5T2JqZWN0Om5UTWN1VmJBVFk=" false
              const originalIds = [
                getSecondaryObjectsResult.data.secondaryObject2.objectId,
                getSecondaryObjectsResult.data.secondaryObject4.objectId,
              ];
              expect(
                findSecondaryObjectsResult.data.secondaryObjects.edges[0].node.objectId
              ).not.toBe(findSecondaryObjectsResult.data.secondaryObjects.edges[1].node.objectId);
              expect(
                originalIds.includes(
                  findSecondaryObjectsResult.data.secondaryObjects.edges[0].node.objectId
                )
              ).toBeTrue();
              expect(
                originalIds.includes(
                  findSecondaryObjectsResult.data.secondaryObjects.edges[1].node.objectId
                )
              ).toBeTrue();

              const createPrimaryObjectResult = await apolloClient.mutate({
                mutation: gql`
                  mutation CreatePrimaryObject(
                    $pointer: Any
                    $secondaryObject2: ID!
                    $secondaryObject4: ID!
                  ) {
                    createPrimaryObject(
                      input: {
                        fields: {
                          stringField: "some value"
                          arrayField: [1, "abc", $pointer]
                          pointerField: { link: $secondaryObject2 }
                          relationField: { add: [$secondaryObject2, $secondaryObject4] }
                        }
                      }
                    ) {
                      primaryObject {
                        id
                        stringField
                        arrayField {
                          ... on Element {
                            value
                          }
                          ... on SecondaryObject {
                            someField
                          }
                        }
                        pointerField {
                          id
                          objectId
                          someField
                        }
                        relationField {
                          edges {
                            node {
                              id
                              objectId
                              someField
                            }
                          }
                        }
                      }
                    }
                  }
                `,
                variables: {
                  pointer: {
                    __type: 'Pointer',
                    className: 'SecondaryObject',
                    objectId: getSecondaryObjectsResult.data.secondaryObject4.objectId,
                  },
                  secondaryObject2: getSecondaryObjectsResult.data.secondaryObject2.id,
                  secondaryObject4: getSecondaryObjectsResult.data.secondaryObject4.objectId,
                },
                context: {
                  headers: {
                    'X-Parse-Master-Key': 'test',
                  },
                },
              });

              const updatePrimaryObjectResult = await apolloClient.mutate({
                mutation: gql`
                  mutation UpdatePrimaryObject(
                    $id: ID!
                    $secondaryObject2: ID!
                    $secondaryObject4: ID!
                  ) {
                    updatePrimaryObject(
                      input: {
                        id: $id
                        fields: {
                          pointerField: { link: $secondaryObject4 }
                          relationField: { remove: [$secondaryObject2, $secondaryObject4] }
                        }
                      }
                    ) {
                      primaryObject {
                        id
                        stringField
                        arrayField {
                          ... on Element {
                            value
                          }
                          ... on SecondaryObject {
                            someField
                          }
                        }
                        pointerField {
                          id
                          objectId
                          someField
                        }
                        relationField {
                          edges {
                            node {
                              id
                              objectId
                              someField
                            }
                          }
                        }
                      }
                    }
                  }
                `,
                variables: {
                  id: createPrimaryObjectResult.data.createPrimaryObject.primaryObject.id,
                  secondaryObject2: getSecondaryObjectsResult.data.secondaryObject2.id,
                  secondaryObject4: getSecondaryObjectsResult.data.secondaryObject4.objectId,
                },
                context: {
                  headers: {
                    'X-Parse-Master-Key': 'test',
                  },
                },
              });

              expect(
                createPrimaryObjectResult.data.createPrimaryObject.primaryObject.stringField
              ).toEqual('some value');
              expect(
                createPrimaryObjectResult.data.createPrimaryObject.primaryObject.arrayField
              ).toEqual([
                { __typename: 'Element', value: 1 },
                { __typename: 'Element', value: 'abc' },
                { __typename: 'SecondaryObject', someField: 'some value 44' },
              ]);
              expect(
                createPrimaryObjectResult.data.createPrimaryObject.primaryObject.pointerField
                  .someField
              ).toEqual('some value 22');
              expect(
                createPrimaryObjectResult.data.createPrimaryObject.primaryObject.relationField.edges
                  .map(value => value.node.someField)
                  .sort()
              ).toEqual(['some value 22', 'some value 44']);
              expect(
                updatePrimaryObjectResult.data.updatePrimaryObject.primaryObject.stringField
              ).toEqual('some value');
              expect(
                updatePrimaryObjectResult.data.updatePrimaryObject.primaryObject.arrayField
              ).toEqual([
                { __typename: 'Element', value: 1 },
                { __typename: 'Element', value: 'abc' },
                { __typename: 'SecondaryObject', someField: 'some value 44' },
              ]);
              expect(
                updatePrimaryObjectResult.data.updatePrimaryObject.primaryObject.pointerField
                  .someField
              ).toEqual('some value 44');
              expect(
                updatePrimaryObjectResult.data.updatePrimaryObject.primaryObject.relationField.edges
              ).toEqual([]);
            } catch (e) {
              handleError(e);
            }
          });
          it('Id inputs should work either with global id or object id with objectId higher than 19', async () => {
            await reconfigureServer({ objectIdSize: 20 });
            const obj = new Parse.Object('SomeClass');
            await obj.save({ name: 'aname', type: 'robot' });
            const result = await apolloClient.query({
              query: gql`
                query getSomeClass($id: ID!) {
                  someClass(id: $id) {
                    objectId
                    id
                  }
                }
              `,
              variables: { id: obj.id },
            });
            expect(result.data.someClass.objectId).toEqual(obj.id);
          });
        });
      });

      describe('Class Schema Mutations', () => {
        it('should create a new class', async () => {
          try {
            const result = await apolloClient.mutate({
              mutation: gql`
                mutation {
                  class1: createClass(input: { name: "Class1", clientMutationId: "cmid1" }) {
                    clientMutationId
                    class {
                      name
                      schemaFields {
                        name
                        __typename
                      }
                    }
                  }
                  class2: createClass(
                    input: { name: "Class2", schemaFields: null, clientMutationId: "cmid2" }
                  ) {
                    clientMutationId
                    class {
                      name
                      schemaFields {
                        name
                        __typename
                      }
                    }
                  }
                  class3: createClass(
                    input: { name: "Class3", schemaFields: {}, clientMutationId: "cmid3" }
                  ) {
                    clientMutationId
                    class {
                      name
                      schemaFields {
                        name
                        __typename
                      }
                    }
                  }
                  class4: createClass(
                    input: {
                      name: "Class4"
                      schemaFields: {
                        addStrings: null
                        addNumbers: null
                        addBooleans: null
                        addArrays: null
                        addObjects: null
                        addDates: null
                        addFiles: null
                        addGeoPoint: null
                        addPolygons: null
                        addBytes: null
                        addPointers: null
                        addRelations: null
                      }
                      clientMutationId: "cmid4"
                    }
                  ) {
                    clientMutationId
                    class {
                      name
                      schemaFields {
                        name
                        __typename
                      }
                    }
                  }
                  class5: createClass(
                    input: {
                      name: "Class5"
                      schemaFields: {
                        addStrings: []
                        addNumbers: []
                        addBooleans: []
                        addArrays: []
                        addObjects: []
                        addDates: []
                        addFiles: []
                        addPolygons: []
                        addBytes: []
                        addPointers: []
                        addRelations: []
                      }
                      clientMutationId: "cmid5"
                    }
                  ) {
                    clientMutationId
                    class {
                      name
                      schemaFields {
                        name
                        __typename
                      }
                    }
                  }
                  class6: createClass(
                    input: {
                      name: "Class6"
                      schemaFields: {
                        addStrings: [
                          { name: "stringField1" }
                          { name: "stringField2" }
                          { name: "stringField3" }
                        ]
                        addNumbers: [
                          { name: "numberField1" }
                          { name: "numberField2" }
                          { name: "numberField3" }
                        ]
                        addBooleans: [
                          { name: "booleanField1" }
                          { name: "booleanField2" }
                          { name: "booleanField3" }
                        ]
                        addArrays: [
                          { name: "arrayField1" }
                          { name: "arrayField2" }
                          { name: "arrayField3" }
                        ]
                        addObjects: [
                          { name: "objectField1" }
                          { name: "objectField2" }
                          { name: "objectField3" }
                        ]
                        addDates: [
                          { name: "dateField1" }
                          { name: "dateField2" }
                          { name: "dateField3" }
                        ]
                        addFiles: [
                          { name: "fileField1" }
                          { name: "fileField2" }
                          { name: "fileField3" }
                        ]
                        addGeoPoint: { name: "geoPointField" }
                        addPolygons: [
                          { name: "polygonField1" }
                          { name: "polygonField2" }
                          { name: "polygonField3" }
                        ]
                        addBytes: [
                          { name: "bytesField1" }
                          { name: "bytesField2" }
                          { name: "bytesField3" }
                        ]
                        addPointers: [
                          { name: "pointerField1", targetClassName: "Class1" }
                          { name: "pointerField2", targetClassName: "Class6" }
                          { name: "pointerField3", targetClassName: "Class2" }
                        ]
                        addRelations: [
                          { name: "relationField1", targetClassName: "Class1" }
                          { name: "relationField2", targetClassName: "Class6" }
                          { name: "relationField3", targetClassName: "Class2" }
                        ]
                        remove: [
                          { name: "stringField3" }
                          { name: "numberField3" }
                          { name: "booleanField3" }
                          { name: "arrayField3" }
                          { name: "objectField3" }
                          { name: "dateField3" }
                          { name: "fileField3" }
                          { name: "polygonField3" }
                          { name: "bytesField3" }
                          { name: "pointerField3" }
                          { name: "relationField3" }
                          { name: "doesNotExist" }
                        ]
                      }
                      clientMutationId: "cmid6"
                    }
                  ) {
                    clientMutationId
                    class {
                      name
                      schemaFields {
                        name
                        __typename
                        ... on SchemaPointerField {
                          targetClassName
                        }
                        ... on SchemaRelationField {
                          targetClassName
                        }
                      }
                    }
                  }
                }
              `,
              context: {
                headers: {
                  'X-Parse-Master-Key': 'test',
                },
              },
            });
            const classes = Object.keys(result.data).map(fieldName => ({
              clientMutationId: result.data[fieldName].clientMutationId,
              class: {
                name: result.data[fieldName].class.name,
                schemaFields: result.data[fieldName].class.schemaFields.sort((a, b) =>
                  a.name > b.name ? 1 : -1
                ),
                __typename: result.data[fieldName].class.__typename,
              },
              __typename: result.data[fieldName].__typename,
            }));
            expect(classes).toEqual([
              {
                clientMutationId: 'cmid1',
                class: {
                  name: 'Class1',
                  schemaFields: [
                    { name: 'ACL', __typename: 'SchemaACLField' },
                    { name: 'createdAt', __typename: 'SchemaDateField' },
                    { name: 'objectId', __typename: 'SchemaStringField' },
                    { name: 'updatedAt', __typename: 'SchemaDateField' },
                  ],
                  __typename: 'Class',
                },
                __typename: 'CreateClassPayload',
              },
              {
                clientMutationId: 'cmid2',
                class: {
                  name: 'Class2',
                  schemaFields: [
                    { name: 'ACL', __typename: 'SchemaACLField' },
                    { name: 'createdAt', __typename: 'SchemaDateField' },
                    { name: 'objectId', __typename: 'SchemaStringField' },
                    { name: 'updatedAt', __typename: 'SchemaDateField' },
                  ],
                  __typename: 'Class',
                },
                __typename: 'CreateClassPayload',
              },
              {
                clientMutationId: 'cmid3',
                class: {
                  name: 'Class3',
                  schemaFields: [
                    { name: 'ACL', __typename: 'SchemaACLField' },
                    { name: 'createdAt', __typename: 'SchemaDateField' },
                    { name: 'objectId', __typename: 'SchemaStringField' },
                    { name: 'updatedAt', __typename: 'SchemaDateField' },
                  ],
                  __typename: 'Class',
                },
                __typename: 'CreateClassPayload',
              },
              {
                clientMutationId: 'cmid4',
                class: {
                  name: 'Class4',
                  schemaFields: [
                    { name: 'ACL', __typename: 'SchemaACLField' },
                    { name: 'createdAt', __typename: 'SchemaDateField' },
                    { name: 'objectId', __typename: 'SchemaStringField' },
                    { name: 'updatedAt', __typename: 'SchemaDateField' },
                  ],
                  __typename: 'Class',
                },
                __typename: 'CreateClassPayload',
              },
              {
                clientMutationId: 'cmid5',
                class: {
                  name: 'Class5',
                  schemaFields: [
                    { name: 'ACL', __typename: 'SchemaACLField' },
                    { name: 'createdAt', __typename: 'SchemaDateField' },
                    { name: 'objectId', __typename: 'SchemaStringField' },
                    { name: 'updatedAt', __typename: 'SchemaDateField' },
                  ],
                  __typename: 'Class',
                },
                __typename: 'CreateClassPayload',
              },
              {
                clientMutationId: 'cmid6',
                class: {
                  name: 'Class6',
                  schemaFields: [
                    { name: 'ACL', __typename: 'SchemaACLField' },
                    { name: 'arrayField1', __typename: 'SchemaArrayField' },
                    { name: 'arrayField2', __typename: 'SchemaArrayField' },
                    { name: 'booleanField1', __typename: 'SchemaBooleanField' },
                    { name: 'booleanField2', __typename: 'SchemaBooleanField' },
                    { name: 'bytesField1', __typename: 'SchemaBytesField' },
                    { name: 'bytesField2', __typename: 'SchemaBytesField' },
                    { name: 'createdAt', __typename: 'SchemaDateField' },
                    { name: 'dateField1', __typename: 'SchemaDateField' },
                    { name: 'dateField2', __typename: 'SchemaDateField' },
                    { name: 'fileField1', __typename: 'SchemaFileField' },
                    { name: 'fileField2', __typename: 'SchemaFileField' },
                    {
                      name: 'geoPointField',
                      __typename: 'SchemaGeoPointField',
                    },
                    { name: 'numberField1', __typename: 'SchemaNumberField' },
                    { name: 'numberField2', __typename: 'SchemaNumberField' },
                    { name: 'objectField1', __typename: 'SchemaObjectField' },
                    { name: 'objectField2', __typename: 'SchemaObjectField' },
                    { name: 'objectId', __typename: 'SchemaStringField' },
                    {
                      name: 'pointerField1',
                      __typename: 'SchemaPointerField',
                      targetClassName: 'Class1',
                    },
                    {
                      name: 'pointerField2',
                      __typename: 'SchemaPointerField',
                      targetClassName: 'Class6',
                    },
                    { name: 'polygonField1', __typename: 'SchemaPolygonField' },
                    { name: 'polygonField2', __typename: 'SchemaPolygonField' },
                    {
                      name: 'relationField1',
                      __typename: 'SchemaRelationField',
                      targetClassName: 'Class1',
                    },
                    {
                      name: 'relationField2',
                      __typename: 'SchemaRelationField',
                      targetClassName: 'Class6',
                    },
                    { name: 'stringField1', __typename: 'SchemaStringField' },
                    { name: 'stringField2', __typename: 'SchemaStringField' },
                    { name: 'updatedAt', __typename: 'SchemaDateField' },
                  ],
                  __typename: 'Class',
                },
                __typename: 'CreateClassPayload',
              },
            ]);

            const findResult = await apolloClient.query({
              query: gql`
                query {
                  classes {
                    name
                    schemaFields {
                      name
                      __typename
                      ... on SchemaPointerField {
                        targetClassName
                      }
                      ... on SchemaRelationField {
                        targetClassName
                      }
                    }
                  }
                }
              `,
              context: {
                headers: {
                  'X-Parse-Master-Key': 'test',
                },
              },
            });
            findResult.data.classes = findResult.data.classes
              .filter(schemaClass => !schemaClass.name.startsWith('_'))
              .sort((a, b) => (a.name > b.name ? 1 : -1));
            findResult.data.classes.forEach(schemaClass => {
              schemaClass.schemaFields = schemaClass.schemaFields.sort((a, b) =>
                a.name > b.name ? 1 : -1
              );
            });
            expect(findResult.data.classes).toEqual([
              {
                name: 'Class1',
                schemaFields: [
                  { name: 'ACL', __typename: 'SchemaACLField' },
                  { name: 'createdAt', __typename: 'SchemaDateField' },
                  { name: 'objectId', __typename: 'SchemaStringField' },
                  { name: 'updatedAt', __typename: 'SchemaDateField' },
                ],
                __typename: 'Class',
              },
              {
                name: 'Class2',
                schemaFields: [
                  { name: 'ACL', __typename: 'SchemaACLField' },
                  { name: 'createdAt', __typename: 'SchemaDateField' },
                  { name: 'objectId', __typename: 'SchemaStringField' },
                  { name: 'updatedAt', __typename: 'SchemaDateField' },
                ],
                __typename: 'Class',
              },
              {
                name: 'Class3',
                schemaFields: [
                  { name: 'ACL', __typename: 'SchemaACLField' },
                  { name: 'createdAt', __typename: 'SchemaDateField' },
                  { name: 'objectId', __typename: 'SchemaStringField' },
                  { name: 'updatedAt', __typename: 'SchemaDateField' },
                ],
                __typename: 'Class',
              },
              {
                name: 'Class4',
                schemaFields: [
                  { name: 'ACL', __typename: 'SchemaACLField' },
                  { name: 'createdAt', __typename: 'SchemaDateField' },
                  { name: 'objectId', __typename: 'SchemaStringField' },
                  { name: 'updatedAt', __typename: 'SchemaDateField' },
                ],
                __typename: 'Class',
              },
              {
                name: 'Class5',
                schemaFields: [
                  { name: 'ACL', __typename: 'SchemaACLField' },
                  { name: 'createdAt', __typename: 'SchemaDateField' },
                  { name: 'objectId', __typename: 'SchemaStringField' },
                  { name: 'updatedAt', __typename: 'SchemaDateField' },
                ],
                __typename: 'Class',
              },
              {
                name: 'Class6',
                schemaFields: [
                  { name: 'ACL', __typename: 'SchemaACLField' },
                  { name: 'arrayField1', __typename: 'SchemaArrayField' },
                  { name: 'arrayField2', __typename: 'SchemaArrayField' },
                  { name: 'booleanField1', __typename: 'SchemaBooleanField' },
                  { name: 'booleanField2', __typename: 'SchemaBooleanField' },
                  { name: 'bytesField1', __typename: 'SchemaBytesField' },
                  { name: 'bytesField2', __typename: 'SchemaBytesField' },
                  { name: 'createdAt', __typename: 'SchemaDateField' },
                  { name: 'dateField1', __typename: 'SchemaDateField' },
                  { name: 'dateField2', __typename: 'SchemaDateField' },
                  { name: 'fileField1', __typename: 'SchemaFileField' },
                  { name: 'fileField2', __typename: 'SchemaFileField' },
                  {
                    name: 'geoPointField',
                    __typename: 'SchemaGeoPointField',
                  },
                  { name: 'numberField1', __typename: 'SchemaNumberField' },
                  { name: 'numberField2', __typename: 'SchemaNumberField' },
                  { name: 'objectField1', __typename: 'SchemaObjectField' },
                  { name: 'objectField2', __typename: 'SchemaObjectField' },
                  { name: 'objectId', __typename: 'SchemaStringField' },
                  {
                    name: 'pointerField1',
                    __typename: 'SchemaPointerField',
                    targetClassName: 'Class1',
                  },
                  {
                    name: 'pointerField2',
                    __typename: 'SchemaPointerField',
                    targetClassName: 'Class6',
                  },
                  { name: 'polygonField1', __typename: 'SchemaPolygonField' },
                  { name: 'polygonField2', __typename: 'SchemaPolygonField' },
                  {
                    name: 'relationField1',
                    __typename: 'SchemaRelationField',
                    targetClassName: 'Class1',
                  },
                  {
                    name: 'relationField2',
                    __typename: 'SchemaRelationField',
                    targetClassName: 'Class6',
                  },
                  { name: 'stringField1', __typename: 'SchemaStringField' },
                  { name: 'stringField2', __typename: 'SchemaStringField' },
                  { name: 'updatedAt', __typename: 'SchemaDateField' },
                ],
                __typename: 'Class',
              },
            ]);
          } catch (e) {
            handleError(e);
          }
        });

        it('should require master key to create a new class', async () => {
          try {
            await apolloClient.mutate({
              mutation: gql`
                mutation {
                  createClass(input: { name: "SomeClass" }) {
                    clientMutationId
                  }
                }
              `,
            });
            fail('should fail');
          } catch (e) {
            expect(e.graphQLErrors[0].extensions.code).toEqual(Parse.Error.OPERATION_FORBIDDEN);
            expect(e.graphQLErrors[0].message).toEqual('unauthorized: master key is required');
          }
        });

        it('should not allow duplicated field names when creating', async () => {
          try {
            await apolloClient.mutate({
              mutation: gql`
                mutation {
                  createClass(
                    input: {
                      name: "SomeClass"
                      schemaFields: {
                        addStrings: [{ name: "someField" }]
                        addNumbers: [{ name: "someField" }]
                      }
                    }
                  ) {
                    clientMutationId
                  }
                }
              `,
              context: {
                headers: {
                  'X-Parse-Master-Key': 'test',
                },
              },
            });
            fail('should fail');
          } catch (e) {
            expect(e.graphQLErrors[0].extensions.code).toEqual(Parse.Error.INVALID_KEY_NAME);
            expect(e.graphQLErrors[0].message).toEqual('Duplicated field name: someField');
          }
        });

        it('should update an existing class', async () => {
          try {
            const clientMutationId = uuidv4();
            const result = await apolloClient.mutate({
              mutation: gql`
                mutation {
                  createClass(
                    input: {
                      name: "MyNewClass"
                      schemaFields: { addStrings: [{ name: "willBeRemoved" }] }
                    }
                  ) {
                    class {
                      name
                      schemaFields {
                        name
                        __typename
                      }
                    }
                  }
                  updateClass(input: {
                    clientMutationId: "${clientMutationId}"
                    name: "MyNewClass"
                    schemaFields: {
                      addStrings: [
                        { name: "stringField1" }
                        { name: "stringField2" }
                        { name: "stringField3" }
                      ]
                      addNumbers: [
                        { name: "numberField1" }
                        { name: "numberField2" }
                        { name: "numberField3" }
                      ]
                      addBooleans: [
                        { name: "booleanField1" }
                        { name: "booleanField2" }
                        { name: "booleanField3" }
                      ]
                      addArrays: [
                        { name: "arrayField1" }
                        { name: "arrayField2" }
                        { name: "arrayField3" }
                      ]
                      addObjects: [
                        { name: "objectField1" }
                        { name: "objectField2" }
                        { name: "objectField3" }
                      ]
                      addDates: [
                        { name: "dateField1" }
                        { name: "dateField2" }
                        { name: "dateField3" }
                      ]
                      addFiles: [
                        { name: "fileField1" }
                        { name: "fileField2" }
                        { name: "fileField3" }
                      ]
                      addGeoPoint: { name: "geoPointField" }
                      addPolygons: [
                        { name: "polygonField1" }
                        { name: "polygonField2" }
                        { name: "polygonField3" }
                      ]
                      addBytes: [
                        { name: "bytesField1" }
                        { name: "bytesField2" }
                        { name: "bytesField3" }
                      ]
                      addPointers: [
                        { name: "pointerField1", targetClassName: "Class1" }
                        { name: "pointerField2", targetClassName: "Class6" }
                        { name: "pointerField3", targetClassName: "Class2" }
                      ]
                      addRelations: [
                        { name: "relationField1", targetClassName: "Class1" }
                        { name: "relationField2", targetClassName: "Class6" }
                        { name: "relationField3", targetClassName: "Class2" }
                      ]
                      remove: [
                        { name: "willBeRemoved" }
                        { name: "stringField3" }
                        { name: "numberField3" }
                        { name: "booleanField3" }
                        { name: "arrayField3" }
                        { name: "objectField3" }
                        { name: "dateField3" }
                        { name: "fileField3" }
                        { name: "polygonField3" }
                        { name: "bytesField3" }
                        { name: "pointerField3" }
                        { name: "relationField3" }
                        { name: "doesNotExist" }
                      ]
                    }
                  }) {
                    clientMutationId
                    class {
                      name
                      schemaFields {
                        name
                        __typename
                        ... on SchemaPointerField {
                          targetClassName
                        }
                        ... on SchemaRelationField {
                          targetClassName
                        }
                      }
                    }
                  }
                }
              `,
              context: {
                headers: {
                  'X-Parse-Master-Key': 'test',
                },
              },
            });
            result.data.createClass.class.schemaFields = result.data.createClass.class.schemaFields.sort(
              (a, b) => (a.name > b.name ? 1 : -1)
            );
            result.data.updateClass.class.schemaFields = result.data.updateClass.class.schemaFields.sort(
              (a, b) => (a.name > b.name ? 1 : -1)
            );
            expect(result).toEqual({
              data: {
                createClass: {
                  class: {
                    name: 'MyNewClass',
                    schemaFields: [
                      { name: 'ACL', __typename: 'SchemaACLField' },
                      { name: 'createdAt', __typename: 'SchemaDateField' },
                      { name: 'objectId', __typename: 'SchemaStringField' },
                      { name: 'updatedAt', __typename: 'SchemaDateField' },
                      {
                        name: 'willBeRemoved',
                        __typename: 'SchemaStringField',
                      },
                    ],
                    __typename: 'Class',
                  },
                  __typename: 'CreateClassPayload',
                },
                updateClass: {
                  clientMutationId,
                  class: {
                    name: 'MyNewClass',
                    schemaFields: [
                      { name: 'ACL', __typename: 'SchemaACLField' },
                      { name: 'arrayField1', __typename: 'SchemaArrayField' },
                      { name: 'arrayField2', __typename: 'SchemaArrayField' },
                      {
                        name: 'booleanField1',
                        __typename: 'SchemaBooleanField',
                      },
                      {
                        name: 'booleanField2',
                        __typename: 'SchemaBooleanField',
                      },
                      { name: 'bytesField1', __typename: 'SchemaBytesField' },
                      { name: 'bytesField2', __typename: 'SchemaBytesField' },
                      { name: 'createdAt', __typename: 'SchemaDateField' },
                      { name: 'dateField1', __typename: 'SchemaDateField' },
                      { name: 'dateField2', __typename: 'SchemaDateField' },
                      { name: 'fileField1', __typename: 'SchemaFileField' },
                      { name: 'fileField2', __typename: 'SchemaFileField' },
                      {
                        name: 'geoPointField',
                        __typename: 'SchemaGeoPointField',
                      },
                      { name: 'numberField1', __typename: 'SchemaNumberField' },
                      { name: 'numberField2', __typename: 'SchemaNumberField' },
                      { name: 'objectField1', __typename: 'SchemaObjectField' },
                      { name: 'objectField2', __typename: 'SchemaObjectField' },
                      { name: 'objectId', __typename: 'SchemaStringField' },
                      {
                        name: 'pointerField1',
                        __typename: 'SchemaPointerField',
                        targetClassName: 'Class1',
                      },
                      {
                        name: 'pointerField2',
                        __typename: 'SchemaPointerField',
                        targetClassName: 'Class6',
                      },
                      {
                        name: 'polygonField1',
                        __typename: 'SchemaPolygonField',
                      },
                      {
                        name: 'polygonField2',
                        __typename: 'SchemaPolygonField',
                      },
                      {
                        name: 'relationField1',
                        __typename: 'SchemaRelationField',
                        targetClassName: 'Class1',
                      },
                      {
                        name: 'relationField2',
                        __typename: 'SchemaRelationField',
                        targetClassName: 'Class6',
                      },
                      { name: 'stringField1', __typename: 'SchemaStringField' },
                      { name: 'stringField2', __typename: 'SchemaStringField' },
                      { name: 'updatedAt', __typename: 'SchemaDateField' },
                    ],
                    __typename: 'Class',
                  },
                  __typename: 'UpdateClassPayload',
                },
              },
            });

            const getResult = await apolloClient.query({
              query: gql`
                query {
                  class(name: "MyNewClass") {
                    name
                    schemaFields {
                      name
                      __typename
                      ... on SchemaPointerField {
                        targetClassName
                      }
                      ... on SchemaRelationField {
                        targetClassName
                      }
                    }
                  }
                }
              `,
              context: {
                headers: {
                  'X-Parse-Master-Key': 'test',
                },
              },
            });
            getResult.data.class.schemaFields = getResult.data.class.schemaFields.sort((a, b) =>
              a.name > b.name ? 1 : -1
            );
            expect(getResult.data).toEqual({
              class: {
                name: 'MyNewClass',
                schemaFields: [
                  { name: 'ACL', __typename: 'SchemaACLField' },
                  { name: 'arrayField1', __typename: 'SchemaArrayField' },
                  { name: 'arrayField2', __typename: 'SchemaArrayField' },
                  { name: 'booleanField1', __typename: 'SchemaBooleanField' },
                  { name: 'booleanField2', __typename: 'SchemaBooleanField' },
                  { name: 'bytesField1', __typename: 'SchemaBytesField' },
                  { name: 'bytesField2', __typename: 'SchemaBytesField' },
                  { name: 'createdAt', __typename: 'SchemaDateField' },
                  { name: 'dateField1', __typename: 'SchemaDateField' },
                  { name: 'dateField2', __typename: 'SchemaDateField' },
                  { name: 'fileField1', __typename: 'SchemaFileField' },
                  { name: 'fileField2', __typename: 'SchemaFileField' },
                  {
                    name: 'geoPointField',
                    __typename: 'SchemaGeoPointField',
                  },
                  { name: 'numberField1', __typename: 'SchemaNumberField' },
                  { name: 'numberField2', __typename: 'SchemaNumberField' },
                  { name: 'objectField1', __typename: 'SchemaObjectField' },
                  { name: 'objectField2', __typename: 'SchemaObjectField' },
                  { name: 'objectId', __typename: 'SchemaStringField' },
                  {
                    name: 'pointerField1',
                    __typename: 'SchemaPointerField',
                    targetClassName: 'Class1',
                  },
                  {
                    name: 'pointerField2',
                    __typename: 'SchemaPointerField',
                    targetClassName: 'Class6',
                  },
                  { name: 'polygonField1', __typename: 'SchemaPolygonField' },
                  { name: 'polygonField2', __typename: 'SchemaPolygonField' },
                  {
                    name: 'relationField1',
                    __typename: 'SchemaRelationField',
                    targetClassName: 'Class1',
                  },
                  {
                    name: 'relationField2',
                    __typename: 'SchemaRelationField',
                    targetClassName: 'Class6',
                  },
                  { name: 'stringField1', __typename: 'SchemaStringField' },
                  { name: 'stringField2', __typename: 'SchemaStringField' },
                  { name: 'updatedAt', __typename: 'SchemaDateField' },
                ],
                __typename: 'Class',
              },
            });
          } catch (e) {
            handleError(e);
          }
        });

        it('should require master key to update an existing class', async () => {
          try {
            await apolloClient.mutate({
              mutation: gql`
                mutation {
                  createClass(input: { name: "SomeClass" }) {
                    clientMutationId
                  }
                }
              `,
              context: {
                headers: {
                  'X-Parse-Master-Key': 'test',
                },
              },
            });
          } catch (e) {
            handleError(e);
          }

          try {
            await apolloClient.mutate({
              mutation: gql`
                mutation {
                  updateClass(input: { name: "SomeClass" }) {
                    clientMutationId
                  }
                }
              `,
            });
            fail('should fail');
          } catch (e) {
            expect(e.graphQLErrors[0].extensions.code).toEqual(Parse.Error.OPERATION_FORBIDDEN);
            expect(e.graphQLErrors[0].message).toEqual('unauthorized: master key is required');
          }
        });

        it('should not allow duplicated field names when updating', async () => {
          try {
            await apolloClient.mutate({
              mutation: gql`
                mutation {
                  createClass(
                    input: {
                      name: "SomeClass"
                      schemaFields: { addStrings: [{ name: "someField" }] }
                    }
                  ) {
                    clientMutationId
                  }
                }
              `,
              context: {
                headers: {
                  'X-Parse-Master-Key': 'test',
                },
              },
            });
          } catch (e) {
            handleError(e);
          }

          try {
            await apolloClient.mutate({
              mutation: gql`
                mutation {
                  updateClass(
                    input: {
                      name: "SomeClass"
                      schemaFields: { addNumbers: [{ name: "someField" }] }
                    }
                  ) {
                    clientMutationId
                  }
                }
              `,
              context: {
                headers: {
                  'X-Parse-Master-Key': 'test',
                },
              },
            });
            fail('should fail');
          } catch (e) {
            expect(e.graphQLErrors[0].extensions.code).toEqual(Parse.Error.INVALID_KEY_NAME);
            expect(e.graphQLErrors[0].message).toEqual('Duplicated field name: someField');
          }
        });

        it('should fail if updating an inexistent class', async () => {
          try {
            await apolloClient.mutate({
              mutation: gql`
                mutation {
                  updateClass(
                    input: {
                      name: "SomeInexistentClass"
                      schemaFields: { addNumbers: [{ name: "someField" }] }
                    }
                  ) {
                    clientMutationId
                  }
                }
              `,
              context: {
                headers: {
                  'X-Parse-Master-Key': 'test',
                },
              },
            });
            fail('should fail');
          } catch (e) {
            expect(e.graphQLErrors[0].extensions.code).toEqual(Parse.Error.INVALID_CLASS_NAME);
            expect(e.graphQLErrors[0].message).toEqual('Class SomeInexistentClass does not exist.');
          }
        });

        it('should delete an existing class', async () => {
          try {
            const clientMutationId = uuidv4();
            const result = await apolloClient.mutate({
              mutation: gql`
                mutation {
                  createClass(
                    input: {
                      name: "MyNewClass"
                      schemaFields: { addStrings: [{ name: "willBeRemoved" }] }
                    }
                  ) {
                    class {
                      name
                      schemaFields {
                        name
                        __typename
                      }
                    }
                  }
                  deleteClass(input: { clientMutationId: "${clientMutationId}" name: "MyNewClass" }) {
                    clientMutationId
                    class {
                      name
                      schemaFields {
                        name
                      }
                    }
                  }
                }
              `,
              context: {
                headers: {
                  'X-Parse-Master-Key': 'test',
                },
              },
            });
            result.data.createClass.class.schemaFields = result.data.createClass.class.schemaFields.sort(
              (a, b) => (a.name > b.name ? 1 : -1)
            );
            result.data.deleteClass.class.schemaFields = result.data.deleteClass.class.schemaFields.sort(
              (a, b) => (a.name > b.name ? 1 : -1)
            );
            expect(result).toEqual({
              data: {
                createClass: {
                  class: {
                    name: 'MyNewClass',
                    schemaFields: [
                      { name: 'ACL', __typename: 'SchemaACLField' },
                      { name: 'createdAt', __typename: 'SchemaDateField' },
                      { name: 'objectId', __typename: 'SchemaStringField' },
                      { name: 'updatedAt', __typename: 'SchemaDateField' },
                      {
                        name: 'willBeRemoved',
                        __typename: 'SchemaStringField',
                      },
                    ],
                    __typename: 'Class',
                  },
                  __typename: 'CreateClassPayload',
                },
                deleteClass: {
                  clientMutationId,
                  class: {
                    name: 'MyNewClass',
                    schemaFields: [
                      { name: 'ACL', __typename: 'SchemaACLField' },
                      { name: 'createdAt', __typename: 'SchemaDateField' },
                      { name: 'objectId', __typename: 'SchemaStringField' },
                      { name: 'updatedAt', __typename: 'SchemaDateField' },
                      {
                        name: 'willBeRemoved',
                        __typename: 'SchemaStringField',
                      },
                    ],
                    __typename: 'Class',
                  },
                  __typename: 'DeleteClassPayload',
                },
              },
            });

            try {
              await apolloClient.query({
                query: gql`
                  query {
                    class(name: "MyNewClass") {
                      name
                    }
                  }
                `,
                context: {
                  headers: {
                    'X-Parse-Master-Key': 'test',
                  },
                },
              });
              fail('should fail');
            } catch (e) {
              expect(e.graphQLErrors[0].extensions.code).toEqual(Parse.Error.INVALID_CLASS_NAME);
              expect(e.graphQLErrors[0].message).toEqual('Class MyNewClass does not exist.');
            }
          } catch (e) {
            handleError(e);
          }
        });

        it('should require master key to delete an existing class', async () => {
          try {
            await apolloClient.mutate({
              mutation: gql`
                mutation {
                  createClass(input: { name: "SomeClass" }) {
                    clientMutationId
                  }
                }
              `,
              context: {
                headers: {
                  'X-Parse-Master-Key': 'test',
                },
              },
            });
          } catch (e) {
            handleError(e);
          }

          try {
            await apolloClient.mutate({
              mutation: gql`
                mutation {
                  deleteClass(input: { name: "SomeClass" }) {
                    clientMutationId
                  }
                }
              `,
            });
            fail('should fail');
          } catch (e) {
            expect(e.graphQLErrors[0].extensions.code).toEqual(Parse.Error.OPERATION_FORBIDDEN);
            expect(e.graphQLErrors[0].message).toEqual('unauthorized: master key is required');
          }
        });

        it('should fail if deleting an inexistent class', async () => {
          try {
            await apolloClient.mutate({
              mutation: gql`
                mutation {
                  deleteClass(input: { name: "SomeInexistentClass" }) {
                    clientMutationId
                  }
                }
              `,
              context: {
                headers: {
                  'X-Parse-Master-Key': 'test',
                },
              },
            });
            fail('should fail');
          } catch (e) {
            expect(e.graphQLErrors[0].extensions.code).toEqual(Parse.Error.INVALID_CLASS_NAME);
            expect(e.graphQLErrors[0].message).toEqual('Class SomeInexistentClass does not exist.');
          }
        });

        it('should require master key to get an existing class', async () => {
          try {
            await apolloClient.query({
              query: gql`
                query {
                  class(name: "_User") {
                    name
                  }
                }
              `,
            });
            fail('should fail');
          } catch (e) {
            expect(e.graphQLErrors[0].extensions.code).toEqual(Parse.Error.OPERATION_FORBIDDEN);
            expect(e.graphQLErrors[0].message).toEqual('unauthorized: master key is required');
          }
        });

        it('should require master key to find the existing classes', async () => {
          try {
            await apolloClient.query({
              query: gql`
                query {
                  classes {
                    name
                  }
                }
              `,
            });
            fail('should fail');
          } catch (e) {
            expect(e.graphQLErrors[0].extensions.code).toEqual(Parse.Error.OPERATION_FORBIDDEN);
            expect(e.graphQLErrors[0].message).toEqual('unauthorized: master key is required');
          }
        });
      });

      describe('Objects Queries', () => {
        describe('Get', () => {
          it('should return a class object using class specific query', async () => {
            const obj = new Parse.Object('Customer');
            obj.set('someField', 'someValue');
            await obj.save();

            await parseGraphQLServer.parseGraphQLSchema.schemaCache.clear();

            const result = (
              await apolloClient.query({
                query: gql`
                  query GetCustomer($id: ID!) {
                    customer(id: $id) {
                      id
                      objectId
                      someField
                      createdAt
                      updatedAt
                    }
                  }
                `,
                variables: {
                  id: obj.id,
                },
              })
            ).data.customer;

            expect(result.objectId).toEqual(obj.id);
            expect(result.someField).toEqual('someValue');
            expect(new Date(result.createdAt)).toEqual(obj.createdAt);
            expect(new Date(result.updatedAt)).toEqual(obj.updatedAt);
          });

          it_only_db('mongo')('should return child objects in array fields', async () => {
            const obj1 = new Parse.Object('Customer');
            const obj2 = new Parse.Object('SomeClass');
            const obj3 = new Parse.Object('Customer');

            obj1.set('someCustomerField', 'imCustomerOne');
            const arrayField = [42.42, 42, 'string', true];
            obj1.set('arrayField', arrayField);
            await obj1.save();

            obj2.set('someClassField', 'imSomeClassTwo');
            await obj2.save();

            obj3.set('manyRelations', [obj1, obj2]);
            await obj3.save();

            await parseGraphQLServer.parseGraphQLSchema.schemaCache.clear();

            const result = (
              await apolloClient.query({
                query: gql`
                  query GetCustomer($id: ID!) {
                    customer(id: $id) {
                      objectId
                      manyRelations {
                        ... on Customer {
                          objectId
                          someCustomerField
                          arrayField {
                            ... on Element {
                              value
                            }
                          }
                        }
                        ... on SomeClass {
                          objectId
                          someClassField
                        }
                      }
                      createdAt
                      updatedAt
                    }
                  }
                `,
                variables: {
                  id: obj3.id,
                },
              })
            ).data.customer;

            expect(result.objectId).toEqual(obj3.id);
            expect(result.manyRelations.length).toEqual(2);

            const customerSubObject = result.manyRelations.find(o => o.objectId === obj1.id);
            const someClassSubObject = result.manyRelations.find(o => o.objectId === obj2.id);

            expect(customerSubObject).toBeDefined();
            expect(someClassSubObject).toBeDefined();
            expect(customerSubObject.someCustomerField).toEqual('imCustomerOne');
            const formatedArrayField = customerSubObject.arrayField.map(elem => elem.value);
            expect(formatedArrayField).toEqual(arrayField);
            expect(someClassSubObject.someClassField).toEqual('imSomeClassTwo');
          });

          it('should return many child objects in allow cyclic query', async () => {
            const obj1 = new Parse.Object('Employee');
            const obj2 = new Parse.Object('Team');
            const obj3 = new Parse.Object('Company');
            const obj4 = new Parse.Object('Country');

            obj1.set('name', 'imAnEmployee');
            await obj1.save();

            obj2.set('name', 'imATeam');
            obj2.set('employees', [obj1]);
            await obj2.save();

            obj3.set('name', 'imACompany');
            obj3.set('teams', [obj2]);
            obj3.set('employees', [obj1]);
            await obj3.save();

            obj4.set('name', 'imACountry');
            obj4.set('companies', [obj3]);
            await obj4.save();

            obj1.set('country', obj4);
            await obj1.save();

            await parseGraphQLServer.parseGraphQLSchema.schemaCache.clear();

            const result = (
              await apolloClient.query({
                query: gql`
                  query DeepComplexGraphQLQuery($id: ID!) {
                    country(id: $id) {
                      objectId
                      name
                      companies {
                        ... on Company {
                          objectId
                          name
                          employees {
                            ... on Employee {
                              objectId
                              name
                            }
                          }
                          teams {
                            ... on Team {
                              objectId
                              name
                              employees {
                                ... on Employee {
                                  objectId
                                  name
                                  country {
                                    objectId
                                    name
                                  }
                                }
                              }
                            }
                          }
                        }
                      }
                    }
                  }
                `,
                variables: {
                  id: obj4.id,
                },
              })
            ).data.country;

            const expectedResult = {
              objectId: obj4.id,
              name: 'imACountry',
              __typename: 'Country',
              companies: [
                {
                  objectId: obj3.id,
                  name: 'imACompany',
                  __typename: 'Company',
                  employees: [
                    {
                      objectId: obj1.id,
                      name: 'imAnEmployee',
                      __typename: 'Employee',
                    },
                  ],
                  teams: [
                    {
                      objectId: obj2.id,
                      name: 'imATeam',
                      __typename: 'Team',
                      employees: [
                        {
                          objectId: obj1.id,
                          name: 'imAnEmployee',
                          __typename: 'Employee',
                          country: {
                            objectId: obj4.id,
                            name: 'imACountry',
                            __typename: 'Country',
                          },
                        },
                      ],
                    },
                  ],
                },
              ],
            };
            expect(result).toEqual(expectedResult);
          });

          it('should respect level permissions', async () => {
            await prepareData();

            await parseGraphQLServer.parseGraphQLSchema.schemaCache.clear();

            async function getObject(className, id, headers) {
              const alias = className.charAt(0).toLowerCase() + className.slice(1);
              const specificQueryResult = await apolloClient.query({
                query: gql`
                  query GetSomeObject($id: ID!) {
                    get: ${alias}(id: $id) {
                      id
                      createdAt
                      someField
                    }
                  }
                `,
                variables: {
                  id,
                },
                context: {
                  headers,
                },
              });

              return specificQueryResult;
            }

            await Promise.all(
              objects
                .slice(0, 3)
                .map(obj =>
                  expectAsync(getObject(obj.className, obj.id)).toBeRejectedWith(
                    jasmine.stringMatching('Object not found')
                  )
                )
            );
            expect((await getObject(object4.className, object4.id)).data.get.someField).toEqual(
              'someValue4'
            );
            await Promise.all(
              objects.map(async obj =>
                expect(
                  (
                    await getObject(obj.className, obj.id, {
                      'X-Parse-Master-Key': 'test',
                    })
                  ).data.get.someField
                ).toEqual(obj.get('someField'))
              )
            );
            await Promise.all(
              objects.map(async obj =>
                expect(
                  (
                    await getObject(obj.className, obj.id, {
                      'X-Parse-Session-Token': user1.getSessionToken(),
                    })
                  ).data.get.someField
                ).toEqual(obj.get('someField'))
              )
            );
            await Promise.all(
              objects.map(async obj =>
                expect(
                  (
                    await getObject(obj.className, obj.id, {
                      'X-Parse-Session-Token': user2.getSessionToken(),
                    })
                  ).data.get.someField
                ).toEqual(obj.get('someField'))
              )
            );
            await expectAsync(
              getObject(object2.className, object2.id, {
                'X-Parse-Session-Token': user3.getSessionToken(),
              })
            ).toBeRejectedWith(jasmine.stringMatching('Object not found'));
            await Promise.all(
              [object1, object3, object4].map(async obj =>
                expect(
                  (
                    await getObject(obj.className, obj.id, {
                      'X-Parse-Session-Token': user3.getSessionToken(),
                    })
                  ).data.get.someField
                ).toEqual(obj.get('someField'))
              )
            );
            await Promise.all(
              objects.slice(0, 3).map(obj =>
                expectAsync(
                  getObject(obj.className, obj.id, {
                    'X-Parse-Session-Token': user4.getSessionToken(),
                  })
                ).toBeRejectedWith(jasmine.stringMatching('Object not found'))
              )
            );
            expect(
              (
                await getObject(object4.className, object4.id, {
                  'X-Parse-Session-Token': user4.getSessionToken(),
                })
              ).data.get.someField
            ).toEqual('someValue4');
            await Promise.all(
              objects.slice(0, 2).map(obj =>
                expectAsync(
                  getObject(obj.className, obj.id, {
                    'X-Parse-Session-Token': user5.getSessionToken(),
                  })
                ).toBeRejectedWith(jasmine.stringMatching('Object not found'))
              )
            );
            expect(
              (
                await getObject(object3.className, object3.id, {
                  'X-Parse-Session-Token': user5.getSessionToken(),
                })
              ).data.get.someField
            ).toEqual('someValue3');
            expect(
              (
                await getObject(object4.className, object4.id, {
                  'X-Parse-Session-Token': user5.getSessionToken(),
                })
              ).data.get.someField
            ).toEqual('someValue4');
          });

          it('should support keys argument', async () => {
            await prepareData();

            await parseGraphQLServer.parseGraphQLSchema.schemaCache.clear();

            const result1 = await apolloClient.query({
              query: gql`
                query GetSomeObject($id: ID!) {
                  get: graphQLClass(id: $id) {
                    someField
                  }
                }
              `,
              variables: {
                id: object3.id,
              },
              context: {
                headers: {
                  'X-Parse-Session-Token': user1.getSessionToken(),
                },
              },
            });

            const result2 = await apolloClient.query({
              query: gql`
                query GetSomeObject($id: ID!) {
                  get: graphQLClass(id: $id) {
                    someField
                    pointerToUser {
                      id
                    }
                  }
                }
              `,
              variables: {
                id: object3.id,
              },
              context: {
                headers: {
                  'X-Parse-Session-Token': user1.getSessionToken(),
                },
              },
            });

            expect(result1.data.get.someField).toBeDefined();
            expect(result1.data.get.pointerToUser).toBeUndefined();
            expect(result2.data.get.someField).toBeDefined();
            expect(result2.data.get.pointerToUser).toBeDefined();
          });

          it('should support include argument', async () => {
            await prepareData();

            await parseGraphQLServer.parseGraphQLSchema.schemaCache.clear();

            const result1 = await apolloClient.query({
              query: gql`
                query GetSomeObject($id: ID!) {
                  get: graphQLClass(id: $id) {
                    pointerToUser {
                      id
                    }
                  }
                }
              `,
              variables: {
                id: object3.id,
              },
              context: {
                headers: {
                  'X-Parse-Session-Token': user1.getSessionToken(),
                },
              },
            });

            const result2 = await apolloClient.query({
              query: gql`
                query GetSomeObject($id: ID!) {
                  graphQLClass(id: $id) {
                    pointerToUser {
                      username
                    }
                  }
                }
              `,
              variables: {
                id: object3.id,
              },
              context: {
                headers: {
                  'X-Parse-Session-Token': user1.getSessionToken(),
                },
              },
            });

            expect(result1.data.get.pointerToUser.username).toBeUndefined();
            expect(result2.data.graphQLClass.pointerToUser.username).toBeDefined();
          });

          it('should respect protectedFields', async done => {
            await prepareData();
            await parseGraphQLServer.parseGraphQLSchema.schemaCache.clear();

            const className = 'GraphQLClass';

            await updateCLP(
              {
                get: { '*': true },
                find: { '*': true },

                protectedFields: {
                  '*': ['someField', 'someOtherField'],
                  authenticated: ['someField'],
                  'userField:pointerToUser': [],
                  [user2.id]: [],
                },
              },
              className
            );

            const getObject = async (className, id, user) => {
              const headers = user
                ? { ['X-Parse-Session-Token']: user.getSessionToken() }
                : undefined;

              const specificQueryResult = await apolloClient.query({
                query: gql`
                  query GetSomeObject($id: ID!) {
                    get: graphQLClass(id: $id) {
                      pointerToUser {
                        username
                        id
                      }
                      someField
                      someOtherField
                    }
                  }
                `,
                variables: {
                  id: id,
                },
                context: {
                  headers: headers,
                },
              });

              return specificQueryResult.data.get;
            };

            const id = object3.id;

            /* not authenticated */
            const objectPublic = await getObject(className, id, undefined);

            expect(objectPublic.someField).toBeNull();
            expect(objectPublic.someOtherField).toBeNull();

            /* authenticated */
            const objectAuth = await getObject(className, id, user1);

            expect(objectAuth.someField).toBeNull();
            expect(objectAuth.someOtherField).toBe('B');

            /* pointer field */
            const objectPointed = await getObject(className, id, user5);

            expect(objectPointed.someField).toBe('someValue3');
            expect(objectPointed.someOtherField).toBe('B');

            /* for user id */
            const objectForUser = await getObject(className, id, user2);

            expect(objectForUser.someField).toBe('someValue3');
            expect(objectForUser.someOtherField).toBe('B');

            done();
          });
          describe_only_db('mongo')('read preferences', () => {
            it('should read from primary by default', async () => {
              try {
                await prepareData();

                await parseGraphQLServer.parseGraphQLSchema.schemaCache.clear();

                spyOn(Collection.prototype, 'find').and.callThrough();

                await apolloClient.query({
                  query: gql`
                    query GetSomeObject($id: ID!) {
                      graphQLClass(id: $id) {
                        pointerToUser {
                          username
                        }
                      }
                    }
                  `,
                  variables: {
                    id: object3.id,
                  },
                  context: {
                    headers: {
                      'X-Parse-Session-Token': user1.getSessionToken(),
                    },
                  },
                });

                let foundGraphQLClassReadPreference = false;
                let foundUserClassReadPreference = false;
                Collection.prototype.find.calls.all().forEach(call => {
                  if (call.object.s.namespace.collection.indexOf('GraphQLClass') >= 0) {
                    foundGraphQLClassReadPreference = true;
                    expect(call.object.s.readPreference.mode).toBe(ReadPreference.PRIMARY);
                  } else if (call.object.s.namespace.collection.indexOf('_User') >= 0) {
                    foundUserClassReadPreference = true;
                    expect(call.object.s.readPreference.mode).toBe(ReadPreference.PRIMARY);
                  }
                });

                expect(foundGraphQLClassReadPreference).toBe(true);
                expect(foundUserClassReadPreference).toBe(true);
              } catch (e) {
                handleError(e);
              }
            });

            it('should support readPreference argument', async () => {
              await prepareData();

              await parseGraphQLServer.parseGraphQLSchema.schemaCache.clear();

              spyOn(Collection.prototype, 'find').and.callThrough();

              await apolloClient.query({
                query: gql`
                  query GetSomeObject($id: ID!) {
                    graphQLClass(id: $id, options: { readPreference: SECONDARY }) {
                      pointerToUser {
                        username
                      }
                    }
                  }
                `,
                variables: {
                  id: object3.id,
                },
                context: {
                  headers: {
                    'X-Parse-Master-Key': 'test',
                  },
                },
              });

              let foundGraphQLClassReadPreference = false;
              let foundUserClassReadPreference = false;
              Collection.prototype.find.calls.all().forEach(call => {
                if (call.object.s.namespace.collection.indexOf('GraphQLClass') >= 0) {
                  foundGraphQLClassReadPreference = true;
                  expect(call.args[1].readPreference).toBe(ReadPreference.SECONDARY);
                } else if (call.object.s.namespace.collection.indexOf('_User') >= 0) {
                  foundUserClassReadPreference = true;
                  expect(call.args[1].readPreference).toBe(ReadPreference.SECONDARY);
                }
              });

              expect(foundGraphQLClassReadPreference).toBe(true);
              expect(foundUserClassReadPreference).toBe(true);
            });

            it('should support includeReadPreference argument', async () => {
              await prepareData();

              await parseGraphQLServer.parseGraphQLSchema.schemaCache.clear();

              spyOn(Collection.prototype, 'find').and.callThrough();

              await apolloClient.query({
                query: gql`
                  query GetSomeObject($id: ID!) {
                    graphQLClass(
                      id: $id
                      options: { readPreference: SECONDARY, includeReadPreference: NEAREST }
                    ) {
                      pointerToUser {
                        username
                      }
                    }
                  }
                `,
                variables: {
                  id: object3.id,
                },
                context: {
                  headers: {
                    'X-Parse-Master-Key': 'test',
                  },
                },
              });

              let foundGraphQLClassReadPreference = false;
              let foundUserClassReadPreference = false;
              Collection.prototype.find.calls.all().forEach(call => {
                if (call.object.s.namespace.collection.indexOf('GraphQLClass') >= 0) {
                  foundGraphQLClassReadPreference = true;
                  expect(call.args[1].readPreference).toBe(ReadPreference.SECONDARY);
                } else if (call.object.s.namespace.collection.indexOf('_User') >= 0) {
                  foundUserClassReadPreference = true;
                  expect(call.args[1].readPreference).toBe(ReadPreference.NEAREST);
                }
              });

              expect(foundGraphQLClassReadPreference).toBe(true);
              expect(foundUserClassReadPreference).toBe(true);
            });
          });
        });

        describe('Find', () => {
          it('should return class objects using class specific query', async () => {
            const obj1 = new Parse.Object('Customer');
            obj1.set('someField', 'someValue1');
            await obj1.save();
            const obj2 = new Parse.Object('Customer');
            obj2.set('someField', 'someValue1');
            await obj2.save();

            await parseGraphQLServer.parseGraphQLSchema.schemaCache.clear();

            const result = await apolloClient.query({
              query: gql`
                query FindCustomer {
                  customers {
                    edges {
                      node {
                        objectId
                        someField
                        createdAt
                        updatedAt
                      }
                    }
                  }
                }
              `,
            });

            expect(result.data.customers.edges.length).toEqual(2);

            result.data.customers.edges.forEach(resultObj => {
              const obj = resultObj.node.objectId === obj1.id ? obj1 : obj2;
              expect(resultObj.node.objectId).toEqual(obj.id);
              expect(resultObj.node.someField).toEqual(obj.get('someField'));
              expect(new Date(resultObj.node.createdAt)).toEqual(obj.createdAt);
              expect(new Date(resultObj.node.updatedAt)).toEqual(obj.updatedAt);
            });
          });

          it('should respect level permissions', async () => {
            await prepareData();

            await parseGraphQLServer.parseGraphQLSchema.schemaCache.clear();

            async function findObjects(className, headers) {
              const graphqlClassName = pluralize(
                className.charAt(0).toLowerCase() + className.slice(1)
              );
              const result = await apolloClient.query({
                query: gql`
                  query FindSomeObjects {
                    find: ${graphqlClassName} {
                      edges {
                        node {
                          id
                          someField
                        }
                      }
                    }
                  }
                `,
                context: {
                  headers,
                },
              });

              return result;
            }

            expect(
              (await findObjects('GraphQLClass')).data.find.edges.map(
                object => object.node.someField
              )
            ).toEqual([]);
            expect(
              (await findObjects('PublicClass')).data.find.edges.map(
                object => object.node.someField
              )
            ).toEqual(['someValue4']);
            expect(
              (
                await findObjects('GraphQLClass', {
                  'X-Parse-Master-Key': 'test',
                })
              ).data.find.edges
                .map(object => object.node.someField)
                .sort()
            ).toEqual(['someValue1', 'someValue2', 'someValue3']);
            expect(
              (
                await findObjects('PublicClass', {
                  'X-Parse-Master-Key': 'test',
                })
              ).data.find.edges.map(object => object.node.someField)
            ).toEqual(['someValue4']);
            expect(
              (
                await findObjects('GraphQLClass', {
                  'X-Parse-Session-Token': user1.getSessionToken(),
                })
              ).data.find.edges
                .map(object => object.node.someField)
                .sort()
            ).toEqual(['someValue1', 'someValue2', 'someValue3']);
            expect(
              (
                await findObjects('PublicClass', {
                  'X-Parse-Session-Token': user1.getSessionToken(),
                })
              ).data.find.edges.map(object => object.node.someField)
            ).toEqual(['someValue4']);
            expect(
              (
                await findObjects('GraphQLClass', {
                  'X-Parse-Session-Token': user2.getSessionToken(),
                })
              ).data.find.edges
                .map(object => object.node.someField)
                .sort()
            ).toEqual(['someValue1', 'someValue2', 'someValue3']);
            expect(
              (
                await findObjects('GraphQLClass', {
                  'X-Parse-Session-Token': user3.getSessionToken(),
                })
              ).data.find.edges
                .map(object => object.node.someField)
                .sort()
            ).toEqual(['someValue1', 'someValue3']);
            expect(
              (
                await findObjects('GraphQLClass', {
                  'X-Parse-Session-Token': user4.getSessionToken(),
                })
              ).data.find.edges.map(object => object.node.someField)
            ).toEqual([]);
            expect(
              (
                await findObjects('GraphQLClass', {
                  'X-Parse-Session-Token': user5.getSessionToken(),
                })
              ).data.find.edges.map(object => object.node.someField)
            ).toEqual(['someValue3']);
          });

          it('should support where argument using class specific query', async () => {
            await prepareData();

            await parseGraphQLServer.parseGraphQLSchema.schemaCache.clear();

            const result = await apolloClient.query({
              query: gql`
                query FindSomeObjects($where: GraphQLClassWhereInput) {
                  graphQLClasses(where: $where) {
                    edges {
                      node {
                        someField
                      }
                    }
                  }
                }
              `,
              variables: {
                where: {
                  someField: {
                    in: ['someValue1', 'someValue2', 'someValue3'],
                  },
                  OR: [
                    {
                      pointerToUser: {
                        have: {
                          objectId: {
                            equalTo: user5.id,
                          },
                        },
                      },
                    },
                    {
                      id: {
                        equalTo: object1.id,
                      },
                    },
                  ],
                },
              },
              context: {
                headers: {
                  'X-Parse-Master-Key': 'test',
                },
              },
            });

            expect(
              result.data.graphQLClasses.edges.map(object => object.node.someField).sort()
            ).toEqual(['someValue1', 'someValue3']);
          });

          it('should support in pointer operator using class specific query', async () => {
            await prepareData();

            await parseGraphQLServer.parseGraphQLSchema.schemaCache.clear();

            const result = await apolloClient.query({
              query: gql`
                query FindSomeObjects($where: GraphQLClassWhereInput) {
                  graphQLClasses(where: $where) {
                    edges {
                      node {
                        someField
                      }
                    }
                  }
                }
              `,
              variables: {
                where: {
                  pointerToUser: {
                    have: {
                      objectId: {
                        in: [user5.id],
                      },
                    },
                  },
                },
              },
              context: {
                headers: {
                  'X-Parse-Master-Key': 'test',
                },
              },
            });

            const { edges } = result.data.graphQLClasses;
            expect(edges.length).toBe(1);
            expect(edges[0].node.someField).toEqual('someValue3');
          });

          it('should support OR operation', async () => {
            await prepareData();

            await parseGraphQLServer.parseGraphQLSchema.schemaCache.clear();

            const result = await apolloClient.query({
              query: gql`
                query {
                  graphQLClasses(
                    where: {
                      OR: [
                        { someField: { equalTo: "someValue1" } }
                        { someField: { equalTo: "someValue2" } }
                      ]
                    }
                  ) {
                    edges {
                      node {
                        someField
                      }
                    }
                  }
                }
              `,
              context: {
                headers: {
                  'X-Parse-Master-Key': 'test',
                },
              },
            });

            expect(
              result.data.graphQLClasses.edges.map(object => object.node.someField).sort()
            ).toEqual(['someValue1', 'someValue2']);
          });

          it('should support full text search', async () => {
            try {
              const obj = new Parse.Object('FullTextSearchTest');
              obj.set('field1', 'Parse GraphQL Server');
              obj.set('field2', 'It rocks!');
              await obj.save();

              await parseGraphQLServer.parseGraphQLSchema.schemaCache.clear();

              const result = await apolloClient.query({
                query: gql`
                  query FullTextSearchTests($where: FullTextSearchTestWhereInput) {
                    fullTextSearchTests(where: $where) {
                      edges {
                        node {
                          objectId
                        }
                      }
                    }
                  }
                `,
                context: {
                  headers: {
                    'X-Parse-Master-Key': 'test',
                  },
                },
                variables: {
                  where: {
                    field1: {
                      text: {
                        search: {
                          term: 'graphql',
                        },
                      },
                    },
                  },
                },
              });

              expect(result.data.fullTextSearchTests.edges[0].node.objectId).toEqual(obj.id);
            } catch (e) {
              handleError(e);
            }
          });

          it('should support in query key', async () => {
            try {
              const country = new Parse.Object('Country');
              country.set('code', 'FR');
              await country.save();

              const country2 = new Parse.Object('Country');
              country2.set('code', 'US');
              await country2.save();

              const city = new Parse.Object('City');
              city.set('country', 'FR');
              city.set('name', 'city1');
              await city.save();

              const city2 = new Parse.Object('City');
              city2.set('country', 'US');
              city2.set('name', 'city2');
              await city2.save();

              await parseGraphQLServer.parseGraphQLSchema.schemaCache.clear();

              const {
                data: {
                  cities: { edges: result },
                },
              } = await apolloClient.query({
                query: gql`
                  query inQueryKey($where: CityWhereInput) {
                    cities(where: $where) {
                      edges {
                        node {
                          country
                          name
                        }
                      }
                    }
                  }
                `,
                context: {
                  headers: {
                    'X-Parse-Master-Key': 'test',
                  },
                },
                variables: {
                  where: {
                    country: {
                      inQueryKey: {
                        query: {
                          className: 'Country',
                          where: { code: { equalTo: 'US' } },
                        },
                        key: 'code',
                      },
                    },
                  },
                },
              });

              expect(result.length).toEqual(1);
              expect(result[0].node.name).toEqual('city2');
            } catch (e) {
              handleError(e);
            }
          });

          it('should support order, skip and first arguments', async () => {
            const promises = [];
            for (let i = 0; i < 100; i++) {
              const obj = new Parse.Object('SomeClass');
              obj.set('someField', `someValue${i < 10 ? '0' : ''}${i}`);
              obj.set('numberField', i % 3);
              promises.push(obj.save());
            }
            await Promise.all(promises);

            await parseGraphQLServer.parseGraphQLSchema.schemaCache.clear();

            const result = await apolloClient.query({
              query: gql`
                query FindSomeObjects(
                  $where: SomeClassWhereInput
                  $order: [SomeClassOrder!]
                  $skip: Int
                  $first: Int
                ) {
                  find: someClasses(where: $where, order: $order, skip: $skip, first: $first) {
                    edges {
                      node {
                        someField
                      }
                    }
                  }
                }
              `,
              variables: {
                where: {
                  someField: {
                    matchesRegex: '^someValue',
                  },
                },
                order: ['numberField_DESC', 'someField_ASC'],
                skip: 4,
                first: 2,
              },
            });

            expect(result.data.find.edges.map(obj => obj.node.someField)).toEqual([
              'someValue14',
              'someValue17',
            ]);
          });

          it('should support pagination', async () => {
            const numberArray = (first, last) => {
              const array = [];
              for (let i = first; i <= last; i++) {
                array.push(i);
              }
              return array;
            };

            const promises = [];
            for (let i = 0; i < 100; i++) {
              const obj = new Parse.Object('SomeClass');
              obj.set('numberField', i);
              promises.push(obj.save());
            }
            await Promise.all(promises);

            await parseGraphQLServer.parseGraphQLSchema.schemaCache.clear();

            const find = async ({ skip, after, first, before, last } = {}) => {
              return await apolloClient.query({
                query: gql`
                  query FindSomeObjects(
                    $order: [SomeClassOrder!]
                    $skip: Int
                    $after: String
                    $first: Int
                    $before: String
                    $last: Int
                  ) {
                    someClasses(
                      order: $order
                      skip: $skip
                      after: $after
                      first: $first
                      before: $before
                      last: $last
                    ) {
                      edges {
                        cursor
                        node {
                          numberField
                        }
                      }
                      count
                      pageInfo {
                        hasPreviousPage
                        startCursor
                        endCursor
                        hasNextPage
                      }
                    }
                  }
                `,
                variables: {
                  order: ['numberField_ASC'],
                  skip,
                  after,
                  first,
                  before,
                  last,
                },
              });
            };

            let result = await find();
            expect(result.data.someClasses.edges.map(edge => edge.node.numberField)).toEqual(
              numberArray(0, 99)
            );
            expect(result.data.someClasses.count).toEqual(100);
            expect(result.data.someClasses.pageInfo.hasPreviousPage).toEqual(false);
            expect(result.data.someClasses.pageInfo.startCursor).toEqual(
              result.data.someClasses.edges[0].cursor
            );
            expect(result.data.someClasses.pageInfo.endCursor).toEqual(
              result.data.someClasses.edges[99].cursor
            );
            expect(result.data.someClasses.pageInfo.hasNextPage).toEqual(false);

            result = await find({ first: 10 });
            expect(result.data.someClasses.edges.map(edge => edge.node.numberField)).toEqual(
              numberArray(0, 9)
            );
            expect(result.data.someClasses.count).toEqual(100);
            expect(result.data.someClasses.pageInfo.hasPreviousPage).toEqual(false);
            expect(result.data.someClasses.pageInfo.startCursor).toEqual(
              result.data.someClasses.edges[0].cursor
            );
            expect(result.data.someClasses.pageInfo.endCursor).toEqual(
              result.data.someClasses.edges[9].cursor
            );
            expect(result.data.someClasses.pageInfo.hasNextPage).toEqual(true);

            result = await find({
              first: 10,
              after: result.data.someClasses.pageInfo.endCursor,
            });
            expect(result.data.someClasses.edges.map(edge => edge.node.numberField)).toEqual(
              numberArray(10, 19)
            );
            expect(result.data.someClasses.count).toEqual(100);
            expect(result.data.someClasses.pageInfo.hasPreviousPage).toEqual(true);
            expect(result.data.someClasses.pageInfo.startCursor).toEqual(
              result.data.someClasses.edges[0].cursor
            );
            expect(result.data.someClasses.pageInfo.endCursor).toEqual(
              result.data.someClasses.edges[9].cursor
            );
            expect(result.data.someClasses.pageInfo.hasNextPage).toEqual(true);

            result = await find({ last: 10 });
            expect(result.data.someClasses.edges.map(edge => edge.node.numberField)).toEqual(
              numberArray(90, 99)
            );
            expect(result.data.someClasses.count).toEqual(100);
            expect(result.data.someClasses.pageInfo.hasPreviousPage).toEqual(true);
            expect(result.data.someClasses.pageInfo.startCursor).toEqual(
              result.data.someClasses.edges[0].cursor
            );
            expect(result.data.someClasses.pageInfo.endCursor).toEqual(
              result.data.someClasses.edges[9].cursor
            );
            expect(result.data.someClasses.pageInfo.hasNextPage).toEqual(false);

            result = await find({
              last: 10,
              before: result.data.someClasses.pageInfo.startCursor,
            });
            expect(result.data.someClasses.edges.map(edge => edge.node.numberField)).toEqual(
              numberArray(80, 89)
            );
            expect(result.data.someClasses.count).toEqual(100);
            expect(result.data.someClasses.pageInfo.hasPreviousPage).toEqual(true);
            expect(result.data.someClasses.pageInfo.startCursor).toEqual(
              result.data.someClasses.edges[0].cursor
            );
            expect(result.data.someClasses.pageInfo.endCursor).toEqual(
              result.data.someClasses.edges[9].cursor
            );
            expect(result.data.someClasses.pageInfo.hasNextPage).toEqual(true);
          });

          it('should support count', async () => {
            await prepareData();

            await parseGraphQLServer.parseGraphQLSchema.schemaCache.clear();

            const where = {
              someField: {
                in: ['someValue1', 'someValue2', 'someValue3'],
              },
              OR: [
                {
                  pointerToUser: {
                    have: {
                      objectId: {
                        equalTo: user5.id,
                      },
                    },
                  },
                },
                {
                  id: {
                    equalTo: object1.id,
                  },
                },
              ],
            };

            const result = await apolloClient.query({
              query: gql`
                query FindSomeObjects($where: GraphQLClassWhereInput, $first: Int) {
                  find: graphQLClasses(where: $where, first: $first) {
                    edges {
                      node {
                        id
                      }
                    }
                    count
                  }
                }
              `,
              variables: {
                where,
                first: 0,
              },
              context: {
                headers: {
                  'X-Parse-Master-Key': 'test',
                },
              },
            });

            expect(result.data.find.edges).toEqual([]);
            expect(result.data.find.count).toEqual(2);
          });

          it('should only count', async () => {
            await prepareData();

            await parseGraphQLServer.parseGraphQLSchema.schemaCache.clear();

            const where = {
              someField: {
                in: ['someValue1', 'someValue2', 'someValue3'],
              },
              OR: [
                {
                  pointerToUser: {
                    have: {
                      objectId: {
                        equalTo: user5.id,
                      },
                    },
                  },
                },
                {
                  id: {
                    equalTo: object1.id,
                  },
                },
              ],
            };

            const result = await apolloClient.query({
              query: gql`
                query FindSomeObjects($where: GraphQLClassWhereInput) {
                  find: graphQLClasses(where: $where) {
                    count
                  }
                }
              `,
              variables: {
                where,
              },
              context: {
                headers: {
                  'X-Parse-Master-Key': 'test',
                },
              },
            });

            expect(result.data.find.edges).toBeUndefined();
            expect(result.data.find.count).toEqual(2);
          });

          it('should respect max limit', async () => {
            parseServer = await global.reconfigureServer({
              maxLimit: 10,
            });

            const promises = [];
            for (let i = 0; i < 100; i++) {
              const obj = new Parse.Object('SomeClass');
              promises.push(obj.save());
            }
            await Promise.all(promises);

            await parseGraphQLServer.parseGraphQLSchema.schemaCache.clear();

            const result = await apolloClient.query({
              query: gql`
                query FindSomeObjects($limit: Int) {
                  find: someClasses(where: { id: { exists: true } }, first: $limit) {
                    edges {
                      node {
                        id
                      }
                    }
                    count
                  }
                }
              `,
              variables: {
                limit: 50,
              },
              context: {
                headers: {
                  'X-Parse-Master-Key': 'test',
                },
              },
            });

            expect(result.data.find.edges.length).toEqual(10);
            expect(result.data.find.count).toEqual(100);
          });

          it('should support keys argument', async () => {
            await prepareData();

            await parseGraphQLServer.parseGraphQLSchema.schemaCache.clear();

            const result1 = await apolloClient.query({
              query: gql`
                query FindSomeObject($where: GraphQLClassWhereInput) {
                  find: graphQLClasses(where: $where) {
                    edges {
                      node {
                        someField
                      }
                    }
                  }
                }
              `,
              variables: {
                where: {
                  id: { equalTo: object3.id },
                },
              },
              context: {
                headers: {
                  'X-Parse-Session-Token': user1.getSessionToken(),
                },
              },
            });

            const result2 = await apolloClient.query({
              query: gql`
                query FindSomeObject($where: GraphQLClassWhereInput) {
                  find: graphQLClasses(where: $where) {
                    edges {
                      node {
                        someField
                        pointerToUser {
                          username
                        }
                      }
                    }
                  }
                }
              `,
              variables: {
                where: {
                  id: { equalTo: object3.id },
                },
              },
              context: {
                headers: {
                  'X-Parse-Session-Token': user1.getSessionToken(),
                },
              },
            });

            expect(result1.data.find.edges[0].node.someField).toBeDefined();
            expect(result1.data.find.edges[0].node.pointerToUser).toBeUndefined();
            expect(result2.data.find.edges[0].node.someField).toBeDefined();
            expect(result2.data.find.edges[0].node.pointerToUser).toBeDefined();
          });

          it('should support include argument', async () => {
            await prepareData();

            await parseGraphQLServer.parseGraphQLSchema.schemaCache.clear();

            const where = {
              id: {
                equalTo: object3.id,
              },
            };

            const result1 = await apolloClient.query({
              query: gql`
                query FindSomeObject($where: GraphQLClassWhereInput) {
                  find: graphQLClasses(where: $where) {
                    edges {
                      node {
                        pointerToUser {
                          id
                        }
                      }
                    }
                  }
                }
              `,
              variables: {
                where,
              },
              context: {
                headers: {
                  'X-Parse-Session-Token': user1.getSessionToken(),
                },
              },
            });

            const result2 = await apolloClient.query({
              query: gql`
                query FindSomeObject($where: GraphQLClassWhereInput) {
                  find: graphQLClasses(where: $where) {
                    edges {
                      node {
                        pointerToUser {
                          username
                        }
                      }
                    }
                  }
                }
              `,
              variables: {
                where,
              },
              context: {
                headers: {
                  'X-Parse-Session-Token': user1.getSessionToken(),
                },
              },
            });
            expect(result1.data.find.edges[0].node.pointerToUser.username).toBeUndefined();
            expect(result2.data.find.edges[0].node.pointerToUser.username).toBeDefined();
          });

          describe_only_db('mongo')('read preferences', () => {
            it('should read from primary by default', async () => {
              await prepareData();

              await parseGraphQLServer.parseGraphQLSchema.schemaCache.clear();

              spyOn(Collection.prototype, 'find').and.callThrough();

              await apolloClient.query({
                query: gql`
                  query FindSomeObjects {
                    find: graphQLClasses {
                      edges {
                        node {
                          pointerToUser {
                            username
                          }
                        }
                      }
                    }
                  }
                `,
                context: {
                  headers: {
                    'X-Parse-Session-Token': user1.getSessionToken(),
                  },
                },
              });

              let foundGraphQLClassReadPreference = false;
              let foundUserClassReadPreference = false;
              Collection.prototype.find.calls.all().forEach(call => {
                if (call.object.s.namespace.collection.indexOf('GraphQLClass') >= 0) {
                  foundGraphQLClassReadPreference = true;
                  expect(call.object.s.readPreference.mode).toBe(ReadPreference.PRIMARY);
                } else if (call.object.s.namespace.collection.indexOf('_User') >= 0) {
                  foundUserClassReadPreference = true;
                  expect(call.object.s.readPreference.mode).toBe(ReadPreference.PRIMARY);
                }
              });

              expect(foundGraphQLClassReadPreference).toBe(true);
              expect(foundUserClassReadPreference).toBe(true);
            });

            it('should support readPreference argument', async () => {
              await prepareData();

              await parseGraphQLServer.parseGraphQLSchema.schemaCache.clear();

              spyOn(Collection.prototype, 'find').and.callThrough();

              await apolloClient.query({
                query: gql`
                  query FindSomeObjects {
                    find: graphQLClasses(options: { readPreference: SECONDARY }) {
                      edges {
                        node {
                          pointerToUser {
                            username
                          }
                        }
                      }
                    }
                  }
                `,
                context: {
                  headers: {
                    'X-Parse-Master-Key': 'test',
                  },
                },
              });

              let foundGraphQLClassReadPreference = false;
              let foundUserClassReadPreference = false;
              Collection.prototype.find.calls.all().forEach(call => {
                if (call.object.s.namespace.collection.indexOf('GraphQLClass') >= 0) {
                  foundGraphQLClassReadPreference = true;
                  expect(call.args[1].readPreference).toBe(ReadPreference.SECONDARY);
                } else if (call.object.s.namespace.collection.indexOf('_User') >= 0) {
                  foundUserClassReadPreference = true;
                  expect(call.args[1].readPreference).toBe(ReadPreference.SECONDARY);
                }
              });

              expect(foundGraphQLClassReadPreference).toBe(true);
              expect(foundUserClassReadPreference).toBe(true);
            });

            it('should support includeReadPreference argument', async () => {
              await prepareData();

              await parseGraphQLServer.parseGraphQLSchema.schemaCache.clear();

              spyOn(Collection.prototype, 'find').and.callThrough();

              await apolloClient.query({
                query: gql`
                  query FindSomeObjects {
                    graphQLClasses(
                      options: { readPreference: SECONDARY, includeReadPreference: NEAREST }
                    ) {
                      edges {
                        node {
                          pointerToUser {
                            username
                          }
                        }
                      }
                    }
                  }
                `,
                context: {
                  headers: {
                    'X-Parse-Master-Key': 'test',
                  },
                },
              });

              let foundGraphQLClassReadPreference = false;
              let foundUserClassReadPreference = false;
              Collection.prototype.find.calls.all().forEach(call => {
                if (call.object.s.namespace.collection.indexOf('GraphQLClass') >= 0) {
                  foundGraphQLClassReadPreference = true;
                  expect(call.args[1].readPreference).toBe(ReadPreference.SECONDARY);
                } else if (call.object.s.namespace.collection.indexOf('_User') >= 0) {
                  foundUserClassReadPreference = true;
                  expect(call.args[1].readPreference).toBe(ReadPreference.NEAREST);
                }
              });

              expect(foundGraphQLClassReadPreference).toBe(true);
              expect(foundUserClassReadPreference).toBe(true);
            });

            it('should support subqueryReadPreference argument', async () => {
              try {
                await prepareData();

                await parseGraphQLServer.parseGraphQLSchema.schemaCache.clear();

                spyOn(Collection.prototype, 'find').and.callThrough();

                await apolloClient.query({
                  query: gql`
                    query FindSomeObjects($where: GraphQLClassWhereInput) {
                      find: graphQLClasses(
                        where: $where
                        options: { readPreference: SECONDARY, subqueryReadPreference: NEAREST }
                      ) {
                        edges {
                          node {
                            id
                          }
                        }
                      }
                    }
                  `,
                  variables: {
                    where: {
                      pointerToUser: {
                        have: {
                          objectId: {
                            equalTo: 'xxxx',
                          },
                        },
                      },
                    },
                  },
                  context: {
                    headers: {
                      'X-Parse-Master-Key': 'test',
                    },
                  },
                });

                let foundGraphQLClassReadPreference = false;
                let foundUserClassReadPreference = false;
                Collection.prototype.find.calls.all().forEach(call => {
                  if (call.object.s.namespace.collection.indexOf('GraphQLClass') >= 0) {
                    foundGraphQLClassReadPreference = true;
                    expect(call.args[1].readPreference).toBe(ReadPreference.SECONDARY);
                  } else if (call.object.s.namespace.collection.indexOf('_User') >= 0) {
                    foundUserClassReadPreference = true;
                    expect(call.args[1].readPreference).toBe(ReadPreference.NEAREST);
                  }
                });

                expect(foundGraphQLClassReadPreference).toBe(true);
                expect(foundUserClassReadPreference).toBe(true);
              } catch (e) {
                handleError(e);
              }
            });
          });

          it('should order by multiple fields', async () => {
            await prepareData();

            await resetGraphQLCache();

            let result;
            try {
              result = await apolloClient.query({
                query: gql`
                  query OrderByMultipleFields($order: [GraphQLClassOrder!]) {
                    graphQLClasses(order: $order) {
                      edges {
                        node {
                          objectId
                        }
                      }
                    }
                  }
                `,
                variables: {
                  order: ['someOtherField_DESC', 'someField_ASC'],
                },
                context: {
                  headers: {
                    'X-Parse-Master-Key': 'test',
                  },
                },
              });
            } catch (e) {
              handleError(e);
            }

            expect(result.data.graphQLClasses.edges.map(edge => edge.node.objectId)).toEqual([
              object3.id,
              object1.id,
              object2.id,
            ]);
          });

          it_only_db('mongo')('should order by multiple fields on a relation field', async () => {
            await prepareData();

            const parentObject = new Parse.Object('ParentClass');
            const relation = parentObject.relation('graphQLClasses');
            relation.add(object1);
            relation.add(object2);
            relation.add(object3);
            await parentObject.save();

            await resetGraphQLCache();

            let result;
            try {
              result = await apolloClient.query({
                query: gql`
                  query OrderByMultipleFieldsOnRelation($id: ID!, $order: [GraphQLClassOrder!]) {
                    parentClass(id: $id) {
                      graphQLClasses(order: $order) {
                        edges {
                          node {
                            objectId
                          }
                        }
                      }
                    }
                  }
                `,
                variables: {
                  id: parentObject.id,
                  order: ['someOtherField_DESC', 'someField_ASC'],
                },
                context: {
                  headers: {
                    'X-Parse-Master-Key': 'test',
                  },
                },
              });
            } catch (e) {
              handleError(e);
            }

            expect(
              result.data.parentClass.graphQLClasses.edges.map(edge => edge.node.objectId)
            ).toEqual([object3.id, object1.id, object2.id]);
          });

          it('should support including relation', async () => {
            await prepareData();

            await parseGraphQLServer.parseGraphQLSchema.schemaCache.clear();

            const result1 = await apolloClient.query({
              query: gql`
                query FindRoles {
                  roles {
                    edges {
                      node {
                        name
                      }
                    }
                  }
                }
              `,
              variables: {},
              context: {
                headers: {
                  'X-Parse-Session-Token': user1.getSessionToken(),
                },
              },
            });

            const result2 = await apolloClient.query({
              query: gql`
                query FindRoles {
                  roles {
                    edges {
                      node {
                        name
                        users {
                          edges {
                            node {
                              username
                            }
                          }
                        }
                      }
                    }
                  }
                }
              `,
              variables: {},
              context: {
                headers: {
                  'X-Parse-Session-Token': user1.getSessionToken(),
                },
              },
            });

            expect(result1.data.roles.edges[0].node.name).toBeDefined();
            expect(result1.data.roles.edges[0].node.users).toBeUndefined();
            expect(result1.data.roles.edges[0].node.roles).toBeUndefined();
            expect(result2.data.roles.edges[0].node.name).toBeDefined();
            expect(result2.data.roles.edges[0].node.users).toBeDefined();
            expect(result2.data.roles.edges[0].node.users.edges[0].node.username).toBeDefined();
            expect(result2.data.roles.edges[0].node.roles).toBeUndefined();
          });
        });
      });

      describe('Objects Mutations', () => {
        describe('Create', () => {
          it('should return specific type object using class specific mutation', async () => {
            const clientMutationId = uuidv4();
            const customerSchema = new Parse.Schema('Customer');
            customerSchema.addString('someField');
            await customerSchema.save();

            await parseGraphQLServer.parseGraphQLSchema.schemaCache.clear();

            const result = await apolloClient.mutate({
              mutation: gql`
                mutation CreateCustomer($input: CreateCustomerInput!) {
                  createCustomer(input: $input) {
                    clientMutationId
                    customer {
                      id
                      objectId
                      createdAt
                      someField
                    }
                  }
                }
              `,
              variables: {
                input: {
                  clientMutationId,
                  fields: {
                    someField: 'someValue',
                  },
                },
              },
            });

            expect(result.data.createCustomer.clientMutationId).toEqual(clientMutationId);
            expect(result.data.createCustomer.customer.id).toBeDefined();
            expect(result.data.createCustomer.customer.someField).toEqual('someValue');

            const customer = await new Parse.Query('Customer').get(
              result.data.createCustomer.customer.objectId
            );

            expect(customer.createdAt).toEqual(
              new Date(result.data.createCustomer.customer.createdAt)
            );
            expect(customer.get('someField')).toEqual('someValue');
          });

          it('should respect level permissions', async () => {
            await prepareData();

            await parseGraphQLServer.parseGraphQLSchema.schemaCache.clear();

            async function createObject(className, headers) {
              const getClassName = className.charAt(0).toLowerCase() + className.slice(1);
              const result = await apolloClient.mutate({
                mutation: gql`
                  mutation CreateSomeObject {
                    create${className}(input: {}) {
                      ${getClassName} {
                        id
                        createdAt
                      }
                    }
                  }
                `,
                context: {
                  headers,
                },
              });

              const specificCreate = result.data[`create${className}`][getClassName];
              expect(specificCreate.id).toBeDefined();
              expect(specificCreate.createdAt).toBeDefined();

              return result;
            }

            await expectAsync(createObject('GraphQLClass')).toBeRejectedWith(
              jasmine.stringMatching('Permission denied for action create on class GraphQLClass')
            );
            await expectAsync(createObject('PublicClass')).toBeResolved();
            await expectAsync(
              createObject('GraphQLClass', { 'X-Parse-Master-Key': 'test' })
            ).toBeResolved();
            await expectAsync(
              createObject('PublicClass', { 'X-Parse-Master-Key': 'test' })
            ).toBeResolved();
            await expectAsync(
              createObject('GraphQLClass', {
                'X-Parse-Session-Token': user1.getSessionToken(),
              })
            ).toBeResolved();
            await expectAsync(
              createObject('PublicClass', {
                'X-Parse-Session-Token': user1.getSessionToken(),
              })
            ).toBeResolved();
            await expectAsync(
              createObject('GraphQLClass', {
                'X-Parse-Session-Token': user2.getSessionToken(),
              })
            ).toBeResolved();
            await expectAsync(
              createObject('PublicClass', {
                'X-Parse-Session-Token': user2.getSessionToken(),
              })
            ).toBeResolved();
            await expectAsync(
              createObject('GraphQLClass', {
                'X-Parse-Session-Token': user4.getSessionToken(),
              })
            ).toBeRejectedWith(
              jasmine.stringMatching('Permission denied for action create on class GraphQLClass')
            );
            await expectAsync(
              createObject('PublicClass', {
                'X-Parse-Session-Token': user4.getSessionToken(),
              })
            ).toBeResolved();
          });
        });

        describe('Update', () => {
          it('should return specific type object using class specific mutation', async () => {
            const clientMutationId = uuidv4();
            const obj = new Parse.Object('Customer');
            obj.set('someField1', 'someField1Value1');
            obj.set('someField2', 'someField2Value1');
            await obj.save();

            await parseGraphQLServer.parseGraphQLSchema.schemaCache.clear();

            const result = await apolloClient.mutate({
              mutation: gql`
                mutation UpdateCustomer($input: UpdateCustomerInput!) {
                  updateCustomer(input: $input) {
                    clientMutationId
                    customer {
                      updatedAt
                      someField1
                      someField2
                    }
                  }
                }
              `,
              variables: {
                input: {
                  clientMutationId,
                  id: obj.id,
                  fields: {
                    someField1: 'someField1Value2',
                  },
                },
              },
            });

            expect(result.data.updateCustomer.clientMutationId).toEqual(clientMutationId);
            expect(result.data.updateCustomer.customer.updatedAt).toBeDefined();
            expect(result.data.updateCustomer.customer.someField1).toEqual('someField1Value2');
            expect(result.data.updateCustomer.customer.someField2).toEqual('someField2Value1');

            await obj.fetch();

            expect(obj.get('someField1')).toEqual('someField1Value2');
            expect(obj.get('someField2')).toEqual('someField2Value1');
          });

          it('should return only id using class specific mutation', async () => {
            const obj = new Parse.Object('Customer');
            obj.set('someField1', 'someField1Value1');
            obj.set('someField2', 'someField2Value1');
            await obj.save();

            await parseGraphQLServer.parseGraphQLSchema.schemaCache.clear();

            const result = await apolloClient.mutate({
              mutation: gql`
                mutation UpdateCustomer($id: ID!, $fields: UpdateCustomerFieldsInput) {
                  updateCustomer(input: { id: $id, fields: $fields }) {
                    customer {
                      id
                      objectId
                    }
                  }
                }
              `,
              variables: {
                id: obj.id,
                fields: {
                  someField1: 'someField1Value2',
                },
              },
            });

            expect(result.data.updateCustomer.customer.objectId).toEqual(obj.id);

            await obj.fetch();

            expect(obj.get('someField1')).toEqual('someField1Value2');
            expect(obj.get('someField2')).toEqual('someField2Value1');
          });

          it('should respect level permissions', async () => {
            await prepareData();

            await parseGraphQLServer.parseGraphQLSchema.schemaCache.clear();

            async function updateObject(className, id, fields, headers) {
              return await apolloClient.mutate({
                mutation: gql`
                  mutation UpdateSomeObject(
                    $id: ID!
                    $fields: Update${className}FieldsInput
                  ) {
                    update: update${className}(input: {
                      id: $id
                      fields: $fields
                      clientMutationId: "someid"
                    }) {
                      clientMutationId
                    }
                  }
                `,
                variables: {
                  id,
                  fields,
                },
                context: {
                  headers,
                },
              });
            }

            await Promise.all(
              objects.slice(0, 3).map(async obj => {
                const originalFieldValue = obj.get('someField');
                await expectAsync(
                  updateObject(obj.className, obj.id, {
                    someField: 'changedValue1',
                  })
                ).toBeRejectedWith(jasmine.stringMatching('Object not found'));
                await obj.fetch({ useMasterKey: true });
                expect(obj.get('someField')).toEqual(originalFieldValue);
              })
            );
            expect(
              (
                await updateObject(object4.className, object4.id, {
                  someField: 'changedValue1',
                })
              ).data.update.clientMutationId
            ).toBeDefined();
            await object4.fetch({ useMasterKey: true });
            expect(object4.get('someField')).toEqual('changedValue1');
            await Promise.all(
              objects.map(async obj => {
                expect(
                  (
                    await updateObject(
                      obj.className,
                      obj.id,
                      { someField: 'changedValue2' },
                      { 'X-Parse-Master-Key': 'test' }
                    )
                  ).data.update.clientMutationId
                ).toBeDefined();
                await obj.fetch({ useMasterKey: true });
                expect(obj.get('someField')).toEqual('changedValue2');
              })
            );
            await Promise.all(
              objects.map(async obj => {
                expect(
                  (
                    await updateObject(
                      obj.className,
                      obj.id,
                      { someField: 'changedValue3' },
                      { 'X-Parse-Session-Token': user1.getSessionToken() }
                    )
                  ).data.update.clientMutationId
                ).toBeDefined();
                await obj.fetch({ useMasterKey: true });
                expect(obj.get('someField')).toEqual('changedValue3');
              })
            );
            await Promise.all(
              objects.map(async obj => {
                expect(
                  (
                    await updateObject(
                      obj.className,
                      obj.id,
                      { someField: 'changedValue4' },
                      { 'X-Parse-Session-Token': user2.getSessionToken() }
                    )
                  ).data.update.clientMutationId
                ).toBeDefined();
                await obj.fetch({ useMasterKey: true });
                expect(obj.get('someField')).toEqual('changedValue4');
              })
            );
            await Promise.all(
              [object1, object3, object4].map(async obj => {
                expect(
                  (
                    await updateObject(
                      obj.className,
                      obj.id,
                      { someField: 'changedValue5' },
                      { 'X-Parse-Session-Token': user3.getSessionToken() }
                    )
                  ).data.update.clientMutationId
                ).toBeDefined();
                await obj.fetch({ useMasterKey: true });
                expect(obj.get('someField')).toEqual('changedValue5');
              })
            );
            const originalFieldValue = object2.get('someField');
            await expectAsync(
              updateObject(
                object2.className,
                object2.id,
                { someField: 'changedValue5' },
                { 'X-Parse-Session-Token': user3.getSessionToken() }
              )
            ).toBeRejectedWith(jasmine.stringMatching('Object not found'));
            await object2.fetch({ useMasterKey: true });
            expect(object2.get('someField')).toEqual(originalFieldValue);
            await Promise.all(
              objects.slice(0, 3).map(async obj => {
                const originalFieldValue = obj.get('someField');
                await expectAsync(
                  updateObject(
                    obj.className,
                    obj.id,
                    { someField: 'changedValue6' },
                    { 'X-Parse-Session-Token': user4.getSessionToken() }
                  )
                ).toBeRejectedWith(jasmine.stringMatching('Object not found'));
                await obj.fetch({ useMasterKey: true });
                expect(obj.get('someField')).toEqual(originalFieldValue);
              })
            );
            expect(
              (
                await updateObject(
                  object4.className,
                  object4.id,
                  { someField: 'changedValue6' },
                  { 'X-Parse-Session-Token': user4.getSessionToken() }
                )
              ).data.update.clientMutationId
            ).toBeDefined();
            await object4.fetch({ useMasterKey: true });
            expect(object4.get('someField')).toEqual('changedValue6');
            await Promise.all(
              objects.slice(0, 2).map(async obj => {
                const originalFieldValue = obj.get('someField');
                await expectAsync(
                  updateObject(
                    obj.className,
                    obj.id,
                    { someField: 'changedValue7' },
                    { 'X-Parse-Session-Token': user5.getSessionToken() }
                  )
                ).toBeRejectedWith(jasmine.stringMatching('Object not found'));
                await obj.fetch({ useMasterKey: true });
                expect(obj.get('someField')).toEqual(originalFieldValue);
              })
            );
            expect(
              (
                await updateObject(
                  object3.className,
                  object3.id,
                  { someField: 'changedValue7' },
                  { 'X-Parse-Session-Token': user5.getSessionToken() }
                )
              ).data.update.clientMutationId
            ).toBeDefined();
            await object3.fetch({ useMasterKey: true });
            expect(object3.get('someField')).toEqual('changedValue7');
            expect(
              (
                await updateObject(
                  object4.className,
                  object4.id,
                  { someField: 'changedValue7' },
                  { 'X-Parse-Session-Token': user5.getSessionToken() }
                )
              ).data.update.clientMutationId
            ).toBeDefined();
            await object4.fetch({ useMasterKey: true });
            expect(object4.get('someField')).toEqual('changedValue7');
          });

          it('should respect level permissions with specific class mutation', async () => {
            await prepareData();

            await parseGraphQLServer.parseGraphQLSchema.schemaCache.clear();

            function updateObject(className, id, fields, headers) {
              const mutationName = className.charAt(0).toLowerCase() + className.slice(1);

              return apolloClient.mutate({
                mutation: gql`
                  mutation UpdateSomeObject(
                    $id: ID!
                    $fields: Update${className}FieldsInput
                  ) {
                    update${className}(input: {
                      id: $id
                      fields: $fields
                    }) {
                      ${mutationName} {
                        updatedAt
                      }
                    }
                  }
                `,
                variables: {
                  id,
                  fields,
                },
                context: {
                  headers,
                },
              });
            }

            await Promise.all(
              objects.slice(0, 3).map(async obj => {
                const originalFieldValue = obj.get('someField');
                await expectAsync(
                  updateObject(obj.className, obj.id, {
                    someField: 'changedValue1',
                  })
                ).toBeRejectedWith(jasmine.stringMatching('Object not found'));
                await obj.fetch({ useMasterKey: true });
                expect(obj.get('someField')).toEqual(originalFieldValue);
              })
            );
            expect(
              (
                await updateObject(object4.className, object4.id, {
                  someField: 'changedValue1',
                })
              ).data[`update${object4.className}`][
                object4.className.charAt(0).toLowerCase() + object4.className.slice(1)
              ].updatedAt
            ).toBeDefined();
            await object4.fetch({ useMasterKey: true });
            expect(object4.get('someField')).toEqual('changedValue1');
            await Promise.all(
              objects.map(async obj => {
                expect(
                  (
                    await updateObject(
                      obj.className,
                      obj.id,
                      { someField: 'changedValue2' },
                      { 'X-Parse-Master-Key': 'test' }
                    )
                  ).data[`update${obj.className}`][
                    obj.className.charAt(0).toLowerCase() + obj.className.slice(1)
                  ].updatedAt
                ).toBeDefined();
                await obj.fetch({ useMasterKey: true });
                expect(obj.get('someField')).toEqual('changedValue2');
              })
            );
            await Promise.all(
              objects.map(async obj => {
                expect(
                  (
                    await updateObject(
                      obj.className,
                      obj.id,
                      { someField: 'changedValue3' },
                      { 'X-Parse-Session-Token': user1.getSessionToken() }
                    )
                  ).data[`update${obj.className}`][
                    obj.className.charAt(0).toLowerCase() + obj.className.slice(1)
                  ].updatedAt
                ).toBeDefined();
                await obj.fetch({ useMasterKey: true });
                expect(obj.get('someField')).toEqual('changedValue3');
              })
            );
            await Promise.all(
              objects.map(async obj => {
                expect(
                  (
                    await updateObject(
                      obj.className,
                      obj.id,
                      { someField: 'changedValue4' },
                      { 'X-Parse-Session-Token': user2.getSessionToken() }
                    )
                  ).data[`update${obj.className}`][
                    obj.className.charAt(0).toLowerCase() + obj.className.slice(1)
                  ].updatedAt
                ).toBeDefined();
                await obj.fetch({ useMasterKey: true });
                expect(obj.get('someField')).toEqual('changedValue4');
              })
            );
            await Promise.all(
              [object1, object3, object4].map(async obj => {
                expect(
                  (
                    await updateObject(
                      obj.className,
                      obj.id,
                      { someField: 'changedValue5' },
                      { 'X-Parse-Session-Token': user3.getSessionToken() }
                    )
                  ).data[`update${obj.className}`][
                    obj.className.charAt(0).toLowerCase() + obj.className.slice(1)
                  ].updatedAt
                ).toBeDefined();
                await obj.fetch({ useMasterKey: true });
                expect(obj.get('someField')).toEqual('changedValue5');
              })
            );
            const originalFieldValue = object2.get('someField');
            await expectAsync(
              updateObject(
                object2.className,
                object2.id,
                { someField: 'changedValue5' },
                { 'X-Parse-Session-Token': user3.getSessionToken() }
              )
            ).toBeRejectedWith(jasmine.stringMatching('Object not found'));
            await object2.fetch({ useMasterKey: true });
            expect(object2.get('someField')).toEqual(originalFieldValue);
            await Promise.all(
              objects.slice(0, 3).map(async obj => {
                const originalFieldValue = obj.get('someField');
                await expectAsync(
                  updateObject(
                    obj.className,
                    obj.id,
                    { someField: 'changedValue6' },
                    { 'X-Parse-Session-Token': user4.getSessionToken() }
                  )
                ).toBeRejectedWith(jasmine.stringMatching('Object not found'));
                await obj.fetch({ useMasterKey: true });
                expect(obj.get('someField')).toEqual(originalFieldValue);
              })
            );
            expect(
              (
                await updateObject(
                  object4.className,
                  object4.id,
                  { someField: 'changedValue6' },
                  { 'X-Parse-Session-Token': user4.getSessionToken() }
                )
              ).data[`update${object4.className}`][
                object4.className.charAt(0).toLowerCase() + object4.className.slice(1)
              ].updatedAt
            ).toBeDefined();
            await object4.fetch({ useMasterKey: true });
            expect(object4.get('someField')).toEqual('changedValue6');
            await Promise.all(
              objects.slice(0, 2).map(async obj => {
                const originalFieldValue = obj.get('someField');
                await expectAsync(
                  updateObject(
                    obj.className,
                    obj.id,
                    { someField: 'changedValue7' },
                    { 'X-Parse-Session-Token': user5.getSessionToken() }
                  )
                ).toBeRejectedWith(jasmine.stringMatching('Object not found'));
                await obj.fetch({ useMasterKey: true });
                expect(obj.get('someField')).toEqual(originalFieldValue);
              })
            );
            expect(
              (
                await updateObject(
                  object3.className,
                  object3.id,
                  { someField: 'changedValue7' },
                  { 'X-Parse-Session-Token': user5.getSessionToken() }
                )
              ).data[`update${object3.className}`][
                object3.className.charAt(0).toLowerCase() + object3.className.slice(1)
              ].updatedAt
            ).toBeDefined();
            await object3.fetch({ useMasterKey: true });
            expect(object3.get('someField')).toEqual('changedValue7');
            expect(
              (
                await updateObject(
                  object4.className,
                  object4.id,
                  { someField: 'changedValue7' },
                  { 'X-Parse-Session-Token': user5.getSessionToken() }
                )
              ).data[`update${object4.className}`][
                object4.className.charAt(0).toLowerCase() + object4.className.slice(1)
              ].updatedAt
            ).toBeDefined();
            await object4.fetch({ useMasterKey: true });
            expect(object4.get('someField')).toEqual('changedValue7');
          });
        });

        describe('Delete', () => {
          it('should return a specific type using class specific mutation', async () => {
            const clientMutationId = uuidv4();
            const obj = new Parse.Object('Customer');
            obj.set('someField1', 'someField1Value1');
            obj.set('someField2', 'someField2Value1');
            await obj.save();

            await parseGraphQLServer.parseGraphQLSchema.schemaCache.clear();

            const result = await apolloClient.mutate({
              mutation: gql`
                mutation DeleteCustomer($input: DeleteCustomerInput!) {
                  deleteCustomer(input: $input) {
                    clientMutationId
                    customer {
                      id
                      objectId
                      someField1
                      someField2
                    }
                  }
                }
              `,
              variables: {
                input: {
                  clientMutationId,
                  id: obj.id,
                },
              },
            });

            expect(result.data.deleteCustomer.clientMutationId).toEqual(clientMutationId);
            expect(result.data.deleteCustomer.customer.objectId).toEqual(obj.id);
            expect(result.data.deleteCustomer.customer.someField1).toEqual('someField1Value1');
            expect(result.data.deleteCustomer.customer.someField2).toEqual('someField2Value1');

            await expectAsync(obj.fetch({ useMasterKey: true })).toBeRejectedWith(
              jasmine.stringMatching('Object not found')
            );
          });

          it('should respect level permissions', async () => {
            await prepareData();

            await parseGraphQLServer.parseGraphQLSchema.schemaCache.clear();

            function deleteObject(className, id, headers) {
              const mutationName = className.charAt(0).toLowerCase() + className.slice(1);
              return apolloClient.mutate({
                mutation: gql`
                  mutation DeleteSomeObject(
                    $id: ID!
                  ) {
                    delete: delete${className}(input: { id: $id }) {
                      ${mutationName} {
                        objectId
                      }
                    }
                  }
                `,
                variables: {
                  id,
                },
                context: {
                  headers,
                },
              });
            }

            await Promise.all(
              objects.slice(0, 3).map(async obj => {
                const originalFieldValue = obj.get('someField');
                await expectAsync(deleteObject(obj.className, obj.id)).toBeRejectedWith(
                  jasmine.stringMatching('Object not found')
                );
                await obj.fetch({ useMasterKey: true });
                expect(obj.get('someField')).toEqual(originalFieldValue);
              })
            );
            await Promise.all(
              objects.slice(0, 3).map(async obj => {
                const originalFieldValue = obj.get('someField');
                await expectAsync(
                  deleteObject(obj.className, obj.id, {
                    'X-Parse-Session-Token': user4.getSessionToken(),
                  })
                ).toBeRejectedWith(jasmine.stringMatching('Object not found'));
                await obj.fetch({ useMasterKey: true });
                expect(obj.get('someField')).toEqual(originalFieldValue);
              })
            );
            expect(
              (await deleteObject(object4.className, object4.id)).data.delete[
                object4.className.charAt(0).toLowerCase() + object4.className.slice(1)
              ]
            ).toEqual({ objectId: object4.id, __typename: 'PublicClass' });
            await expectAsync(object4.fetch({ useMasterKey: true })).toBeRejectedWith(
              jasmine.stringMatching('Object not found')
            );
            expect(
              (
                await deleteObject(object1.className, object1.id, {
                  'X-Parse-Master-Key': 'test',
                })
              ).data.delete[object1.className.charAt(0).toLowerCase() + object1.className.slice(1)]
            ).toEqual({ objectId: object1.id, __typename: 'GraphQLClass' });
            await expectAsync(object1.fetch({ useMasterKey: true })).toBeRejectedWith(
              jasmine.stringMatching('Object not found')
            );
            expect(
              (
                await deleteObject(object2.className, object2.id, {
                  'X-Parse-Session-Token': user2.getSessionToken(),
                })
              ).data.delete[object2.className.charAt(0).toLowerCase() + object2.className.slice(1)]
            ).toEqual({ objectId: object2.id, __typename: 'GraphQLClass' });
            await expectAsync(object2.fetch({ useMasterKey: true })).toBeRejectedWith(
              jasmine.stringMatching('Object not found')
            );
            expect(
              (
                await deleteObject(object3.className, object3.id, {
                  'X-Parse-Session-Token': user5.getSessionToken(),
                })
              ).data.delete[object3.className.charAt(0).toLowerCase() + object3.className.slice(1)]
            ).toEqual({ objectId: object3.id, __typename: 'GraphQLClass' });
            await expectAsync(object3.fetch({ useMasterKey: true })).toBeRejectedWith(
              jasmine.stringMatching('Object not found')
            );
          });

          it('should respect level permissions with specific class mutation', async () => {
            await prepareData();

            await parseGraphQLServer.parseGraphQLSchema.schemaCache.clear();

            function deleteObject(className, id, headers) {
              const mutationName = className.charAt(0).toLowerCase() + className.slice(1);
              return apolloClient.mutate({
                mutation: gql`
                  mutation DeleteSomeObject(
                    $id: ID!
                  ) {
                    delete${className}(input: { id: $id }) {
                      ${mutationName} {
                        objectId
                      }
                    }
                  }
                `,
                variables: {
                  id,
                },
                context: {
                  headers,
                },
              });
            }

            await Promise.all(
              objects.slice(0, 3).map(async obj => {
                const originalFieldValue = obj.get('someField');
                await expectAsync(deleteObject(obj.className, obj.id)).toBeRejectedWith(
                  jasmine.stringMatching('Object not found')
                );
                await obj.fetch({ useMasterKey: true });
                expect(obj.get('someField')).toEqual(originalFieldValue);
              })
            );
            await Promise.all(
              objects.slice(0, 3).map(async obj => {
                const originalFieldValue = obj.get('someField');
                await expectAsync(
                  deleteObject(obj.className, obj.id, {
                    'X-Parse-Session-Token': user4.getSessionToken(),
                  })
                ).toBeRejectedWith(jasmine.stringMatching('Object not found'));
                await obj.fetch({ useMasterKey: true });
                expect(obj.get('someField')).toEqual(originalFieldValue);
              })
            );
            expect(
              (await deleteObject(object4.className, object4.id)).data[
                `delete${object4.className}`
              ][object4.className.charAt(0).toLowerCase() + object4.className.slice(1)].objectId
            ).toEqual(object4.id);
            await expectAsync(object4.fetch({ useMasterKey: true })).toBeRejectedWith(
              jasmine.stringMatching('Object not found')
            );
            expect(
              (
                await deleteObject(object1.className, object1.id, {
                  'X-Parse-Master-Key': 'test',
                })
              ).data[`delete${object1.className}`][
                object1.className.charAt(0).toLowerCase() + object1.className.slice(1)
              ].objectId
            ).toEqual(object1.id);
            await expectAsync(object1.fetch({ useMasterKey: true })).toBeRejectedWith(
              jasmine.stringMatching('Object not found')
            );
            expect(
              (
                await deleteObject(object2.className, object2.id, {
                  'X-Parse-Session-Token': user2.getSessionToken(),
                })
              ).data[`delete${object2.className}`][
                object2.className.charAt(0).toLowerCase() + object2.className.slice(1)
              ].objectId
            ).toEqual(object2.id);
            await expectAsync(object2.fetch({ useMasterKey: true })).toBeRejectedWith(
              jasmine.stringMatching('Object not found')
            );
            expect(
              (
                await deleteObject(object3.className, object3.id, {
                  'X-Parse-Session-Token': user5.getSessionToken(),
                })
              ).data[`delete${object3.className}`][
                object3.className.charAt(0).toLowerCase() + object3.className.slice(1)
              ].objectId
            ).toEqual(object3.id);
            await expectAsync(object3.fetch({ useMasterKey: true })).toBeRejectedWith(
              jasmine.stringMatching('Object not found')
            );
          });
        });

        it('should unset fields when null used on update/create', async () => {
          const customerSchema = new Parse.Schema('Customer');
          customerSchema.addString('aString');
          customerSchema.addBoolean('aBoolean');
          customerSchema.addDate('aDate');
          customerSchema.addArray('aArray');
          customerSchema.addGeoPoint('aGeoPoint');
          customerSchema.addPointer('aPointer', 'Customer');
          customerSchema.addObject('aObject');
          customerSchema.addPolygon('aPolygon');
          await customerSchema.save();

          await parseGraphQLServer.parseGraphQLSchema.schemaCache.clear();

          const cus = new Parse.Object('Customer');
          await cus.save({ aString: 'hello' });

          const fields = {
            aString: "i'm string",
            aBoolean: true,
            aDate: new Date().toISOString(),
            aArray: ['hello', 1],
            aGeoPoint: { latitude: 30, longitude: 30 },
            aPointer: { link: cus.id },
            aObject: { prop: { subprop: 1 }, prop2: 'test' },
            aPolygon: [
              { latitude: 30, longitude: 30 },
              { latitude: 31, longitude: 31 },
              { latitude: 32, longitude: 32 },
              { latitude: 30, longitude: 30 },
            ],
          };
          const nullFields = Object.keys(fields).reduce((acc, k) => ({ ...acc, [k]: null }), {});
          const result = await apolloClient.mutate({
            mutation: gql`
              mutation CreateCustomer($input: CreateCustomerInput!) {
                createCustomer(input: $input) {
                  customer {
                    id
                    aString
                    aBoolean
                    aDate
                    aArray {
                      ... on Element {
                        value
                      }
                    }
                    aGeoPoint {
                      longitude
                      latitude
                    }
                    aPointer {
                      objectId
                    }
                    aObject
                    aPolygon {
                      longitude
                      latitude
                    }
                  }
                }
              }
            `,
            variables: {
              input: { fields },
            },
          });
          const {
            data: {
              createCustomer: {
                customer: { aPointer, aArray, id, ...otherFields },
              },
            },
          } = result;
          expect(id).toBeDefined();
          delete otherFields.__typename;
          delete otherFields.aGeoPoint.__typename;
          otherFields.aPolygon.forEach(v => {
            delete v.__typename;
          });
          expect({
            ...otherFields,
            aPointer: { link: aPointer.objectId },
            aArray: aArray.map(({ value }) => value),
          }).toEqual(fields);

          const updated = await apolloClient.mutate({
            mutation: gql`
              mutation UpdateCustomer($input: UpdateCustomerInput!) {
                updateCustomer(input: $input) {
                  customer {
                    aString
                    aBoolean
                    aDate
                    aArray {
                      ... on Element {
                        value
                      }
                    }
                    aGeoPoint {
                      longitude
                      latitude
                    }
                    aPointer {
                      objectId
                    }
                    aObject
                    aPolygon {
                      longitude
                      latitude
                    }
                  }
                }
              }
            `,
            variables: {
              input: { fields: nullFields, id },
            },
          });
          const {
            data: {
              updateCustomer: { customer },
            },
          } = updated;
          delete customer.__typename;
          expect(Object.keys(customer).length).toEqual(8);
          Object.keys(customer).forEach(k => {
            expect(customer[k]).toBeNull();
          });
          try {
            const queryResult = await apolloClient.query({
              query: gql`
                query getEmptyCustomer($where: CustomerWhereInput!) {
                  customers(where: $where) {
                    edges {
                      node {
                        id
                      }
                    }
                  }
                }
              `,
              variables: {
                where: Object.keys(fields).reduce(
                  (acc, k) => ({ ...acc, [k]: { exists: false } }),
                  {}
                ),
              },
            });

            expect(queryResult.data.customers.edges.length).toEqual(1);
          } catch (e) {
            console.error(JSON.stringify(e));
          }
        });
      });

      describe('Files Mutations', () => {
        describe('Create', () => {
          it('should return File object', async () => {
            const clientMutationId = uuidv4();

            parseServer = await global.reconfigureServer({
              publicServerURL: 'http://localhost:13377/parse',
            });

            const body = new FormData();
            body.append(
              'operations',
              JSON.stringify({
                query: `
                  mutation CreateFile($input: CreateFileInput!) {
                    createFile(input: $input) {
                      clientMutationId
                      fileInfo {
                        name
                        url
                      }
                    }
                  }
                `,
                variables: {
                  input: {
                    clientMutationId,
                    upload: null,
                  },
                },
              })
            );
            body.append('map', JSON.stringify({ 1: ['variables.input.upload'] }));
            body.append('1', 'My File Content', {
              filename: 'myFileName.txt',
              contentType: 'text/plain',
            });

            let res = await fetch('http://localhost:13377/graphql', {
              method: 'POST',
              headers,
              body,
            });

            expect(res.status).toEqual(200);

            const result = JSON.parse(await res.text());

            expect(result.data.createFile.clientMutationId).toEqual(clientMutationId);
            expect(result.data.createFile.fileInfo.name).toEqual(
              jasmine.stringMatching(/_myFileName.txt$/)
            );
            expect(result.data.createFile.fileInfo.url).toEqual(
              jasmine.stringMatching(/_myFileName.txt$/)
            );

            res = await fetch(result.data.createFile.fileInfo.url);

            expect(res.status).toEqual(200);
            expect(await res.text()).toEqual('My File Content');
          });
        });
      });

      describe('Users Queries', () => {
        it('should return current logged user', async () => {
          const userName = 'user1',
            password = 'user1',
            email = 'emailUser1@parse.com';

          const user = new Parse.User();
          user.setUsername(userName);
          user.setPassword(password);
          user.setEmail(email);
          await user.signUp();

          const session = await Parse.Session.current();
          const result = await apolloClient.query({
            query: gql`
              query GetCurrentUser {
                viewer {
                  user {
                    id
                    username
                    email
                  }
                }
              }
            `,
            context: {
              headers: {
                'X-Parse-Session-Token': session.getSessionToken(),
              },
            },
          });

          const { id, username: resultUserName, email: resultEmail } = result.data.viewer.user;
          expect(id).toBeDefined();
          expect(resultUserName).toEqual(userName);
          expect(resultEmail).toEqual(email);
        });

        it('should return logged user including pointer', async () => {
          const foo = new Parse.Object('Foo');
          foo.set('bar', 'hello');

          const userName = 'user1',
            password = 'user1',
            email = 'emailUser1@parse.com';

          const user = new Parse.User();
          user.setUsername(userName);
          user.setPassword(password);
          user.setEmail(email);
          user.set('userFoo', foo);
          await user.signUp();

          await parseGraphQLServer.parseGraphQLSchema.schemaCache.clear();

          const session = await Parse.Session.current();
          const result = await apolloClient.query({
            query: gql`
              query GetCurrentUser {
                viewer {
                  sessionToken
                  user {
                    id
                    objectId
                    userFoo {
                      bar
                    }
                  }
                }
              }
            `,
            context: {
              headers: {
                'X-Parse-Session-Token': session.getSessionToken(),
              },
            },
          });

          const sessionToken = result.data.viewer.sessionToken;
          const { objectId, userFoo: resultFoo } = result.data.viewer.user;
          expect(objectId).toEqual(user.id);
          expect(sessionToken).toBeDefined();
          expect(resultFoo).toBeDefined();
          expect(resultFoo.bar).toEqual('hello');
        });
        it('should return logged user and do not by pass pointer security', async () => {
          const masterKeyOnlyACL = new Parse.ACL();
          masterKeyOnlyACL.setPublicReadAccess(false);
          masterKeyOnlyACL.setPublicWriteAccess(false);
          const foo = new Parse.Object('Foo');
          foo.setACL(masterKeyOnlyACL);
          foo.set('bar', 'hello');
          await foo.save(null, { useMasterKey: true });
          const userName = 'userx1',
            password = 'user1',
            email = 'emailUserx1@parse.com';

          const user = new Parse.User();
          user.setUsername(userName);
          user.setPassword(password);
          user.setEmail(email);
          user.set('userFoo', foo);
          await user.signUp();

          await parseGraphQLServer.parseGraphQLSchema.schemaCache.clear();

          const session = await Parse.Session.current();
          const result = await apolloClient.query({
            query: gql`
              query GetCurrentUser {
                viewer {
                  sessionToken
                  user {
                    id
                    objectId
                    userFoo {
                      bar
                    }
                  }
                }
              }
            `,
            context: {
              headers: {
                'X-Parse-Session-Token': session.getSessionToken(),
              },
            },
          });

          const sessionToken = result.data.viewer.sessionToken;
          const { objectId, userFoo: resultFoo } = result.data.viewer.user;
          expect(objectId).toEqual(user.id);
          expect(sessionToken).toBeDefined();
          expect(resultFoo).toEqual(null);
        });
      });

      describe('Users Mutations', () => {
        const challengeAdapter = {
          validateAuthData: () => Promise.resolve({ response: { someData: true } }),
          validateAppId: () => Promise.resolve(),
          challenge: () => Promise.resolve({ someData: true }),
          options: { anOption: true },
        };

        it('should create user and return authData response', async () => {
          parseServer = await global.reconfigureServer({
            publicServerURL: 'http://localhost:13377/parse',
            auth: {
              challengeAdapter,
            },
          });
          const clientMutationId = uuidv4();

          const result = await apolloClient.mutate({
            mutation: gql`
              mutation createUser($input: CreateUserInput!) {
                createUser(input: $input) {
                  clientMutationId
                  user {
                    id
                    authDataResponse
                  }
                }
              }
            `,
            variables: {
              input: {
                clientMutationId,
                fields: {
                  authData: {
                    challengeAdapter: {
                      id: 'challengeAdapter',
                    },
                  },
                },
              },
            },
            context: {
              headers: {
                'X-Parse-Master-Key': 'test',
              },
            },
          });

          expect(result.data.createUser.clientMutationId).toEqual(clientMutationId);
          expect(result.data.createUser.user.authDataResponse).toEqual({
            challengeAdapter: { someData: true },
          });
        });

        it('should sign user up', async () => {
          parseServer = await global.reconfigureServer({
            publicServerURL: 'http://localhost:13377/parse',
            auth: {
              challengeAdapter,
            },
          });
          const clientMutationId = uuidv4();
          const userSchema = new Parse.Schema('_User');
          userSchema.addString('someField');
          userSchema.addPointer('aPointer', '_User');
          await userSchema.update();

          await parseGraphQLServer.parseGraphQLSchema.schemaCache.clear();
          const result = await apolloClient.mutate({
            mutation: gql`
              mutation SignUp($input: SignUpInput!) {
                signUp(input: $input) {
                  clientMutationId
                  viewer {
                    sessionToken
                    user {
                      someField
                      authDataResponse
                      aPointer {
                        id
                        username
                      }
                    }
                  }
                }
              }
            `,
            variables: {
              input: {
                clientMutationId,
                fields: {
                  username: 'user1',
                  password: 'user1',
                  authData: {
                    challengeAdapter: {
                      id: 'challengeAdapter',
                    },
                  },
                  aPointer: {
                    createAndLink: {
                      username: 'user2',
                      password: 'user2',
                      someField: 'someValue2',
                      ACL: { public: { read: true, write: true } },
                    },
                  },
                  someField: 'someValue',
                },
              },
            },
          });

          expect(result.data.signUp.clientMutationId).toEqual(clientMutationId);
          expect(result.data.signUp.viewer.sessionToken).toBeDefined();
          expect(result.data.signUp.viewer.user.someField).toEqual('someValue');
          expect(result.data.signUp.viewer.user.aPointer.id).toBeDefined();
          expect(result.data.signUp.viewer.user.aPointer.username).toEqual('user2');
          expect(typeof result.data.signUp.viewer.sessionToken).toBe('string');
          expect(result.data.signUp.viewer.user.authDataResponse).toEqual({
            challengeAdapter: { someData: true },
          });
        });

        it('should login with user', async () => {
          const clientMutationId = uuidv4();
          const userSchema = new Parse.Schema('_User');
          parseServer = await global.reconfigureServer({
            publicServerURL: 'http://localhost:13377/parse',
            auth: {
              challengeAdapter,
              myAuth: {
                module: global.mockCustomAuthenticator('parse', 'graphql'),
              },
            },
          });

          userSchema.addString('someField');
          userSchema.addPointer('aPointer', '_User');
          await userSchema.update();
          await parseGraphQLServer.parseGraphQLSchema.schemaCache.clear();
          const result = await apolloClient.mutate({
            mutation: gql`
              mutation LogInWith($input: LogInWithInput!) {
                logInWith(input: $input) {
                  clientMutationId
                  viewer {
                    sessionToken
                    user {
                      someField
                      authDataResponse
                      aPointer {
                        id
                        username
                      }
                    }
                  }
                }
              }
            `,
            variables: {
              input: {
                clientMutationId,
                authData: {
                  challengeAdapter: { id: 'challengeAdapter' },
                  myAuth: {
                    id: 'parse',
                    password: 'graphql',
                  },
                },
                fields: {
                  someField: 'someValue',
                  aPointer: {
                    createAndLink: {
                      username: 'user2',
                      password: 'user2',
                      someField: 'someValue2',
                      ACL: { public: { read: true, write: true } },
                    },
                  },
                },
              },
            },
          });

          expect(result.data.logInWith.clientMutationId).toEqual(clientMutationId);
          expect(result.data.logInWith.viewer.sessionToken).toBeDefined();
          expect(result.data.logInWith.viewer.user.someField).toEqual('someValue');
          expect(typeof result.data.logInWith.viewer.sessionToken).toBe('string');
          expect(result.data.logInWith.viewer.user.aPointer.id).toBeDefined();
          expect(result.data.logInWith.viewer.user.aPointer.username).toEqual('user2');
          expect(result.data.logInWith.viewer.user.authDataResponse).toEqual({
            challengeAdapter: { someData: true },
          });
        });

        it('should handle challenge', async () => {
          const clientMutationId = uuidv4();

          spyOn(challengeAdapter, 'challenge').and.callThrough();
          parseServer = await global.reconfigureServer({
            publicServerURL: 'http://localhost:13377/parse',
            auth: {
              challengeAdapter,
            },
          });

          const user = new Parse.User();
          await user.save({ username: 'username', password: 'password' });

          const result = await apolloClient.mutate({
            mutation: gql`
              mutation Challenge($input: ChallengeInput!) {
                challenge(input: $input) {
                  clientMutationId
                  challengeData
                }
              }
            `,
            variables: {
              input: {
                clientMutationId,
                username: 'username',
                password: 'password',
                challengeData: {
                  challengeAdapter: { someChallengeData: true },
                },
              },
            },
          });

          const challengeCall = challengeAdapter.challenge.calls.argsFor(0);
          expect(challengeAdapter.challenge).toHaveBeenCalledTimes(1);
          expect(challengeCall[0]).toEqual({ someChallengeData: true });
          expect(challengeCall[1]).toEqual(undefined);
          expect(challengeCall[2]).toEqual(challengeAdapter);
          expect(challengeCall[3].object instanceof Parse.User).toBeTruthy();
          expect(challengeCall[3].original instanceof Parse.User).toBeTruthy();
          expect(challengeCall[3].isChallenge).toBeTruthy();
          expect(challengeCall[3].object.id).toEqual(user.id);
          expect(challengeCall[3].original.id).toEqual(user.id);
          expect(result.data.challenge.clientMutationId).toEqual(clientMutationId);
          expect(result.data.challenge.challengeData).toEqual({
            challengeAdapter: { someData: true },
          });

          await expectAsync(
            apolloClient.mutate({
              mutation: gql`
                mutation Challenge($input: ChallengeInput!) {
                  challenge(input: $input) {
                    clientMutationId
                    challengeData
                  }
                }
              `,
              variables: {
                input: {
                  clientMutationId,
                  username: 'username',
                  password: 'wrongPassword',
                  challengeData: {
                    challengeAdapter: { someChallengeData: true },
                  },
                },
              },
            })
          ).toBeRejected();
        });

        it('should log the user in', async () => {
          parseServer = await global.reconfigureServer({
            publicServerURL: 'http://localhost:13377/parse',
            auth: {
              challengeAdapter,
            },
          });
          const clientMutationId = uuidv4();
          const user = new Parse.User();
          user.setUsername('user1');
          user.setPassword('user1');
          user.set('someField', 'someValue');
          await user.signUp();
          await Parse.User.logOut();
          await parseGraphQLServer.parseGraphQLSchema.schemaCache.clear();
          const result = await apolloClient.mutate({
            mutation: gql`
              mutation LogInUser($input: LogInInput!) {
                logIn(input: $input) {
                  clientMutationId
                  viewer {
                    sessionToken
                    user {
                      authDataResponse
                      someField
                    }
                  }
                }
              }
            `,
            variables: {
              input: {
                clientMutationId,
                username: 'user1',
                password: 'user1',
                authData: { challengeAdapter: { token: true } },
              },
            },
          });

          expect(result.data.logIn.clientMutationId).toEqual(clientMutationId);
          expect(result.data.logIn.viewer.sessionToken).toBeDefined();
          expect(result.data.logIn.viewer.user.someField).toEqual('someValue');
          expect(typeof result.data.logIn.viewer.sessionToken).toBe('string');
          expect(result.data.logIn.viewer.user.authDataResponse).toEqual({
            challengeAdapter: { someData: true },
          });
        });

        it('should log the user out', async () => {
          const clientMutationId = uuidv4();
          const user = new Parse.User();
          user.setUsername('user1');
          user.setPassword('user1');
          await user.signUp();
          await Parse.User.logOut();

          const logIn = await apolloClient.mutate({
            mutation: gql`
              mutation LogInUser($input: LogInInput!) {
                logIn(input: $input) {
                  viewer {
                    sessionToken
                  }
                }
              }
            `,
            variables: {
              input: {
                username: 'user1',
                password: 'user1',
              },
            },
          });

          const sessionToken = logIn.data.logIn.viewer.sessionToken;

          const logOut = await apolloClient.mutate({
            mutation: gql`
              mutation LogOutUser($input: LogOutInput!) {
                logOut(input: $input) {
                  clientMutationId
                  ok
                }
              }
            `,
            context: {
              headers: {
                'X-Parse-Session-Token': sessionToken,
              },
            },
            variables: {
              input: {
                clientMutationId,
              },
            },
          });
          expect(logOut.data.logOut.clientMutationId).toEqual(clientMutationId);
          expect(logOut.data.logOut.ok).toEqual(true);

          try {
            await apolloClient.query({
              query: gql`
                query GetCurrentUser {
                  viewer {
                    username
                  }
                }
              `,
              context: {
                headers: {
                  'X-Parse-Session-Token': sessionToken,
                },
              },
            });
            fail('should not retrieve current user due to session token');
          } catch (err) {
            const { statusCode, result } = err.networkError;
            expect(statusCode).toBe(400);
            expect(result).toEqual({
              code: 209,
              error: 'Invalid session token',
            });
          }
        });

        it('should send reset password', async () => {
          const clientMutationId = uuidv4();
          const emailAdapter = {
            sendVerificationEmail: () => {},
            sendPasswordResetEmail: () => Promise.resolve(),
            sendMail: () => {},
          };
          parseServer = await global.reconfigureServer({
            appName: 'test',
            emailAdapter: emailAdapter,
            publicServerURL: 'http://test.test',
          });
          const user = new Parse.User();
          user.setUsername('user1');
          user.setPassword('user1');
          user.setEmail('user1@user1.user1');
          await user.signUp();
          await Parse.User.logOut();
          const result = await apolloClient.mutate({
            mutation: gql`
              mutation ResetPassword($input: ResetPasswordInput!) {
                resetPassword(input: $input) {
                  clientMutationId
                  ok
                }
              }
            `,
            variables: {
              input: {
                clientMutationId,
                email: 'user1@user1.user1',
              },
            },
          });

          expect(result.data.resetPassword.clientMutationId).toEqual(clientMutationId);
          expect(result.data.resetPassword.ok).toBeTruthy();
        });

        it('should reset password', async () => {
          const clientMutationId = uuidv4();
          let resetPasswordToken;
          const emailAdapter = {
            sendVerificationEmail: () => {},
            sendPasswordResetEmail: ({ link }) => {
              resetPasswordToken = link.split('token=')[1].split('&')[0];
            },
            sendMail: () => {},
          };
          parseServer = await global.reconfigureServer({
            appName: 'test',
            emailAdapter: emailAdapter,
            publicServerURL: 'http://localhost:13377/parse',
            auth: {
              myAuth: {
                module: global.mockCustomAuthenticator('parse', 'graphql'),
              },
            },
          });
          const user = new Parse.User();
          user.setUsername('user1');
          user.setPassword('user1');
          user.setEmail('user1@user1.user1');
          await user.signUp();
          await Parse.User.logOut();
          await Parse.User.requestPasswordReset('user1@user1.user1');
          await apolloClient.mutate({
            mutation: gql`
              mutation ConfirmResetPassword($input: ConfirmResetPasswordInput!) {
                confirmResetPassword(input: $input) {
                  clientMutationId
                  ok
                }
              }
            `,
            variables: {
              input: {
                clientMutationId,
                username: 'user1',
                password: 'newPassword',
                token: resetPasswordToken,
              },
            },
          });
          const result = await apolloClient.mutate({
            mutation: gql`
              mutation LogInUser($input: LogInInput!) {
                logIn(input: $input) {
                  clientMutationId
                  viewer {
                    sessionToken
                  }
                }
              }
            `,
            variables: {
              input: {
                clientMutationId,
                username: 'user1',
                password: 'newPassword',
              },
            },
          });

          expect(result.data.logIn.clientMutationId).toEqual(clientMutationId);
          expect(result.data.logIn.viewer.sessionToken).toBeDefined();
          expect(typeof result.data.logIn.viewer.sessionToken).toBe('string');
        });

        it('should send verification email again', async () => {
          const clientMutationId = uuidv4();
          const emailAdapter = {
            sendVerificationEmail: () => {},
            sendPasswordResetEmail: () => Promise.resolve(),
            sendMail: () => {},
          };
          parseServer = await global.reconfigureServer({
            appName: 'test',
            emailAdapter: emailAdapter,
            publicServerURL: 'http://test.test',
          });
          const user = new Parse.User();
          user.setUsername('user1');
          user.setPassword('user1');
          user.setEmail('user1@user1.user1');
          await user.signUp();
          await Parse.User.logOut();
          const result = await apolloClient.mutate({
            mutation: gql`
              mutation SendVerificationEmail($input: SendVerificationEmailInput!) {
                sendVerificationEmail(input: $input) {
                  clientMutationId
                  ok
                }
              }
            `,
            variables: {
              input: {
                clientMutationId,
                email: 'user1@user1.user1',
              },
            },
          });

          expect(result.data.sendVerificationEmail.clientMutationId).toEqual(clientMutationId);
          expect(result.data.sendVerificationEmail.ok).toBeTruthy();
        });
      });

      describe('Session Token', () => {
        it('should fail due to invalid session token', async () => {
          try {
            await apolloClient.query({
              query: gql`
                query GetCurrentUser {
                  me {
                    username
                  }
                }
              `,
              context: {
                headers: {
                  'X-Parse-Session-Token': 'foo',
                },
              },
            });
            fail('should not retrieve current user due to session token');
          } catch (err) {
            const { statusCode, result } = err.networkError;
            expect(statusCode).toBe(400);
            expect(result).toEqual({
              code: 209,
              error: 'Invalid session token',
            });
          }
        });

        it('should fail due to empty session token', async () => {
          try {
            await apolloClient.query({
              query: gql`
                query GetCurrentUser {
                  viewer {
                    user {
                      username
                    }
                  }
                }
              `,
              context: {
                headers: {
                  'X-Parse-Session-Token': '',
                },
              },
            });
            fail('should not retrieve current user due to session token');
          } catch (err) {
            const { graphQLErrors } = err;
            expect(graphQLErrors.length).toBe(1);
            expect(graphQLErrors[0].message).toBe('Invalid session token');
          }
        });

        it('should find a user and fail due to empty session token', async () => {
          const car = new Parse.Object('Car');
          await car.save();

          await parseGraphQLServer.parseGraphQLSchema.schemaCache.clear();

          try {
            await apolloClient.query({
              query: gql`
                query GetCurrentUser {
                  viewer {
                    user {
                      username
                    }
                  }
                  cars {
                    edges {
                      node {
                        id
                      }
                    }
                  }
                }
              `,
              context: {
                headers: {
                  'X-Parse-Session-Token': '',
                },
              },
            });
            fail('should not retrieve current user due to session token');
          } catch (err) {
            const { graphQLErrors } = err;
            expect(graphQLErrors.length).toBe(1);
            expect(graphQLErrors[0].message).toBe('Invalid session token');
          }
        });
      });

      describe('Functions Mutations', () => {
        it('can be called', async () => {
          try {
            const clientMutationId = uuidv4();

            Parse.Cloud.define('hello', async () => {
              return 'Hello world!';
            });

            const result = await apolloClient.mutate({
              mutation: gql`
                mutation CallFunction($input: CallCloudCodeInput!) {
                  callCloudCode(input: $input) {
                    clientMutationId
                    result
                  }
                }
              `,
              variables: {
                input: {
                  clientMutationId,
                  functionName: 'hello',
                },
              },
            });

            expect(result.data.callCloudCode.clientMutationId).toEqual(clientMutationId);
            expect(result.data.callCloudCode.result).toEqual('Hello world!');
          } catch (e) {
            handleError(e);
          }
        });

        it('can throw errors', async () => {
          Parse.Cloud.define('hello', async () => {
            throw new Error('Some error message.');
          });

          try {
            await apolloClient.mutate({
              mutation: gql`
                mutation CallFunction {
                  callCloudCode(input: { functionName: hello }) {
                    result
                  }
                }
              `,
            });
            fail('Should throw an error');
          } catch (e) {
            const { graphQLErrors } = e;
            expect(graphQLErrors.length).toBe(1);
            expect(graphQLErrors[0].message).toBe('Some error message.');
          }
        });

        it('should accept different params', done => {
          Parse.Cloud.define('hello', async req => {
            expect(req.params.date instanceof Date).toBe(true);
            expect(req.params.date.getTime()).toBe(1463907600000);
            expect(req.params.dateList[0] instanceof Date).toBe(true);
            expect(req.params.dateList[0].getTime()).toBe(1463907600000);
            expect(req.params.complexStructure.date[0] instanceof Date).toBe(true);
            expect(req.params.complexStructure.date[0].getTime()).toBe(1463907600000);
            expect(req.params.complexStructure.deepDate.date[0] instanceof Date).toBe(true);
            expect(req.params.complexStructure.deepDate.date[0].getTime()).toBe(1463907600000);
            expect(req.params.complexStructure.deepDate2[0].date instanceof Date).toBe(true);
            expect(req.params.complexStructure.deepDate2[0].date.getTime()).toBe(1463907600000);
            // Regression for #2294
            expect(req.params.file instanceof Parse.File).toBe(true);
            expect(req.params.file.url()).toEqual('https://some.url');
            // Regression for #2204
            expect(req.params.array).toEqual(['a', 'b', 'c']);
            expect(Array.isArray(req.params.array)).toBe(true);
            expect(req.params.arrayOfArray).toEqual([
              ['a', 'b', 'c'],
              ['d', 'e', 'f'],
            ]);
            expect(Array.isArray(req.params.arrayOfArray)).toBe(true);
            expect(Array.isArray(req.params.arrayOfArray[0])).toBe(true);
            expect(Array.isArray(req.params.arrayOfArray[1])).toBe(true);

            done();
          });

          const params = {
            date: {
              __type: 'Date',
              iso: '2016-05-22T09:00:00.000Z',
            },
            dateList: [
              {
                __type: 'Date',
                iso: '2016-05-22T09:00:00.000Z',
              },
            ],
            lol: 'hello',
            complexStructure: {
              date: [
                {
                  __type: 'Date',
                  iso: '2016-05-22T09:00:00.000Z',
                },
              ],
              deepDate: {
                date: [
                  {
                    __type: 'Date',
                    iso: '2016-05-22T09:00:00.000Z',
                  },
                ],
              },
              deepDate2: [
                {
                  date: {
                    __type: 'Date',
                    iso: '2016-05-22T09:00:00.000Z',
                  },
                },
              ],
            },
            file: Parse.File.fromJSON({
              __type: 'File',
              name: 'name',
              url: 'https://some.url',
            }),
            array: ['a', 'b', 'c'],
            arrayOfArray: [
              ['a', 'b', 'c'],
              ['d', 'e', 'f'],
            ],
          };

          apolloClient.mutate({
            mutation: gql`
              mutation CallFunction($params: Object) {
                callCloudCode(input: { functionName: hello, params: $params }) {
                  result
                }
              }
            `,
            variables: {
              params,
            },
          });
        });

        it('should list all functions in the enum type', async () => {
          try {
            Parse.Cloud.define('a', async () => {
              return 'hello a';
            });

            Parse.Cloud.define('b', async () => {
              return 'hello b';
            });

            Parse.Cloud.define('_underscored', async () => {
              return 'hello _underscored';
            });

            Parse.Cloud.define('contains1Number', async () => {
              return 'hello contains1Number';
            });

            const functionEnum = (
              await apolloClient.query({
                query: gql`
                  query ObjectType {
                    __type(name: "CloudCodeFunction") {
                      kind
                      enumValues {
                        name
                      }
                    }
                  }
                `,
              })
            ).data['__type'];
            expect(functionEnum.kind).toEqual('ENUM');
            expect(functionEnum.enumValues.map(value => value.name).sort()).toEqual([
              '_underscored',
              'a',
              'b',
              'contains1Number',
            ]);
          } catch (e) {
            handleError(e);
          }
        });

        it('should warn functions not matching GraphQL allowed names', async () => {
          try {
            spyOn(parseGraphQLServer.parseGraphQLSchema.log, 'warn').and.callThrough();

            Parse.Cloud.define('a', async () => {
              return 'hello a';
            });

            Parse.Cloud.define('double-barrelled', async () => {
              return 'hello b';
            });

            Parse.Cloud.define('1NumberInTheBeggning', async () => {
              return 'hello contains1Number';
            });

            const functionEnum = (
              await apolloClient.query({
                query: gql`
                  query ObjectType {
                    __type(name: "CloudCodeFunction") {
                      kind
                      enumValues {
                        name
                      }
                    }
                  }
                `,
              })
            ).data['__type'];
            expect(functionEnum.kind).toEqual('ENUM');
            expect(functionEnum.enumValues.map(value => value.name).sort()).toEqual(['a']);
            expect(
              parseGraphQLServer.parseGraphQLSchema.log.warn.calls
                .all()
                .map(call => call.args[0])
                .sort()
            ).toEqual([
              'Function 1NumberInTheBeggning could not be added to the auto schema because GraphQL names must match /^[_a-zA-Z][_a-zA-Z0-9]*$/.',
              'Function double-barrelled could not be added to the auto schema because GraphQL names must match /^[_a-zA-Z][_a-zA-Z0-9]*$/.',
            ]);
          } catch (e) {
            handleError(e);
          }
        });
      });

      describe('Data Types', () => {
        it('should support String', async () => {
          try {
            const someFieldValue = 'some string';

            await apolloClient.mutate({
              mutation: gql`
                mutation CreateClass($schemaFields: SchemaFieldsInput) {
                  createClass(input: { name: "SomeClass", schemaFields: $schemaFields }) {
                    clientMutationId
                  }
                }
              `,
              variables: {
                schemaFields: {
                  addStrings: [{ name: 'someField' }],
                },
              },
              context: {
                headers: {
                  'X-Parse-Master-Key': 'test',
                },
              },
            });

            await parseGraphQLServer.parseGraphQLSchema.schemaCache.clear();

            const schema = await new Parse.Schema('SomeClass').get();
            expect(schema.fields.someField.type).toEqual('String');

            const createResult = await apolloClient.mutate({
              mutation: gql`
                mutation CreateSomeObject($fields: CreateSomeClassFieldsInput) {
                  createSomeClass(input: { fields: $fields }) {
                    someClass {
                      id
                    }
                  }
                }
              `,
              variables: {
                fields: {
                  someField: someFieldValue,
                },
              },
            });

            const getResult = await apolloClient.query({
              query: gql`
                query GetSomeObject($id: ID!, $someFieldValue: String) {
                  someClass(id: $id) {
                    someField
                  }
                  someClasses(where: { someField: { equalTo: $someFieldValue } }) {
                    edges {
                      node {
                        someField
                      }
                    }
                  }
                }
              `,
              variables: {
                id: createResult.data.createSomeClass.someClass.id,
                someFieldValue,
              },
            });

            expect(typeof getResult.data.someClass.someField).toEqual('string');
            expect(getResult.data.someClass.someField).toEqual(someFieldValue);
            expect(getResult.data.someClasses.edges.length).toEqual(1);
          } catch (e) {
            handleError(e);
          }
        });

        it('should support Int numbers', async () => {
          try {
            const someFieldValue = 123;

            await apolloClient.mutate({
              mutation: gql`
                mutation CreateClass($schemaFields: SchemaFieldsInput) {
                  createClass(input: { name: "SomeClass", schemaFields: $schemaFields }) {
                    clientMutationId
                  }
                }
              `,
              variables: {
                schemaFields: {
                  addNumbers: [{ name: 'someField' }],
                },
              },
              context: {
                headers: {
                  'X-Parse-Master-Key': 'test',
                },
              },
            });

            await parseGraphQLServer.parseGraphQLSchema.schemaCache.clear();

            const createResult = await apolloClient.mutate({
              mutation: gql`
                mutation CreateSomeObject($fields: CreateSomeClassFieldsInput) {
                  createSomeClass(input: { fields: $fields }) {
                    someClass {
                      id
                    }
                  }
                }
              `,
              variables: {
                fields: {
                  someField: someFieldValue,
                },
              },
            });

            const schema = await new Parse.Schema('SomeClass').get();
            expect(schema.fields.someField.type).toEqual('Number');

            const getResult = await apolloClient.query({
              query: gql`
                query GetSomeObject($id: ID!, $someFieldValue: Float) {
                  someClass(id: $id) {
                    someField
                  }
                  someClasses(where: { someField: { equalTo: $someFieldValue } }) {
                    edges {
                      node {
                        someField
                      }
                    }
                  }
                }
              `,
              variables: {
                id: createResult.data.createSomeClass.someClass.id,
                someFieldValue,
              },
            });

            expect(typeof getResult.data.someClass.someField).toEqual('number');
            expect(getResult.data.someClass.someField).toEqual(someFieldValue);
            expect(getResult.data.someClasses.edges.length).toEqual(1);
          } catch (e) {
            handleError(e);
          }
        });

        it('should support Float numbers', async () => {
          try {
            const someFieldValue = 123.4;

            await apolloClient.mutate({
              mutation: gql`
                mutation CreateClass($schemaFields: SchemaFieldsInput) {
                  createClass(input: { name: "SomeClass", schemaFields: $schemaFields }) {
                    clientMutationId
                  }
                }
              `,
              variables: {
                schemaFields: {
                  addNumbers: [{ name: 'someField' }],
                },
              },
              context: {
                headers: {
                  'X-Parse-Master-Key': 'test',
                },
              },
            });

            await parseGraphQLServer.parseGraphQLSchema.schemaCache.clear();

            const schema = await new Parse.Schema('SomeClass').get();
            expect(schema.fields.someField.type).toEqual('Number');

            const createResult = await apolloClient.mutate({
              mutation: gql`
                mutation CreateSomeObject($fields: CreateSomeClassFieldsInput) {
                  createSomeClass(input: { fields: $fields }) {
                    someClass {
                      id
                    }
                  }
                }
              `,
              variables: {
                fields: {
                  someField: someFieldValue,
                },
              },
            });

            const getResult = await apolloClient.query({
              query: gql`
                query GetSomeObject($id: ID!, $someFieldValue: Float) {
                  someClass(id: $id) {
                    someField
                  }
                  someClasses(where: { someField: { equalTo: $someFieldValue } }) {
                    edges {
                      node {
                        someField
                      }
                    }
                  }
                }
              `,
              variables: {
                id: createResult.data.createSomeClass.someClass.id,
                someFieldValue,
              },
            });

            expect(typeof getResult.data.someClass.someField).toEqual('number');
            expect(getResult.data.someClass.someField).toEqual(someFieldValue);
            expect(getResult.data.someClasses.edges.length).toEqual(1);
          } catch (e) {
            handleError(e);
          }
        });

        it('should support Boolean', async () => {
          try {
            const someFieldValueTrue = true;
            const someFieldValueFalse = false;

            await apolloClient.mutate({
              mutation: gql`
                mutation CreateClass($schemaFields: SchemaFieldsInput) {
                  createClass(input: { name: "SomeClass", schemaFields: $schemaFields }) {
                    clientMutationId
                  }
                }
              `,
              variables: {
                schemaFields: {
                  addBooleans: [{ name: 'someFieldTrue' }, { name: 'someFieldFalse' }],
                },
              },
              context: {
                headers: {
                  'X-Parse-Master-Key': 'test',
                },
              },
            });

            await parseGraphQLServer.parseGraphQLSchema.schemaCache.clear();

            const schema = await new Parse.Schema('SomeClass').get();
            expect(schema.fields.someFieldTrue.type).toEqual('Boolean');
            expect(schema.fields.someFieldFalse.type).toEqual('Boolean');

            const createResult = await apolloClient.mutate({
              mutation: gql`
                mutation CreateSomeObject($fields: CreateSomeClassFieldsInput) {
                  createSomeClass(input: { fields: $fields }) {
                    someClass {
                      id
                    }
                  }
                }
              `,
              variables: {
                fields: {
                  someFieldTrue: someFieldValueTrue,
                  someFieldFalse: someFieldValueFalse,
                },
              },
            });

            const getResult = await apolloClient.query({
              query: gql`
                query GetSomeObject(
                  $id: ID!
                  $someFieldValueTrue: Boolean
                  $someFieldValueFalse: Boolean
                ) {
                  someClass(id: $id) {
                    someFieldTrue
                    someFieldFalse
                  }
                  someClasses(
                    where: {
                      someFieldTrue: { equalTo: $someFieldValueTrue }
                      someFieldFalse: { equalTo: $someFieldValueFalse }
                    }
                  ) {
                    edges {
                      node {
                        id
                      }
                    }
                  }
                }
              `,
              variables: {
                id: createResult.data.createSomeClass.someClass.id,
                someFieldValueTrue,
                someFieldValueFalse,
              },
            });

            expect(typeof getResult.data.someClass.someFieldTrue).toEqual('boolean');
            expect(typeof getResult.data.someClass.someFieldFalse).toEqual('boolean');
            expect(getResult.data.someClass.someFieldTrue).toEqual(true);
            expect(getResult.data.someClass.someFieldFalse).toEqual(false);
            expect(getResult.data.someClasses.edges.length).toEqual(1);
          } catch (e) {
            handleError(e);
          }
        });

        it('should support Date', async () => {
          try {
            const someFieldValue = new Date();

            await apolloClient.mutate({
              mutation: gql`
                mutation CreateClass($schemaFields: SchemaFieldsInput) {
                  createClass(input: { name: "SomeClass", schemaFields: $schemaFields }) {
                    clientMutationId
                  }
                }
              `,
              variables: {
                schemaFields: {
                  addDates: [{ name: 'someField' }],
                },
              },
              context: {
                headers: {
                  'X-Parse-Master-Key': 'test',
                },
              },
            });

            await parseGraphQLServer.parseGraphQLSchema.schemaCache.clear();

            const schema = await new Parse.Schema('SomeClass').get();
            expect(schema.fields.someField.type).toEqual('Date');

            const createResult = await apolloClient.mutate({
              mutation: gql`
                mutation CreateSomeObject($fields: CreateSomeClassFieldsInput) {
                  createSomeClass(input: { fields: $fields }) {
                    someClass {
                      id
                    }
                  }
                }
              `,
              variables: {
                fields: {
                  someField: someFieldValue,
                },
              },
            });

            const getResult = await apolloClient.query({
              query: gql`
                query GetSomeObject($id: ID!) {
                  someClass(id: $id) {
                    someField
                  }
                  someClasses(where: { someField: { exists: true } }) {
                    edges {
                      node {
                        id
                      }
                    }
                  }
                }
              `,
              variables: {
                id: createResult.data.createSomeClass.someClass.id,
              },
            });

            expect(new Date(getResult.data.someClass.someField)).toEqual(someFieldValue);
            expect(getResult.data.someClasses.edges.length).toEqual(1);
          } catch (e) {
            handleError(e);
          }
        });

        it('should support createdAt and updatedAt', async () => {
          await apolloClient.mutate({
            mutation: gql`
              mutation CreateClass {
                createClass(input: { name: "SomeClass" }) {
                  clientMutationId
                }
              }
            `,
            context: {
              headers: {
                'X-Parse-Master-Key': 'test',
              },
            },
          });

          const schema = await new Parse.Schema('SomeClass').get();
          expect(schema.fields.createdAt.type).toEqual('Date');
          expect(schema.fields.updatedAt.type).toEqual('Date');
        });

        it('should support ACL', async () => {
          const someClass = new Parse.Object('SomeClass');
          await someClass.save();

          const roleACL = new Parse.ACL();
          roleACL.setPublicReadAccess(true);

          const user = new Parse.User();
          user.set('username', 'username');
          user.set('password', 'password');
          user.setACL(roleACL);
          await user.signUp();

          const user2 = new Parse.User();
          user2.set('username', 'username2');
          user2.set('password', 'password2');
          user2.setACL(roleACL);
          await user2.signUp();

          const role = new Parse.Role('aRole', roleACL);
          await role.save();

          const role2 = new Parse.Role('aRole2', roleACL);
          await role2.save();

          await parseGraphQLServer.parseGraphQLSchema.schemaCache.clear();

          const gqlUser = (
            await apolloClient.query({
              query: gql`
                query getUser($id: ID!) {
                  user(id: $id) {
                    id
                  }
                }
              `,
              variables: { id: user.id },
            })
          ).data.user;
          const {
            data: { createSomeClass },
          } = await apolloClient.mutate({
            mutation: gql`
              mutation Create($fields: CreateSomeClassFieldsInput) {
                createSomeClass(input: { fields: $fields }) {
                  someClass {
                    id
                    objectId
                    ACL {
                      users {
                        userId
                        read
                        write
                      }
                      roles {
                        roleName
                        read
                        write
                      }
                      public {
                        read
                        write
                      }
                    }
                  }
                }
              }
            `,
            variables: {
              fields: {
                ACL: {
                  users: [
                    { userId: gqlUser.id, read: true, write: true },
                    { userId: user2.id, read: true, write: false },
                  ],
                  roles: [
                    { roleName: 'aRole', read: true, write: false },
                    { roleName: 'aRole2', read: false, write: true },
                  ],
                  public: { read: true, write: true },
                },
              },
            },
          });

          const expectedCreateACL = {
            __typename: 'ACL',
            users: [
              {
                userId: toGlobalId('_User', user.id),
                read: true,
                write: true,
                __typename: 'UserACL',
              },
              {
                userId: toGlobalId('_User', user2.id),
                read: true,
                write: false,
                __typename: 'UserACL',
              },
            ],
            roles: [
              {
                roleName: 'aRole',
                read: true,
                write: false,
                __typename: 'RoleACL',
              },
              {
                roleName: 'aRole2',
                read: false,
                write: true,
                __typename: 'RoleACL',
              },
            ],
            public: { read: true, write: true, __typename: 'PublicACL' },
          };
          const query1 = new Parse.Query('SomeClass');
          const obj1 = (
            await query1.get(createSomeClass.someClass.objectId, {
              useMasterKey: true,
            })
          ).toJSON();
          expect(obj1.ACL[user.id]).toEqual({ read: true, write: true });
          expect(obj1.ACL[user2.id]).toEqual({ read: true });
          expect(obj1.ACL['role:aRole']).toEqual({ read: true });
          expect(obj1.ACL['role:aRole2']).toEqual({ write: true });
          expect(obj1.ACL['*']).toEqual({ read: true, write: true });
          expect(createSomeClass.someClass.ACL).toEqual(expectedCreateACL);

          const {
            data: { updateSomeClass },
          } = await apolloClient.mutate({
            mutation: gql`
              mutation Update($id: ID!, $fields: UpdateSomeClassFieldsInput) {
                updateSomeClass(input: { id: $id, fields: $fields }) {
                  someClass {
                    id
                    objectId
                    ACL {
                      users {
                        userId
                        read
                        write
                      }
                      roles {
                        roleName
                        read
                        write
                      }
                      public {
                        read
                        write
                      }
                    }
                  }
                }
              }
            `,
            variables: {
              id: createSomeClass.someClass.id,
              fields: {
                ACL: {
                  roles: [{ roleName: 'aRole', write: true, read: true }],
                  public: { read: true, write: false },
                },
              },
            },
          });

          const expectedUpdateACL = {
            __typename: 'ACL',
            users: null,
            roles: [
              {
                roleName: 'aRole',
                read: true,
                write: true,
                __typename: 'RoleACL',
              },
            ],
            public: { read: true, write: false, __typename: 'PublicACL' },
          };

          const query2 = new Parse.Query('SomeClass');
          const obj2 = (
            await query2.get(createSomeClass.someClass.objectId, {
              useMasterKey: true,
            })
          ).toJSON();

          expect(obj2.ACL['role:aRole']).toEqual({ write: true, read: true });
          expect(obj2.ACL[user.id]).toBeUndefined();
          expect(obj2.ACL['*']).toEqual({ read: true });
          expect(updateSomeClass.someClass.ACL).toEqual(expectedUpdateACL);
        });

        it('should support pointer on create', async () => {
          const company = new Parse.Object('Company');
          company.set('name', 'imACompany1');
          await company.save();

          const country = new Parse.Object('Country');
          country.set('name', 'imACountry');
          country.set('company', company);
          await country.save();

          const company2 = new Parse.Object('Company');
          company2.set('name', 'imACompany2');
          await company2.save();

          await parseGraphQLServer.parseGraphQLSchema.schemaCache.clear();

          const {
            data: {
              createCountry: { country: result },
            },
          } = await apolloClient.mutate({
            mutation: gql`
              mutation Create($fields: CreateCountryFieldsInput) {
                createCountry(input: { fields: $fields }) {
                  country {
                    id
                    objectId
                    company {
                      id
                      objectId
                      name
                    }
                  }
                }
              }
            `,
            variables: {
              fields: {
                name: 'imCountry2',
                company: { link: company2.id },
              },
            },
          });

          expect(result.id).toBeDefined();
          expect(result.company.objectId).toEqual(company2.id);
          expect(result.company.name).toEqual('imACompany2');
        });

        it('should support nested pointer on create', async () => {
          const company = new Parse.Object('Company');
          company.set('name', 'imACompany1');
          await company.save();

          const country = new Parse.Object('Country');
          country.set('name', 'imACountry');
          country.set('company', company);
          await country.save();

          await parseGraphQLServer.parseGraphQLSchema.schemaCache.clear();

          const {
            data: {
              createCountry: { country: result },
            },
          } = await apolloClient.mutate({
            mutation: gql`
              mutation Create($fields: CreateCountryFieldsInput) {
                createCountry(input: { fields: $fields }) {
                  country {
                    id
                    company {
                      id
                      name
                    }
                  }
                }
              }
            `,
            variables: {
              fields: {
                name: 'imCountry2',
                company: {
                  createAndLink: {
                    name: 'imACompany2',
                  },
                },
              },
            },
          });

          expect(result.id).toBeDefined();
          expect(result.company.id).toBeDefined();
          expect(result.company.name).toEqual('imACompany2');
        });

        it('should support pointer on update', async () => {
          const company = new Parse.Object('Company');
          company.set('name', 'imACompany1');
          await company.save();

          const country = new Parse.Object('Country');
          country.set('name', 'imACountry');
          country.set('company', company);
          await country.save();

          const company2 = new Parse.Object('Company');
          company2.set('name', 'imACompany2');
          await company2.save();

          await parseGraphQLServer.parseGraphQLSchema.schemaCache.clear();

          const {
            data: {
              updateCountry: { country: result },
            },
          } = await apolloClient.mutate({
            mutation: gql`
              mutation Update($id: ID!, $fields: UpdateCountryFieldsInput) {
                updateCountry(input: { id: $id, fields: $fields }) {
                  country {
                    id
                    objectId
                    company {
                      id
                      objectId
                      name
                    }
                  }
                }
              }
            `,
            variables: {
              id: country.id,
              fields: {
                company: { link: company2.id },
              },
            },
          });

          expect(result.id).toBeDefined();
          expect(result.company.objectId).toEqual(company2.id);
          expect(result.company.name).toEqual('imACompany2');
        });

        it('should support nested pointer on update', async () => {
          const company = new Parse.Object('Company');
          company.set('name', 'imACompany1');
          await company.save();

          const country = new Parse.Object('Country');
          country.set('name', 'imACountry');
          country.set('company', company);
          await country.save();

          await parseGraphQLServer.parseGraphQLSchema.schemaCache.clear();

          const {
            data: {
              updateCountry: { country: result },
            },
          } = await apolloClient.mutate({
            mutation: gql`
              mutation Update($id: ID!, $fields: UpdateCountryFieldsInput) {
                updateCountry(input: { id: $id, fields: $fields }) {
                  country {
                    id
                    company {
                      id
                      name
                    }
                  }
                }
              }
            `,
            variables: {
              id: country.id,
              fields: {
                company: {
                  createAndLink: {
                    name: 'imACompany2',
                  },
                },
              },
            },
          });

          expect(result.id).toBeDefined();
          expect(result.company.id).toBeDefined();
          expect(result.company.name).toEqual('imACompany2');
        });

        it_only_db('mongo')('should support relation and nested relation on create', async () => {
          const company = new Parse.Object('Company');
          company.set('name', 'imACompany1');
          await company.save();

          const country = new Parse.Object('Country');
          country.set('name', 'imACountry');
          country.relation('companies').add(company);
          await country.save();

          await parseGraphQLServer.parseGraphQLSchema.schemaCache.clear();

          const {
            data: {
              createCountry: { country: result },
            },
          } = await apolloClient.mutate({
            mutation: gql`
              mutation CreateCountry($fields: CreateCountryFieldsInput) {
                createCountry(input: { fields: $fields }) {
                  country {
                    id
                    objectId
                    name
                    companies {
                      edges {
                        node {
                          id
                          objectId
                          name
                        }
                      }
                    }
                  }
                }
              }
            `,
            variables: {
              fields: {
                name: 'imACountry2',
                companies: {
                  add: [company.id],
                  createAndAdd: [
                    {
                      name: 'imACompany2',
                    },
                    {
                      name: 'imACompany3',
                    },
                  ],
                },
              },
            },
          });

          expect(result.id).toBeDefined();
          expect(result.name).toEqual('imACountry2');
          expect(result.companies.edges.length).toEqual(3);
          expect(result.companies.edges.some(o => o.node.objectId === company.id)).toBeTruthy();
          expect(result.companies.edges.some(o => o.node.name === 'imACompany2')).toBeTruthy();
          expect(result.companies.edges.some(o => o.node.name === 'imACompany3')).toBeTruthy();
        });

        it_only_db('mongo')('should support deep nested creation', async () => {
          const team = new Parse.Object('Team');
          team.set('name', 'imATeam1');
          await team.save();

          const company = new Parse.Object('Company');
          company.set('name', 'imACompany1');
          company.relation('teams').add(team);
          await company.save();

          const country = new Parse.Object('Country');
          country.set('name', 'imACountry');
          country.relation('companies').add(company);
          await country.save();

          await parseGraphQLServer.parseGraphQLSchema.schemaCache.clear();

          const {
            data: {
              createCountry: { country: result },
            },
          } = await apolloClient.mutate({
            mutation: gql`
              mutation CreateCountry($fields: CreateCountryFieldsInput) {
                createCountry(input: { fields: $fields }) {
                  country {
                    id
                    name
                    companies {
                      edges {
                        node {
                          id
                          name
                          teams {
                            edges {
                              node {
                                id
                                name
                              }
                            }
                          }
                        }
                      }
                    }
                  }
                }
              }
            `,
            variables: {
              fields: {
                name: 'imACountry2',
                companies: {
                  createAndAdd: [
                    {
                      name: 'imACompany2',
                      teams: {
                        createAndAdd: {
                          name: 'imATeam2',
                        },
                      },
                    },
                    {
                      name: 'imACompany3',
                      teams: {
                        createAndAdd: {
                          name: 'imATeam3',
                        },
                      },
                    },
                  ],
                },
              },
            },
          });

          expect(result.id).toBeDefined();
          expect(result.name).toEqual('imACountry2');
          expect(result.companies.edges.length).toEqual(2);
          expect(
            result.companies.edges.some(
              c =>
                c.node.name === 'imACompany2' &&
                c.node.teams.edges.some(t => t.node.name === 'imATeam2')
            )
          ).toBeTruthy();
          expect(
            result.companies.edges.some(
              c =>
                c.node.name === 'imACompany3' &&
                c.node.teams.edges.some(t => t.node.name === 'imATeam3')
            )
          ).toBeTruthy();
        });

        it_only_db('mongo')('should support relation and nested relation on update', async () => {
          const company1 = new Parse.Object('Company');
          company1.set('name', 'imACompany1');
          await company1.save();

          const company2 = new Parse.Object('Company');
          company2.set('name', 'imACompany2');
          await company2.save();

          const country = new Parse.Object('Country');
          country.set('name', 'imACountry');
          country.relation('companies').add(company1);
          await country.save();

          await parseGraphQLServer.parseGraphQLSchema.schemaCache.clear();

          const {
            data: {
              updateCountry: { country: result },
            },
          } = await apolloClient.mutate({
            mutation: gql`
              mutation UpdateCountry($id: ID!, $fields: UpdateCountryFieldsInput) {
                updateCountry(input: { id: $id, fields: $fields }) {
                  country {
                    id
                    objectId
                    companies {
                      edges {
                        node {
                          id
                          objectId
                          name
                        }
                      }
                    }
                  }
                }
              }
            `,
            variables: {
              id: country.id,
              fields: {
                companies: {
                  add: [company2.id],
                  remove: [company1.id],
                  createAndAdd: [
                    {
                      name: 'imACompany3',
                    },
                  ],
                },
              },
            },
          });

          expect(result.objectId).toEqual(country.id);
          expect(result.companies.edges.length).toEqual(2);
          expect(result.companies.edges.some(o => o.node.objectId === company2.id)).toBeTruthy();
          expect(result.companies.edges.some(o => o.node.name === 'imACompany3')).toBeTruthy();
          expect(result.companies.edges.some(o => o.node.objectId === company1.id)).toBeFalsy();
        });

        it_only_db('mongo')('should support nested relation on create with filter', async () => {
          const company = new Parse.Object('Company');
          company.set('name', 'imACompany1');
          await company.save();

          const country = new Parse.Object('Country');
          country.set('name', 'imACountry');
          country.relation('companies').add(company);
          await country.save();

          await parseGraphQLServer.parseGraphQLSchema.schemaCache.clear();

          const {
            data: {
              createCountry: { country: result },
            },
          } = await apolloClient.mutate({
            mutation: gql`
              mutation CreateCountry($fields: CreateCountryFieldsInput, $where: CompanyWhereInput) {
                createCountry(input: { fields: $fields }) {
                  country {
                    id
                    name
                    companies(where: $where) {
                      edges {
                        node {
                          id
                          name
                        }
                      }
                    }
                  }
                }
              }
            `,
            variables: {
              where: {
                name: {
                  equalTo: 'imACompany2',
                },
              },
              fields: {
                name: 'imACountry2',
                companies: {
                  add: [company.id],
                  createAndAdd: [
                    {
                      name: 'imACompany2',
                    },
                    {
                      name: 'imACompany3',
                    },
                  ],
                },
              },
            },
          });

          expect(result.id).toBeDefined();
          expect(result.name).toEqual('imACountry2');
          expect(result.companies.edges.length).toEqual(1);
          expect(result.companies.edges.some(o => o.node.name === 'imACompany2')).toBeTruthy();
        });

        it_only_db('mongo')('should support relation on query', async () => {
          const company1 = new Parse.Object('Company');
          company1.set('name', 'imACompany1');
          await company1.save();

          const company2 = new Parse.Object('Company');
          company2.set('name', 'imACompany2');
          await company2.save();

          const country = new Parse.Object('Country');
          country.set('name', 'imACountry');
          country.relation('companies').add([company1, company2]);
          await country.save();

          await parseGraphQLServer.parseGraphQLSchema.schemaCache.clear();

          // Without where
          const {
            data: { country: result1 },
          } = await apolloClient.query({
            query: gql`
              query getCountry($id: ID!) {
                country(id: $id) {
                  id
                  objectId
                  companies {
                    edges {
                      node {
                        id
                        objectId
                        name
                      }
                    }
                    count
                  }
                }
              }
            `,
            variables: {
              id: country.id,
            },
          });

          expect(result1.objectId).toEqual(country.id);
          expect(result1.companies.edges.length).toEqual(2);
          expect(result1.companies.edges.some(o => o.node.objectId === company1.id)).toBeTruthy();
          expect(result1.companies.edges.some(o => o.node.objectId === company2.id)).toBeTruthy();

          // With where
          const {
            data: { country: result2 },
          } = await apolloClient.query({
            query: gql`
              query getCountry($id: ID!, $where: CompanyWhereInput) {
                country(id: $id) {
                  id
                  objectId
                  companies(where: $where) {
                    edges {
                      node {
                        id
                        objectId
                        name
                      }
                    }
                  }
                }
              }
            `,
            variables: {
              id: country.id,
              where: {
                name: { equalTo: 'imACompany1' },
              },
            },
          });
          expect(result2.objectId).toEqual(country.id);
          expect(result2.companies.edges.length).toEqual(1);
          expect(result2.companies.edges[0].node.objectId).toEqual(company1.id);
        });

        it('should support relational where query', async () => {
          const president = new Parse.Object('President');
          president.set('name', 'James');
          await president.save();

          const employee = new Parse.Object('Employee');
          employee.set('name', 'John');
          await employee.save();

          const company1 = new Parse.Object('Company');
          company1.set('name', 'imACompany1');
          await company1.save();

          const company2 = new Parse.Object('Company');
          company2.set('name', 'imACompany2');
          company2.relation('employees').add([employee]);
          await company2.save();

          const country = new Parse.Object('Country');
          country.set('name', 'imACountry');
          country.relation('companies').add([company1, company2]);
          await country.save();

          const country2 = new Parse.Object('Country');
          country2.set('name', 'imACountry2');
          country2.relation('companies').add([company1]);
          await country2.save();

          const country3 = new Parse.Object('Country');
          country3.set('name', 'imACountry3');
          country3.set('president', president);
          await country3.save();

          await parseGraphQLServer.parseGraphQLSchema.schemaCache.clear();

          let {
            data: {
              countries: { edges: result },
            },
          } = await apolloClient.query({
            query: gql`
              query findCountry($where: CountryWhereInput) {
                countries(where: $where) {
                  edges {
                    node {
                      id
                      objectId
                      companies {
                        edges {
                          node {
                            id
                            objectId
                            name
                          }
                        }
                      }
                    }
                  }
                }
              }
            `,
            variables: {
              where: {
                companies: {
                  have: {
                    employees: { have: { name: { equalTo: 'John' } } },
                  },
                },
              },
            },
          });
          expect(result.length).toEqual(1);
          result = result[0].node;
          expect(result.objectId).toEqual(country.id);
          expect(result.companies.edges.length).toEqual(2);

          const {
            data: {
              countries: { edges: result2 },
            },
          } = await apolloClient.query({
            query: gql`
              query findCountry($where: CountryWhereInput) {
                countries(where: $where) {
                  edges {
                    node {
                      id
                      objectId
                      companies {
                        edges {
                          node {
                            id
                            objectId
                            name
                          }
                        }
                      }
                    }
                  }
                }
              }
            `,
            variables: {
              where: {
                companies: {
                  have: {
                    OR: [
                      { name: { equalTo: 'imACompany1' } },
                      { name: { equalTo: 'imACompany2' } },
                    ],
                  },
                },
              },
            },
          });
          expect(result2.length).toEqual(2);

          const {
            data: {
              countries: { edges: result3 },
            },
          } = await apolloClient.query({
            query: gql`
              query findCountry($where: CountryWhereInput) {
                countries(where: $where) {
                  edges {
                    node {
                      id
                      name
                    }
                  }
                }
              }
            `,
            variables: {
              where: {
                companies: { exists: false },
              },
            },
          });
          expect(result3.length).toEqual(1);
          expect(result3[0].node.name).toEqual('imACountry3');

          const {
            data: {
              countries: { edges: result4 },
            },
          } = await apolloClient.query({
            query: gql`
              query findCountry($where: CountryWhereInput) {
                countries(where: $where) {
                  edges {
                    node {
                      id
                      name
                    }
                  }
                }
              }
            `,
            variables: {
              where: {
                president: { exists: false },
              },
            },
          });
          expect(result4.length).toEqual(2);
          const {
            data: {
              countries: { edges: result5 },
            },
          } = await apolloClient.query({
            query: gql`
              query findCountry($where: CountryWhereInput) {
                countries(where: $where) {
                  edges {
                    node {
                      id
                      name
                    }
                  }
                }
              }
            `,
            variables: {
              where: {
                president: { exists: true },
              },
            },
          });
          expect(result5.length).toEqual(1);
          const {
            data: {
              countries: { edges: result6 },
            },
          } = await apolloClient.query({
            query: gql`
              query findCountry($where: CountryWhereInput) {
                countries(where: $where) {
                  edges {
                    node {
                      id
                      objectId
                      name
                    }
                  }
                }
              }
            `,
            variables: {
              where: {
                companies: {
                  haveNot: {
                    OR: [
                      { name: { equalTo: 'imACompany1' } },
                      { name: { equalTo: 'imACompany2' } },
                    ],
                  },
                },
              },
            },
          });
          expect(result6.length).toEqual(1);
          expect(result6.length).toEqual(1);
          expect(result6[0].node.name).toEqual('imACountry3');
        });

        it('should support files', async () => {
          try {
            parseServer = await global.reconfigureServer({
              publicServerURL: 'http://localhost:13377/parse',
            });

            const body = new FormData();
            body.append(
              'operations',
              JSON.stringify({
                query: `
                    mutation CreateFile($input: CreateFileInput!) {
                      createFile(input: $input) {
                        fileInfo {
                          name
                          url
                        }
                      }
                    }
                  `,
                variables: {
                  input: {
                    upload: null,
                  },
                },
              })
            );
            body.append('map', JSON.stringify({ 1: ['variables.input.upload'] }));
            body.append('1', 'My File Content', {
              filename: 'myFileName.txt',
              contentType: 'text/plain',
            });

            let res = await fetch('http://localhost:13377/graphql', {
              method: 'POST',
              headers,
              body,
            });

            expect(res.status).toEqual(200);

            const result = JSON.parse(await res.text());
            expect(result.data.createFile.fileInfo.name).toEqual(
              jasmine.stringMatching(/_myFileName.txt$/)
            );
            expect(result.data.createFile.fileInfo.url).toEqual(
              jasmine.stringMatching(/_myFileName.txt$/)
            );

            const someFieldValue = result.data.createFile.fileInfo.name;
            const someFieldObjectValue = result.data.createFile.fileInfo;

            await apolloClient.mutate({
              mutation: gql`
                mutation CreateClass($schemaFields: SchemaFieldsInput) {
                  createClass(input: { name: "SomeClass", schemaFields: $schemaFields }) {
                    clientMutationId
                  }
                }
              `,
              variables: {
                schemaFields: {
                  addFiles: [{ name: 'someField' }],
                },
              },
              context: {
                headers: {
                  'X-Parse-Master-Key': 'test',
                },
              },
            });

            await parseGraphQLServer.parseGraphQLSchema.schemaCache.clear();

            const body2 = new FormData();
            body2.append(
              'operations',
              JSON.stringify({
                query: `
                  mutation CreateSomeObject(
                    $fields1: CreateSomeClassFieldsInput
                    $fields2: CreateSomeClassFieldsInput
                    $fields3: CreateSomeClassFieldsInput
                  ) {
                    createSomeClass1: createSomeClass(
                      input: { fields: $fields1 }
                    ) {
                      someClass {
                        id
                        someField {
                          name
                          url
                        }
                      }
                    }
                    createSomeClass2: createSomeClass(
                      input: { fields: $fields2 }
                    ) {
                      someClass {
                        id
                        someField {
                          name
                          url
                        }
                      }
                    }
                    createSomeClass3: createSomeClass(
                      input: { fields: $fields3 }
                    ) {
                      someClass {
                        id
                        someField {
                          name
                          url
                        }
                      }
                    }
                  }
                  `,
                variables: {
                  fields1: {
                    someField: { file: someFieldValue },
                  },
                  fields2: {
                    someField: {
                      file: {
                        name: someFieldObjectValue.name,
                        url: someFieldObjectValue.url,
                        __type: 'File',
                      },
                    },
                  },
                  fields3: {
                    someField: { upload: null },
                  },
                },
              })
            );
            body2.append('map', JSON.stringify({ 1: ['variables.fields3.someField.upload'] }));
            body2.append('1', 'My File Content', {
              filename: 'myFileName.txt',
              contentType: 'text/plain',
            });

            res = await fetch('http://localhost:13377/graphql', {
              method: 'POST',
              headers,
              body: body2,
            });
            expect(res.status).toEqual(200);
            const resText = await res.text();
            const result2 = JSON.parse(resText);
            expect(result2.data.createSomeClass1.someClass.someField.name).toEqual(
              jasmine.stringMatching(/_myFileName.txt$/)
            );
            expect(result2.data.createSomeClass1.someClass.someField.url).toEqual(
              jasmine.stringMatching(/_myFileName.txt$/)
            );
            expect(result2.data.createSomeClass2.someClass.someField.name).toEqual(
              jasmine.stringMatching(/_myFileName.txt$/)
            );
            expect(result2.data.createSomeClass2.someClass.someField.url).toEqual(
              jasmine.stringMatching(/_myFileName.txt$/)
            );
            expect(result2.data.createSomeClass3.someClass.someField.name).toEqual(
              jasmine.stringMatching(/_myFileName.txt$/)
            );
            expect(result2.data.createSomeClass3.someClass.someField.url).toEqual(
              jasmine.stringMatching(/_myFileName.txt$/)
            );

            const schema = await new Parse.Schema('SomeClass').get();
            expect(schema.fields.someField.type).toEqual('File');

            const getResult = await apolloClient.query({
              query: gql`
                query GetSomeObject($id: ID!) {
                  someClass(id: $id) {
                    someField {
                      name
                      url
                    }
                  }
                  findSomeClass1: someClasses(where: { someField: { exists: true } }) {
                    edges {
                      node {
                        someField {
                          name
                          url
                        }
                      }
                    }
                  }
                  findSomeClass2: someClasses(where: { someField: { exists: true } }) {
                    edges {
                      node {
                        someField {
                          name
                          url
                        }
                      }
                    }
                  }
                }
              `,
              variables: {
                id: result2.data.createSomeClass1.someClass.id,
              },
            });
            expect(typeof getResult.data.someClass.someField).toEqual('object');
            expect(getResult.data.someClass.someField.name).toEqual(
              result.data.createFile.fileInfo.name
            );
            expect(getResult.data.someClass.someField.url).toEqual(
              result.data.createFile.fileInfo.url
            );
            expect(getResult.data.findSomeClass1.edges.length).toEqual(3);
            expect(getResult.data.findSomeClass2.edges.length).toEqual(3);

            res = await fetch(getResult.data.someClass.someField.url);

            expect(res.status).toEqual(200);
            expect(await res.text()).toEqual('My File Content');

            const mutationResult = await apolloClient.mutate({
              mutation: gql`
                mutation UnlinkFile($id: ID!) {
                  updateSomeClass(input: { id: $id, fields: { someField: null } }) {
                    someClass {
                      someField {
                        name
                        url
                      }
                    }
                  }
                }
              `,
              variables: {
                id: result2.data.createSomeClass3.someClass.id,
              },
            });
            expect(mutationResult.data.updateSomeClass.someClass.someField).toEqual(null);
          } catch (e) {
            handleError(e);
          }
        });

<<<<<<< HEAD
        it('should support file upload for on fly creation through pointer and relation', async () => {
          parseServer = await global.reconfigureServer({
            publicServerURL: 'http://localhost:13377/parse',
          });
          const schema = new Parse.Schema('SomeClass');
          schema.addFile('someFileField');
          schema.addPointer('somePointerField', 'SomeClass');
          schema.addRelation('someRelationField', 'SomeClass');
          await schema.save();

          const body = new FormData();
          body.append(
            'operations',
            JSON.stringify({
              query: `
                mutation UploadFiles(
                  $fields: CreateSomeClassFieldsInput
                ) {
                  createSomeClass(
                    input: { fields: $fields }
                  ) {
                    someClass {
                      id
                      someFileField {
                        name
                        url
                      }
                      somePointerField {
                        id
                        someFileField {
=======
        it('should support files and add extension from mimetype', async () => {
          try {
            parseServer = await global.reconfigureServer({
              publicServerURL: 'http://localhost:13377/parse',
            });

            const body = new FormData();
            body.append(
              'operations',
              JSON.stringify({
                query: `
                    mutation CreateFile($input: CreateFileInput!) {
                      createFile(input: $input) {
                        fileInfo {
>>>>>>> 56b58f98
                          name
                          url
                        }
                      }
<<<<<<< HEAD
                      someRelationField {
                        edges {
                          node {
                            id
                            someFileField {
                              name
                              url
                            }
                          }
                        }
                      }
                    }
                  }
                }
                `,
              variables: {
                fields: {
                  someFileField: { upload: null },
                  somePointerField: {
                    createAndLink: {
                      someFileField: { upload: null },
                    },
                  },
                  someRelationField: {
                    createAndAdd: [
                      {
                        someFileField: { upload: null },
                      },
                    ],
                  },
                },
              },
            })
          );
          body.append(
            'map',
            JSON.stringify({
              1: ['variables.fields.someFileField.upload'],
              2: ['variables.fields.somePointerField.createAndLink.someFileField.upload'],
              3: ['variables.fields.someRelationField.createAndAdd.0.someFileField.upload'],
            })
          );
          body.append('1', 'My File Content someFileField', {
            filename: 'someFileField.txt',
            contentType: 'text/plain',
          });
          body.append('2', 'My File Content somePointerField', {
            filename: 'somePointerField.txt',
            contentType: 'text/plain',
          });
          body.append('3', 'My File Content someRelationField', {
            filename: 'someRelationField.txt',
            contentType: 'text/plain',
          });

          const res = await fetch('http://localhost:13377/graphql', {
            method: 'POST',
            headers,
            body,
          });
          expect(res.status).toEqual(200);
          const result = await res.json();
          expect(result.data.createSomeClass.someClass.someFileField.name).toEqual(
            jasmine.stringMatching(/_someFileField.txt$/)
          );
          expect(result.data.createSomeClass.someClass.somePointerField.someFileField.name).toEqual(
            jasmine.stringMatching(/_somePointerField.txt$/)
          );
          expect(
            result.data.createSomeClass.someClass.someRelationField.edges[0].node.someFileField.name
          ).toEqual(jasmine.stringMatching(/_someRelationField.txt$/));
=======
                    }
                  `,
                variables: {
                  input: {
                    upload: null,
                  },
                },
              })
            );
            body.append('map', JSON.stringify({ 1: ['variables.input.upload'] }));
            body.append('1', 'My File Content', {
              // No extension, the system should add it from mimetype
              filename: 'myFileName',
              contentType: 'text/plain',
            });

            const res = await fetch('http://localhost:13377/graphql', {
              method: 'POST',
              headers,
              body,
            });

            expect(res.status).toEqual(200);

            const result = JSON.parse(await res.text());
            expect(result.data.createFile.fileInfo.name).toEqual(
              jasmine.stringMatching(/_myFileName.txt$/)
            );
            expect(result.data.createFile.fileInfo.url).toEqual(
              jasmine.stringMatching(/_myFileName.txt$/)
            );
          } catch (e) {
            handleError(e);
          }
>>>>>>> 56b58f98
        });

        it('should not upload if file is too large', async () => {
          const body = new FormData();
          body.append(
            'operations',
            JSON.stringify({
              query: `
                  mutation CreateFile($input: CreateFileInput!) {
                    createFile(input: $input) {
                      fileInfo {
                        name
                        url
                      }
                    }
                  }
                `,
              variables: {
                input: {
                  upload: null,
                },
              },
            })
          );
          body.append('map', JSON.stringify({ 1: ['variables.input.upload'] }));
          body.append(
            '1',
            // In this test file parse server is setup with 1kb limit
            Buffer.alloc(parseGraphQLServer._transformMaxUploadSizeToBytes('2kb'), 1),
            {
              filename: 'myFileName.txt',
              contentType: 'text/plain',
            }
          );

          const res = await fetch('http://localhost:13377/graphql', {
            method: 'POST',
            headers,
            body,
          });
          const result = JSON.parse(await res.text());
          expect(res.status).toEqual(200);
          expect(result.errors[0].message).toEqual(
            'File truncated as it exceeds the 1024 byte size limit.'
          );
        });

        it('should support object values', async () => {
          try {
            const someObjectFieldValue = {
              foo: { bar: 'baz' },
              number: 10,
            };

            await apolloClient.mutate({
              mutation: gql`
                mutation CreateClass($schemaFields: SchemaFieldsInput) {
                  createClass(input: { name: "SomeClass", schemaFields: $schemaFields }) {
                    clientMutationId
                  }
                }
              `,
              variables: {
                schemaFields: {
                  addObjects: [{ name: 'someObjectField' }],
                },
              },
              context: {
                headers: {
                  'X-Parse-Master-Key': 'test',
                },
              },
            });
            await parseGraphQLServer.parseGraphQLSchema.schemaCache.clear();

            const schema = await new Parse.Schema('SomeClass').get();
            expect(schema.fields.someObjectField.type).toEqual('Object');

            const createResult = await apolloClient.mutate({
              mutation: gql`
                mutation CreateSomeObject($fields: CreateSomeClassFieldsInput) {
                  createSomeClass(input: { fields: $fields }) {
                    someClass {
                      id
                    }
                  }
                }
              `,
              variables: {
                fields: {
                  someObjectField: someObjectFieldValue,
                },
              },
            });

            const where = {
              someObjectField: {
                equalTo: { key: 'foo.bar', value: 'baz' },
                notEqualTo: { key: 'foo.bar', value: 'bat' },
                greaterThan: { key: 'number', value: 9 },
                lessThan: { key: 'number', value: 11 },
              },
            };
            const queryResult = await apolloClient.query({
              query: gql`
                query GetSomeObject($id: ID!, $where: SomeClassWhereInput) {
                  someClass(id: $id) {
                    id
                    someObjectField
                  }
                  someClasses(where: $where) {
                    edges {
                      node {
                        id
                        someObjectField
                      }
                    }
                  }
                }
              `,
              variables: {
                id: createResult.data.createSomeClass.someClass.id,
                where,
              },
            });

            const { someClass: getResult, someClasses } = queryResult.data;

            const { someObjectField } = getResult;
            expect(typeof someObjectField).toEqual('object');
            expect(someObjectField).toEqual(someObjectFieldValue);

            // Checks class query results
            expect(someClasses.edges.length).toEqual(1);
            expect(someClasses.edges[0].node.someObjectField).toEqual(someObjectFieldValue);
          } catch (e) {
            handleError(e);
          }
        });

        it('should support where argument on object field that contains false boolean value or 0 number value', async () => {
          try {
            const someObjectFieldValue1 = {
              foo: { bar: true, baz: 100 },
            };

            const someObjectFieldValue2 = {
              foo: { bar: false, baz: 0 },
            };

            const object1 = new Parse.Object('SomeClass');
            await object1.save({
              someObjectField: someObjectFieldValue1,
            });
            const object2 = new Parse.Object('SomeClass');
            await object2.save({
              someObjectField: someObjectFieldValue2,
            });

            const whereToObject1 = {
              someObjectField: {
                equalTo: { key: 'foo.bar', value: true },
                notEqualTo: { key: 'foo.baz', value: 0 },
              },
            };
            const whereToObject2 = {
              someObjectField: {
                notEqualTo: { key: 'foo.bar', value: true },
                equalTo: { key: 'foo.baz', value: 0 },
              },
            };

            const whereToAll = {
              someObjectField: {
                lessThan: { key: 'foo.baz', value: 101 },
              },
            };

            const whereToNone = {
              someObjectField: {
                notEqualTo: { key: 'foo.bar', value: true },
                equalTo: { key: 'foo.baz', value: 1 },
              },
            };

            const queryResult = await apolloClient.query({
              query: gql`
                query GetSomeObject(
                  $id1: ID!
                  $id2: ID!
                  $whereToObject1: SomeClassWhereInput
                  $whereToObject2: SomeClassWhereInput
                  $whereToAll: SomeClassWhereInput
                  $whereToNone: SomeClassWhereInput
                ) {
                  obj1: someClass(id: $id1) {
                    id
                    someObjectField
                  }
                  obj2: someClass(id: $id2) {
                    id
                    someObjectField
                  }
                  onlyObj1: someClasses(where: $whereToObject1) {
                    edges {
                      node {
                        id
                        someObjectField
                      }
                    }
                  }
                  onlyObj2: someClasses(where: $whereToObject2) {
                    edges {
                      node {
                        id
                        someObjectField
                      }
                    }
                  }
                  all: someClasses(where: $whereToAll) {
                    edges {
                      node {
                        id
                        someObjectField
                      }
                    }
                  }
                  none: someClasses(where: $whereToNone) {
                    edges {
                      node {
                        id
                        someObjectField
                      }
                    }
                  }
                }
              `,
              variables: {
                id1: object1.id,
                id2: object2.id,
                whereToObject1,
                whereToObject2,
                whereToAll,
                whereToNone,
              },
            });

            const { obj1, obj2, onlyObj1, onlyObj2, all, none } = queryResult.data;

            expect(obj1.someObjectField).toEqual(someObjectFieldValue1);
            expect(obj2.someObjectField).toEqual(someObjectFieldValue2);

            // Checks class query results
            expect(onlyObj1.edges.length).toEqual(1);
            expect(onlyObj1.edges[0].node.someObjectField).toEqual(someObjectFieldValue1);
            expect(onlyObj2.edges.length).toEqual(1);
            expect(onlyObj2.edges[0].node.someObjectField).toEqual(someObjectFieldValue2);
            expect(all.edges.length).toEqual(2);
            expect(none.edges.length).toEqual(0);
          } catch (e) {
            handleError(e);
          }
        });

        it('should support object composed queries', async () => {
          try {
            const someObjectFieldValue1 = {
              lorem: 'ipsum',
              number: 10,
            };
            const someObjectFieldValue2 = {
              foo: {
                test: 'bar',
              },
              number: 10,
            };

            await apolloClient.mutate({
              mutation: gql`
                mutation CreateClass {
                  createClass(
                    input: {
                      name: "SomeClass"
                      schemaFields: { addObjects: [{ name: "someObjectField" }] }
                    }
                  ) {
                    clientMutationId
                  }
                }
              `,
              context: {
                headers: {
                  'X-Parse-Master-Key': 'test',
                },
              },
            });

            await parseGraphQLServer.parseGraphQLSchema.schemaCache.clear();

            const createResult = await apolloClient.mutate({
              mutation: gql`
                mutation CreateSomeObject(
                  $fields1: CreateSomeClassFieldsInput
                  $fields2: CreateSomeClassFieldsInput
                ) {
                  create1: createSomeClass(input: { fields: $fields1 }) {
                    someClass {
                      id
                    }
                  }
                  create2: createSomeClass(input: { fields: $fields2 }) {
                    someClass {
                      id
                    }
                  }
                }
              `,
              variables: {
                fields1: {
                  someObjectField: someObjectFieldValue1,
                },
                fields2: {
                  someObjectField: someObjectFieldValue2,
                },
              },
            });

            const where = {
              AND: [
                {
                  someObjectField: {
                    greaterThan: { key: 'number', value: 9 },
                  },
                },
                {
                  someObjectField: {
                    lessThan: { key: 'number', value: 11 },
                  },
                },
                {
                  OR: [
                    {
                      someObjectField: {
                        equalTo: { key: 'lorem', value: 'ipsum' },
                      },
                    },
                    {
                      someObjectField: {
                        equalTo: { key: 'foo.test', value: 'bar' },
                      },
                    },
                  ],
                },
              ],
            };
            const findResult = await apolloClient.query({
              query: gql`
                query FindSomeObject($where: SomeClassWhereInput) {
                  someClasses(where: $where) {
                    edges {
                      node {
                        id
                        someObjectField
                      }
                    }
                  }
                }
              `,
              variables: {
                where,
              },
            });

            const { create1, create2 } = createResult.data;
            const { someClasses } = findResult.data;

            // Checks class query results
            const { edges } = someClasses;
            expect(edges.length).toEqual(2);
            expect(
              edges.find(result => result.node.id === create1.someClass.id).node.someObjectField
            ).toEqual(someObjectFieldValue1);
            expect(
              edges.find(result => result.node.id === create2.someClass.id).node.someObjectField
            ).toEqual(someObjectFieldValue2);
          } catch (e) {
            handleError(e);
          }
        });

        it('should support array values', async () => {
          try {
            const someArrayFieldValue = [1, 'foo', ['bar'], { lorem: 'ipsum' }, true];

            await apolloClient.mutate({
              mutation: gql`
                mutation CreateClass($schemaFields: SchemaFieldsInput) {
                  createClass(input: { name: "SomeClass", schemaFields: $schemaFields }) {
                    clientMutationId
                  }
                }
              `,
              variables: {
                schemaFields: {
                  addArrays: [{ name: 'someArrayField' }],
                },
              },
              context: {
                headers: {
                  'X-Parse-Master-Key': 'test',
                },
              },
            });

            await parseGraphQLServer.parseGraphQLSchema.schemaCache.clear();

            const schema = await new Parse.Schema('SomeClass').get();
            expect(schema.fields.someArrayField.type).toEqual('Array');

            const createResult = await apolloClient.mutate({
              mutation: gql`
                mutation CreateSomeObject($fields: CreateSomeClassFieldsInput) {
                  createSomeClass(input: { fields: $fields }) {
                    someClass {
                      id
                    }
                  }
                }
              `,
              variables: {
                fields: {
                  someArrayField: someArrayFieldValue,
                },
              },
            });

            const getResult = await apolloClient.query({
              query: gql`
                query GetSomeObject($id: ID!) {
                  someClass(id: $id) {
                    someArrayField {
                      ... on Element {
                        value
                      }
                    }
                  }
                  someClasses(where: { someArrayField: { exists: true } }) {
                    edges {
                      node {
                        id
                        someArrayField {
                          ... on Element {
                            value
                          }
                        }
                      }
                    }
                  }
                }
              `,
              variables: {
                id: createResult.data.createSomeClass.someClass.id,
              },
            });

            const { someArrayField } = getResult.data.someClass;
            expect(Array.isArray(someArrayField)).toBeTruthy();
            expect(someArrayField.map(element => element.value)).toEqual(someArrayFieldValue);
            expect(getResult.data.someClasses.edges.length).toEqual(1);
          } catch (e) {
            handleError(e);
          }
        });

        it('should support undefined array', async () => {
          const schema = await new Parse.Schema('SomeClass');
          schema.addArray('someArray');
          await schema.save();

          const obj = new Parse.Object('SomeClass');
          await obj.save();

          await parseGraphQLServer.parseGraphQLSchema.schemaCache.clear();

          const getResult = await apolloClient.query({
            query: gql`
              query GetSomeObject($id: ID!) {
                someClass(id: $id) {
                  id
                  someArray {
                    ... on Element {
                      value
                    }
                  }
                }
              }
            `,
            variables: {
              id: obj.id,
            },
          });
          expect(getResult.data.someClass.someArray).toEqual(null);
        });

        it('should support null values', async () => {
          try {
            await apolloClient.mutate({
              mutation: gql`
                mutation CreateClass {
                  createClass(
                    input: {
                      name: "SomeClass"
                      schemaFields: {
                        addStrings: [{ name: "someStringField" }, { name: "someNullField" }]
                        addNumbers: [{ name: "someNumberField" }]
                        addBooleans: [{ name: "someBooleanField" }]
                        addObjects: [{ name: "someObjectField" }]
                      }
                    }
                  ) {
                    clientMutationId
                  }
                }
              `,
              context: {
                headers: {
                  'X-Parse-Master-Key': 'test',
                },
              },
            });

            await parseGraphQLServer.parseGraphQLSchema.schemaCache.clear();

            const createResult = await apolloClient.mutate({
              mutation: gql`
                mutation CreateSomeObject($fields: CreateSomeClassFieldsInput) {
                  createSomeClass(input: { fields: $fields }) {
                    someClass {
                      id
                    }
                  }
                }
              `,
              variables: {
                fields: {
                  someStringField: 'some string',
                  someNumberField: 123,
                  someBooleanField: true,
                  someObjectField: { someField: 'some value' },
                  someNullField: null,
                },
              },
            });

            await apolloClient.mutate({
              mutation: gql`
                mutation UpdateSomeObject($id: ID!, $fields: UpdateSomeClassFieldsInput) {
                  updateSomeClass(input: { id: $id, fields: $fields }) {
                    clientMutationId
                  }
                }
              `,
              variables: {
                id: createResult.data.createSomeClass.someClass.id,
                fields: {
                  someStringField: null,
                  someNumberField: null,
                  someBooleanField: null,
                  someObjectField: null,
                  someNullField: 'now it has a string',
                },
              },
            });

            const getResult = await apolloClient.query({
              query: gql`
                query GetSomeObject($id: ID!) {
                  someClass(id: $id) {
                    someStringField
                    someNumberField
                    someBooleanField
                    someObjectField
                    someNullField
                  }
                }
              `,
              variables: {
                id: createResult.data.createSomeClass.someClass.id,
              },
            });

            expect(getResult.data.someClass.someStringField).toBeFalsy();
            expect(getResult.data.someClass.someNumberField).toBeFalsy();
            expect(getResult.data.someClass.someBooleanField).toBeFalsy();
            expect(getResult.data.someClass.someObjectField).toBeFalsy();
            expect(getResult.data.someClass.someNullField).toEqual('now it has a string');
          } catch (e) {
            handleError(e);
          }
        });

        it('should support Bytes', async () => {
          try {
            const someFieldValue = 'aGVsbG8gd29ybGQ=';

            await apolloClient.mutate({
              mutation: gql`
                mutation CreateClass($schemaFields: SchemaFieldsInput) {
                  createClass(input: { name: "SomeClass", schemaFields: $schemaFields }) {
                    clientMutationId
                  }
                }
              `,
              variables: {
                schemaFields: {
                  addBytes: [{ name: 'someField' }],
                },
              },
              context: {
                headers: {
                  'X-Parse-Master-Key': 'test',
                },
              },
            });

            await parseGraphQLServer.parseGraphQLSchema.schemaCache.clear();

            const schema = await new Parse.Schema('SomeClass').get();
            expect(schema.fields.someField.type).toEqual('Bytes');

            const createResult = await apolloClient.mutate({
              mutation: gql`
                mutation CreateSomeObject(
                  $fields1: CreateSomeClassFieldsInput
                  $fields2: CreateSomeClassFieldsInput
                ) {
                  createSomeClass1: createSomeClass(input: { fields: $fields1 }) {
                    someClass {
                      id
                    }
                  }
                  createSomeClass2: createSomeClass(input: { fields: $fields2 }) {
                    someClass {
                      id
                    }
                  }
                }
              `,
              variables: {
                fields1: {
                  someField: someFieldValue,
                },
                fields2: {
                  someField: someFieldValue,
                },
              },
            });

            const getResult = await apolloClient.query({
              query: gql`
                query GetSomeObject($id: ID!, $someFieldValue: Bytes) {
                  someClass(id: $id) {
                    someField
                  }
                  someClasses(where: { someField: { equalTo: $someFieldValue } }) {
                    edges {
                      node {
                        id
                        someField
                      }
                    }
                  }
                }
              `,
              variables: {
                id: createResult.data.createSomeClass1.someClass.id,
                someFieldValue,
              },
            });

            expect(typeof getResult.data.someClass.someField).toEqual('string');
            expect(getResult.data.someClass.someField).toEqual(someFieldValue);
            expect(getResult.data.someClasses.edges.length).toEqual(2);
          } catch (e) {
            handleError(e);
          }
        });

        it('should support Geo Points', async () => {
          try {
            const someFieldValue = {
              __typename: 'GeoPoint',
              latitude: 45,
              longitude: 45,
            };

            await apolloClient.mutate({
              mutation: gql`
                mutation CreateClass($schemaFields: SchemaFieldsInput) {
                  createClass(input: { name: "SomeClass", schemaFields: $schemaFields }) {
                    clientMutationId
                  }
                }
              `,
              variables: {
                schemaFields: {
                  addGeoPoint: { name: 'someField' },
                },
              },
              context: {
                headers: {
                  'X-Parse-Master-Key': 'test',
                },
              },
            });

            await parseGraphQLServer.parseGraphQLSchema.schemaCache.clear();

            const schema = await new Parse.Schema('SomeClass').get();
            expect(schema.fields.someField.type).toEqual('GeoPoint');

            const createResult = await apolloClient.mutate({
              mutation: gql`
                mutation CreateSomeObject($fields: CreateSomeClassFieldsInput) {
                  createSomeClass(input: { fields: $fields }) {
                    someClass {
                      id
                    }
                  }
                }
              `,
              variables: {
                fields: {
                  someField: {
                    latitude: someFieldValue.latitude,
                    longitude: someFieldValue.longitude,
                  },
                },
              },
            });

            const getResult = await apolloClient.query({
              query: gql`
                query GetSomeObject($id: ID!) {
                  someClass(id: $id) {
                    someField {
                      latitude
                      longitude
                    }
                  }
                  someClasses(where: { someField: { exists: true } }) {
                    edges {
                      node {
                        id
                        someField {
                          latitude
                          longitude
                        }
                      }
                    }
                  }
                }
              `,
              variables: {
                id: createResult.data.createSomeClass.someClass.id,
              },
            });

            expect(typeof getResult.data.someClass.someField).toEqual('object');
            expect(getResult.data.someClass.someField).toEqual(someFieldValue);
            expect(getResult.data.someClasses.edges.length).toEqual(1);

            const getGeoWhere = await apolloClient.query({
              query: gql`
                query GeoQuery($latitude: Float!, $longitude: Float!) {
                  nearSphere: someClasses(
                    where: {
                      someField: { nearSphere: { latitude: $latitude, longitude: $longitude } }
                    }
                  ) {
                    edges {
                      node {
                        id
                      }
                    }
                  }
                  geoWithin: someClasses(
                    where: {
                      someField: {
                        geoWithin: {
                          centerSphere: {
                            distance: 10
                            center: { latitude: $latitude, longitude: $longitude }
                          }
                        }
                      }
                    }
                  ) {
                    edges {
                      node {
                        id
                      }
                    }
                  }
                  within: someClasses(
                    where: {
                      someField: {
                        within: {
                          box: {
                            bottomLeft: { latitude: $latitude, longitude: $longitude }
                            upperRight: { latitude: $latitude, longitude: $longitude }
                          }
                        }
                      }
                    }
                  ) {
                    edges {
                      node {
                        id
                      }
                    }
                  }
                }
              `,
              variables: {
                latitude: 45,
                longitude: 45,
              },
            });
            expect(getGeoWhere.data.nearSphere.edges[0].node.id).toEqual(
              createResult.data.createSomeClass.someClass.id
            );
            expect(getGeoWhere.data.geoWithin.edges[0].node.id).toEqual(
              createResult.data.createSomeClass.someClass.id
            );
            expect(getGeoWhere.data.within.edges[0].node.id).toEqual(
              createResult.data.createSomeClass.someClass.id
            );
          } catch (e) {
            handleError(e);
          }
        });

        it('should support Polygons', async () => {
          try {
            const somePolygonFieldValue = [
              [44, 45],
              [46, 47],
              [48, 49],
              [44, 45],
            ].map(point => ({
              latitude: point[0],
              longitude: point[1],
            }));

            await apolloClient.mutate({
              mutation: gql`
                mutation CreateClass($schemaFields: SchemaFieldsInput) {
                  createClass(input: { name: "SomeClass", schemaFields: $schemaFields }) {
                    clientMutationId
                  }
                }
              `,
              variables: {
                schemaFields: {
                  addPolygons: [{ name: 'somePolygonField' }],
                },
              },
              context: {
                headers: {
                  'X-Parse-Master-Key': 'test',
                },
              },
            });

            await parseGraphQLServer.parseGraphQLSchema.schemaCache.clear();

            const schema = await new Parse.Schema('SomeClass').get();
            expect(schema.fields.somePolygonField.type).toEqual('Polygon');

            const createResult = await apolloClient.mutate({
              mutation: gql`
                mutation CreateSomeObject($fields: CreateSomeClassFieldsInput) {
                  createSomeClass(input: { fields: $fields }) {
                    someClass {
                      id
                    }
                  }
                }
              `,
              variables: {
                fields: {
                  somePolygonField: somePolygonFieldValue,
                },
              },
            });

            const getResult = await apolloClient.query({
              query: gql`
                query GetSomeObject($id: ID!) {
                  someClass(id: $id) {
                    somePolygonField {
                      latitude
                      longitude
                    }
                  }
                  someClasses(where: { somePolygonField: { exists: true } }) {
                    edges {
                      node {
                        id
                        somePolygonField {
                          latitude
                          longitude
                        }
                      }
                    }
                  }
                }
              `,
              variables: {
                id: createResult.data.createSomeClass.someClass.id,
              },
            });

            expect(typeof getResult.data.someClass.somePolygonField).toEqual('object');
            expect(getResult.data.someClass.somePolygonField).toEqual(
              somePolygonFieldValue.map(geoPoint => ({
                ...geoPoint,
                __typename: 'GeoPoint',
              }))
            );
            expect(getResult.data.someClasses.edges.length).toEqual(1);
            const getIntersect = await apolloClient.query({
              query: gql`
                query IntersectQuery($point: GeoPointInput!) {
                  someClasses(where: { somePolygonField: { geoIntersects: { point: $point } } }) {
                    edges {
                      node {
                        id
                        somePolygonField {
                          latitude
                          longitude
                        }
                      }
                    }
                  }
                }
              `,
              variables: {
                point: { latitude: 44, longitude: 45 },
              },
            });
            expect(getIntersect.data.someClasses.edges.length).toEqual(1);
            expect(getIntersect.data.someClasses.edges[0].node.id).toEqual(
              createResult.data.createSomeClass.someClass.id
            );
          } catch (e) {
            handleError(e);
          }
        });

        it_only_db('mongo')('should support bytes values', async () => {
          const SomeClass = Parse.Object.extend('SomeClass');
          const someClass = new SomeClass();
          someClass.set('someField', {
            __type: 'Bytes',
            base64: 'foo',
          });
          await someClass.save();

          await parseGraphQLServer.parseGraphQLSchema.schemaCache.clear();
          const schema = await new Parse.Schema('SomeClass').get();
          expect(schema.fields.someField.type).toEqual('Bytes');

          const someFieldValue = {
            __type: 'Bytes',
            base64: 'bytesContent',
          };

          const createResult = await apolloClient.mutate({
            mutation: gql`
              mutation CreateSomeObject($fields: CreateSomeClassFieldsInput) {
                createSomeClass(input: { fields: $fields }) {
                  someClass {
                    id
                  }
                }
              }
            `,
            variables: {
              fields: {
                someField: someFieldValue,
              },
            },
          });

          const getResult = await apolloClient.query({
            query: gql`
              query GetSomeObject($id: ID!) {
                someClass(id: $id) {
                  someField
                }
              }
            `,
            variables: {
              id: createResult.data.createSomeClass.someClass.id,
            },
          });

          expect(getResult.data.someClass.someField).toEqual(someFieldValue.base64);

          const updatedSomeFieldValue = {
            __type: 'Bytes',
            base64: 'newBytesContent',
          };

          const updatedResult = await apolloClient.mutate({
            mutation: gql`
              mutation UpdateSomeObject($id: ID!, $fields: UpdateSomeClassFieldsInput) {
                updateSomeClass(input: { id: $id, fields: $fields }) {
                  someClass {
                    updatedAt
                  }
                }
              }
            `,
            variables: {
              id: createResult.data.createSomeClass.someClass.id,
              fields: {
                someField: updatedSomeFieldValue,
              },
            },
          });

          const { updatedAt } = updatedResult.data.updateSomeClass.someClass;
          expect(updatedAt).toBeDefined();

          const findResult = await apolloClient.query({
            query: gql`
              query FindSomeObject($where: SomeClassWhereInput!) {
                someClasses(where: $where) {
                  edges {
                    node {
                      id
                    }
                  }
                }
              }
            `,
            variables: {
              where: {
                someField: {
                  equalTo: updatedSomeFieldValue.base64,
                },
              },
            },
          });
          const findResults = findResult.data.someClasses.edges;
          expect(findResults.length).toBe(1);
          expect(findResults[0].node.id).toBe(createResult.data.createSomeClass.someClass.id);
        });
      });

      describe('Special Classes', () => {
        it('should support User class', async () => {
          const user = new Parse.User();
          user.setUsername('user1');
          user.setPassword('user1');
          const acl = new Parse.ACL();
          acl.setPublicReadAccess(true);
          user.setACL(acl);
          await user.signUp();

          await parseGraphQLServer.parseGraphQLSchema.schemaCache.clear();

          const getResult = await apolloClient.query({
            query: gql`
              query GetSomeObject($id: ID!) {
                get: user(id: $id) {
                  objectId
                }
              }
            `,
            variables: {
              id: user.id,
            },
          });

          expect(getResult.data.get.objectId).toEqual(user.id);
        });

        it('should support Installation class', async () => {
          const installation = new Parse.Installation();
          await installation.save({
            deviceType: 'foo',
          });

          await parseGraphQLServer.parseGraphQLSchema.schemaCache.clear();

          const getResult = await apolloClient.query({
            query: gql`
              query GetSomeObject($id: ID!) {
                get: installation(id: $id) {
                  objectId
                }
              }
            `,
            variables: {
              id: installation.id,
            },
          });

          expect(getResult.data.get.objectId).toEqual(installation.id);
        });

        it('should support Role class', async () => {
          const roleACL = new Parse.ACL();
          roleACL.setPublicReadAccess(true);
          const role = new Parse.Role('MyRole', roleACL);
          await role.save();

          await parseGraphQLServer.parseGraphQLSchema.schemaCache.clear();

          const getResult = await apolloClient.query({
            query: gql`
              query GetSomeObject($id: ID!) {
                get: role(id: $id) {
                  objectId
                }
              }
            `,
            variables: {
              id: role.id,
            },
          });

          expect(getResult.data.get.objectId).toEqual(role.id);
        });

        it('should support Session class', async () => {
          const user = new Parse.User();
          user.setUsername('user1');
          user.setPassword('user1');
          await user.signUp();

          await parseGraphQLServer.parseGraphQLSchema.schemaCache.clear();

          const session = await Parse.Session.current();
          const getResult = await apolloClient.query({
            query: gql`
              query GetSomeObject($id: ID!) {
                get: session(id: $id) {
                  id
                  objectId
                }
              }
            `,
            variables: {
              id: session.id,
            },
            context: {
              headers: {
                'X-Parse-Session-Token': session.getSessionToken(),
              },
            },
          });

          expect(getResult.data.get.objectId).toEqual(session.id);
        });

        it('should support Product class', async () => {
          const Product = Parse.Object.extend('_Product');
          const product = new Product();
          await product.save(
            {
              productIdentifier: 'foo',
              icon: new Parse.File('icon', ['foo']),
              order: 1,
              title: 'Foo',
              subtitle: 'My product',
            },
            { useMasterKey: true }
          );

          await parseGraphQLServer.parseGraphQLSchema.schemaCache.clear();

          const getResult = await apolloClient.query({
            query: gql`
              query GetSomeObject($id: ID!) {
                get: product(id: $id) {
                  objectId
                }
              }
            `,
            variables: {
              id: product.id,
            },
            context: {
              headers: {
                'X-Parse-Master-Key': 'test',
              },
            },
          });

          expect(getResult.data.get.objectId).toEqual(product.id);
        });
      });
    });
  });

  describe('Custom API', () => {
    describe('SDL based', () => {
      let httpServer;
      const headers = {
        'X-Parse-Application-Id': 'test',
        'X-Parse-Javascript-Key': 'test',
      };
      let apolloClient;
      beforeEach(async () => {
        const expressApp = express();
        httpServer = http.createServer(expressApp);
        parseGraphQLServer = new ParseGraphQLServer(parseServer, {
          graphQLPath: '/graphql',
          graphQLCustomTypeDefs: gql`
            extend type Query {
              hello: String @resolve
              hello2: String @resolve(to: "hello")
              userEcho(user: CreateUserFieldsInput!): User! @resolve
              hello3: String! @mock(with: "Hello world!")
              hello4: User! @mock(with: { username: "somefolk" })
            }
          `,
        });
        parseGraphQLServer.applyGraphQL(expressApp);
        await new Promise(resolve => httpServer.listen({ port: 13377 }, resolve));
        const httpLink = createUploadLink({
          uri: 'http://localhost:13377/graphql',
          fetch,
          headers,
        });
        apolloClient = new ApolloClient({
          link: httpLink,
          cache: new InMemoryCache(),
          defaultOptions: {
            query: {
              fetchPolicy: 'no-cache',
            },
          },
        });
      });

      afterEach(async () => {
        await httpServer.close();
      });

      it('can resolve a custom query using default function name', async () => {
        Parse.Cloud.define('hello', async () => {
          return 'Hello world!';
        });

        const result = await apolloClient.query({
          query: gql`
            query Hello {
              hello
            }
          `,
        });

        expect(result.data.hello).toEqual('Hello world!');
      });

      it('can resolve a custom query using function name set by "to" argument', async () => {
        Parse.Cloud.define('hello', async () => {
          return 'Hello world!';
        });

        const result = await apolloClient.query({
          query: gql`
            query Hello {
              hello2
            }
          `,
        });

        expect(result.data.hello2).toEqual('Hello world!');
      });

      it('order option should continue working', async () => {
        const schemaController = await parseServer.config.databaseController.loadSchema();

        await schemaController.addClassIfNotExists('SuperCar', {
          engine: { type: 'String' },
          doors: { type: 'Number' },
          price: { type: 'String' },
          mileage: { type: 'Number' },
        });

        await new Parse.Object('SuperCar').save({
          engine: 'petrol',
          doors: 3,
          price: '£7500',
          mileage: 0,
        });

        await new Parse.Object('SuperCar').save({
          engine: 'petrol',
          doors: 3,
          price: '£7500',
          mileage: 10000,
        });

        await Promise.all([
          parseGraphQLServer.parseGraphQLController.cacheController.graphQL.clear(),
          parseGraphQLServer.parseGraphQLSchema.schemaCache.clear(),
        ]);

        await expectAsync(
          apolloClient.query({
            query: gql`
              query FindSuperCar {
                superCars(order: [mileage_ASC]) {
                  edges {
                    node {
                      id
                    }
                  }
                }
              }
            `,
          })
        ).toBeResolved();
      });
    });

    describe('GraphQL Schema Based', () => {
      let httpServer;
      const headers = {
        'X-Parse-Application-Id': 'test',
        'X-Parse-Javascript-Key': 'test',
      };
      let apolloClient;

      beforeEach(async () => {
        const expressApp = express();
        httpServer = http.createServer(expressApp);
        const TypeEnum = new GraphQLEnumType({
          name: 'TypeEnum',
          values: {
            human: { value: 'human' },
            robot: { value: 'robot' },
          },
        });
        const TypeEnumWhereInput = new GraphQLInputObjectType({
          name: 'TypeEnumWhereInput',
          fields: {
            equalTo: { type: TypeEnum },
          },
        });
        const SomeClass2WhereInput = new GraphQLInputObjectType({
          name: 'SomeClass2WhereInput',
          fields: {
            type: { type: TypeEnumWhereInput },
          },
        });
        const SomeClassType = new GraphQLObjectType({
            name: 'SomeClass',
            fields: {
              nameUpperCase: {
                type: new GraphQLNonNull(GraphQLString),
                resolve: p => p.name.toUpperCase(),
              },
              type: { type: TypeEnum },
              language: {
                type: new GraphQLEnumType({
                  name: 'LanguageEnum',
                  values: {
                    fr: { value: 'fr' },
                    en: { value: 'en' },
                  },
                }),
                resolve: () => 'fr',
              },
            },
          }),
          parseGraphQLServer = new ParseGraphQLServer(parseServer, {
            graphQLPath: '/graphql',
            graphQLCustomTypeDefs: new GraphQLSchema({
              query: new GraphQLObjectType({
                name: 'Query',
                fields: {
                  customQuery: {
                    type: new GraphQLNonNull(GraphQLString),
                    args: {
                      message: { type: new GraphQLNonNull(GraphQLString) },
                    },
                    resolve: (p, { message }) => message,
                  },
                  errorQuery: {
                    type: new GraphQLNonNull(GraphQLString),
                    resolve: () => {
                      throw new Error('A test error');
                    },
                  },
                  customQueryWithAutoTypeReturn: {
                    type: SomeClassType,
                    args: {
                      id: { type: new GraphQLNonNull(GraphQLString) },
                    },
                    resolve: async (p, { id }) => {
                      const obj = new Parse.Object('SomeClass');
                      obj.id = id;
                      await obj.fetch();
                      return obj.toJSON();
                    },
                  },
                  customQueryWithAutoTypeReturnList: {
                    type: new GraphQLList(SomeClassType),
                    args: {
                      id: { type: new GraphQLNonNull(GraphQLString) },
                    },
                    resolve: async (p, { id }) => {
                      const obj = new Parse.Object('SomeClass');
                      obj.id = id;
                      await obj.fetch();
                      return [obj.toJSON(), obj.toJSON(), obj.toJSON()];
                    },
                  },
                },
              }),
              types: [
                new GraphQLInputObjectType({
                  name: 'CreateSomeClassFieldsInput',
                  fields: {
                    type: { type: TypeEnum },
                  },
                }),
                new GraphQLInputObjectType({
                  name: 'UpdateSomeClassFieldsInput',
                  fields: {
                    type: { type: TypeEnum },
                  },
                }),
                // Enhanced where input with a extended enum
                new GraphQLInputObjectType({
                  name: 'SomeClassWhereInput',
                  fields: {
                    type: {
                      type: TypeEnumWhereInput,
                    },
                  },
                }),
                SomeClassType,
                SomeClass2WhereInput,
              ],
            }),
          });

        parseGraphQLServer.applyGraphQL(expressApp);
        await new Promise(resolve => httpServer.listen({ port: 13377 }, resolve));
        const httpLink = createUploadLink({
          uri: 'http://localhost:13377/graphql',
          fetch,
          headers,
        });
        apolloClient = new ApolloClient({
          link: httpLink,
          cache: new InMemoryCache(),
          defaultOptions: {
            query: {
              fetchPolicy: 'no-cache',
            },
          },
        });
      });

      afterEach(async () => {
        await httpServer.close();
      });

      it('can resolve a custom query', async () => {
        const result = await apolloClient.query({
          variables: { message: 'hello' },
          query: gql`
            query CustomQuery($message: String!) {
              customQuery(message: $message)
            }
          `,
        });
        expect(result.data.customQuery).toEqual('hello');
      });

      it('can forward original error of a custom query', async () => {
        await expectAsync(
          apolloClient.query({
            query: gql`
              query ErrorQuery {
                errorQuery
              }
            `,
          })
        ).toBeRejectedWithError('A test error');
      });

      it('can resolve a custom query with auto type return', async () => {
        const obj = new Parse.Object('SomeClass');
        await obj.save({ name: 'aname', type: 'robot' });
        await parseGraphQLServer.parseGraphQLSchema.schemaCache.clear();
        const result = await apolloClient.query({
          variables: { id: obj.id },
          query: gql`
            query CustomQuery($id: String!) {
              customQueryWithAutoTypeReturn(id: $id) {
                objectId
                nameUpperCase
                name
                type
              }
            }
          `,
        });
        expect(result.data.customQueryWithAutoTypeReturn.objectId).toEqual(obj.id);
        expect(result.data.customQueryWithAutoTypeReturn.name).toEqual('aname');
        expect(result.data.customQueryWithAutoTypeReturn.nameUpperCase).toEqual('ANAME');
        expect(result.data.customQueryWithAutoTypeReturn.type).toEqual('robot');
      });

      it('can resolve a custom query with auto type list return', async () => {
        const obj = new Parse.Object('SomeClass');
        await obj.save({ name: 'aname', type: 'robot' });
        await parseGraphQLServer.parseGraphQLSchema.schemaCache.clear();
        const result = await apolloClient.query({
          variables: { id: obj.id },
          query: gql`
            query CustomQuery($id: String!) {
              customQueryWithAutoTypeReturnList(id: $id) {
                id
                objectId
                nameUpperCase
                name
                type
              }
            }
          `,
        });
        result.data.customQueryWithAutoTypeReturnList.forEach(rObj => {
          expect(rObj.objectId).toBeDefined();
          expect(rObj.objectId).toEqual(obj.id);
          expect(rObj.name).toEqual('aname');
          expect(rObj.nameUpperCase).toEqual('ANAME');
          expect(rObj.type).toEqual('robot');
        });
      });

      it('can resolve a stacked query with same where variables on overloaded where input', async () => {
        const objPointer = new Parse.Object('SomeClass2');
        await objPointer.save({ name: 'aname', type: 'robot' });
        const obj = new Parse.Object('SomeClass');
        await obj.save({ name: 'aname', type: 'robot', pointer: objPointer });
        await parseGraphQLServer.parseGraphQLSchema.schemaCache.clear();
        const result = await apolloClient.query({
          variables: { where: { OR: [{ pointer: { have: { objectId: { exists: true } } } }] } },
          query: gql`
            query someQuery($where: SomeClassWhereInput!) {
              q1: someClasses(where: $where) {
                edges {
                  node {
                    id
                  }
                }
              }
              q2: someClasses(where: $where) {
                edges {
                  node {
                    id
                  }
                }
              }
            }
          `,
        });
        expect(result.data.q1.edges.length).toEqual(1);
        expect(result.data.q2.edges.length).toEqual(1);
        expect(result.data.q1.edges[0].node.id).toEqual(result.data.q2.edges[0].node.id);
      });

      it('can resolve a custom extend type', async () => {
        const obj = new Parse.Object('SomeClass');
        await obj.save({ name: 'aname', type: 'robot' });
        await parseGraphQLServer.parseGraphQLSchema.schemaCache.clear();
        const result = await apolloClient.query({
          variables: { id: obj.id },
          query: gql`
            query someClass($id: ID!) {
              someClass(id: $id) {
                nameUpperCase
                language
                type
              }
            }
          `,
        });
        expect(result.data.someClass.nameUpperCase).toEqual('ANAME');
        expect(result.data.someClass.language).toEqual('fr');
        expect(result.data.someClass.type).toEqual('robot');

        const result2 = await apolloClient.query({
          variables: { id: obj.id },
          query: gql`
            query someClass($id: ID!) {
              someClass(id: $id) {
                name
                language
              }
            }
          `,
        });
        expect(result2.data.someClass.name).toEqual('aname');
        expect(result.data.someClass.language).toEqual('fr');
        const result3 = await apolloClient.mutate({
          variables: { id: obj.id, name: 'anewname', type: 'human' },
          mutation: gql`
            mutation someClass($id: ID!, $name: String!, $type: TypeEnum!) {
              updateSomeClass(input: { id: $id, fields: { name: $name, type: $type } }) {
                someClass {
                  nameUpperCase
                  type
                }
              }
            }
          `,
        });
        expect(result3.data.updateSomeClass.someClass.nameUpperCase).toEqual('ANEWNAME');
        expect(result3.data.updateSomeClass.someClass.type).toEqual('human');
      });
    });
    describe('Async Function Based Merge', () => {
      let httpServer;
      const headers = {
        'X-Parse-Application-Id': 'test',
        'X-Parse-Javascript-Key': 'test',
      };
      let apolloClient;

      beforeEach(async () => {
        if (!httpServer) {
          const expressApp = express();
          httpServer = http.createServer(expressApp);
          parseGraphQLServer = new ParseGraphQLServer(parseServer, {
            graphQLPath: '/graphql',
            graphQLCustomTypeDefs: ({ autoSchema }) => mergeSchemas({ schemas: [autoSchema] }),
          });

          parseGraphQLServer.applyGraphQL(expressApp);
          await new Promise(resolve => httpServer.listen({ port: 13377 }, resolve));
          const httpLink = createUploadLink({
            uri: 'http://localhost:13377/graphql',
            fetch,
            headers,
          });
          apolloClient = new ApolloClient({
            link: httpLink,
            cache: new InMemoryCache(),
            defaultOptions: {
              query: {
                fetchPolicy: 'no-cache',
              },
            },
          });
        }
      });

      afterAll(async () => {
        await httpServer.close();
      });

      it('can resolve a query', async () => {
        const result = await apolloClient.query({
          query: gql`
            query Health {
              health
            }
          `,
        });
        expect(result.data.health).toEqual(true);
      });
    });
  });
});<|MERGE_RESOLUTION|>--- conflicted
+++ resolved
@@ -9549,7 +9549,6 @@
           }
         });
 
-<<<<<<< HEAD
         it('should support file upload for on fly creation through pointer and relation', async () => {
           parseServer = await global.reconfigureServer({
             publicServerURL: 'http://localhost:13377/parse',
@@ -9580,27 +9579,10 @@
                       somePointerField {
                         id
                         someFileField {
-=======
-        it('should support files and add extension from mimetype', async () => {
-          try {
-            parseServer = await global.reconfigureServer({
-              publicServerURL: 'http://localhost:13377/parse',
-            });
-
-            const body = new FormData();
-            body.append(
-              'operations',
-              JSON.stringify({
-                query: `
-                    mutation CreateFile($input: CreateFileInput!) {
-                      createFile(input: $input) {
-                        fileInfo {
->>>>>>> 56b58f98
                           name
                           url
                         }
                       }
-<<<<<<< HEAD
                       someRelationField {
                         edges {
                           node {
@@ -9672,7 +9654,42 @@
           expect(
             result.data.createSomeClass.someClass.someRelationField.edges[0].node.someFileField.name
           ).toEqual(jasmine.stringMatching(/_someRelationField.txt$/));
-=======
+        });
+
+        it('should support files and add extension from mimetype', async () => {
+          try {
+            parseServer = await global.reconfigureServer({
+              publicServerURL: 'http://localhost:13377/parse',
+            });
+
+            const body = new FormData();
+            body.append(
+              'operations',
+              JSON.stringify({
+                query: `
+                    mutation CreateFile($input: CreateFileInput!) {
+                      createFile(input: $input) {
+                        fileInfo {
+
+
+
+
+
+
+
+
+
+
+
+
+
+
+
+
+                          name
+                          url
+                        }
+                      }
                     }
                   `,
                 variables: {
@@ -9707,7 +9724,6 @@
           } catch (e) {
             handleError(e);
           }
->>>>>>> 56b58f98
         });
 
         it('should not upload if file is too large', async () => {
