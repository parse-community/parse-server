--- conflicted
+++ resolved
@@ -2600,13 +2600,10 @@
               // "SecondaryObject:bBRgmzIRRM" < "SecondaryObject:nTMcuVbATY" true
               // base64("SecondaryObject:bBRgmzIRRM"") < base64(""SecondaryObject:nTMcuVbATY"") false
               // "U2Vjb25kYXJ5T2JqZWN0OmJCUmdteklSUk0=" < "U2Vjb25kYXJ5T2JqZWN0Om5UTWN1VmJBVFk=" false
-<<<<<<< HEAD
-=======
               const originalIds = [
                 getSecondaryObjectsResult.data.secondaryObject2.objectId,
                 getSecondaryObjectsResult.data.secondaryObject4.objectId,
               ];
->>>>>>> 8a126fc1
               expect(
                 findSecondaryObjectsResult.data.secondaryObjects.edges[0].node.objectId
               ).not.toBe(findSecondaryObjectsResult.data.secondaryObjects.edges[1].node.objectId);
