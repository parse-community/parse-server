--- conflicted
+++ resolved
@@ -230,7 +230,50 @@
       expect(cloudRoles2.length).toBe(rolesNumber);
     });
   });
-<<<<<<< HEAD
+
+  fit('succes to login when masterkey and instalationId is provided and when password is not provided', async () => {
+    const user = new Parse.User();
+    const savedUser = await user.save({
+      username: 'yolo',
+      password: 'yolopass',
+      email: 'yo@lo.com',
+    });
+    const installationId = '123456789';
+    const query = new Parse.Query(Parse.User);
+    const result = await query.get(savedUser.id, {
+      useMasterKey: true,
+      installationId: installationId,
+    });
+
+    try {
+      await result.logIn({ useMasterKey: true, installationId: installationId });
+    } catch (error) {
+      fail(error.message);
+    }
+  });
+
+  fit('succes to get session token when masterkey and instalationId is provided', async () => {
+    const user = new Parse.User();
+    user.set('username', 'yolo');
+    user.set('password', 'yolopass');
+    user.set('email', 'yo@lo.com');
+    const savedUser = await user.signUp();
+
+    const installationId = '123456789';
+    const querySession = new Parse.Query(Parse.Session);
+    const session = await querySession.first();
+
+    expect(session).not.toBeUndefined();
+
+    const userQuery = new Parse.Query(Parse.User);
+    const result = await userQuery.get(savedUser.id, {
+      useMasterKey: true,
+      installationId: installationId,
+    });
+
+    const userSession = result.getSessionToken();
+    expect(userSession).toEqual(session);
+  });
 });
 
 describe('extendSessionOnUse', () => {
@@ -251,50 +294,5 @@
 
     expect(res).toBe(true);
     expect(res2).toBe(false);
-=======
-
-  fit('succes to login when masterkey and instalationId is provided and when password is not provided', async () => {
-    const user = new Parse.User();
-    const savedUser = await user.save({
-      username: 'yolo',
-      password: 'yolopass',
-      email: 'yo@lo.com',
-    });
-    const installationId = '123456789';
-    const query = new Parse.Query(Parse.User);
-    const result = await query.get(savedUser.id, {
-      useMasterKey: true,
-      installationId: installationId,
-    });
-
-    try {
-      await result.logIn({ useMasterKey: true, installationId: installationId });
-    } catch (error) {
-      fail(error.message);
-    }
-  });
-
-  fit('succes to get session token when masterkey and instalationId is provided', async () => {
-    const user = new Parse.User();
-    user.set('username', 'yolo');
-    user.set('password', 'yolopass');
-    user.set('email', 'yo@lo.com');
-    const savedUser = await user.signUp();
-
-    const installationId = '123456789';
-    const querySession = new Parse.Query(Parse.Session);
-    const session = await querySession.first();
-
-    expect(session).not.toBeUndefined();
-
-    const userQuery = new Parse.Query(Parse.User);
-    const result = await userQuery.get(savedUser.id, {
-      useMasterKey: true,
-      installationId: installationId,
-    });
-
-    const userSession = result.getSessionToken();
-    expect(userSession).toEqual(session);
->>>>>>> 9ea9e448
   });
 });