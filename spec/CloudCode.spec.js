--- conflicted
+++ resolved
@@ -1598,8 +1598,6 @@
     expect(obj.get('count')).toBe(0);
   });
 
-<<<<<<< HEAD
-=======
   it('pointer should not be cleared by triggers', async () => {
     Parse.Cloud.afterSave('MyObject', () => {});
     const foo = await new Parse.Object('Test', { foo: 'bar' }).save();
@@ -1626,7 +1624,6 @@
     expect(foo2.get('foo')).toBe('bar');
   });
 
->>>>>>> 0cd902b8
   it('beforeSave should not sanitize database', async done => {
     const { adapter } = Config.get(Parse.applicationId).database;
     const spy = spyOn(adapter, 'findOneAndUpdate').and.callThrough();
