'use strict';
const Config = require('../lib/Config');
const Parse = require('parse/node');
const request = require('../lib/request');
const InMemoryCacheAdapter = require('../lib/Adapters/Cache/InMemoryCacheAdapter')
  .InMemoryCacheAdapter;

const mockAdapter = {
  createFile: async (filename) => ({
    name: filename,
    location: `http://www.somewhere.com/${filename}`,
  }),
  deleteFile: () => {},
  getFileData: () => {},
  getFileLocation: (config, filename) => `http://www.somewhere.com/${filename}`,
  validateFilename: () => {
    return null;
  },
};

describe('Cloud Code', () => {
  it('can load absolute cloud code file', done => {
    reconfigureServer({
      cloud: __dirname + '/cloud/cloudCodeRelativeFile.js',
    }).then(() => {
      Parse.Cloud.run('cloudCodeInFile', {}).then(result => {
        expect(result).toEqual(
          'It is possible to define cloud code in a file.'
        );
        done();
      });
    });
  });

  it('can load relative cloud code file', done => {
    reconfigureServer({ cloud: './spec/cloud/cloudCodeAbsoluteFile.js' }).then(
      () => {
        Parse.Cloud.run('cloudCodeInFile', {}).then(result => {
          expect(result).toEqual(
            'It is possible to define cloud code in a file.'
          );
          done();
        });
      }
    );
  });

  it('can create functions', done => {
    Parse.Cloud.define('hello', () => {
      return 'Hello world!';
    });

    Parse.Cloud.run('hello', {}).then(result => {
      expect(result).toEqual('Hello world!');
      done();
    });
  });

  it('is cleared cleared after the previous test', done => {
    Parse.Cloud.run('hello', {}).catch(error => {
      expect(error.code).toEqual(141);
      done();
    });
  });

  it('basic beforeSave rejection', function(done) {
    Parse.Cloud.beforeSave('BeforeSaveFail', function() {
      throw new Error('You shall not pass!');
    });

    const obj = new Parse.Object('BeforeSaveFail');
    obj.set('foo', 'bar');
    obj.save().then(
      () => {
        fail('Should not have been able to save BeforeSaveFailure class.');
        done();
      },
      () => {
        done();
      }
    );
  });

  it('returns an error', done => {
    Parse.Cloud.define('cloudCodeWithError', () => {
      /* eslint-disable no-undef */
      foo.bar();
      /* eslint-enable no-undef */
      return 'I better throw an error.';
    });

    Parse.Cloud.run('cloudCodeWithError').then(
      () => done.fail('should not succeed'),
      e => {
        expect(e).toEqual(new Parse.Error(141, 'foo is not defined'));
        done();
      }
    );
  });

  it('beforeSave rejection with custom error code', function(done) {
    Parse.Cloud.beforeSave('BeforeSaveFailWithErrorCode', function() {
      throw new Parse.Error(999, 'Nope');
    });

    const obj = new Parse.Object('BeforeSaveFailWithErrorCode');
    obj.set('foo', 'bar');
    obj.save().then(
      function() {
        fail(
          'Should not have been able to save BeforeSaveFailWithErrorCode class.'
        );
        done();
      },
      function(error) {
        expect(error.code).toEqual(999);
        expect(error.message).toEqual('Nope');
        done();
      }
    );
  });

  it('basic beforeSave rejection via promise', function(done) {
    Parse.Cloud.beforeSave('BeforeSaveFailWithPromise', function() {
      const query = new Parse.Query('Yolo');
      return query.find().then(
        () => {
          throw 'Nope';
        },
        () => {
          return Promise.response();
        }
      );
    });

    const obj = new Parse.Object('BeforeSaveFailWithPromise');
    obj.set('foo', 'bar');
    obj.save().then(
      function() {
        fail('Should not have been able to save BeforeSaveFailure class.');
        done();
      },
      function(error) {
        expect(error.code).toEqual(Parse.Error.SCRIPT_FAILED);
        expect(error.message).toEqual('Nope');
        done();
      }
    );
  });

  it('test beforeSave changed object success', function(done) {
    Parse.Cloud.beforeSave('BeforeSaveChanged', function(req) {
      req.object.set('foo', 'baz');
    });

    const obj = new Parse.Object('BeforeSaveChanged');
    obj.set('foo', 'bar');
    obj.save().then(
      function() {
        const query = new Parse.Query('BeforeSaveChanged');
        query.get(obj.id).then(
          function(objAgain) {
            expect(objAgain.get('foo')).toEqual('baz');
            done();
          },
          function(error) {
            fail(error);
            done();
          }
        );
      },
      function(error) {
        fail(error);
        done();
      }
    );
  });

  it("test beforeSave changed object fail doesn't change object", async function() {
    Parse.Cloud.beforeSave('BeforeSaveChanged', function(req) {
      if (req.object.has('fail')) {
        return Promise.reject(new Error('something went wrong'));
      }

      return Promise.resolve();
    });

    const obj = new Parse.Object('BeforeSaveChanged');
    obj.set('foo', 'bar');
    await obj.save();
    obj.set('foo', 'baz').set('fail', true);
    try {
      await obj.save();
    } catch (e) {
      await obj.fetch();
      expect(obj.get('foo')).toBe('bar');
    }
  });

  it('test beforeSave returns value on create and update', done => {
    Parse.Cloud.beforeSave('BeforeSaveChanged', function(req) {
      req.object.set('foo', 'baz');
    });

    const obj = new Parse.Object('BeforeSaveChanged');
    obj.set('foo', 'bing');
    obj.save().then(() => {
      expect(obj.get('foo')).toEqual('baz');
      obj.set('foo', 'bar');
      return obj.save().then(() => {
        expect(obj.get('foo')).toEqual('baz');
        done();
      });
    });
  });

  it('test beforeSave applies changes when beforeSave returns true', done => {
    Parse.Cloud.beforeSave('Insurance', function(req) {
      req.object.set('rate', '$49.99/Month');
      return true;
    });

    const insurance = new Parse.Object('Insurance');
    insurance.set('rate', '$5.00/Month');
    insurance.save().then(insurance => {
      expect(insurance.get('rate')).toEqual('$49.99/Month');
      done();
    });
  });

  it('test beforeSave applies changes and resolves returned promise', done => {
    Parse.Cloud.beforeSave('Insurance', function(req) {
      req.object.set('rate', '$49.99/Month');
      return new Parse.Query('Pet').get(req.object.get('pet').id).then(pet => {
        pet.set('healthy', true);
        return pet.save();
      });
    });

    const pet = new Parse.Object('Pet');
    pet.set('healthy', false);
    pet.save().then(pet => {
      const insurance = new Parse.Object('Insurance');
      insurance.set('pet', pet);
      insurance.set('rate', '$5.00/Month');
      insurance.save().then(insurance => {
        expect(insurance.get('rate')).toEqual('$49.99/Month');
        new Parse.Query('Pet').get(insurance.get('pet').id).then(pet => {
          expect(pet.get('healthy')).toEqual(true);
          done();
        });
      });
    });
  });

  it('beforeSave should be called only if user fulfills permissions', async () => {
    const triggeruser = new Parse.User();
    triggeruser.setUsername('triggeruser');
    triggeruser.setPassword('triggeruser');
    await triggeruser.signUp();

    const triggeruser2 = new Parse.User();
    triggeruser2.setUsername('triggeruser2');
    triggeruser2.setPassword('triggeruser2');
    await triggeruser2.signUp();

    const triggeruser3 = new Parse.User();
    triggeruser3.setUsername('triggeruser3');
    triggeruser3.setPassword('triggeruser3');
    await triggeruser3.signUp();

    const triggeruser4 = new Parse.User();
    triggeruser4.setUsername('triggeruser4');
    triggeruser4.setPassword('triggeruser4');
    await triggeruser4.signUp();

    const triggeruser5 = new Parse.User();
    triggeruser5.setUsername('triggeruser5');
    triggeruser5.setPassword('triggeruser5');
    await triggeruser5.signUp();

    const triggerroleacl = new Parse.ACL();
    triggerroleacl.setPublicReadAccess(true);

    const triggerrole = new Parse.Role();
    triggerrole.setName('triggerrole');
    triggerrole.setACL(triggerroleacl);
    triggerrole.getUsers().add(triggeruser);
    triggerrole.getUsers().add(triggeruser3);
    await triggerrole.save();

    const config = Config.get('test');
    const schema = await config.database.loadSchema();
    await schema.addClassIfNotExists(
      'triggerclass',
      {
        someField: { type: 'String' },
        pointerToUser: { type: 'Pointer', targetClass: '_User' },
      },
      {
        find: {
          'role:triggerrole': true,
          [triggeruser.id]: true,
          [triggeruser2.id]: true,
        },
        create: {
          'role:triggerrole': true,
          [triggeruser.id]: true,
          [triggeruser2.id]: true,
        },
        get: {
          'role:triggerrole': true,
          [triggeruser.id]: true,
          [triggeruser2.id]: true,
        },
        update: {
          'role:triggerrole': true,
          [triggeruser.id]: true,
          [triggeruser2.id]: true,
        },
        addField: {
          'role:triggerrole': true,
          [triggeruser.id]: true,
          [triggeruser2.id]: true,
        },
        delete: {
          'role:triggerrole': true,
          [triggeruser.id]: true,
          [triggeruser2.id]: true,
        },
        readUserFields: ['pointerToUser'],
        writeUserFields: ['pointerToUser'],
      },
      {}
    );

    let called = 0;
    Parse.Cloud.beforeSave('triggerclass', () => {
      called++;
    });

    const triggerobject = new Parse.Object('triggerclass');
    triggerobject.set('someField', 'someValue');
    triggerobject.set('someField2', 'someValue');
    const triggerobjectacl = new Parse.ACL();
    triggerobjectacl.setPublicReadAccess(false);
    triggerobjectacl.setPublicWriteAccess(false);
    triggerobjectacl.setRoleReadAccess(triggerrole, true);
    triggerobjectacl.setRoleWriteAccess(triggerrole, true);
    triggerobjectacl.setReadAccess(triggeruser.id, true);
    triggerobjectacl.setWriteAccess(triggeruser.id, true);
    triggerobjectacl.setReadAccess(triggeruser2.id, true);
    triggerobjectacl.setWriteAccess(triggeruser2.id, true);
    triggerobject.setACL(triggerobjectacl);

    await triggerobject.save(undefined, {
      sessionToken: triggeruser.getSessionToken(),
    });
    expect(called).toBe(1);
    await triggerobject.save(undefined, {
      sessionToken: triggeruser.getSessionToken(),
    });
    expect(called).toBe(2);
    await triggerobject.save(undefined, {
      sessionToken: triggeruser2.getSessionToken(),
    });
    expect(called).toBe(3);
    await triggerobject.save(undefined, {
      sessionToken: triggeruser3.getSessionToken(),
    });
    expect(called).toBe(4);

    const triggerobject2 = new Parse.Object('triggerclass');
    triggerobject2.set('someField', 'someValue');
    triggerobject2.set('someField22', 'someValue');
    const triggerobjectacl2 = new Parse.ACL();
    triggerobjectacl2.setPublicReadAccess(false);
    triggerobjectacl2.setPublicWriteAccess(false);
    triggerobjectacl2.setReadAccess(triggeruser.id, true);
    triggerobjectacl2.setWriteAccess(triggeruser.id, true);
    triggerobjectacl2.setReadAccess(triggeruser2.id, true);
    triggerobjectacl2.setWriteAccess(triggeruser2.id, true);
    triggerobjectacl2.setReadAccess(triggeruser5.id, true);
    triggerobjectacl2.setWriteAccess(triggeruser5.id, true);
    triggerobject2.setACL(triggerobjectacl2);

    await triggerobject2.save(undefined, {
      sessionToken: triggeruser2.getSessionToken(),
    });
    expect(called).toBe(5);
    await triggerobject2.save(undefined, {
      sessionToken: triggeruser2.getSessionToken(),
    });
    expect(called).toBe(6);
    await triggerobject2.save(undefined, {
      sessionToken: triggeruser.getSessionToken(),
    });
    expect(called).toBe(7);

    let catched = false;
    try {
      await triggerobject2.save(undefined, {
        sessionToken: triggeruser3.getSessionToken(),
      });
    } catch (e) {
      catched = true;
      expect(e.code).toBe(101);
    }
    expect(catched).toBe(true);
    expect(called).toBe(7);

    catched = false;
    try {
      await triggerobject2.save(undefined, {
        sessionToken: triggeruser4.getSessionToken(),
      });
    } catch (e) {
      catched = true;
      expect(e.code).toBe(101);
    }
    expect(catched).toBe(true);
    expect(called).toBe(7);

    catched = false;
    try {
      await triggerobject2.save(undefined, {
        sessionToken: triggeruser5.getSessionToken(),
      });
    } catch (e) {
      catched = true;
      expect(e.code).toBe(101);
    }
    expect(catched).toBe(true);
    expect(called).toBe(7);

    const triggerobject3 = new Parse.Object('triggerclass');
    triggerobject3.set('someField', 'someValue');
    triggerobject3.set('someField33', 'someValue');

    catched = false;
    try {
      await triggerobject3.save(undefined, {
        sessionToken: triggeruser4.getSessionToken(),
      });
    } catch (e) {
      catched = true;
      expect(e.code).toBe(119);
    }
    expect(catched).toBe(true);
    expect(called).toBe(7);

    catched = false;
    try {
      await triggerobject3.save(undefined, {
        sessionToken: triggeruser5.getSessionToken(),
      });
    } catch (e) {
      catched = true;
      expect(e.code).toBe(119);
    }
    expect(catched).toBe(true);
    expect(called).toBe(7);
  });

  it('test afterSave ran and created an object', function(done) {
    Parse.Cloud.afterSave('AfterSaveTest', function(req) {
      const obj = new Parse.Object('AfterSaveProof');
      obj.set('proof', req.object.id);
      obj.save().then(test);
    });

    const obj = new Parse.Object('AfterSaveTest');
    obj.save();

    function test() {
      const query = new Parse.Query('AfterSaveProof');
      query.equalTo('proof', obj.id);
      query.find().then(
        function(results) {
          expect(results.length).toEqual(1);
          done();
        },
        function(error) {
          fail(error);
          done();
        }
      );
    }
  });

  it('test afterSave ran on created object and returned a promise', function(done) {
    Parse.Cloud.afterSave('AfterSaveTest2', function(req) {
      const obj = req.object;
      if (!obj.existed()) {
        return new Promise(resolve => {
          setTimeout(function() {
            obj.set('proof', obj.id);
            obj.save().then(function() {
              resolve();
            });
          }, 1000);
        });
      }
    });

    const obj = new Parse.Object('AfterSaveTest2');
    obj.save().then(function() {
      const query = new Parse.Query('AfterSaveTest2');
      query.equalTo('proof', obj.id);
      query.find().then(
        function(results) {
          expect(results.length).toEqual(1);
          const savedObject = results[0];
          expect(savedObject.get('proof')).toEqual(obj.id);
          done();
        },
        function(error) {
          fail(error);
          done();
        }
      );
    });
  });

  // TODO: Fails on CI randomly as racing
  xit('test afterSave ignoring promise, object not found', function(done) {
    Parse.Cloud.afterSave('AfterSaveTest2', function(req) {
      const obj = req.object;
      if (!obj.existed()) {
        return new Promise(resolve => {
          setTimeout(function() {
            obj.set('proof', obj.id);
            obj.save().then(function() {
              resolve();
            });
          }, 1000);
        });
      }
    });

    const obj = new Parse.Object('AfterSaveTest2');
    obj.save().then(function() {
      done();
    });

    const query = new Parse.Query('AfterSaveTest2');
    query.equalTo('proof', obj.id);
    query.find().then(
      function(results) {
        expect(results.length).toEqual(0);
      },
      function(error) {
        fail(error);
      }
    );
  });

  it('test afterSave rejecting promise', function(done) {
    Parse.Cloud.afterSave('AfterSaveTest2', function() {
      return new Promise((resolve, reject) => {
        setTimeout(function() {
          reject('THIS SHOULD BE IGNORED');
        }, 1000);
      });
    });

    const obj = new Parse.Object('AfterSaveTest2');
    obj.save().then(
      function() {
        done();
      },
      function(error) {
        fail(error);
        done();
      }
    );
  });

  it('test afterDelete returning promise, object is deleted when destroy resolves', function(done) {
    Parse.Cloud.afterDelete('AfterDeleteTest2', function(req) {
      return new Promise(resolve => {
        setTimeout(function() {
          const obj = new Parse.Object('AfterDeleteTestProof');
          obj.set('proof', req.object.id);
          obj.save().then(function() {
            resolve();
          });
        }, 1000);
      });
    });

    const errorHandler = function(error) {
      fail(error);
      done();
    };

    const obj = new Parse.Object('AfterDeleteTest2');
    obj.save().then(function() {
      obj.destroy().then(function() {
        const query = new Parse.Query('AfterDeleteTestProof');
        query.equalTo('proof', obj.id);
        query.find().then(function(results) {
          expect(results.length).toEqual(1);
          const deletedObject = results[0];
          expect(deletedObject.get('proof')).toEqual(obj.id);
          done();
        }, errorHandler);
      }, errorHandler);
    }, errorHandler);
  });

  it('test afterDelete ignoring promise, object is not yet deleted', function(done) {
    Parse.Cloud.afterDelete('AfterDeleteTest2', function(req) {
      return new Promise(resolve => {
        setTimeout(function() {
          const obj = new Parse.Object('AfterDeleteTestProof');
          obj.set('proof', req.object.id);
          obj.save().then(function() {
            resolve();
          });
        }, 1000);
      });
    });

    const errorHandler = function(error) {
      fail(error);
      done();
    };

    const obj = new Parse.Object('AfterDeleteTest2');
    obj.save().then(function() {
      obj.destroy().then(function() {
        done();
      });

      const query = new Parse.Query('AfterDeleteTestProof');
      query.equalTo('proof', obj.id);
      query.find().then(function(results) {
        expect(results.length).toEqual(0);
      }, errorHandler);
    }, errorHandler);
  });

  it('test beforeSave happens on update', function(done) {
    Parse.Cloud.beforeSave('BeforeSaveChanged', function(req) {
      req.object.set('foo', 'baz');
    });

    const obj = new Parse.Object('BeforeSaveChanged');
    obj.set('foo', 'bar');
    obj
      .save()
      .then(function() {
        obj.set('foo', 'bar');
        return obj.save();
      })
      .then(
        function() {
          const query = new Parse.Query('BeforeSaveChanged');
          return query.get(obj.id).then(function(objAgain) {
            expect(objAgain.get('foo')).toEqual('baz');
            done();
          });
        },
        function(error) {
          fail(error);
          done();
        }
      );
  });

  it('test beforeDelete failure', function(done) {
    Parse.Cloud.beforeDelete('BeforeDeleteFail', function() {
      throw 'Nope';
    });

    const obj = new Parse.Object('BeforeDeleteFail');
    let id;
    obj.set('foo', 'bar');
    obj
      .save()
      .then(() => {
        id = obj.id;
        return obj.destroy();
      })
      .then(
        () => {
          fail('obj.destroy() should have failed, but it succeeded');
          done();
        },
        error => {
          expect(error.code).toEqual(Parse.Error.SCRIPT_FAILED);
          expect(error.message).toEqual('Nope');

          const objAgain = new Parse.Object('BeforeDeleteFail', {
            objectId: id,
          });
          return objAgain.fetch();
        }
      )
      .then(
        objAgain => {
          if (objAgain) {
            expect(objAgain.get('foo')).toEqual('bar');
          } else {
            fail('unable to fetch the object ', id);
          }
          done();
        },
        error => {
          // We should have been able to fetch the object again
          fail(error);
        }
      );
  });

  it('basic beforeDelete rejection via promise', function(done) {
    Parse.Cloud.beforeSave('BeforeDeleteFailWithPromise', function() {
      const query = new Parse.Query('Yolo');
      return query.find().then(() => {
        throw 'Nope';
      });
    });

    const obj = new Parse.Object('BeforeDeleteFailWithPromise');
    obj.set('foo', 'bar');
    obj.save().then(
      function() {
        fail('Should not have been able to save BeforeSaveFailure class.');
        done();
      },
      function(error) {
        expect(error.code).toEqual(Parse.Error.SCRIPT_FAILED);
        expect(error.message).toEqual('Nope');

        done();
      }
    );
  });

  it('test afterDelete ran and created an object', function(done) {
    Parse.Cloud.afterDelete('AfterDeleteTest', function(req) {
      const obj = new Parse.Object('AfterDeleteProof');
      obj.set('proof', req.object.id);
      obj.save().then(test);
    });

    const obj = new Parse.Object('AfterDeleteTest');
    obj.save().then(function() {
      obj.destroy();
    });

    function test() {
      const query = new Parse.Query('AfterDeleteProof');
      query.equalTo('proof', obj.id);
      query.find().then(
        function(results) {
          expect(results.length).toEqual(1);
          done();
        },
        function(error) {
          fail(error);
          done();
        }
      );
    }
  });

  it('test cloud function return types', function(done) {
    Parse.Cloud.define('foo', function() {
      return {
        object: {
          __type: 'Object',
          className: 'Foo',
          objectId: '123',
          x: 2,
          relation: {
            __type: 'Object',
            className: 'Bar',
            objectId: '234',
            x: 3,
          },
        },
        array: [
          {
            __type: 'Object',
            className: 'Bar',
            objectId: '345',
            x: 2,
          },
        ],
        a: 2,
      };
    });

    Parse.Cloud.run('foo').then(result => {
      expect(result.object instanceof Parse.Object).toBeTruthy();
      if (!result.object) {
        fail('Unable to run foo');
        done();
        return;
      }
      expect(result.object.className).toEqual('Foo');
      expect(result.object.get('x')).toEqual(2);
      const bar = result.object.get('relation');
      expect(bar instanceof Parse.Object).toBeTruthy();
      expect(bar.className).toEqual('Bar');
      expect(bar.get('x')).toEqual(3);
      expect(Array.isArray(result.array)).toEqual(true);
      expect(result.array[0] instanceof Parse.Object).toBeTruthy();
      expect(result.array[0].get('x')).toEqual(2);
      done();
    });
  });

  it('test cloud function request params types', function(done) {
    Parse.Cloud.define('params', function(req) {
      expect(req.params.date instanceof Date).toBe(true);
      expect(req.params.date.getTime()).toBe(1463907600000);
      expect(req.params.dateList[0] instanceof Date).toBe(true);
      expect(req.params.dateList[0].getTime()).toBe(1463907600000);
      expect(req.params.complexStructure.date[0] instanceof Date).toBe(true);
      expect(req.params.complexStructure.date[0].getTime()).toBe(1463907600000);
      expect(req.params.complexStructure.deepDate.date[0] instanceof Date).toBe(
        true
      );
      expect(req.params.complexStructure.deepDate.date[0].getTime()).toBe(
        1463907600000
      );
      expect(
        req.params.complexStructure.deepDate2[0].date instanceof Date
      ).toBe(true);
      expect(req.params.complexStructure.deepDate2[0].date.getTime()).toBe(
        1463907600000
      );
      // Regression for #2294
      expect(req.params.file instanceof Parse.File).toBe(true);
      expect(req.params.file.url()).toEqual('https://some.url');
      // Regression for #2204
      expect(req.params.array).toEqual(['a', 'b', 'c']);
      expect(Array.isArray(req.params.array)).toBe(true);
      expect(req.params.arrayOfArray).toEqual([
        ['a', 'b', 'c'],
        ['d', 'e', 'f'],
      ]);
      expect(Array.isArray(req.params.arrayOfArray)).toBe(true);
      expect(Array.isArray(req.params.arrayOfArray[0])).toBe(true);
      expect(Array.isArray(req.params.arrayOfArray[1])).toBe(true);
      return {};
    });

    const params = {
      date: {
        __type: 'Date',
        iso: '2016-05-22T09:00:00.000Z',
      },
      dateList: [
        {
          __type: 'Date',
          iso: '2016-05-22T09:00:00.000Z',
        },
      ],
      lol: 'hello',
      complexStructure: {
        date: [
          {
            __type: 'Date',
            iso: '2016-05-22T09:00:00.000Z',
          },
        ],
        deepDate: {
          date: [
            {
              __type: 'Date',
              iso: '2016-05-22T09:00:00.000Z',
            },
          ],
        },
        deepDate2: [
          {
            date: {
              __type: 'Date',
              iso: '2016-05-22T09:00:00.000Z',
            },
          },
        ],
      },
      file: Parse.File.fromJSON({
        __type: 'File',
        name: 'name',
        url: 'https://some.url',
      }),
      array: ['a', 'b', 'c'],
      arrayOfArray: [
        ['a', 'b', 'c'],
        ['d', 'e', 'f'],
      ],
    };
    Parse.Cloud.run('params', params).then(() => {
      done();
    });
  });

  it('test cloud function should echo keys', function(done) {
    Parse.Cloud.define('echoKeys', function() {
      return {
        applicationId: Parse.applicationId,
        masterKey: Parse.masterKey,
        javascriptKey: Parse.javascriptKey,
      };
    });

    Parse.Cloud.run('echoKeys').then(result => {
      expect(result.applicationId).toEqual(Parse.applicationId);
      expect(result.masterKey).toEqual(Parse.masterKey);
      expect(result.javascriptKey).toEqual(Parse.javascriptKey);
      done();
    });
  });

  it('should properly create an object in before save', done => {
    Parse.Cloud.beforeSave('BeforeSaveChanged', function(req) {
      req.object.set('foo', 'baz');
    });

    Parse.Cloud.define('createBeforeSaveChangedObject', function() {
      const obj = new Parse.Object('BeforeSaveChanged');
      return obj.save().then(() => {
        return obj;
      });
    });

    Parse.Cloud.run('createBeforeSaveChangedObject').then(res => {
      expect(res.get('foo')).toEqual('baz');
      done();
    });
  });

  it('dirtyKeys are set on update', done => {
    let triggerTime = 0;
    // Register a mock beforeSave hook
    Parse.Cloud.beforeSave('GameScore', req => {
      const object = req.object;
      expect(object instanceof Parse.Object).toBeTruthy();
      expect(object.get('fooAgain')).toEqual('barAgain');
      if (triggerTime == 0) {
        // Create
        expect(object.get('foo')).toEqual('bar');
      } else if (triggerTime == 1) {
        // Update
        expect(object.dirtyKeys()).toEqual(['foo']);
        expect(object.dirty('foo')).toBeTruthy();
        expect(object.get('foo')).toEqual('baz');
      } else {
        throw new Error();
      }
      triggerTime++;
    });

    const obj = new Parse.Object('GameScore');
    obj.set('foo', 'bar');
    obj.set('fooAgain', 'barAgain');
    obj
      .save()
      .then(() => {
        // We only update foo
        obj.set('foo', 'baz');
        return obj.save();
      })
      .then(
        () => {
          // Make sure the checking has been triggered
          expect(triggerTime).toBe(2);
          done();
        },
        function(error) {
          fail(error);
          done();
        }
      );
  });

  it('test beforeSave unchanged success', function(done) {
    Parse.Cloud.beforeSave('BeforeSaveUnchanged', function() {
      return;
    });

    const obj = new Parse.Object('BeforeSaveUnchanged');
    obj.set('foo', 'bar');
    obj.save().then(
      function() {
        done();
      },
      function(error) {
        fail(error);
        done();
      }
    );
  });

  it('test beforeDelete success', function(done) {
    Parse.Cloud.beforeDelete('BeforeDeleteTest', function() {
      return;
    });

    const obj = new Parse.Object('BeforeDeleteTest');
    obj.set('foo', 'bar');
    obj
      .save()
      .then(function() {
        return obj.destroy();
      })
      .then(
        function() {
          const objAgain = new Parse.Object('BeforeDeleteTest', obj.id);
          return objAgain.fetch().then(fail, () => done());
        },
        function(error) {
          fail(error);
          done();
        }
      );
  });

  it('test save triggers get user', async done => {
    Parse.Cloud.beforeSave('SaveTriggerUser', function(req) {
      if (req.user && req.user.id) {
        return;
      } else {
        throw new Error('No user present on request object for beforeSave.');
      }
    });

    Parse.Cloud.afterSave('SaveTriggerUser', function(req) {
      if (!req.user || !req.user.id) {
        console.log('No user present on request object for afterSave.');
      }
    });

    const user = new Parse.User();
    user.set('password', 'asdf');
    user.set('email', 'asdf@example.com');
    user.set('username', 'zxcv');
    await user.signUp();
    const obj = new Parse.Object('SaveTriggerUser');
    obj.save().then(
      function() {
        done();
      },
      function(error) {
        fail(error);
        done();
      }
    );
  });

  it('beforeSave change propagates through the save response', done => {
    Parse.Cloud.beforeSave('ChangingObject', function(request) {
      request.object.set('foo', 'baz');
    });
    const obj = new Parse.Object('ChangingObject');
    obj.save({ foo: 'bar' }).then(
      objAgain => {
        expect(objAgain.get('foo')).toEqual('baz');
        done();
      },
      () => {
        fail('Should not have failed to save.');
        done();
      }
    );
  });

  it('beforeSave change propagates through the afterSave #1931', done => {
    Parse.Cloud.beforeSave('ChangingObject', function(request) {
      request.object.unset('file');
      request.object.unset('date');
    });

    Parse.Cloud.afterSave('ChangingObject', function(request) {
      expect(request.object.has('file')).toBe(false);
      expect(request.object.has('date')).toBe(false);
      expect(request.object.get('file')).toBeUndefined();
      return Promise.resolve();
    });
    const file = new Parse.File('yolo.txt', [1, 2, 3], 'text/plain');
    file
      .save()
      .then(() => {
        const obj = new Parse.Object('ChangingObject');
        return obj.save({ file, date: new Date() });
      })
      .then(
        () => {
          done();
        },
        () => {
          fail();
          done();
        }
      );
  });

  it('test cloud function parameter validation success', done => {
    // Register a function with validation
    Parse.Cloud.define(
      'functionWithParameterValidation',
      () => {
        return 'works';
      },
      request => {
        return request.params.success === 100;
      }
    );

    Parse.Cloud.run('functionWithParameterValidation', { success: 100 }).then(
      () => {
        done();
      },
      () => {
        fail('Validation should not have failed.');
        done();
      }
    );
  });

  it('doesnt receive stale user in cloud code functions after user has been updated with master key (regression test for #1836)', done => {
    Parse.Cloud.define('testQuery', function(request) {
      return request.user.get('data');
    });

    Parse.User.signUp('user', 'pass')
      .then(user => {
        user.set('data', 'AAA');
        return user.save();
      })
      .then(() => Parse.Cloud.run('testQuery'))
      .then(result => {
        expect(result).toEqual('AAA');
        Parse.User.current().set('data', 'BBB');
        return Parse.User.current().save(null, { useMasterKey: true });
      })
      .then(() => Parse.Cloud.run('testQuery'))
      .then(result => {
        expect(result).toEqual('BBB');
        done();
      });
  });

  it('clears out the user cache for all sessions when the user is changed', done => {
    let session1;
    let session2;
    let user;
    const cacheAdapter = new InMemoryCacheAdapter({ ttl: 100000000 });
    reconfigureServer({ cacheAdapter })
      .then(() => {
        Parse.Cloud.define('checkStaleUser', request => {
          return request.user.get('data');
        });

        user = new Parse.User();
        user.set('username', 'test');
        user.set('password', 'moon-y');
        user.set('data', 'first data');
        return user.signUp();
      })
      .then(user => {
        session1 = user.getSessionToken();
        return request({
          url: 'http://localhost:8378/1/login?username=test&password=moon-y',
          headers: {
            'X-Parse-Application-Id': 'test',
            'X-Parse-REST-API-Key': 'rest',
          },
        });
      })
      .then(response => {
        session2 = response.data.sessionToken;
        //Ensure both session tokens are in the cache
        return Parse.Cloud.run('checkStaleUser', { sessionToken: session2 });
      })
      .then(() =>
        request({
          method: 'POST',
          url: 'http://localhost:8378/1/functions/checkStaleUser',
          headers: {
            'X-Parse-Application-Id': 'test',
            'X-Parse-REST-API-Key': 'rest',
            'X-Parse-Session-Token': session2,
          },
        })
      )
      .then(() =>
        Promise.all([
          cacheAdapter.get('test:user:' + session1),
          cacheAdapter.get('test:user:' + session2),
        ])
      )
      .then(cachedVals => {
        expect(cachedVals[0].objectId).toEqual(user.id);
        expect(cachedVals[1].objectId).toEqual(user.id);

        //Change with session 1 and then read with session 2.
        user.set('data', 'second data');
        return user.save();
      })
      .then(() =>
        request({
          method: 'POST',
          url: 'http://localhost:8378/1/functions/checkStaleUser',
          headers: {
            'X-Parse-Application-Id': 'test',
            'X-Parse-REST-API-Key': 'rest',
            'X-Parse-Session-Token': session2,
          },
        })
      )
      .then(response => {
        expect(response.data.result).toEqual('second data');
        done();
      })
      .catch(done.fail);
  });

  it('trivial beforeSave should not affect fetched pointers (regression test for #1238)', done => {
    Parse.Cloud.beforeSave('BeforeSaveUnchanged', () => {});

    const TestObject = Parse.Object.extend('TestObject');
    const NoBeforeSaveObject = Parse.Object.extend('NoBeforeSave');
    const BeforeSaveObject = Parse.Object.extend('BeforeSaveUnchanged');

    const aTestObject = new TestObject();
    aTestObject.set('foo', 'bar');
    aTestObject
      .save()
      .then(aTestObject => {
        const aNoBeforeSaveObj = new NoBeforeSaveObject();
        aNoBeforeSaveObj.set('aTestObject', aTestObject);
        expect(aNoBeforeSaveObj.get('aTestObject').get('foo')).toEqual('bar');
        return aNoBeforeSaveObj.save();
      })
      .then(aNoBeforeSaveObj => {
        expect(aNoBeforeSaveObj.get('aTestObject').get('foo')).toEqual('bar');

        const aBeforeSaveObj = new BeforeSaveObject();
        aBeforeSaveObj.set('aTestObject', aTestObject);
        expect(aBeforeSaveObj.get('aTestObject').get('foo')).toEqual('bar');
        return aBeforeSaveObj.save();
      })
      .then(aBeforeSaveObj => {
        expect(aBeforeSaveObj.get('aTestObject').get('foo')).toEqual('bar');
        done();
      });
  });

  it('beforeSave should not affect fetched pointers', done => {
    Parse.Cloud.beforeSave('BeforeSaveUnchanged', () => {});

    Parse.Cloud.beforeSave('BeforeSaveChanged', function(req) {
      req.object.set('foo', 'baz');
    });

    const TestObject = Parse.Object.extend('TestObject');
    const BeforeSaveUnchangedObject = Parse.Object.extend(
      'BeforeSaveUnchanged'
    );
    const BeforeSaveChangedObject = Parse.Object.extend('BeforeSaveChanged');

    const aTestObject = new TestObject();
    aTestObject.set('foo', 'bar');
    aTestObject
      .save()
      .then(aTestObject => {
        const aBeforeSaveUnchangedObject = new BeforeSaveUnchangedObject();
        aBeforeSaveUnchangedObject.set('aTestObject', aTestObject);
        expect(
          aBeforeSaveUnchangedObject.get('aTestObject').get('foo')
        ).toEqual('bar');
        return aBeforeSaveUnchangedObject.save();
      })
      .then(aBeforeSaveUnchangedObject => {
        expect(
          aBeforeSaveUnchangedObject.get('aTestObject').get('foo')
        ).toEqual('bar');

        const aBeforeSaveChangedObject = new BeforeSaveChangedObject();
        aBeforeSaveChangedObject.set('aTestObject', aTestObject);
        expect(aBeforeSaveChangedObject.get('aTestObject').get('foo')).toEqual(
          'bar'
        );
        return aBeforeSaveChangedObject.save();
      })
      .then(aBeforeSaveChangedObject => {
        expect(aBeforeSaveChangedObject.get('aTestObject').get('foo')).toEqual(
          'bar'
        );
        expect(aBeforeSaveChangedObject.get('foo')).toEqual('baz');
        done();
      });
  });

  it('should fully delete objects when using `unset` with beforeSave (regression test for #1840)', done => {
    const TestObject = Parse.Object.extend('TestObject');
    const NoBeforeSaveObject = Parse.Object.extend('NoBeforeSave');
    const BeforeSaveObject = Parse.Object.extend('BeforeSaveChanged');

    Parse.Cloud.beforeSave('BeforeSaveChanged', req => {
      const object = req.object;
      object.set('before', 'save');
    });

    Parse.Cloud.define('removeme', (req, res) => {
      const testObject = new TestObject();
      return testObject
        .save()
        .then(testObject => {
          const object = new NoBeforeSaveObject({ remove: testObject });
          return object.save();
        })
        .then(object => {
          object.unset('remove');
          return object.save();
        })
        .catch(res.error);
    });

    Parse.Cloud.define('removeme2', (req, res) => {
      const testObject = new TestObject();
      return testObject
        .save()
        .then(testObject => {
          const object = new BeforeSaveObject({ remove: testObject });
          return object.save();
        })
        .then(object => {
          object.unset('remove');
          return object.save();
        })
        .catch(res.error);
    });

    Parse.Cloud.run('removeme')
      .then(aNoBeforeSaveObj => {
        expect(aNoBeforeSaveObj.get('remove')).toEqual(undefined);

        return Parse.Cloud.run('removeme2');
      })
      .then(aBeforeSaveObj => {
        expect(aBeforeSaveObj.get('before')).toEqual('save');
        expect(aBeforeSaveObj.get('remove')).toEqual(undefined);
        done();
      })
      .catch(err => {
        jfail(err);
        done();
      });
  });

  /*
    TODO: fix for Postgres
    trying to delete a field that doesn't exists doesn't play nice
   */
  it_exclude_dbs(['postgres'])(
    'should fully delete objects when using `unset` and `set` with beforeSave (regression test for #1840)',
    done => {
      const TestObject = Parse.Object.extend('TestObject');
      const BeforeSaveObject = Parse.Object.extend('BeforeSaveChanged');

      Parse.Cloud.beforeSave('BeforeSaveChanged', req => {
        const object = req.object;
        object.set('before', 'save');
        object.unset('remove');
      });

      let object;
      const testObject = new TestObject({ key: 'value' });
      testObject
        .save()
        .then(() => {
          object = new BeforeSaveObject();
          return object.save().then(() => {
            object.set({ remove: testObject });
            return object.save();
          });
        })
        .then(objectAgain => {
          expect(objectAgain.get('remove')).toBeUndefined();
          expect(object.get('remove')).toBeUndefined();
          done();
        })
        .catch(err => {
          jfail(err);
          done();
        });
    }
  );

  it('should not include relation op (regression test for #1606)', done => {
    const TestObject = Parse.Object.extend('TestObject');
    const BeforeSaveObject = Parse.Object.extend('BeforeSaveChanged');
    let testObj;
    Parse.Cloud.beforeSave('BeforeSaveChanged', req => {
      const object = req.object;
      object.set('before', 'save');
      testObj = new TestObject();
      return testObj.save().then(() => {
        object.relation('testsRelation').add(testObj);
      });
    });

    const object = new BeforeSaveObject();
    object
      .save()
      .then(objectAgain => {
        // Originally it would throw as it would be a non-relation
        expect(() => {
          objectAgain.relation('testsRelation');
        }).not.toThrow();
        done();
      })
      .catch(err => {
        jfail(err);
        done();
      });
  });

  /**
   * Checks that incrementing a value to a zero in a beforeSave hook
   * does not result in that key being omitted from the response.
   */
  it('before save increment does not return undefined', done => {
    Parse.Cloud.define('cloudIncrementClassFunction', function(req) {
      const CloudIncrementClass = Parse.Object.extend('CloudIncrementClass');
      const obj = new CloudIncrementClass();
      obj.id = req.params.objectId;
      return obj.save();
    });

    Parse.Cloud.beforeSave('CloudIncrementClass', function(req) {
      const obj = req.object;
      if (!req.master) {
        obj.increment('points', -10);
        obj.increment('num', -9);
      }
    });

    const CloudIncrementClass = Parse.Object.extend('CloudIncrementClass');
    const obj = new CloudIncrementClass();
    obj.set('points', 10);
    obj.set('num', 10);
    obj.save(null, { useMasterKey: true }).then(function() {
      Parse.Cloud.run('cloudIncrementClassFunction', { objectId: obj.id }).then(
        function(savedObj) {
          expect(savedObj.get('num')).toEqual(1);
          expect(savedObj.get('points')).toEqual(0);
          done();
        }
      );
    });
  });

  /**
   * Verifies that an afterSave hook throwing an exception
   * will not prevent a successful save response from being returned
   */
  it('should succeed on afterSave exception', done => {
    Parse.Cloud.afterSave('AfterSaveTestClass', function() {
      throw 'Exception';
    });
    const AfterSaveTestClass = Parse.Object.extend('AfterSaveTestClass');
    const obj = new AfterSaveTestClass();
    obj.save().then(done, done.fail);
  });

  describe('cloud jobs', () => {
    it('should define a job', done => {
      expect(() => {
        Parse.Cloud.job('myJob', () => {});
      }).not.toThrow();

      request({
        method: 'POST',
        url: 'http://localhost:8378/1/jobs/myJob',
        headers: {
          'X-Parse-Application-Id': Parse.applicationId,
          'X-Parse-Master-Key': Parse.masterKey,
        },
      }).then(
        () => {
          done();
        },
        err => {
          fail(err);
          done();
        }
      );
    });

    it('should not run without master key', done => {
      expect(() => {
        Parse.Cloud.job('myJob', () => {});
      }).not.toThrow();

      request({
        method: 'POST',
        url: 'http://localhost:8378/1/jobs/myJob',
        headers: {
          'X-Parse-Application-Id': Parse.applicationId,
          'X-Parse-REST-API-Key': 'rest',
        },
      }).then(
        () => {
          fail('Expected to be unauthorized');
          done();
        },
        err => {
          expect(err.status).toBe(403);
          done();
        }
      );
    });

    it('should run with master key', done => {
      expect(() => {
        Parse.Cloud.job('myJob', (req, res) => {
          expect(req.functionName).toBeUndefined();
          expect(req.jobName).toBe('myJob');
          expect(typeof req.jobId).toBe('string');
          expect(typeof req.message).toBe('function');
          expect(typeof res).toBe('undefined');
          done();
        });
      }).not.toThrow();

      request({
        method: 'POST',
        url: 'http://localhost:8378/1/jobs/myJob',
        headers: {
          'X-Parse-Application-Id': Parse.applicationId,
          'X-Parse-Master-Key': Parse.masterKey,
        },
      }).then(
        () => {},
        err => {
          fail(err);
          done();
        }
      );
    });

    it('should run with master key basic auth', done => {
      expect(() => {
        Parse.Cloud.job('myJob', (req, res) => {
          expect(req.functionName).toBeUndefined();
          expect(req.jobName).toBe('myJob');
          expect(typeof req.jobId).toBe('string');
          expect(typeof req.message).toBe('function');
          expect(typeof res).toBe('undefined');
          done();
        });
      }).not.toThrow();

      request({
        method: 'POST',
        url: `http://${Parse.applicationId}:${Parse.masterKey}@localhost:8378/1/jobs/myJob`,
      }).then(
        () => {},
        err => {
          fail(err);
          done();
        }
      );
    });

    it('should set the message / success on the job', done => {
      Parse.Cloud.job('myJob', req => {
        req.message('hello');
        const promise = req
          .message()
          .then(() => {
            return getJobStatus(req.jobId);
          })
          .then(jobStatus => {
            expect(jobStatus.get('message')).toEqual('hello');
            expect(jobStatus.get('status')).toEqual('running');
          });
        promise
          .then(() => {
            return getJobStatus(req.jobId);
          })
          .then(jobStatus => {
            expect(jobStatus.get('message')).toEqual('hello');
            expect(jobStatus.get('status')).toEqual('succeeded');
            done();
          })
          .catch(err => {
            console.error(err);
            jfail(err);
            done();
          });
        return promise;
      });

      request({
        method: 'POST',
        url: 'http://localhost:8378/1/jobs/myJob',
        headers: {
          'X-Parse-Application-Id': Parse.applicationId,
          'X-Parse-Master-Key': Parse.masterKey,
        },
      }).then(
        () => {},
        err => {
          fail(err);
          done();
        }
      );
    });

    it('should set the failure on the job', done => {
      Parse.Cloud.job('myJob', req => {
        const promise = Promise.reject('Something went wrong');
        new Promise(resolve => setTimeout(resolve, 200))
          .then(() => {
            return getJobStatus(req.jobId);
          })
          .then(jobStatus => {
            expect(jobStatus.get('message')).toEqual('Something went wrong');
            expect(jobStatus.get('status')).toEqual('failed');
            done();
          })
          .catch(err => {
            jfail(err);
            done();
          });
        return promise;
      });

      request({
        method: 'POST',
        url: 'http://localhost:8378/1/jobs/myJob',
        headers: {
          'X-Parse-Application-Id': Parse.applicationId,
          'X-Parse-Master-Key': Parse.masterKey,
        },
      }).then(
        () => {},
        err => {
          fail(err);
          done();
        }
      );
    });

    function getJobStatus(jobId) {
      const q = new Parse.Query('_JobStatus');
      return q.get(jobId, { useMasterKey: true });
    }
  });
});

describe('cloud functions', () => {
  it('Should have request ip', done => {
    Parse.Cloud.define('myFunction', req => {
      expect(req.ip).toBeDefined();
      return 'success';
    });

    Parse.Cloud.run('myFunction', {}).then(() => done());
  });
});

describe('beforeSave hooks', () => {
  it('should have request headers', done => {
    Parse.Cloud.beforeSave('MyObject', req => {
      expect(req.headers).toBeDefined();
    });

    const MyObject = Parse.Object.extend('MyObject');
    const myObject = new MyObject();
    myObject.save().then(() => done());
  });

  it('should have request ip', done => {
    Parse.Cloud.beforeSave('MyObject', req => {
      expect(req.ip).toBeDefined();
    });

    const MyObject = Parse.Object.extend('MyObject');
    const myObject = new MyObject();
    myObject.save().then(() => done());
  });
});

describe('afterSave hooks', () => {
  it('should have request headers', done => {
    Parse.Cloud.afterSave('MyObject', req => {
      expect(req.headers).toBeDefined();
    });

    const MyObject = Parse.Object.extend('MyObject');
    const myObject = new MyObject();
    myObject.save().then(() => done());
  });

  it('should have request ip', done => {
    Parse.Cloud.afterSave('MyObject', req => {
      expect(req.ip).toBeDefined();
    });

    const MyObject = Parse.Object.extend('MyObject');
    const myObject = new MyObject();
    myObject.save().then(() => done());
  });
});

describe('beforeDelete hooks', () => {
  it('should have request headers', done => {
    Parse.Cloud.beforeDelete('MyObject', req => {
      expect(req.headers).toBeDefined();
    });

    const MyObject = Parse.Object.extend('MyObject');
    const myObject = new MyObject();
    myObject
      .save()
      .then(myObj => myObj.destroy())
      .then(() => done());
  });

  it('should have request ip', done => {
    Parse.Cloud.beforeDelete('MyObject', req => {
      expect(req.ip).toBeDefined();
    });

    const MyObject = Parse.Object.extend('MyObject');
    const myObject = new MyObject();
    myObject
      .save()
      .then(myObj => myObj.destroy())
      .then(() => done());
  });
});

describe('afterDelete hooks', () => {
  it('should have request headers', done => {
    Parse.Cloud.afterDelete('MyObject', req => {
      expect(req.headers).toBeDefined();
    });

    const MyObject = Parse.Object.extend('MyObject');
    const myObject = new MyObject();
    myObject
      .save()
      .then(myObj => myObj.destroy())
      .then(() => done());
  });

  it('should have request ip', done => {
    Parse.Cloud.afterDelete('MyObject', req => {
      expect(req.ip).toBeDefined();
    });

    const MyObject = Parse.Object.extend('MyObject');
    const myObject = new MyObject();
    myObject
      .save()
      .then(myObj => myObj.destroy())
      .then(() => done());
  });
});

describe('beforeFind hooks', () => {
  it('should add beforeFind trigger', done => {
    Parse.Cloud.beforeFind('MyObject', req => {
      const q = req.query;
      expect(q instanceof Parse.Query).toBe(true);
      const jsonQuery = q.toJSON();
      expect(jsonQuery.where.key).toEqual('value');
      expect(jsonQuery.where.some).toEqual({ $gt: 10 });
      expect(jsonQuery.include).toEqual('otherKey,otherValue');
      expect(jsonQuery.excludeKeys).toBe('exclude');
      expect(jsonQuery.limit).toEqual(100);
      expect(jsonQuery.skip).toBe(undefined);
      expect(jsonQuery.order).toBe('key');
      expect(jsonQuery.keys).toBe('select');
      expect(jsonQuery.readPreference).toBe('PRIMARY');
      expect(jsonQuery.includeReadPreference).toBe('SECONDARY');
      expect(jsonQuery.subqueryReadPreference).toBe('SECONDARY_PREFERRED');

      expect(req.isGet).toEqual(false);
    });

    const query = new Parse.Query('MyObject');
    query.equalTo('key', 'value');
    query.greaterThan('some', 10);
    query.include('otherKey');
    query.include('otherValue');
    query.ascending('key');
    query.select('select');
    query.exclude('exclude');
    query.readPreference('PRIMARY', 'SECONDARY', 'SECONDARY_PREFERRED');
    query.find().then(() => {
      done();
    });
  });

  it('should use modify', done => {
    Parse.Cloud.beforeFind('MyObject', req => {
      const q = req.query;
      q.equalTo('forced', true);
    });

    const obj0 = new Parse.Object('MyObject');
    obj0.set('forced', false);

    const obj1 = new Parse.Object('MyObject');
    obj1.set('forced', true);
    Parse.Object.saveAll([obj0, obj1]).then(() => {
      const query = new Parse.Query('MyObject');
      query.equalTo('forced', false);
      query.find().then(results => {
        expect(results.length).toBe(1);
        const firstResult = results[0];
        expect(firstResult.get('forced')).toBe(true);
        done();
      });
    });
  });

  it('should use the modified the query', done => {
    Parse.Cloud.beforeFind('MyObject', req => {
      const q = req.query;
      const otherQuery = new Parse.Query('MyObject');
      otherQuery.equalTo('forced', true);
      return Parse.Query.or(q, otherQuery);
    });

    const obj0 = new Parse.Object('MyObject');
    obj0.set('forced', false);

    const obj1 = new Parse.Object('MyObject');
    obj1.set('forced', true);
    Parse.Object.saveAll([obj0, obj1]).then(() => {
      const query = new Parse.Query('MyObject');
      query.equalTo('forced', false);
      query.find().then(results => {
        expect(results.length).toBe(2);
        done();
      });
    });
  });

  it('should use the modified exclude query', async () => {
    Parse.Cloud.beforeFind('MyObject', req => {
      const q = req.query;
      q.exclude('number');
    });

    const obj = new Parse.Object('MyObject');
    obj.set('number', 100);
    obj.set('string', 'hello');
    await obj.save();

    const query = new Parse.Query('MyObject');
    query.equalTo('objectId', obj.id);
    const results = await query.find();
    expect(results.length).toBe(1);
    expect(results[0].get('number')).toBeUndefined();
    expect(results[0].get('string')).toBe('hello');
  });

  it('should reject queries', done => {
    Parse.Cloud.beforeFind('MyObject', () => {
      return Promise.reject('Do not run that query');
    });

    const query = new Parse.Query('MyObject');
    query.find().then(
      () => {
        fail('should not succeed');
        done();
      },
      err => {
        expect(err.code).toBe(1);
        expect(err.message).toEqual('Do not run that query');
        done();
      }
    );
  });

  it('should handle empty where', done => {
    Parse.Cloud.beforeFind('MyObject', req => {
      const otherQuery = new Parse.Query('MyObject');
      otherQuery.equalTo('some', true);
      return Parse.Query.or(req.query, otherQuery);
    });

    request({
      url: 'http://localhost:8378/1/classes/MyObject',
      headers: {
        'X-Parse-Application-Id': Parse.applicationId,
        'X-Parse-REST-API-Key': 'rest',
      },
    }).then(
      () => {
        done();
      },
      err => {
        fail(err);
        done();
      }
    );
  });

  it('should handle sorting where', done => {
    Parse.Cloud.beforeFind('MyObject', req => {
      const query = req.query;
      query.ascending('score');
      return query;
    });

    const count = 20;
    const objects = [];
    while (objects.length != count) {
      const object = new Parse.Object('MyObject');
      object.set('score', Math.floor(Math.random() * 100));
      objects.push(object);
    }
    Parse.Object.saveAll(objects)
      .then(() => {
        const query = new Parse.Query('MyObject');
        return query.find();
      })
      .then(objects => {
        let lastScore = -1;
        objects.forEach(element => {
          expect(element.get('score') >= lastScore).toBe(true);
          lastScore = element.get('score');
        });
      })
      .then(done)
      .catch(done.fail);
  });

  it('should add beforeFind trigger using get API', done => {
    const hook = {
      method: function(req) {
        expect(req.isGet).toEqual(true);
        return Promise.resolve();
      },
    };
    spyOn(hook, 'method').and.callThrough();
    Parse.Cloud.beforeFind('MyObject', hook.method);
    const obj = new Parse.Object('MyObject');
    obj.set('secretField', 'SSID');
    obj.save().then(function() {
      request({
        method: 'GET',
        url: 'http://localhost:8378/1/classes/MyObject/' + obj.id,
        headers: {
          'X-Parse-Application-Id': 'test',
          'X-Parse-REST-API-Key': 'rest',
        },
        json: true,
      }).then(response => {
        const body = response.data;
        expect(body.secretField).toEqual('SSID');
        expect(hook.method).toHaveBeenCalled();
        done();
      });
    });
  });

  it('should have request headers', done => {
    Parse.Cloud.beforeFind('MyObject', req => {
      expect(req.headers).toBeDefined();
    });

    const MyObject = Parse.Object.extend('MyObject');
    const myObject = new MyObject();
    myObject
      .save()
      .then(myObj => {
        const query = new Parse.Query('MyObject');
        query.equalTo('objectId', myObj.id);
        return Promise.all([query.get(myObj.id), query.first(), query.find()]);
      })
      .then(() => done());
  });

  it('should have request ip', done => {
    Parse.Cloud.beforeFind('MyObject', req => {
      expect(req.ip).toBeDefined();
    });

    const MyObject = Parse.Object.extend('MyObject');
    const myObject = new MyObject();
    myObject
      .save()
      .then(myObj => {
        const query = new Parse.Query('MyObject');
        query.equalTo('objectId', myObj.id);
        return Promise.all([query.get(myObj.id), query.first(), query.find()]);
      })
      .then(() => done());
  });
});

describe('afterFind hooks', () => {
  it('should add afterFind trigger using get', done => {
    Parse.Cloud.afterFind('MyObject', req => {
      for (let i = 0; i < req.objects.length; i++) {
        req.objects[i].set('secretField', '###');
      }
      return req.objects;
    });
    const obj = new Parse.Object('MyObject');
    obj.set('secretField', 'SSID');
    obj.save().then(
      function() {
        const query = new Parse.Query('MyObject');
        query.get(obj.id).then(
          function(result) {
            expect(result.get('secretField')).toEqual('###');
            done();
          },
          function(error) {
            fail(error);
            done();
          }
        );
      },
      function(error) {
        fail(error);
        done();
      }
    );
  });

  it('should add afterFind trigger using find', done => {
    Parse.Cloud.afterFind('MyObject', req => {
      for (let i = 0; i < req.objects.length; i++) {
        req.objects[i].set('secretField', '###');
      }
      return req.objects;
    });
    const obj = new Parse.Object('MyObject');
    obj.set('secretField', 'SSID');
    obj.save().then(
      function() {
        const query = new Parse.Query('MyObject');
        query.equalTo('objectId', obj.id);
        query.find().then(
          function(results) {
            expect(results[0].get('secretField')).toEqual('###');
            done();
          },
          function(error) {
            fail(error);
            done();
          }
        );
      },
      function(error) {
        fail(error);
        done();
      }
    );
  });

  it('should filter out results', done => {
    Parse.Cloud.afterFind('MyObject', req => {
      const filteredResults = [];
      for (let i = 0; i < req.objects.length; i++) {
        if (req.objects[i].get('secretField') === 'SSID1') {
          filteredResults.push(req.objects[i]);
        }
      }
      return filteredResults;
    });
    const obj0 = new Parse.Object('MyObject');
    obj0.set('secretField', 'SSID1');
    const obj1 = new Parse.Object('MyObject');
    obj1.set('secretField', 'SSID2');
    Parse.Object.saveAll([obj0, obj1]).then(
      function() {
        const query = new Parse.Query('MyObject');
        query.find().then(
          function(results) {
            expect(results[0].get('secretField')).toEqual('SSID1');
            expect(results.length).toEqual(1);
            done();
          },
          function(error) {
            fail(error);
            done();
          }
        );
      },
      function(error) {
        fail(error);
        done();
      }
    );
  });

  it('should handle failures', done => {
    Parse.Cloud.afterFind('MyObject', () => {
      throw new Parse.Error(Parse.Error.SCRIPT_FAILED, 'It should fail');
    });
    const obj = new Parse.Object('MyObject');
    obj.set('secretField', 'SSID');
    obj.save().then(
      function() {
        const query = new Parse.Query('MyObject');
        query.equalTo('objectId', obj.id);
        query.find().then(
          function() {
            fail('AfterFind should handle response failure correctly');
            done();
          },
          function() {
            done();
          }
        );
      },
      function() {
        done();
      }
    );
  });

  it('should also work with promise', done => {
    Parse.Cloud.afterFind('MyObject', req => {
      return new Promise(resolve => {
        setTimeout(function() {
          for (let i = 0; i < req.objects.length; i++) {
            req.objects[i].set('secretField', '###');
          }
          resolve(req.objects);
        }, 1000);
      });
    });
    const obj = new Parse.Object('MyObject');
    obj.set('secretField', 'SSID');
    obj.save().then(
      function() {
        const query = new Parse.Query('MyObject');
        query.equalTo('objectId', obj.id);
        query.find().then(
          function(results) {
            expect(results[0].get('secretField')).toEqual('###');
            done();
          },
          function(error) {
            fail(error);
          }
        );
      },
      function(error) {
        fail(error);
      }
    );
  });

  it('should alter select', done => {
    Parse.Cloud.beforeFind('MyObject', req => {
      req.query.select('white');
      return req.query;
    });

    const obj0 = new Parse.Object('MyObject')
      .set('white', true)
      .set('black', true);
    obj0.save().then(() => {
      new Parse.Query('MyObject').first().then(result => {
        expect(result.get('white')).toBe(true);
        expect(result.get('black')).toBe(undefined);
        done();
      });
    });
  });

  it('should not alter select', done => {
    const obj0 = new Parse.Object('MyObject')
      .set('white', true)
      .set('black', true);
    obj0.save().then(() => {
      new Parse.Query('MyObject').first().then(result => {
        expect(result.get('white')).toBe(true);
        expect(result.get('black')).toBe(true);
        done();
      });
    });
  });

  it('should set count to true on beforeFind hooks if query is count', done => {
    const hook = {
      method: function(req) {
        expect(req.count).toBe(true);
        return Promise.resolve();
      },
    };
    spyOn(hook, 'method').and.callThrough();
    Parse.Cloud.beforeFind('Stuff', hook.method);
    new Parse.Query('Stuff').count().then(count => {
      expect(count).toBe(0);
      expect(hook.method).toHaveBeenCalled();
      done();
    });
  });

  it('should set count to false on beforeFind hooks if query is not count', done => {
    const hook = {
      method: function(req) {
        expect(req.count).toBe(false);
        return Promise.resolve();
      },
    };
    spyOn(hook, 'method').and.callThrough();
    Parse.Cloud.beforeFind('Stuff', hook.method);
    new Parse.Query('Stuff').find().then(res => {
      expect(res.length).toBe(0);
      expect(hook.method).toHaveBeenCalled();
      done();
    });
  });

  it('should have request headers', done => {
    Parse.Cloud.afterFind('MyObject', req => {
      expect(req.headers).toBeDefined();
    });

    const MyObject = Parse.Object.extend('MyObject');
    const myObject = new MyObject();
    myObject
      .save()
      .then(myObj => {
        const query = new Parse.Query('MyObject');
        query.equalTo('objectId', myObj.id);
        return Promise.all([query.get(myObj.id), query.first(), query.find()]);
      })
      .then(() => done());
  });

  it('should have request ip', done => {
    Parse.Cloud.afterFind('MyObject', req => {
      expect(req.ip).toBeDefined();
    });

    const MyObject = Parse.Object.extend('MyObject');
    const myObject = new MyObject();
    myObject
      .save()
      .then(myObj => {
        const query = new Parse.Query('MyObject');
        query.equalTo('objectId', myObj.id);
        return Promise.all([query.get(myObj.id), query.first(), query.find()]);
      })
      .then(() => done())
      .catch(done.fail);
  });

  it('should validate triggers correctly', () => {
    expect(() => {
      Parse.Cloud.beforeSave('_Session', () => {});
    }).toThrow(
      'Only the afterLogout trigger is allowed for the _Session class.'
    );
    expect(() => {
      Parse.Cloud.afterSave('_Session', () => {});
    }).toThrow(
      'Only the afterLogout trigger is allowed for the _Session class.'
    );
    expect(() => {
      Parse.Cloud.beforeSave('_PushStatus', () => {});
    }).toThrow('Only afterSave is allowed on _PushStatus');
    expect(() => {
      Parse.Cloud.afterSave('_PushStatus', () => {});
    }).not.toThrow();
    expect(() => {
      Parse.Cloud.beforeLogin(() => {});
    }).not.toThrow(
      'Only the _User class is allowed for the beforeLogin and afterLogin triggers'
    );
    expect(() => {
      Parse.Cloud.beforeLogin('_User', () => {});
    }).not.toThrow(
      'Only the _User class is allowed for the beforeLogin and afterLogin triggers'
    );
    expect(() => {
      Parse.Cloud.beforeLogin(Parse.User, () => {});
    }).not.toThrow(
      'Only the _User class is allowed for the beforeLogin and afterLogin triggers'
    );
    expect(() => {
      Parse.Cloud.beforeLogin('SomeClass', () => {});
    }).toThrow(
      'Only the _User class is allowed for the beforeLogin and afterLogin triggers'
    );
    expect(() => {
      Parse.Cloud.afterLogin(() => {});
    }).not.toThrow(
      'Only the _User class is allowed for the beforeLogin and afterLogin triggers'
    );
    expect(() => {
      Parse.Cloud.afterLogin('_User', () => {});
    }).not.toThrow(
      'Only the _User class is allowed for the beforeLogin and afterLogin triggers'
    );
    expect(() => {
      Parse.Cloud.afterLogin(Parse.User, () => {});
    }).not.toThrow(
      'Only the _User class is allowed for the beforeLogin and afterLogin triggers'
    );
    expect(() => {
      Parse.Cloud.afterLogin('SomeClass', () => {});
    }).toThrow(
      'Only the _User class is allowed for the beforeLogin and afterLogin triggers'
    );
    expect(() => {
      Parse.Cloud.afterLogout(() => {});
    }).not.toThrow();
    expect(() => {
      Parse.Cloud.afterLogout('_Session', () => {});
    }).not.toThrow();
    expect(() => {
      Parse.Cloud.afterLogout('_User', () => {});
    }).toThrow(
      'Only the _Session class is allowed for the afterLogout trigger.'
    );
    expect(() => {
      Parse.Cloud.afterLogout('SomeClass', () => {});
    }).toThrow(
      'Only the _Session class is allowed for the afterLogout trigger.'
    );
  });

  it('should skip afterFind hooks for aggregate', done => {
    const hook = {
      method: function() {
        return Promise.reject();
      },
    };
    spyOn(hook, 'method').and.callThrough();
    Parse.Cloud.afterFind('MyObject', hook.method);
    const obj = new Parse.Object('MyObject');
    const pipeline = [
      {
        group: { objectId: {} },
      },
    ];
    obj
      .save()
      .then(() => {
        const query = new Parse.Query('MyObject');
        return query.aggregate(pipeline);
      })
      .then(results => {
        expect(results[0].objectId).toEqual(null);
        expect(hook.method).not.toHaveBeenCalled();
        done();
      });
  });

  it('should skip afterFind hooks for distinct', done => {
    const hook = {
      method: function() {
        return Promise.reject();
      },
    };
    spyOn(hook, 'method').and.callThrough();
    Parse.Cloud.afterFind('MyObject', hook.method);
    const obj = new Parse.Object('MyObject');
    obj.set('score', 10);
    obj
      .save()
      .then(() => {
        const query = new Parse.Query('MyObject');
        return query.distinct('score');
      })
      .then(results => {
        expect(results[0]).toEqual(10);
        expect(hook.method).not.toHaveBeenCalled();
        done();
      });
  });

  it('should expose context in before and afterSave', async () => {
    let calledBefore = false;
    let calledAfter = false;
    Parse.Cloud.beforeSave('MyClass', req => {
      req.context = {
        key: 'value',
        otherKey: 1,
      };
      calledBefore = true;
    });
    Parse.Cloud.afterSave('MyClass', req => {
      expect(req.context.otherKey).toBe(1);
      expect(req.context.key).toBe('value');
      calledAfter = true;
    });

    const object = new Parse.Object('MyClass');
    await object.save();
    expect(calledBefore).toBe(true);
    expect(calledAfter).toBe(true);
  });

  it('should expose context in before and afterSave and let keys be set individually', async () => {
    let calledBefore = false;
    let calledAfter = false;
    Parse.Cloud.beforeSave('MyClass', req => {
      req.context.some = 'value';
      req.context.yolo = 1;
      calledBefore = true;
    });
    Parse.Cloud.afterSave('MyClass', req => {
      expect(req.context.yolo).toBe(1);
      expect(req.context.some).toBe('value');
      calledAfter = true;
    });

    const object = new Parse.Object('MyClass');
    await object.save();
    expect(calledBefore).toBe(true);
    expect(calledAfter).toBe(true);
  });
});

describe('beforeLogin hook', () => {
  it('should run beforeLogin with correct credentials', async done => {
    let hit = 0;
    Parse.Cloud.beforeLogin(req => {
      hit++;
      expect(req.object.get('username')).toEqual('tupac');
    });

    await Parse.User.signUp('tupac', 'shakur');
    const user = await Parse.User.logIn('tupac', 'shakur');
    expect(hit).toBe(1);
    expect(user).toBeDefined();
    expect(user.getUsername()).toBe('tupac');
    expect(user.getSessionToken()).toBeDefined();
    done();
  });

  it('should be able to block login if an error is thrown', async done => {
    let hit = 0;
    Parse.Cloud.beforeLogin(req => {
      hit++;
      if (req.object.get('isBanned')) {
        throw new Error('banned account');
      }
    });

    const user = await Parse.User.signUp('tupac', 'shakur');
    await user.save({ isBanned: true });

    try {
      await Parse.User.logIn('tupac', 'shakur');
      throw new Error('should not have been logged in.');
    } catch (e) {
      expect(e.message).toBe('banned account');
    }
    expect(hit).toBe(1);
    done();
  });

  it('should be able to block login if an error is thrown even if the user has a attached file', async done => {
    let hit = 0;
    Parse.Cloud.beforeLogin(req => {
      hit++;
      if (req.object.get('isBanned')) {
        throw new Error('banned account');
      }
    });

    const user = await Parse.User.signUp('tupac', 'shakur');
    const base64 = 'V29ya2luZyBhdCBQYXJzZSBpcyBncmVhdCE=';
    const file = new Parse.File('myfile.txt', { base64 });
    await file.save();
    await user.save({ isBanned: true, file });

    try {
      await Parse.User.logIn('tupac', 'shakur');
      throw new Error('should not have been logged in.');
    } catch (e) {
      expect(e.message).toBe('banned account');
    }
    expect(hit).toBe(1);
    done();
  });

  it('should not run beforeLogin with incorrect credentials', async done => {
    let hit = 0;
    Parse.Cloud.beforeLogin(req => {
      hit++;
      expect(req.object.get('username')).toEqual('tupac');
    });

    await Parse.User.signUp('tupac', 'shakur');
    try {
      await Parse.User.logIn('tony', 'shakur');
    } catch (e) {
      expect(e.code).toBe(Parse.Error.OBJECT_NOT_FOUND);
    }
    expect(hit).toBe(0);
    done();
  });

  it('should not run beforeLogin on sign up', async done => {
    let hit = 0;
    Parse.Cloud.beforeLogin(req => {
      hit++;
      expect(req.object.get('username')).toEqual('tupac');
    });

    const user = await Parse.User.signUp('tupac', 'shakur');
    expect(user).toBeDefined();
    expect(hit).toBe(0);
    done();
  });

  it('should trigger afterLogout hook on logout', async done => {
    let userId;
    Parse.Cloud.afterLogout(req => {
      expect(req.object.className).toEqual('_Session');
      expect(req.object.id).toBeDefined();
      const user = req.object.get('user');
      expect(user).toBeDefined();
      userId = user.id;
    });

    const user = await Parse.User.signUp('user', 'pass');
    await Parse.User.logOut();
    expect(user.id).toBe(userId);
    done();
  });

  it('should have expected data in request', async done => {
    Parse.Cloud.beforeLogin(req => {
      expect(req.object).toBeDefined();
      expect(req.user).toBeUndefined();
      expect(req.headers).toBeDefined();
      expect(req.ip).toBeDefined();
      expect(req.installationId).toBeDefined();
      expect(req.context).toBeUndefined();
    });

    await Parse.User.signUp('tupac', 'shakur');
    await Parse.User.logIn('tupac', 'shakur');
    done();
  });

  it('afterFind should not be triggered when saving an object', async () => {
    let beforeSaves = 0;
    Parse.Cloud.beforeSave('SavingTest', () => {
      beforeSaves++;
    });

    let afterSaves = 0;
    Parse.Cloud.afterSave('SavingTest', () => {
      afterSaves++;
    });

    let beforeFinds = 0;
    Parse.Cloud.beforeFind('SavingTest', () => {
      beforeFinds++;
    });

    let afterFinds = 0;
    Parse.Cloud.afterFind('SavingTest', () => {
      afterFinds++;
    });

    const obj = new Parse.Object('SavingTest');
    obj.set('someField', 'some value 1');
    await obj.save();

    expect(beforeSaves).toEqual(1);
    expect(afterSaves).toEqual(1);
    expect(beforeFinds).toEqual(0);
    expect(afterFinds).toEqual(0);

    obj.set('someField', 'some value 2');
    await obj.save();

    expect(beforeSaves).toEqual(2);
    expect(afterSaves).toEqual(2);
    expect(beforeFinds).toEqual(0);
    expect(afterFinds).toEqual(0);

    await obj.fetch();

    expect(beforeSaves).toEqual(2);
    expect(afterSaves).toEqual(2);
    expect(beforeFinds).toEqual(1);
    expect(afterFinds).toEqual(1);

    obj.set('someField', 'some value 3');
    await obj.save();

    expect(beforeSaves).toEqual(3);
    expect(afterSaves).toEqual(3);
    expect(beforeFinds).toEqual(1);
    expect(afterFinds).toEqual(1);
  });
<<<<<<< HEAD

  it('beforeSaveFile should not change file if nothing is returned', async () => {
    await reconfigureServer({ filesAdapter: mockAdapter });
    Parse.Cloud.beforeSaveFile(() => {
      return;
    });
    const file = new Parse.File('popeye.txt', [1, 2, 3], 'text/plain');
    const result = await file.save({ useMasterKey: true });
    expect(result).toBe(result);
  });

  it('beforeSaveFile should return file that is already saved and not save anything to files adapter', async () => {
    await reconfigureServer({ filesAdapter: mockAdapter });
    const createFileSpy = spyOn(mockAdapter, 'createFile').and.callThrough();
    Parse.Cloud.beforeSaveFile(() => {
      const newFile = new Parse.File('some-file.txt');
      newFile._url = 'http://www.somewhere.com/parse/files/some-app-id/some-file.txt';
      return newFile;
    });
    const file = new Parse.File('popeye.txt', [1, 2, 3], 'text/plain');
    const result = await file.save({ useMasterKey: true });
    expect(result).toBe(result);
    expect(result._name).toBe('some-file.txt');
    expect(result._url).toBe('http://www.somewhere.com/parse/files/some-app-id/some-file.txt');
    expect(createFileSpy).not.toHaveBeenCalled();
  });

  it('beforeSaveFile should throw error', async () => {
    await reconfigureServer({ filesAdapter: mockAdapter });
    Parse.Cloud.beforeSaveFile(() => {
      throw new Parse.Error(400, 'some-error-message');
    });
    const file = new Parse.File('popeye.txt', [1, 2, 3], 'text/plain');
    try {
      await file.save({ useMasterKey: true });
    } catch (error) {
      expect(error.message).toBe('Could not store file: popeye.txt.');
    }
  });

  it('beforeSaveFile should change values of uploaded file by editing fileObject directly', async () => {
    await reconfigureServer({ filesAdapter: mockAdapter });
    const createFileSpy = spyOn(mockAdapter, 'createFile').and.callThrough();
    Parse.Cloud.beforeSaveFile(async (req) => {
      expect(req.triggerName).toEqual('beforeSaveFile');
      expect(req.master).toBe(true);
      req.file.addMetadata('foo', 'bar');
      req.file.addTag('tagA', 'some-tag');
    });
    const file = new Parse.File('popeye.txt', [1, 2, 3], 'text/plain');
    const result = await file.save({ useMasterKey: true });
    expect(result).toBe(file);
    const newData = new Buffer([1, 2, 3]);
    const newOptions = {
      tags: {
        tagA: 'some-tag',
      },
      metadata: {
        foo: 'bar',
      },
    };
    expect(createFileSpy).toHaveBeenCalledWith(jasmine.any(String), newData, 'text/plain', newOptions);
  });

  it('beforeSaveFile should change values by returning new fileObject', async () => {
    await reconfigureServer({ filesAdapter: mockAdapter });
    const createFileSpy = spyOn(mockAdapter, 'createFile').and.callThrough();
    Parse.Cloud.beforeSaveFile(async (req) => {
      expect(req.triggerName).toEqual('beforeSaveFile');
      expect(req.fileSize).toBe(3);
      const newFile = new Parse.File('donald_duck.pdf', [4, 5, 6], 'application/pdf');
      newFile.setMetadata({ foo: 'bar' });
      newFile.setTags({ tagA: 'some-tag' });
      return newFile;
    });
    const file = new Parse.File('popeye.txt', [1, 2, 3], 'text/plain');
    const result = await file.save({ useMasterKey: true });
    expect(result).toBeInstanceOf(Parse.File);
    const newData = new Buffer([4, 5, 6]);
    const newContentType = 'application/pdf';
    const newOptions = {
      tags: {
        tagA: 'some-tag',
      },
      metadata: {
        foo: 'bar',
      },
    };
    expect(createFileSpy).toHaveBeenCalledWith(jasmine.any(String), newData, newContentType, newOptions);
    const expectedFileName = 'donald_duck.pdf';
    expect(file._name.indexOf(expectedFileName)).toBe(file._name.length - expectedFileName.length);
  });

  it('beforeSaveFile should contain metadata and tags saved from client', async () => {
    await reconfigureServer({ filesAdapter: mockAdapter });
    const createFileSpy = spyOn(mockAdapter, 'createFile').and.callThrough();
    Parse.Cloud.beforeSaveFile(async (req) => {
      expect(req.triggerName).toEqual('beforeSaveFile');
      expect(req.fileSize).toBe(3);
      expect(req.file).toBeInstanceOf(Parse.File);
      expect(req.file.name()).toBe('popeye.txt');
      expect(req.file.metadata()).toEqual({ foo: 'bar' });
      expect(req.file.tags()).toEqual({ bar: 'foo' });
    });
    const file = new Parse.File('popeye.txt', [1, 2, 3], 'text/plain');
    file.setMetadata({ foo: 'bar' });
    file.setTags({ bar: 'foo' });
    const result = await file.save({ useMasterKey: true });
    expect(result).toBeInstanceOf(Parse.File);
    const options = {
      metadata: { foo: 'bar' },
      tags: { bar: 'foo' },
    };
    expect(createFileSpy).toHaveBeenCalledWith(jasmine.any(String), jasmine.any(Buffer), 'text/plain', options);
  });

  it('afterSaveFile should set fileSize to null if beforeSave returns an already saved file', async () => {
    await reconfigureServer({ filesAdapter: mockAdapter });
    const createFileSpy = spyOn(mockAdapter, 'createFile').and.callThrough();
    Parse.Cloud.beforeSaveFile((req) => {
      expect(req.fileSize).toBe(3);
      const newFile = new Parse.File('some-file.txt');
      newFile._url = 'http://www.somewhere.com/parse/files/some-app-id/some-file.txt';
      return newFile;
    });
    Parse.Cloud.afterSaveFile((req) => {
      expect(req.fileSize).toBe(null);
    });
    const file = new Parse.File('popeye.txt', [1, 2, 3], 'text/plain');
    const result = await file.save({ useMasterKey: true });
    expect(result).toBe(result);
    expect(result._name).toBe('some-file.txt');
    expect(result._url).toBe('http://www.somewhere.com/parse/files/some-app-id/some-file.txt');
    expect(createFileSpy).not.toHaveBeenCalled();
  });

  it('afterSaveFile should throw error', async () => {
    await reconfigureServer({ filesAdapter: mockAdapter });
    Parse.Cloud.afterSaveFile(async () => {
      throw new Parse.Error(400, 'some-error-message');
    });
    const filename = 'donald_duck.pdf';
    const file = new Parse.File(filename, [1, 2, 3], 'text/plain');
    try {
      await file.save({ useMasterKey: true });
    } catch (error) {
      expect(error.message.indexOf('Could not store file: ')).toBe(0);
      expect(error.message.indexOf(filename)).toBe(error.message.length - filename.length - 1);
    }
  });

  it('afterSaveFile should call with fileObject', async (done) => {
    await reconfigureServer({ filesAdapter: mockAdapter });
    Parse.Cloud.beforeSaveFile(async (req) => {
      req.file.setTags({ tagA: 'some-tag' });
      req.file.setMetadata({ foo: 'bar' });
    });
    Parse.Cloud.afterSaveFile(async (req) => {
      expect(req.master).toBe(true);
      expect(req.file._tags).toEqual({ tagA: 'some-tag' });
      expect(req.file._metadata).toEqual({ foo: 'bar' });
      done();
    });
    const file = new Parse.File('popeye.txt', [1, 2, 3], 'text/plain');
    await file.save({ useMasterKey: true });
  });

  it('afterSaveFile should change fileSize when file data changes', async (done) => {
    await reconfigureServer({ filesAdapter: mockAdapter });
    Parse.Cloud.beforeSaveFile(async (req) => {
      expect(req.fileSize).toBe(3);
      expect(req.master).toBe(true);
      const newFile = new Parse.File('donald_duck.pdf', [4, 5, 6, 7, 8, 9], 'application/pdf');
      return newFile;
    });
    Parse.Cloud.afterSaveFile(async (req) => {
      expect(req.fileSize).toBe(6);
      expect(req.master).toBe(true);
      done();
    });
    const file = new Parse.File('popeye.txt', [1, 2, 3], 'text/plain');
    await file.save({ useMasterKey: true });
  });

  it('beforeDeleteFile should call with fileObject', async () => {
    await reconfigureServer({ filesAdapter: mockAdapter });
    Parse.Cloud.beforeDeleteFile((req) => {
      expect(req.file).toBeInstanceOf(Parse.File);
      expect(req.file._name).toEqual('popeye.txt');
      expect(req.file._url).toEqual('http://www.somewhere.com/popeye.txt');
      expect(req.fileSize).toBe(null);
    });
    const file = new Parse.File('popeye.txt');
    await file.destroy({ useMasterKey: true });
  });

  it('beforeDeleteFile should throw error', async (done) => {
    await reconfigureServer({ filesAdapter: mockAdapter });
    Parse.Cloud.beforeDeleteFile(() => {
      throw new Error('some error message');
    });
    const file = new Parse.File('popeye.txt');
    try {
      await file.destroy({ useMasterKey: true });
    } catch (error) {
      expect(error.message).toBe('Could not delete file.');
      done();
    }
  })

  it('afterDeleteFile should cal with fileObject', async (done) => {
    await reconfigureServer({ filesAdapter: mockAdapter });
    Parse.Cloud.beforeDeleteFile((req) => {
      expect(req.file).toBeInstanceOf(Parse.File);
      expect(req.file._name).toEqual('popeye.txt');
      expect(req.file._url).toEqual('http://www.somewhere.com/popeye.txt');
    });
    Parse.Cloud.afterDeleteFile((req) => {
      expect(req.file).toBeInstanceOf(Parse.File);
      expect(req.file._name).toEqual('popeye.txt');
      expect(req.file._url).toEqual('http://www.somewhere.com/popeye.txt');
      done();
    });
    const file = new Parse.File('popeye.txt');
    await file.destroy({ useMasterKey: true });
=======
});

describe('afterLogin hook', () => {
  it('should run afterLogin after successful login', async done => {
    let hit = 0;
    Parse.Cloud.afterLogin(req => {
      hit++;
      expect(req.object.get('username')).toEqual('testuser');
    });

    await Parse.User.signUp('testuser', 'p@ssword');
    const user = await Parse.User.logIn('testuser', 'p@ssword');
    expect(hit).toBe(1);
    expect(user).toBeDefined();
    expect(user.getUsername()).toBe('testuser');
    expect(user.getSessionToken()).toBeDefined();
    done();
  });

  it('should not run afterLogin after unsuccessful login', async done => {
    let hit = 0;
    Parse.Cloud.afterLogin(req => {
      hit++;
      expect(req.object.get('username')).toEqual('testuser');
    });

    await Parse.User.signUp('testuser', 'p@ssword');
    try {
      await Parse.User.logIn('testuser', 'badpassword');
    } catch (e) {
      expect(e.code).toBe(Parse.Error.OBJECT_NOT_FOUND);
    }
    expect(hit).toBe(0);
    done();
  });

  it('should not run afterLogin on sign up', async done => {
    let hit = 0;
    Parse.Cloud.afterLogin(req => {
      hit++;
      expect(req.object.get('username')).toEqual('testuser');
    });

    const user = await Parse.User.signUp('testuser', 'p@ssword');
    expect(user).toBeDefined();
    expect(hit).toBe(0);
    done();
  });

  it('should have expected data in request', async done => {
    Parse.Cloud.afterLogin(req => {
      expect(req.object).toBeDefined();
      expect(req.user).toBeDefined();
      expect(req.headers).toBeDefined();
      expect(req.ip).toBeDefined();
      expect(req.installationId).toBeDefined();
      expect(req.context).toBeUndefined();
    });

    await Parse.User.signUp('testuser', 'p@ssword');
    await Parse.User.logIn('testuser', 'p@ssword');
    done();
>>>>>>> b9742b6f
  });
});<|MERGE_RESOLUTION|>--- conflicted
+++ resolved
@@ -2608,7 +2608,6 @@
     expect(beforeFinds).toEqual(1);
     expect(afterFinds).toEqual(1);
   });
-<<<<<<< HEAD
 
   it('beforeSaveFile should not change file if nothing is returned', async () => {
     await reconfigureServer({ filesAdapter: mockAdapter });
@@ -2834,7 +2833,7 @@
     });
     const file = new Parse.File('popeye.txt');
     await file.destroy({ useMasterKey: true });
-=======
+  });
 });
 
 describe('afterLogin hook', () => {
@@ -2897,6 +2896,5 @@
     await Parse.User.signUp('testuser', 'p@ssword');
     await Parse.User.logIn('testuser', 'p@ssword');
     done();
->>>>>>> b9742b6f
   });
 });