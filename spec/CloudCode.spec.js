'use strict';
const Config = require('../lib/Config');
const Parse = require('parse/node');
const request = require('../lib/request');
const InMemoryCacheAdapter = require('../lib/Adapters/Cache/InMemoryCacheAdapter')
  .InMemoryCacheAdapter;

const mockAdapter = {
  createFile: async filename => ({
    name: filename,
    location: `http://www.somewhere.com/${filename}`,
  }),
  deleteFile: () => {},
  getFileData: () => {},
  getFileLocation: (config, filename) => `http://www.somewhere.com/${filename}`,
  validateFilename: () => {
    return null;
  },
};

describe('Cloud Code', () => {
  it('can load absolute cloud code file', async () => {
    await reconfigureServer({
      cloud: `${__dirname}/cloud/cloudCodeRelativeFile.js`,
    });
    await expectAsync(Parse.Cloud.run('cloudCodeInFile')).toBeResolvedTo(
      'It is possible to define cloud code in a file.'
    );
  });

  it('can load relative cloud code file', async () => {
    await reconfigureServer({ cloud: './spec/cloud/cloudCodeAbsoluteFile.js' });
    await expectAsync(Parse.Cloud.run('cloudCodeInFile')).toBeResolvedTo(
      'It is possible to define cloud code in a file.'
    );
  });

<<<<<<< HEAD
  it('can create functions', async () => {
    Parse.Cloud.define('hello', () => 'Hello world!');
    await expectAsync(Parse.Cloud.run('hello')).toBeResolvedTo('Hello world!');
=======
  it('can load cloud code as a module', async () => {
    process.env.npm_package_type = 'module';
    await reconfigureServer({ cloud: './spec/cloud/cloudCodeModuleFile.js' });
    const result = await Parse.Cloud.run('cloudCodeInFile');
    expect(result).toEqual('It is possible to define cloud code in a file.');
    delete process.env.npm_package_type;
  });

  it('can create functions', done => {
    Parse.Cloud.define('hello', () => {
      return 'Hello world!';
    });

    Parse.Cloud.run('hello', {}).then(result => {
      expect(result).toEqual('Hello world!');
      done();
    });
>>>>>>> 0225340c
  });

  it('show warning on duplicate cloud functions', () => {
    const { logger } = require('../lib/logger');
    spyOn(logger, 'warn').and.callFake(() => {});
    Parse.Cloud.define('hello', () => 'Hello world!');
    Parse.Cloud.define('hello', () => 'Hello world!');
    expect(logger.warn).toHaveBeenCalledWith(
      'Warning: Duplicate cloud functions exist for hello. Only the last one will be used and the others will be ignored.'
    );
  });

  it('is cleared cleared after the previous test', async () => {
    await expectAsync(Parse.Cloud.run('hello')).toBeRejectedWith(
      new Parse.Error(Parse.Error.SCRIPT_FAILED, `Invalid function: "hello"`)
    );
  });

  it('basic beforeSave rejection', async () => {
    Parse.Cloud.beforeSave('BeforeSaveFail', () => {
      throw new Error('You shall not pass!');
    });
    await expectAsync(new Parse.Object('BeforeSaveFail').save()).toBeRejectedWith(
      new Parse.Error(Parse.Error.SCRIPT_FAILED, `You shall not pass!`)
    );
  });

  it('returns an error', async () => {
    Parse.Cloud.define('cloudCodeWithError', () => {
      /* eslint-disable no-undef */
      foo.bar();
      /* eslint-enable no-undef */
      return 'I better throw an error.';
    });

    await expectAsync(Parse.Cloud.run('cloudCodeWithError')).toBeRejectedWith(
      new Parse.Error(Parse.Error.SCRIPT_FAILED, 'foo is not defined')
    );
  });

  it('returns an empty error', async () => {
    Parse.Cloud.define('cloudCodeWithError', () => {
      throw null;
    });
    await expectAsync(Parse.Cloud.run('cloudCodeWithError')).toBeRejectedWith(
      new Parse.Error(Parse.Error.SCRIPT_FAILED, 'Script failed.')
    );
  });

  it('beforeFind can throw string', async () => {
    Parse.Cloud.beforeFind('beforeFind', () => {
      throw 'throw beforeFind';
    });
    await expectAsync(new Parse.Query('beforeFind').first()).toBeRejectedWith(
      new Parse.Error(Parse.Error.SCRIPT_FAILED, 'throw beforeFind')
    );
  });

  it('beforeSave rejection with custom error code', async () => {
    const error = new Parse.Error(999, 'Nope');
    Parse.Cloud.beforeSave('BeforeSaveFailWithErrorCode', () => {
      throw error;
    });
    await expectAsync(new Parse.Object('BeforeSaveFailWithErrorCode').save()).toBeRejectedWith(
      error
    );
  });

  it('basic beforeSave rejection via promise', async () => {
    Parse.Cloud.beforeSave('BeforeSaveFailWithPromise', async () => {
      const query = new Parse.Query('Yolo');
      await query.find();
      throw 'Nope';
    });
    await expectAsync(new Parse.Object('BeforeSaveFailWithPromise').save()).toBeRejectedWith(
      new Parse.Error(Parse.Error.SCRIPT_FAILED, 'Nope')
    );
  });

  it('test beforeSave changed object success', async () => {
    Parse.Cloud.beforeSave('BeforeSaveChanged', ({ object }) => {
      object.set('foo', 'baz');
    });

    const obj = new Parse.Object('BeforeSaveChanged');
    obj.set('foo', 'bar');
    await obj.save();
    expect(obj.get('foo')).toBe('baz');
    const objAgain = await new Parse.Query('BeforeSaveChanged').get(obj.id);
    expect(objAgain.get('foo')).toBe('baz');
  });

  it('test beforeSave with invalid field', async () => {
    Parse.Cloud.beforeSave('BeforeSaveChanged', function (req) {
      req.object.set('length', 0);
    });
    await expectAsync(new Parse.Object('BeforeSaveChanged').save()).toBeRejectedWith(
      new Parse.Error(Parse.Error.INVALID_KEY_NAME, 'Invalid field name: length.')
    );
  });

  it("test beforeSave changed object fail doesn't change object", async () => {
    Parse.Cloud.beforeSave('BeforeSaveChanged', req => {
      if (req.object.has('fail')) {
        return Promise.reject(new Error('something went wrong'));
      }
      return Promise.resolve();
    });

    const obj = new Parse.Object('BeforeSaveChanged');
    obj.set('foo', 'bar');
    await obj.save();
    obj.set('foo', 'baz').set('fail', true);
    await expectAsync(obj.save()).toBeRejectedWith(
      new Parse.Error(Parse.Error.SCRIPT_FAILED, 'something went wrong')
    );
    await obj.fetch();
    expect(obj.get('foo')).toBe('bar');
  });

  it('test beforeSave returns value on create and update', async () => {
    Parse.Cloud.beforeSave('BeforeSaveChanged', req => {
      req.object.set('foo', 'baz');
    });
    const obj = new Parse.Object('BeforeSaveChanged');
    obj.set('foo', 'bing');
    await obj.save();
    expect(obj.get('foo')).toEqual('baz');
    obj.set('foo', 'bar');
    await obj.save();
    expect(obj.get('foo')).toEqual('baz');
  });

  it('test beforeSave applies changes when beforeSave returns true', async () => {
    Parse.Cloud.beforeSave('Insurance', req => {
      req.object.set('rate', '$49.99/Month');
      return true;
    });

    const insurance = new Parse.Object('Insurance');
    insurance.set('rate', '$5.00/Month');
    await insurance.save();
    expect(insurance.get('rate')).toEqual('$49.99/Month');
  });

  it('test beforeSave applies changes and resolves returned promise', async () => {
    Parse.Cloud.beforeSave('Insurance', req => {
      req.object.set('rate', '$49.99/Month');
      return new Parse.Query('Pet').get(req.object.get('pet').id).then(pet => {
        pet.set('healthy', true);
        return pet.save();
      });
    });

    const pet = new Parse.Object('Pet');
    pet.set('healthy', false);
    await pet.save();
    const insurance = new Parse.Object('Insurance');
    insurance.set('pet', pet);
    insurance.set('rate', '$5.00/Month');
    await insurance.save();
    expect(insurance.get('rate')).toEqual('$49.99/Month');
    const _pet = await new Parse.Query('Pet').get(insurance.get('pet').id);
    expect(_pet.get('healthy')).toEqual(true);
  });

  it('beforeSave should be called only if user fulfills permissions', async () => {
    const [triggeruser, triggeruser2, triggeruser3, triggeruser4, triggeruser5] = await Promise.all(
      [1, 2, 3, 4, 5].map(async num => {
        const user = new Parse.User();
        user.setUsername(`triggeruser${num}`);
        user.setPassword(`triggeruser${num}`);
        await user.signUp();
        return user;
      })
    );

    const triggerroleacl = new Parse.ACL();
    triggerroleacl.setPublicReadAccess(true);

    const triggerrole = new Parse.Role();
    triggerrole.setName('triggerrole');
    triggerrole.setACL(triggerroleacl);
    triggerrole.getUsers().add(triggeruser);
    triggerrole.getUsers().add(triggeruser3);
    await triggerrole.save();

    const config = Config.get('test');
    const schema = await config.database.loadSchema();
    await schema.addClassIfNotExists(
      'triggerclass',
      {
        someField: { type: 'String' },
        pointerToUser: { type: 'Pointer', targetClass: '_User' },
      },
      {
        find: {
          'role:triggerrole': true,
          [triggeruser.id]: true,
          [triggeruser2.id]: true,
        },
        create: {
          'role:triggerrole': true,
          [triggeruser.id]: true,
          [triggeruser2.id]: true,
        },
        get: {
          'role:triggerrole': true,
          [triggeruser.id]: true,
          [triggeruser2.id]: true,
        },
        update: {
          'role:triggerrole': true,
          [triggeruser.id]: true,
          [triggeruser2.id]: true,
        },
        addField: {
          'role:triggerrole': true,
          [triggeruser.id]: true,
          [triggeruser2.id]: true,
        },
        delete: {
          'role:triggerrole': true,
          [triggeruser.id]: true,
          [triggeruser2.id]: true,
        },
        readUserFields: ['pointerToUser'],
        writeUserFields: ['pointerToUser'],
      },
      {}
    );

    const caller = {
      beforeSave: () => {},
    };
    const spy = spyOn(caller, 'beforeSave').and.callThrough();
    Parse.Cloud.beforeSave('triggerclass', caller.beforeSave);
    const triggerobject = new Parse.Object('triggerclass');
    triggerobject.set('someField', 'someValue');
    triggerobject.set('someField2', 'someValue');
    const triggerobjectacl = new Parse.ACL();
    triggerobjectacl.setPublicReadAccess(false);
    triggerobjectacl.setPublicWriteAccess(false);
    triggerobjectacl.setRoleReadAccess(triggerrole, true);
    triggerobjectacl.setRoleWriteAccess(triggerrole, true);
    triggerobjectacl.setReadAccess(triggeruser.id, true);
    triggerobjectacl.setWriteAccess(triggeruser.id, true);
    triggerobjectacl.setReadAccess(triggeruser2.id, true);
    triggerobjectacl.setWriteAccess(triggeruser2.id, true);
    triggerobject.setACL(triggerobjectacl);

    await triggerobject.save(undefined, {
      sessionToken: triggeruser.getSessionToken(),
    });
    expect(spy).toHaveBeenCalledTimes(1);
    await triggerobject.save(undefined, {
      sessionToken: triggeruser.getSessionToken(),
    });
    expect(spy).toHaveBeenCalledTimes(2);
    await triggerobject.save(undefined, {
      sessionToken: triggeruser2.getSessionToken(),
    });
    expect(spy).toHaveBeenCalledTimes(3);
    await triggerobject.save(undefined, {
      sessionToken: triggeruser3.getSessionToken(),
    });
    expect(spy).toHaveBeenCalledTimes(4);

    const triggerobject2 = new Parse.Object('triggerclass');
    triggerobject2.set('someField', 'someValue');
    triggerobject2.set('someField22', 'someValue');
    const triggerobjectacl2 = new Parse.ACL();
    triggerobjectacl2.setPublicReadAccess(false);
    triggerobjectacl2.setPublicWriteAccess(false);
    triggerobjectacl2.setReadAccess(triggeruser.id, true);
    triggerobjectacl2.setWriteAccess(triggeruser.id, true);
    triggerobjectacl2.setReadAccess(triggeruser2.id, true);
    triggerobjectacl2.setWriteAccess(triggeruser2.id, true);
    triggerobjectacl2.setReadAccess(triggeruser5.id, true);
    triggerobjectacl2.setWriteAccess(triggeruser5.id, true);
    triggerobject2.setACL(triggerobjectacl2);

    await triggerobject2.save(undefined, {
      sessionToken: triggeruser2.getSessionToken(),
    });
    expect(spy).toHaveBeenCalledTimes(5);
    await triggerobject2.save(undefined, {
      sessionToken: triggeruser2.getSessionToken(),
    });
    expect(spy).toHaveBeenCalledTimes(6);
    await triggerobject2.save(undefined, {
      sessionToken: triggeruser.getSessionToken(),
    });
    expect(spy).toHaveBeenCalledTimes(7);

    await expectAsync(
      triggerobject2.save(undefined, {
        sessionToken: triggeruser3.getSessionToken(),
      })
    ).toBeRejectedWith(new Parse.Error(Parse.Error.OBJECT_NOT_FOUND, 'Object not found.'));

    expect(spy).toHaveBeenCalledTimes(7);

    await expectAsync(
      triggerobject2.save(undefined, {
        sessionToken: triggeruser4.getSessionToken(),
      })
    ).toBeRejectedWith(new Parse.Error(Parse.Error.OBJECT_NOT_FOUND, 'Object not found.'));

    expect(spy).toHaveBeenCalledTimes(7);

    await expectAsync(
      triggerobject2.save(undefined, {
        sessionToken: triggeruser5.getSessionToken(),
      })
    ).toBeRejectedWith(new Parse.Error(Parse.Error.OBJECT_NOT_FOUND, 'Object not found.'));

    expect(spy).toHaveBeenCalledTimes(7);

    const triggerobject3 = new Parse.Object('triggerclass');
    triggerobject3.set('someField', 'someValue');
    triggerobject3.set('someField33', 'someValue');

    await expectAsync(
      triggerobject3.save(undefined, {
        sessionToken: triggeruser4.getSessionToken(),
      })
    ).toBeRejectedWith(
      new Parse.Error(
        Parse.Error.OPERATION_FORBIDDEN,
        'Permission denied for action create on class triggerclass.'
      )
    );

    expect(spy).toHaveBeenCalledTimes(7);

    await expectAsync(
      triggerobject3.save(undefined, {
        sessionToken: triggeruser5.getSessionToken(),
      })
    ).toBeRejectedWith(
      new Parse.Error(
        Parse.Error.OPERATION_FORBIDDEN,
        'Permission denied for action create on class triggerclass.'
      )
    );
    expect(spy).toHaveBeenCalledTimes(7);
  });

  it('test afterSave ran and created an object', done => {
    const obj = new Parse.Object('AfterSaveTest');
    const test = async () => {
      const query = new Parse.Query('AfterSaveProof');
      query.equalTo('proof', obj.id);
      const results = await query.find();
      expect(results.length).toEqual(1);
      done();
    };
    Parse.Cloud.afterSave('AfterSaveTest', req => {
      const obj = new Parse.Object('AfterSaveProof');
      obj.set('proof', req.object.id);
      obj.save().then(test);
    });
    obj.save();
  });

  it('test afterSave ran on created object and returned a promise', async () => {
    Parse.Cloud.afterSave('AfterSaveTest2', req => {
      const obj = req.object;
      if (!obj.existed()) {
        return new Promise(resolve => {
          setTimeout(function () {
            obj.set('proof', obj.id);
            obj.save().then(function () {
              resolve();
            });
          }, 1000);
        });
      }
    });

    const obj = await new Parse.Object('AfterSaveTest2').save();
    const results = await new Parse.Query('AfterSaveTest2').equalTo('proof', obj.id).find();
    expect(results.length).toEqual(1);
    const [savedObject] = results;
    expect(savedObject.get('proof')).toEqual(obj.id);
  });

  // TODO: Fails on CI randomly as racing
  xit('test afterSave ignoring promise, object not found', function (done) {
    Parse.Cloud.afterSave('AfterSaveTest2', function (req) {
      const obj = req.object;
      if (!obj.existed()) {
        return new Promise(resolve => {
          setTimeout(function () {
            obj.set('proof', obj.id);
            obj.save().then(function () {
              resolve();
            });
          }, 1000);
        });
      }
    });

    const obj = new Parse.Object('AfterSaveTest2');
    obj.save().then(function () {
      done();
    });

    const query = new Parse.Query('AfterSaveTest2');
    query.equalTo('proof', obj.id);
    query.find().then(
      function (results) {
        expect(results.length).toEqual(0);
      },
      function (error) {
        fail(error);
      }
    );
  });

  it('test afterSave rejecting promise', async () => {
    Parse.Cloud.afterSave('AfterSaveTest2', () => {
      return new Promise((resolve, reject) => {
        setTimeout(function () {
          reject('THIS SHOULD BE IGNORED');
        }, 1000);
      });
    });
    await new Parse.Object('AfterSaveTest2').save();
  });

  it('test afterDelete returning promise, object is deleted when destroy resolves', async () => {
    Parse.Cloud.afterDelete('AfterDeleteTest2', function (req) {
      return new Promise(resolve => {
        setTimeout(function () {
          const obj = new Parse.Object('AfterDeleteTestProof');
          obj.set('proof', req.object.id);
          obj.save().then(function () {
            resolve();
          });
        }, 1000);
      });
    });

    const obj = new Parse.Object('AfterDeleteTest2');
    await obj.save();
    await obj.destroy();
    const results = await new Parse.Query('AfterDeleteTestProof').equalTo('proof', obj.id).find();
    expect(results.length).toEqual(1);
    const [deletedObject] = results;
    expect(deletedObject.get('proof')).toEqual(obj.id);
  });

  it('test afterDelete ignoring promise, object is not yet deleted', async () => {
    Parse.Cloud.afterDelete('AfterDeleteTest2', req => {
      return new Promise(resolve => {
        setTimeout(function () {
          const obj = new Parse.Object('AfterDeleteTestProof');
          obj.set('proof', req.object.id);
          obj.save().then(function () {
            resolve();
          });
        }, 1000);
      });
    });

    const obj = new Parse.Object('AfterDeleteTest2');
    await obj.save();
    const query = new Parse.Query('AfterDeleteTestProof');
    query.equalTo('proof', obj.id);
    const [results] = await Promise.all([query.find(), obj.destroy()]);

    expect(results.length).toEqual(0);
  });

  it('test beforeSave happens on update', async () => {
    Parse.Cloud.beforeSave('BeforeSaveChanged', req => {
      req.object.set('foo', 'baz');
    });

    const obj = new Parse.Object('BeforeSaveChanged');
    obj.set('foo', 'bar');
    await obj.save();
    expect(obj.get('foo')).toBe('baz');
    obj.set('foo', 'bar');
    await obj.save();
    obj.set('foo', 'bar');
    const objAgain = await new Parse.Query('BeforeSaveChanged').get(obj.id);
    expect(objAgain.get('foo')).toEqual('baz');
  });

  it('test beforeDelete failure', async () => {
    Parse.Cloud.beforeDelete('BeforeDeleteFail', () => {
      throw 'Nope';
    });

    const obj = new Parse.Object('BeforeDeleteFail');
    obj.set('foo', 'bar');
    await obj.save();
    const id = `${obj.id}`;
    await expectAsync(obj.destroy()).toBeRejectedWith(
      new Parse.Error(Parse.Error.SCRIPT_FAILED, 'Nope')
    );

    const objAgain = new Parse.Object('BeforeDeleteFail', {
      objectId: id,
    });
    await objAgain.fetch();
    expect(objAgain.get('foo')).toEqual('bar');
  });

  it('basic beforeDelete rejection via promise', async () => {
    Parse.Cloud.beforeSave('BeforeDeleteFailWithPromise', () => {
      const query = new Parse.Query('Yolo');
      return query.find().then(() => {
        throw 'Nope';
      });
    });
    const obj = new Parse.Object('BeforeDeleteFailWithPromise');
    obj.set('foo', 'bar');
    await expectAsync(obj.save()).toBeRejectedWith(
      new Parse.Error(Parse.Error.SCRIPT_FAILED, 'Nope')
    );
  });

  it('test afterDelete ran and created an object', async done => {
    const obj = new Parse.Object('AfterDeleteTest');
    const test = async () => {
      const query = new Parse.Query('AfterDeleteProof');
      query.equalTo('proof', obj.id);
      const results = await query.find();
      expect(results.length).toEqual(1);
      done();
    };
    Parse.Cloud.afterDelete('AfterDeleteTest', function (req) {
      const obj = new Parse.Object('AfterDeleteProof');
      obj.set('proof', req.object.id);
      obj.save().then(test);
    });

    await obj.save();
    await obj.destroy();
  });

  it('test cloud function return types', function (done) {
    Parse.Cloud.define('foo', function () {
      return {
        object: {
          __type: 'Object',
          className: 'Foo',
          objectId: '123',
          x: 2,
          relation: {
            __type: 'Object',
            className: 'Bar',
            objectId: '234',
            x: 3,
          },
        },
        array: [
          {
            __type: 'Object',
            className: 'Bar',
            objectId: '345',
            x: 2,
          },
        ],
        a: 2,
      };
    });

    Parse.Cloud.run('foo').then(result => {
      expect(result.object instanceof Parse.Object).toBeTruthy();
      if (!result.object) {
        fail('Unable to run foo');
        done();
        return;
      }
      expect(result.object.className).toEqual('Foo');
      expect(result.object.get('x')).toEqual(2);
      const bar = result.object.get('relation');
      expect(bar instanceof Parse.Object).toBeTruthy();
      expect(bar.className).toEqual('Bar');
      expect(bar.get('x')).toEqual(3);
      expect(Array.isArray(result.array)).toEqual(true);
      expect(result.array[0] instanceof Parse.Object).toBeTruthy();
      expect(result.array[0].get('x')).toEqual(2);
      done();
    });
  });

  it('test cloud function request params types', function (done) {
    Parse.Cloud.define('params', function (req) {
      expect(req.params.date instanceof Date).toBe(true);
      expect(req.params.date.getTime()).toBe(1463907600000);
      expect(req.params.dateList[0] instanceof Date).toBe(true);
      expect(req.params.dateList[0].getTime()).toBe(1463907600000);
      expect(req.params.complexStructure.date[0] instanceof Date).toBe(true);
      expect(req.params.complexStructure.date[0].getTime()).toBe(1463907600000);
      expect(req.params.complexStructure.deepDate.date[0] instanceof Date).toBe(true);
      expect(req.params.complexStructure.deepDate.date[0].getTime()).toBe(1463907600000);
      expect(req.params.complexStructure.deepDate2[0].date instanceof Date).toBe(true);
      expect(req.params.complexStructure.deepDate2[0].date.getTime()).toBe(1463907600000);
      // Regression for #2294
      expect(req.params.file instanceof Parse.File).toBe(true);
      expect(req.params.file.url()).toEqual('https://some.url');
      // Regression for #2204
      expect(req.params.array).toEqual(['a', 'b', 'c']);
      expect(Array.isArray(req.params.array)).toBe(true);
      expect(req.params.arrayOfArray).toEqual([
        ['a', 'b', 'c'],
        ['d', 'e', 'f'],
      ]);
      expect(Array.isArray(req.params.arrayOfArray)).toBe(true);
      expect(Array.isArray(req.params.arrayOfArray[0])).toBe(true);
      expect(Array.isArray(req.params.arrayOfArray[1])).toBe(true);
      return {};
    });

    const params = {
      date: {
        __type: 'Date',
        iso: '2016-05-22T09:00:00.000Z',
      },
      dateList: [
        {
          __type: 'Date',
          iso: '2016-05-22T09:00:00.000Z',
        },
      ],
      lol: 'hello',
      complexStructure: {
        date: [
          {
            __type: 'Date',
            iso: '2016-05-22T09:00:00.000Z',
          },
        ],
        deepDate: {
          date: [
            {
              __type: 'Date',
              iso: '2016-05-22T09:00:00.000Z',
            },
          ],
        },
        deepDate2: [
          {
            date: {
              __type: 'Date',
              iso: '2016-05-22T09:00:00.000Z',
            },
          },
        ],
      },
      file: Parse.File.fromJSON({
        __type: 'File',
        name: 'name',
        url: 'https://some.url',
      }),
      array: ['a', 'b', 'c'],
      arrayOfArray: [
        ['a', 'b', 'c'],
        ['d', 'e', 'f'],
      ],
    };
    Parse.Cloud.run('params', params).then(() => {
      done();
    });
  });

  it('test cloud function should echo keys', function (done) {
    Parse.Cloud.define('echoKeys', function () {
      return {
        applicationId: Parse.applicationId,
        masterKey: Parse.masterKey,
        javascriptKey: Parse.javascriptKey,
      };
    });

    Parse.Cloud.run('echoKeys').then(result => {
      expect(result.applicationId).toEqual(Parse.applicationId);
      expect(result.masterKey).toEqual(Parse.masterKey);
      expect(result.javascriptKey).toEqual(Parse.javascriptKey);
      done();
    });
  });

  it('should properly create an object in before save', done => {
    Parse.Cloud.beforeSave('BeforeSaveChanged', function (req) {
      req.object.set('foo', 'baz');
    });

    Parse.Cloud.define('createBeforeSaveChangedObject', function () {
      const obj = new Parse.Object('BeforeSaveChanged');
      return obj.save().then(() => {
        return obj;
      });
    });

    Parse.Cloud.run('createBeforeSaveChangedObject').then(res => {
      expect(res.get('foo')).toEqual('baz');
      done();
    });
  });

  it('dirtyKeys are set on update', done => {
    let triggerTime = 0;
    // Register a mock beforeSave hook
    Parse.Cloud.beforeSave('GameScore', req => {
      const object = req.object;
      expect(object instanceof Parse.Object).toBeTruthy();
      expect(object.get('fooAgain')).toEqual('barAgain');
      if (triggerTime == 0) {
        // Create
        expect(object.get('foo')).toEqual('bar');
      } else if (triggerTime == 1) {
        // Update
        expect(object.dirtyKeys()).toEqual(['foo']);
        expect(object.dirty('foo')).toBeTruthy();
        expect(object.get('foo')).toEqual('baz');
      } else {
        throw new Error();
      }
      triggerTime++;
    });

    const obj = new Parse.Object('GameScore');
    obj.set('foo', 'bar');
    obj.set('fooAgain', 'barAgain');
    obj
      .save()
      .then(() => {
        // We only update foo
        obj.set('foo', 'baz');
        return obj.save();
      })
      .then(
        () => {
          // Make sure the checking has been triggered
          expect(triggerTime).toBe(2);
          done();
        },
        function (error) {
          fail(error);
          done();
        }
      );
  });

  it('test beforeSave unchanged success', function (done) {
    Parse.Cloud.beforeSave('BeforeSaveUnchanged', function () {
      return;
    });

    const obj = new Parse.Object('BeforeSaveUnchanged');
    obj.set('foo', 'bar');
    obj.save().then(
      function () {
        done();
      },
      function (error) {
        fail(error);
        done();
      }
    );
  });

  it('test beforeDelete success', function (done) {
    Parse.Cloud.beforeDelete('BeforeDeleteTest', function () {
      return;
    });

    const obj = new Parse.Object('BeforeDeleteTest');
    obj.set('foo', 'bar');
    obj
      .save()
      .then(function () {
        return obj.destroy();
      })
      .then(
        function () {
          const objAgain = new Parse.Object('BeforeDeleteTest', obj.id);
          return objAgain.fetch().then(fail, () => done());
        },
        function (error) {
          fail(error);
          done();
        }
      );
  });

  it('test save triggers get user', async done => {
    Parse.Cloud.beforeSave('SaveTriggerUser', function (req) {
      if (req.user && req.user.id) {
        return;
      } else {
        throw new Error('No user present on request object for beforeSave.');
      }
    });

    Parse.Cloud.afterSave('SaveTriggerUser', function (req) {
      if (!req.user || !req.user.id) {
        console.log('No user present on request object for afterSave.');
      }
    });

    const user = new Parse.User();
    user.set('password', 'asdf');
    user.set('email', 'asdf@example.com');
    user.set('username', 'zxcv');
    await user.signUp();
    const obj = new Parse.Object('SaveTriggerUser');
    obj.save().then(
      function () {
        done();
      },
      function (error) {
        fail(error);
        done();
      }
    );
  });

  it('beforeSave change propagates through the save response', done => {
    Parse.Cloud.beforeSave('ChangingObject', function (request) {
      request.object.set('foo', 'baz');
    });
    const obj = new Parse.Object('ChangingObject');
    obj.save({ foo: 'bar' }).then(
      objAgain => {
        expect(objAgain.get('foo')).toEqual('baz');
        done();
      },
      () => {
        fail('Should not have failed to save.');
        done();
      }
    );
  });

  it('beforeSave change propagates through the afterSave #1931', done => {
    Parse.Cloud.beforeSave('ChangingObject', function (request) {
      request.object.unset('file');
      request.object.unset('date');
    });

    Parse.Cloud.afterSave('ChangingObject', function (request) {
      expect(request.object.has('file')).toBe(false);
      expect(request.object.has('date')).toBe(false);
      expect(request.object.get('file')).toBeUndefined();
      return Promise.resolve();
    });
    const file = new Parse.File('yolo.txt', [1, 2, 3], 'text/plain');
    file
      .save()
      .then(() => {
        const obj = new Parse.Object('ChangingObject');
        return obj.save({ file, date: new Date() });
      })
      .then(
        () => {
          done();
        },
        () => {
          fail();
          done();
        }
      );
  });

  it('test cloud function parameter validation success', done => {
    // Register a function with validation
    Parse.Cloud.define(
      'functionWithParameterValidation',
      () => {
        return 'works';
      },
      request => {
        return request.params.success === 100;
      }
    );

    Parse.Cloud.run('functionWithParameterValidation', { success: 100 }).then(
      () => {
        done();
      },
      () => {
        fail('Validation should not have failed.');
        done();
      }
    );
  });

  it('doesnt receive stale user in cloud code functions after user has been updated with master key (regression test for #1836)', done => {
    Parse.Cloud.define('testQuery', function (request) {
      return request.user.get('data');
    });

    Parse.User.signUp('user', 'pass')
      .then(user => {
        user.set('data', 'AAA');
        return user.save();
      })
      .then(() => Parse.Cloud.run('testQuery'))
      .then(result => {
        expect(result).toEqual('AAA');
        Parse.User.current().set('data', 'BBB');
        return Parse.User.current().save(null, { useMasterKey: true });
      })
      .then(() => Parse.Cloud.run('testQuery'))
      .then(result => {
        expect(result).toEqual('BBB');
        done();
      });
  });

  it('clears out the user cache for all sessions when the user is changed', done => {
    let session1;
    let session2;
    let user;
    const cacheAdapter = new InMemoryCacheAdapter({ ttl: 100000000 });
    reconfigureServer({ cacheAdapter })
      .then(() => {
        Parse.Cloud.define('checkStaleUser', request => {
          return request.user.get('data');
        });

        user = new Parse.User();
        user.set('username', 'test');
        user.set('password', 'moon-y');
        user.set('data', 'first data');
        return user.signUp();
      })
      .then(user => {
        session1 = user.getSessionToken();
        return request({
          url: 'http://localhost:8378/1/login?username=test&password=moon-y',
          headers: {
            'X-Parse-Application-Id': 'test',
            'X-Parse-REST-API-Key': 'rest',
          },
        });
      })
      .then(response => {
        session2 = response.data.sessionToken;
        //Ensure both session tokens are in the cache
        return Parse.Cloud.run('checkStaleUser', { sessionToken: session2 });
      })
      .then(() =>
        request({
          method: 'POST',
          url: 'http://localhost:8378/1/functions/checkStaleUser',
          headers: {
            'X-Parse-Application-Id': 'test',
            'X-Parse-REST-API-Key': 'rest',
            'X-Parse-Session-Token': session2,
          },
        })
      )
      .then(() =>
        Promise.all([
          cacheAdapter.get('test:user:' + session1),
          cacheAdapter.get('test:user:' + session2),
        ])
      )
      .then(cachedVals => {
        expect(cachedVals[0].objectId).toEqual(user.id);
        expect(cachedVals[1].objectId).toEqual(user.id);

        //Change with session 1 and then read with session 2.
        user.set('data', 'second data');
        return user.save();
      })
      .then(() =>
        request({
          method: 'POST',
          url: 'http://localhost:8378/1/functions/checkStaleUser',
          headers: {
            'X-Parse-Application-Id': 'test',
            'X-Parse-REST-API-Key': 'rest',
            'X-Parse-Session-Token': session2,
          },
        })
      )
      .then(response => {
        expect(response.data.result).toEqual('second data');
        done();
      })
      .catch(done.fail);
  });

  it('trivial beforeSave should not affect fetched pointers (regression test for #1238)', done => {
    Parse.Cloud.beforeSave('BeforeSaveUnchanged', () => {});

    const TestObject = Parse.Object.extend('TestObject');
    const NoBeforeSaveObject = Parse.Object.extend('NoBeforeSave');
    const BeforeSaveObject = Parse.Object.extend('BeforeSaveUnchanged');

    const aTestObject = new TestObject();
    aTestObject.set('foo', 'bar');
    aTestObject
      .save()
      .then(aTestObject => {
        const aNoBeforeSaveObj = new NoBeforeSaveObject();
        aNoBeforeSaveObj.set('aTestObject', aTestObject);
        expect(aNoBeforeSaveObj.get('aTestObject').get('foo')).toEqual('bar');
        return aNoBeforeSaveObj.save();
      })
      .then(aNoBeforeSaveObj => {
        expect(aNoBeforeSaveObj.get('aTestObject').get('foo')).toEqual('bar');

        const aBeforeSaveObj = new BeforeSaveObject();
        aBeforeSaveObj.set('aTestObject', aTestObject);
        expect(aBeforeSaveObj.get('aTestObject').get('foo')).toEqual('bar');
        return aBeforeSaveObj.save();
      })
      .then(aBeforeSaveObj => {
        expect(aBeforeSaveObj.get('aTestObject').get('foo')).toEqual('bar');
        done();
      });
  });

  it('beforeSave should not affect fetched pointers', done => {
    Parse.Cloud.beforeSave('BeforeSaveUnchanged', () => {});

    Parse.Cloud.beforeSave('BeforeSaveChanged', function (req) {
      req.object.set('foo', 'baz');
    });

    const TestObject = Parse.Object.extend('TestObject');
    const BeforeSaveUnchangedObject = Parse.Object.extend('BeforeSaveUnchanged');
    const BeforeSaveChangedObject = Parse.Object.extend('BeforeSaveChanged');

    const aTestObject = new TestObject();
    aTestObject.set('foo', 'bar');
    aTestObject
      .save()
      .then(aTestObject => {
        const aBeforeSaveUnchangedObject = new BeforeSaveUnchangedObject();
        aBeforeSaveUnchangedObject.set('aTestObject', aTestObject);
        expect(aBeforeSaveUnchangedObject.get('aTestObject').get('foo')).toEqual('bar');
        return aBeforeSaveUnchangedObject.save();
      })
      .then(aBeforeSaveUnchangedObject => {
        expect(aBeforeSaveUnchangedObject.get('aTestObject').get('foo')).toEqual('bar');

        const aBeforeSaveChangedObject = new BeforeSaveChangedObject();
        aBeforeSaveChangedObject.set('aTestObject', aTestObject);
        expect(aBeforeSaveChangedObject.get('aTestObject').get('foo')).toEqual('bar');
        return aBeforeSaveChangedObject.save();
      })
      .then(aBeforeSaveChangedObject => {
        expect(aBeforeSaveChangedObject.get('aTestObject').get('foo')).toEqual('bar');
        expect(aBeforeSaveChangedObject.get('foo')).toEqual('baz');
        done();
      });
  });

  it('should fully delete objects when using `unset` with beforeSave (regression test for #1840)', done => {
    const TestObject = Parse.Object.extend('TestObject');
    const NoBeforeSaveObject = Parse.Object.extend('NoBeforeSave');
    const BeforeSaveObject = Parse.Object.extend('BeforeSaveChanged');

    Parse.Cloud.beforeSave('BeforeSaveChanged', req => {
      const object = req.object;
      object.set('before', 'save');
    });

    Parse.Cloud.define('removeme', () => {
      const testObject = new TestObject();
      return testObject
        .save()
        .then(testObject => {
          const object = new NoBeforeSaveObject({ remove: testObject });
          return object.save();
        })
        .then(object => {
          object.unset('remove');
          return object.save();
        });
    });

    Parse.Cloud.define('removeme2', () => {
      const testObject = new TestObject();
      return testObject
        .save()
        .then(testObject => {
          const object = new BeforeSaveObject({ remove: testObject });
          return object.save();
        })
        .then(object => {
          object.unset('remove');
          return object.save();
        });
    });

    Parse.Cloud.run('removeme')
      .then(aNoBeforeSaveObj => {
        expect(aNoBeforeSaveObj.get('remove')).toEqual(undefined);

        return Parse.Cloud.run('removeme2');
      })
      .then(aBeforeSaveObj => {
        expect(aBeforeSaveObj.get('before')).toEqual('save');
        expect(aBeforeSaveObj.get('remove')).toEqual(undefined);
        done();
      })
      .catch(err => {
        jfail(err);
        done();
      });
  });

  /*
    TODO: fix for Postgres
    trying to delete a field that doesn't exists doesn't play nice
   */
  it_exclude_dbs(['postgres'])(
    'should fully delete objects when using `unset` and `set` with beforeSave (regression test for #1840)',
    done => {
      const TestObject = Parse.Object.extend('TestObject');
      const BeforeSaveObject = Parse.Object.extend('BeforeSaveChanged');

      Parse.Cloud.beforeSave('BeforeSaveChanged', req => {
        const object = req.object;
        object.set('before', 'save');
        object.unset('remove');
      });

      let object;
      const testObject = new TestObject({ key: 'value' });
      testObject
        .save()
        .then(() => {
          object = new BeforeSaveObject();
          return object.save().then(() => {
            object.set({ remove: testObject });
            return object.save();
          });
        })
        .then(objectAgain => {
          expect(objectAgain.get('remove')).toBeUndefined();
          expect(object.get('remove')).toBeUndefined();
          done();
        })
        .catch(err => {
          jfail(err);
          done();
        });
    }
  );

  it('should not include relation op (regression test for #1606)', done => {
    const TestObject = Parse.Object.extend('TestObject');
    const BeforeSaveObject = Parse.Object.extend('BeforeSaveChanged');
    let testObj;
    Parse.Cloud.beforeSave('BeforeSaveChanged', req => {
      const object = req.object;
      object.set('before', 'save');
      testObj = new TestObject();
      return testObj.save().then(() => {
        object.relation('testsRelation').add(testObj);
      });
    });

    const object = new BeforeSaveObject();
    object
      .save()
      .then(objectAgain => {
        // Originally it would throw as it would be a non-relation
        expect(() => {
          objectAgain.relation('testsRelation');
        }).not.toThrow();
        done();
      })
      .catch(err => {
        jfail(err);
        done();
      });
  });

  /**
   * Checks that incrementing a value to a zero in a beforeSave hook
   * does not result in that key being omitted from the response.
   */
  it('before save increment does not return undefined', done => {
    Parse.Cloud.define('cloudIncrementClassFunction', function (req) {
      const CloudIncrementClass = Parse.Object.extend('CloudIncrementClass');
      const obj = new CloudIncrementClass();
      obj.id = req.params.objectId;
      return obj.save();
    });

    Parse.Cloud.beforeSave('CloudIncrementClass', function (req) {
      const obj = req.object;
      if (!req.master) {
        obj.increment('points', -10);
        obj.increment('num', -9);
      }
    });

    const CloudIncrementClass = Parse.Object.extend('CloudIncrementClass');
    const obj = new CloudIncrementClass();
    obj.set('points', 10);
    obj.set('num', 10);
    obj.save(null, { useMasterKey: true }).then(function () {
      Parse.Cloud.run('cloudIncrementClassFunction', { objectId: obj.id }).then(function (
        savedObj
      ) {
        expect(savedObj.get('num')).toEqual(1);
        expect(savedObj.get('points')).toEqual(0);
        done();
      });
    });
  });

  it('beforeSave should not sanitize database', async done => {
    const { adapter } = Config.get(Parse.applicationId).database;
    const spy = spyOn(adapter, 'findOneAndUpdate').and.callThrough();
    spy.calls.saveArgumentsByValue();

    let count = 0;
    Parse.Cloud.beforeSave('CloudIncrementNested', req => {
      count += 1;
      req.object.set('foo', 'baz');
      expect(typeof req.object.get('objectField').number).toBe('number');
    });

    Parse.Cloud.afterSave('CloudIncrementNested', req => {
      expect(typeof req.object.get('objectField').number).toBe('number');
    });

    const obj = new Parse.Object('CloudIncrementNested');
    obj.set('objectField', { number: 5 });
    obj.set('foo', 'bar');
    await obj.save();

    obj.increment('objectField.number', 10);
    await obj.save();

    const [
      ,
      ,
      ,
      /* className */ /* schema */ /* query */ update,
    ] = adapter.findOneAndUpdate.calls.first().args;
    expect(update).toEqual({
      'objectField.number': { __op: 'Increment', amount: 10 },
      foo: 'baz',
      updatedAt: obj.updatedAt.toISOString(),
    });

    count === 2 ? done() : fail();
  });

  /**
   * Verifies that an afterSave hook throwing an exception
   * will not prevent a successful save response from being returned
   */
  it('should succeed on afterSave exception', done => {
    Parse.Cloud.afterSave('AfterSaveTestClass', function () {
      throw 'Exception';
    });
    const AfterSaveTestClass = Parse.Object.extend('AfterSaveTestClass');
    const obj = new AfterSaveTestClass();
    obj.save().then(done, done.fail);
  });

  describe('cloud jobs', () => {
    it('should define a job', done => {
      expect(() => {
        Parse.Cloud.job('myJob', ({ message }) => {
          message('Hello, world!!!');
        });
      }).not.toThrow();

      request({
        method: 'POST',
        url: 'http://localhost:8378/1/jobs/myJob',
        headers: {
          'X-Parse-Application-Id': Parse.applicationId,
          'X-Parse-Master-Key': Parse.masterKey,
        },
      })
        .then(async response => {
          const jobStatusId = response.headers['x-parse-job-status-id'];
          const checkJobStatus = async () => {
            const jobStatus = await getJobStatus(jobStatusId);
            return jobStatus.get('finishedAt') && jobStatus.get('message') === 'Hello, world!!!';
          };
          while (!(await checkJobStatus())) {
            await new Promise(resolve => setTimeout(resolve, 100));
          }
        })
        .then(done)
        .catch(done.fail);
    });

    it('run job should fail', async () => {
      await expectAsync(
        request({
          method: 'POST',
          url: 'http://localhost:8378/1/jobs/failedJob',
          headers: {
            'X-Parse-Application-Id': Parse.applicationId,
            'X-Parse-Master-Key': Parse.masterKey,
          },
        })
      ).toBeRejected();
    });

    it('should not run without master key', done => {
      expect(() => {
        Parse.Cloud.job('myJob', () => {});
      }).not.toThrow();

      request({
        method: 'POST',
        url: 'http://localhost:8378/1/jobs/myJob',
        headers: {
          'X-Parse-Application-Id': Parse.applicationId,
          'X-Parse-REST-API-Key': 'rest',
        },
      }).then(
        () => {
          fail('Expected to be unauthorized');
          done();
        },
        err => {
          expect(err.status).toBe(403);
          done();
        }
      );
    });

    it('should run with master key', done => {
      expect(() => {
        Parse.Cloud.job('myJob', (req, res) => {
          expect(req.functionName).toBeUndefined();
          expect(req.jobName).toBe('myJob');
          expect(typeof req.jobId).toBe('string');
          expect(typeof req.message).toBe('function');
          expect(typeof res).toBe('undefined');
        });
      }).not.toThrow();

      request({
        method: 'POST',
        url: 'http://localhost:8378/1/jobs/myJob',
        headers: {
          'X-Parse-Application-Id': Parse.applicationId,
          'X-Parse-Master-Key': Parse.masterKey,
        },
      })
        .then(async response => {
          const jobStatusId = response.headers['x-parse-job-status-id'];
          const checkJobStatus = async () => {
            const jobStatus = await getJobStatus(jobStatusId);
            return jobStatus.get('finishedAt');
          };
          while (!(await checkJobStatus())) {
            await new Promise(resolve => setTimeout(resolve, 100));
          }
        })
        .then(done)
        .catch(done.fail);
    });

    it('should run a job as body param', done => {
      expect(() => {
        Parse.Cloud.job('myJob', (req, res) => {
          expect(req.functionName).toBeUndefined();
          expect(req.jobName).toBe('myJob');
          expect(typeof req.jobId).toBe('string');
          expect(typeof req.message).toBe('function');
          expect(typeof res).toBe('undefined');
        });
      }).not.toThrow();

      request({
        method: 'POST',
        url: 'http://localhost:8378/1/jobs',
        headers: {
          'X-Parse-Application-Id': Parse.applicationId,
          'X-Parse-Master-Key': Parse.masterKey,
        },
        body: {
          jobName: 'myJob',
        },
      })
        .then(async response => {
          const jobStatusId = response.headers['x-parse-job-status-id'];
          const checkJobStatus = async () => {
            const jobStatus = await getJobStatus(jobStatusId);
            return jobStatus.get('finishedAt');
          };
          while (!(await checkJobStatus())) {
            await new Promise(resolve => setTimeout(resolve, 100));
          }
        })
        .then(done)
        .catch(done.fail);
    });

    it('should run with master key basic auth', done => {
      expect(() => {
        Parse.Cloud.job('myJob', (req, res) => {
          expect(req.functionName).toBeUndefined();
          expect(req.jobName).toBe('myJob');
          expect(typeof req.jobId).toBe('string');
          expect(typeof req.message).toBe('function');
          expect(typeof res).toBe('undefined');
        });
      }).not.toThrow();

      request({
        method: 'POST',
        url: `http://${Parse.applicationId}:${Parse.masterKey}@localhost:8378/1/jobs/myJob`,
      })
        .then(async response => {
          const jobStatusId = response.headers['x-parse-job-status-id'];
          const checkJobStatus = async () => {
            const jobStatus = await getJobStatus(jobStatusId);
            return jobStatus.get('finishedAt');
          };
          while (!(await checkJobStatus())) {
            await new Promise(resolve => setTimeout(resolve, 100));
          }
        })
        .then(done)
        .catch(done.fail);
    });

    it('should set the message / success on the job', done => {
      Parse.Cloud.job('myJob', req => {
        return req
          .message('hello')
          .then(() => {
            return getJobStatus(req.jobId);
          })
          .then(jobStatus => {
            expect(jobStatus.get('message')).toEqual('hello');
            expect(jobStatus.get('status')).toEqual('running');
          });
      });

      request({
        method: 'POST',
        url: 'http://localhost:8378/1/jobs/myJob',
        headers: {
          'X-Parse-Application-Id': Parse.applicationId,
          'X-Parse-Master-Key': Parse.masterKey,
        },
      })
        .then(async response => {
          const jobStatusId = response.headers['x-parse-job-status-id'];
          const checkJobStatus = async () => {
            const jobStatus = await getJobStatus(jobStatusId);
            return (
              jobStatus.get('finishedAt') &&
              jobStatus.get('message') === 'hello' &&
              jobStatus.get('status') === 'succeeded'
            );
          };
          while (!(await checkJobStatus())) {
            await new Promise(resolve => setTimeout(resolve, 100));
          }
        })
        .then(done)
        .catch(done.fail);
    });

    it('should set the failure on the job', done => {
      Parse.Cloud.job('myJob', () => {
        return Promise.reject('Something went wrong');
      });

      request({
        method: 'POST',
        url: 'http://localhost:8378/1/jobs/myJob',
        headers: {
          'X-Parse-Application-Id': Parse.applicationId,
          'X-Parse-Master-Key': Parse.masterKey,
        },
      })
        .then(async response => {
          const jobStatusId = response.headers['x-parse-job-status-id'];
          const checkJobStatus = async () => {
            const jobStatus = await getJobStatus(jobStatusId);
            return (
              jobStatus.get('finishedAt') &&
              jobStatus.get('message') === 'Something went wrong' &&
              jobStatus.get('status') === 'failed'
            );
          };
          while (!(await checkJobStatus())) {
            await new Promise(resolve => setTimeout(resolve, 100));
          }
        })
        .then(done)
        .catch(done.fail);
    });

    it('should set the failure message on the job error', async () => {
      Parse.Cloud.job('myJobError', () => {
        throw new Parse.Error(101, 'Something went wrong');
      });
      const job = await Parse.Cloud.startJob('myJobError');
      let jobStatus, status;
      while (status !== 'failed') {
        if (jobStatus) {
          await new Promise(resolve => setTimeout(resolve, 10));
        }
        jobStatus = await Parse.Cloud.getJobStatus(job);
        status = jobStatus.get('status');
      }
      expect(jobStatus.get('message')).toEqual('Something went wrong');
    });

    function getJobStatus(jobId) {
      const q = new Parse.Query('_JobStatus');
      return q.get(jobId, { useMasterKey: true });
    }
  });
});

describe('cloud functions', () => {
  it('Should have request ip', done => {
    Parse.Cloud.define('myFunction', req => {
      expect(req.ip).toBeDefined();
      return 'success';
    });

    Parse.Cloud.run('myFunction', {}).then(() => done());
  });
});

describe('beforeSave hooks', () => {
  it('should have request headers', done => {
    Parse.Cloud.beforeSave('MyObject', req => {
      expect(req.headers).toBeDefined();
    });

    const MyObject = Parse.Object.extend('MyObject');
    const myObject = new MyObject();
    myObject.save().then(() => done());
  });

  it('should have request ip', done => {
    Parse.Cloud.beforeSave('MyObject', req => {
      expect(req.ip).toBeDefined();
    });

    const MyObject = Parse.Object.extend('MyObject');
    const myObject = new MyObject();
    myObject.save().then(() => done());
  });

  it('should respect custom object ids (#6733)', async () => {
    Parse.Cloud.beforeSave('TestObject', req => {
      expect(req.object.id).toEqual('test_6733');
    });

    await reconfigureServer({ allowCustomObjectId: true });

    const req = request({
      // Parse JS SDK does not currently support custom object ids (see #1097), so we do a REST request
      method: 'POST',
      url: 'http://localhost:8378/1/classes/TestObject',
      headers: {
        'X-Parse-Application-Id': 'test',
        'X-Parse-REST-API-Key': 'rest',
      },
      body: {
        objectId: 'test_6733',
        foo: 'bar',
      },
    });

    {
      const res = await req;
      expect(res.data.objectId).toEqual('test_6733');
    }

    const query = new Parse.Query('TestObject');
    query.equalTo('objectId', 'test_6733');
    const res = await query.find();
    expect(res.length).toEqual(1);
    expect(res[0].get('foo')).toEqual('bar');
  });
});

describe('afterSave hooks', () => {
  it('should have request headers', done => {
    Parse.Cloud.afterSave('MyObject', req => {
      expect(req.headers).toBeDefined();
    });

    const MyObject = Parse.Object.extend('MyObject');
    const myObject = new MyObject();
    myObject.save().then(() => done());
  });

  it('should have request ip', done => {
    Parse.Cloud.afterSave('MyObject', req => {
      expect(req.ip).toBeDefined();
    });

    const MyObject = Parse.Object.extend('MyObject');
    const myObject = new MyObject();
    myObject.save().then(() => done());
  });
});

describe('beforeDelete hooks', () => {
  it('should have request headers', done => {
    Parse.Cloud.beforeDelete('MyObject', req => {
      expect(req.headers).toBeDefined();
    });

    const MyObject = Parse.Object.extend('MyObject');
    const myObject = new MyObject();
    myObject
      .save()
      .then(myObj => myObj.destroy())
      .then(() => done());
  });

  it('should have request ip', done => {
    Parse.Cloud.beforeDelete('MyObject', req => {
      expect(req.ip).toBeDefined();
    });

    const MyObject = Parse.Object.extend('MyObject');
    const myObject = new MyObject();
    myObject
      .save()
      .then(myObj => myObj.destroy())
      .then(() => done());
  });
});

describe('afterDelete hooks', () => {
  it('should have request headers', done => {
    Parse.Cloud.afterDelete('MyObject', req => {
      expect(req.headers).toBeDefined();
    });

    const MyObject = Parse.Object.extend('MyObject');
    const myObject = new MyObject();
    myObject
      .save()
      .then(myObj => myObj.destroy())
      .then(() => done());
  });

  it('should have request ip', done => {
    Parse.Cloud.afterDelete('MyObject', req => {
      expect(req.ip).toBeDefined();
    });

    const MyObject = Parse.Object.extend('MyObject');
    const myObject = new MyObject();
    myObject
      .save()
      .then(myObj => myObj.destroy())
      .then(() => done());
  });
});

describe('beforeFind hooks', () => {
  it('should add beforeFind trigger', done => {
    Parse.Cloud.beforeFind('MyObject', req => {
      const q = req.query;
      expect(q instanceof Parse.Query).toBe(true);
      const jsonQuery = q.toJSON();
      expect(jsonQuery.where.key).toEqual('value');
      expect(jsonQuery.where.some).toEqual({ $gt: 10 });
      expect(jsonQuery.include).toEqual('otherKey,otherValue');
      expect(jsonQuery.excludeKeys).toBe('exclude');
      expect(jsonQuery.limit).toEqual(100);
      expect(jsonQuery.skip).toBe(undefined);
      expect(jsonQuery.order).toBe('key');
      expect(jsonQuery.keys).toBe('select');
      expect(jsonQuery.readPreference).toBe('PRIMARY');
      expect(jsonQuery.includeReadPreference).toBe('SECONDARY');
      expect(jsonQuery.subqueryReadPreference).toBe('SECONDARY_PREFERRED');

      expect(req.isGet).toEqual(false);
    });

    const query = new Parse.Query('MyObject');
    query.equalTo('key', 'value');
    query.greaterThan('some', 10);
    query.include('otherKey');
    query.include('otherValue');
    query.ascending('key');
    query.select('select');
    query.exclude('exclude');
    query.readPreference('PRIMARY', 'SECONDARY', 'SECONDARY_PREFERRED');
    query.find().then(() => {
      done();
    });
  });

  it('should use modify', done => {
    Parse.Cloud.beforeFind('MyObject', req => {
      const q = req.query;
      q.equalTo('forced', true);
    });

    const obj0 = new Parse.Object('MyObject');
    obj0.set('forced', false);

    const obj1 = new Parse.Object('MyObject');
    obj1.set('forced', true);
    Parse.Object.saveAll([obj0, obj1]).then(() => {
      const query = new Parse.Query('MyObject');
      query.equalTo('forced', false);
      query.find().then(results => {
        expect(results.length).toBe(1);
        const firstResult = results[0];
        expect(firstResult.get('forced')).toBe(true);
        done();
      });
    });
  });

  it('should use the modified the query', done => {
    Parse.Cloud.beforeFind('MyObject', req => {
      const q = req.query;
      const otherQuery = new Parse.Query('MyObject');
      otherQuery.equalTo('forced', true);
      return Parse.Query.or(q, otherQuery);
    });

    const obj0 = new Parse.Object('MyObject');
    obj0.set('forced', false);

    const obj1 = new Parse.Object('MyObject');
    obj1.set('forced', true);
    Parse.Object.saveAll([obj0, obj1]).then(() => {
      const query = new Parse.Query('MyObject');
      query.equalTo('forced', false);
      query.find().then(results => {
        expect(results.length).toBe(2);
        done();
      });
    });
  });

  it('should use the modified exclude query', async () => {
    Parse.Cloud.beforeFind('MyObject', req => {
      const q = req.query;
      q.exclude('number');
    });

    const obj = new Parse.Object('MyObject');
    obj.set('number', 100);
    obj.set('string', 'hello');
    await obj.save();

    const query = new Parse.Query('MyObject');
    query.equalTo('objectId', obj.id);
    const results = await query.find();
    expect(results.length).toBe(1);
    expect(results[0].get('number')).toBeUndefined();
    expect(results[0].get('string')).toBe('hello');
  });

  it('should reject queries', done => {
    Parse.Cloud.beforeFind('MyObject', () => {
      return Promise.reject('Do not run that query');
    });

    const query = new Parse.Query('MyObject');
    query.find().then(
      () => {
        fail('should not succeed');
        done();
      },
      err => {
        expect(err.code).toBe(141);
        expect(err.message).toEqual('Do not run that query');
        done();
      }
    );
  });

  it('should handle empty where', done => {
    Parse.Cloud.beforeFind('MyObject', req => {
      const otherQuery = new Parse.Query('MyObject');
      otherQuery.equalTo('some', true);
      return Parse.Query.or(req.query, otherQuery);
    });

    request({
      url: 'http://localhost:8378/1/classes/MyObject',
      headers: {
        'X-Parse-Application-Id': Parse.applicationId,
        'X-Parse-REST-API-Key': 'rest',
      },
    }).then(
      () => {
        done();
      },
      err => {
        fail(err);
        done();
      }
    );
  });

  it('should handle sorting where', done => {
    Parse.Cloud.beforeFind('MyObject', req => {
      const query = req.query;
      query.ascending('score');
      return query;
    });

    const count = 20;
    const objects = [];
    while (objects.length != count) {
      const object = new Parse.Object('MyObject');
      object.set('score', Math.floor(Math.random() * 100));
      objects.push(object);
    }
    Parse.Object.saveAll(objects)
      .then(() => {
        const query = new Parse.Query('MyObject');
        return query.find();
      })
      .then(objects => {
        let lastScore = -1;
        objects.forEach(element => {
          expect(element.get('score') >= lastScore).toBe(true);
          lastScore = element.get('score');
        });
      })
      .then(done)
      .catch(done.fail);
  });

  it('should add beforeFind trigger using get API', done => {
    const hook = {
      method: function (req) {
        expect(req.isGet).toEqual(true);
        return Promise.resolve();
      },
    };
    spyOn(hook, 'method').and.callThrough();
    Parse.Cloud.beforeFind('MyObject', hook.method);
    const obj = new Parse.Object('MyObject');
    obj.set('secretField', 'SSID');
    obj.save().then(function () {
      request({
        method: 'GET',
        url: 'http://localhost:8378/1/classes/MyObject/' + obj.id,
        headers: {
          'X-Parse-Application-Id': 'test',
          'X-Parse-REST-API-Key': 'rest',
        },
        json: true,
      }).then(response => {
        const body = response.data;
        expect(body.secretField).toEqual('SSID');
        expect(hook.method).toHaveBeenCalled();
        done();
      });
    });
  });

  it('should have request headers', done => {
    Parse.Cloud.beforeFind('MyObject', req => {
      expect(req.headers).toBeDefined();
    });

    const MyObject = Parse.Object.extend('MyObject');
    const myObject = new MyObject();
    myObject
      .save()
      .then(myObj => {
        const query = new Parse.Query('MyObject');
        query.equalTo('objectId', myObj.id);
        return Promise.all([query.get(myObj.id), query.first(), query.find()]);
      })
      .then(() => done());
  });

  it('should have request ip', done => {
    Parse.Cloud.beforeFind('MyObject', req => {
      expect(req.ip).toBeDefined();
    });

    const MyObject = Parse.Object.extend('MyObject');
    const myObject = new MyObject();
    myObject
      .save()
      .then(myObj => {
        const query = new Parse.Query('MyObject');
        query.equalTo('objectId', myObj.id);
        return Promise.all([query.get(myObj.id), query.first(), query.find()]);
      })
      .then(() => done());
  });
});

describe('afterFind hooks', () => {
  it('should add afterFind trigger', done => {
    Parse.Cloud.afterFind('MyObject', req => {
      const q = req.query;
      expect(q instanceof Parse.Query).toBe(true);
      const jsonQuery = q.toJSON();
      expect(jsonQuery.where.key).toEqual('value');
      expect(jsonQuery.where.some).toEqual({ $gt: 10 });
      expect(jsonQuery.include).toEqual('otherKey,otherValue');
      expect(jsonQuery.excludeKeys).toBe('exclude');
      expect(jsonQuery.limit).toEqual(100);
      expect(jsonQuery.skip).toBe(undefined);
      expect(jsonQuery.order).toBe('key');
      expect(jsonQuery.keys).toBe('select');
      expect(jsonQuery.readPreference).toBe('PRIMARY');
      expect(jsonQuery.includeReadPreference).toBe('SECONDARY');
      expect(jsonQuery.subqueryReadPreference).toBe('SECONDARY_PREFERRED');
    });

    const query = new Parse.Query('MyObject');
    query.equalTo('key', 'value');
    query.greaterThan('some', 10);
    query.include('otherKey');
    query.include('otherValue');
    query.ascending('key');
    query.select('select');
    query.exclude('exclude');
    query.readPreference('PRIMARY', 'SECONDARY', 'SECONDARY_PREFERRED');
    query.find().then(() => {
      done();
    });
  });
  it('should add afterFind trigger using get', done => {
    Parse.Cloud.afterFind('MyObject', req => {
      for (let i = 0; i < req.objects.length; i++) {
        req.objects[i].set('secretField', '###');
      }
      return req.objects;
    });
    const obj = new Parse.Object('MyObject');
    obj.set('secretField', 'SSID');
    obj.save().then(
      function () {
        const query = new Parse.Query('MyObject');
        query.get(obj.id).then(
          function (result) {
            expect(result.get('secretField')).toEqual('###');
            done();
          },
          function (error) {
            fail(error);
            done();
          }
        );
      },
      function (error) {
        fail(error);
        done();
      }
    );
  });

  it('should add afterFind trigger using find', done => {
    Parse.Cloud.afterFind('MyObject', req => {
      for (let i = 0; i < req.objects.length; i++) {
        req.objects[i].set('secretField', '###');
      }
      return req.objects;
    });
    const obj = new Parse.Object('MyObject');
    obj.set('secretField', 'SSID');
    obj.save().then(
      function () {
        const query = new Parse.Query('MyObject');
        query.equalTo('objectId', obj.id);
        query.find().then(
          function (results) {
            expect(results[0].get('secretField')).toEqual('###');
            done();
          },
          function (error) {
            fail(error);
            done();
          }
        );
      },
      function (error) {
        fail(error);
        done();
      }
    );
  });

  it('should filter out results', done => {
    Parse.Cloud.afterFind('MyObject', req => {
      const filteredResults = [];
      for (let i = 0; i < req.objects.length; i++) {
        if (req.objects[i].get('secretField') === 'SSID1') {
          filteredResults.push(req.objects[i]);
        }
      }
      return filteredResults;
    });
    const obj0 = new Parse.Object('MyObject');
    obj0.set('secretField', 'SSID1');
    const obj1 = new Parse.Object('MyObject');
    obj1.set('secretField', 'SSID2');
    Parse.Object.saveAll([obj0, obj1]).then(
      function () {
        const query = new Parse.Query('MyObject');
        query.find().then(
          function (results) {
            expect(results[0].get('secretField')).toEqual('SSID1');
            expect(results.length).toEqual(1);
            done();
          },
          function (error) {
            fail(error);
            done();
          }
        );
      },
      function (error) {
        fail(error);
        done();
      }
    );
  });

  it('should handle failures', done => {
    Parse.Cloud.afterFind('MyObject', () => {
      throw new Parse.Error(Parse.Error.SCRIPT_FAILED, 'It should fail');
    });
    const obj = new Parse.Object('MyObject');
    obj.set('secretField', 'SSID');
    obj.save().then(
      function () {
        const query = new Parse.Query('MyObject');
        query.equalTo('objectId', obj.id);
        query.find().then(
          function () {
            fail('AfterFind should handle response failure correctly');
            done();
          },
          function () {
            done();
          }
        );
      },
      function () {
        done();
      }
    );
  });

  it('should also work with promise', done => {
    Parse.Cloud.afterFind('MyObject', req => {
      return new Promise(resolve => {
        setTimeout(function () {
          for (let i = 0; i < req.objects.length; i++) {
            req.objects[i].set('secretField', '###');
          }
          resolve(req.objects);
        }, 1000);
      });
    });
    const obj = new Parse.Object('MyObject');
    obj.set('secretField', 'SSID');
    obj.save().then(
      function () {
        const query = new Parse.Query('MyObject');
        query.equalTo('objectId', obj.id);
        query.find().then(
          function (results) {
            expect(results[0].get('secretField')).toEqual('###');
            done();
          },
          function (error) {
            fail(error);
          }
        );
      },
      function (error) {
        fail(error);
      }
    );
  });

  it('should alter select', done => {
    Parse.Cloud.beforeFind('MyObject', req => {
      req.query.select('white');
      return req.query;
    });

    const obj0 = new Parse.Object('MyObject').set('white', true).set('black', true);
    obj0.save().then(() => {
      new Parse.Query('MyObject').first().then(result => {
        expect(result.get('white')).toBe(true);
        expect(result.get('black')).toBe(undefined);
        done();
      });
    });
  });

  it('should not alter select', done => {
    const obj0 = new Parse.Object('MyObject').set('white', true).set('black', true);
    obj0.save().then(() => {
      new Parse.Query('MyObject').first().then(result => {
        expect(result.get('white')).toBe(true);
        expect(result.get('black')).toBe(true);
        done();
      });
    });
  });

  it('should set count to true on beforeFind hooks if query is count', done => {
    const hook = {
      method: function (req) {
        expect(req.count).toBe(true);
        return Promise.resolve();
      },
    };
    spyOn(hook, 'method').and.callThrough();
    Parse.Cloud.beforeFind('Stuff', hook.method);
    new Parse.Query('Stuff').count().then(count => {
      expect(count).toBe(0);
      expect(hook.method).toHaveBeenCalled();
      done();
    });
  });

  it('should set count to false on beforeFind hooks if query is not count', done => {
    const hook = {
      method: function (req) {
        expect(req.count).toBe(false);
        return Promise.resolve();
      },
    };
    spyOn(hook, 'method').and.callThrough();
    Parse.Cloud.beforeFind('Stuff', hook.method);
    new Parse.Query('Stuff').find().then(res => {
      expect(res.length).toBe(0);
      expect(hook.method).toHaveBeenCalled();
      done();
    });
  });

  it('should have request headers', done => {
    Parse.Cloud.afterFind('MyObject', req => {
      expect(req.headers).toBeDefined();
    });

    const MyObject = Parse.Object.extend('MyObject');
    const myObject = new MyObject();
    myObject
      .save()
      .then(myObj => {
        const query = new Parse.Query('MyObject');
        query.equalTo('objectId', myObj.id);
        return Promise.all([query.get(myObj.id), query.first(), query.find()]);
      })
      .then(() => done());
  });

  it('should have request ip', done => {
    Parse.Cloud.afterFind('MyObject', req => {
      expect(req.ip).toBeDefined();
    });

    const MyObject = Parse.Object.extend('MyObject');
    const myObject = new MyObject();
    myObject
      .save()
      .then(myObj => {
        const query = new Parse.Query('MyObject');
        query.equalTo('objectId', myObj.id);
        return Promise.all([query.get(myObj.id), query.first(), query.find()]);
      })
      .then(() => done())
      .catch(done.fail);
  });

  it('should validate triggers correctly', () => {
    expect(() => {
      Parse.Cloud.beforeSave('_Session', () => {});
    }).toThrow('Only the afterLogout trigger is allowed for the _Session class.');
    expect(() => {
      Parse.Cloud.afterSave('_Session', () => {});
    }).toThrow('Only the afterLogout trigger is allowed for the _Session class.');
    expect(() => {
      Parse.Cloud.beforeSave('_PushStatus', () => {});
    }).toThrow('Only afterSave is allowed on _PushStatus');
    expect(() => {
      Parse.Cloud.afterSave('_PushStatus', () => {});
    }).not.toThrow();
    expect(() => {
      Parse.Cloud.beforeLogin(() => {});
    }).not.toThrow('Only the _User class is allowed for the beforeLogin and afterLogin triggers');
    expect(() => {
      Parse.Cloud.beforeLogin('_User', () => {});
    }).not.toThrow('Only the _User class is allowed for the beforeLogin and afterLogin triggers');
    expect(() => {
      Parse.Cloud.beforeLogin(Parse.User, () => {});
    }).not.toThrow('Only the _User class is allowed for the beforeLogin and afterLogin triggers');
    expect(() => {
      Parse.Cloud.beforeLogin('SomeClass', () => {});
    }).toThrow('Only the _User class is allowed for the beforeLogin and afterLogin triggers');
    expect(() => {
      Parse.Cloud.afterLogin(() => {});
    }).not.toThrow('Only the _User class is allowed for the beforeLogin and afterLogin triggers');
    expect(() => {
      Parse.Cloud.afterLogin('_User', () => {});
    }).not.toThrow('Only the _User class is allowed for the beforeLogin and afterLogin triggers');
    expect(() => {
      Parse.Cloud.afterLogin(Parse.User, () => {});
    }).not.toThrow('Only the _User class is allowed for the beforeLogin and afterLogin triggers');
    expect(() => {
      Parse.Cloud.afterLogin('SomeClass', () => {});
    }).toThrow('Only the _User class is allowed for the beforeLogin and afterLogin triggers');
    expect(() => {
      Parse.Cloud.afterLogout(() => {});
    }).not.toThrow();
    expect(() => {
      Parse.Cloud.afterLogout('_Session', () => {});
    }).not.toThrow();
    expect(() => {
      Parse.Cloud.afterLogout('_User', () => {});
    }).toThrow('Only the _Session class is allowed for the afterLogout trigger.');
    expect(() => {
      Parse.Cloud.afterLogout('SomeClass', () => {});
    }).toThrow('Only the _Session class is allowed for the afterLogout trigger.');
  });

  it('should skip afterFind hooks for aggregate', done => {
    const hook = {
      method: function () {
        return Promise.reject();
      },
    };
    spyOn(hook, 'method').and.callThrough();
    Parse.Cloud.afterFind('MyObject', hook.method);
    const obj = new Parse.Object('MyObject');
    const pipeline = [
      {
        group: { objectId: {} },
      },
    ];
    obj
      .save()
      .then(() => {
        const query = new Parse.Query('MyObject');
        return query.aggregate(pipeline);
      })
      .then(results => {
        expect(results[0].objectId).toEqual(null);
        expect(hook.method).not.toHaveBeenCalled();
        done();
      });
  });

  it('should skip afterFind hooks for distinct', done => {
    const hook = {
      method: function () {
        return Promise.reject();
      },
    };
    spyOn(hook, 'method').and.callThrough();
    Parse.Cloud.afterFind('MyObject', hook.method);
    const obj = new Parse.Object('MyObject');
    obj.set('score', 10);
    obj
      .save()
      .then(() => {
        const query = new Parse.Query('MyObject');
        return query.distinct('score');
      })
      .then(results => {
        expect(results[0]).toEqual(10);
        expect(hook.method).not.toHaveBeenCalled();
        done();
      });
  });

  it('should throw error if context header is malformed', async () => {
    let calledBefore = false;
    let calledAfter = false;
    Parse.Cloud.beforeSave('TestObject', () => {
      calledBefore = true;
    });
    Parse.Cloud.afterSave('TestObject', () => {
      calledAfter = true;
    });
    const req = request({
      method: 'POST',
      url: 'http://localhost:8378/1/classes/TestObject',
      headers: {
        'X-Parse-Application-Id': 'test',
        'X-Parse-REST-API-Key': 'rest',
        'X-Parse-Cloud-Context': 'key',
      },
      body: {
        foo: 'bar',
      },
    });
    try {
      await req;
      fail('Should have thrown error');
    } catch (e) {
      expect(e).toBeDefined();
      expect(e.data.code).toEqual(Parse.Error.INVALID_JSON);
    }
    expect(calledBefore).toBe(false);
    expect(calledAfter).toBe(false);
  });

  it('should throw error if context header is string "1"', async () => {
    let calledBefore = false;
    let calledAfter = false;
    Parse.Cloud.beforeSave('TestObject', () => {
      calledBefore = true;
    });
    Parse.Cloud.afterSave('TestObject', () => {
      calledAfter = true;
    });
    const req = request({
      method: 'POST',
      url: 'http://localhost:8378/1/classes/TestObject',
      headers: {
        'X-Parse-Application-Id': 'test',
        'X-Parse-REST-API-Key': 'rest',
        'X-Parse-Cloud-Context': '1',
      },
      body: {
        foo: 'bar',
      },
    });
    try {
      await req;
      fail('Should have thrown error');
    } catch (e) {
      expect(e).toBeDefined();
      expect(e.data.code).toEqual(Parse.Error.INVALID_JSON);
    }
    expect(calledBefore).toBe(false);
    expect(calledAfter).toBe(false);
  });

  it('should expose context in beforeSave/afterSave via header', async () => {
    let calledBefore = false;
    let calledAfter = false;
    Parse.Cloud.beforeSave('TestObject', req => {
      expect(req.object.get('foo')).toEqual('bar');
      expect(req.context.otherKey).toBe(1);
      expect(req.context.key).toBe('value');
      calledBefore = true;
    });
    Parse.Cloud.afterSave('TestObject', req => {
      expect(req.object.get('foo')).toEqual('bar');
      expect(req.context.otherKey).toBe(1);
      expect(req.context.key).toBe('value');
      calledAfter = true;
    });
    const req = request({
      method: 'POST',
      url: 'http://localhost:8378/1/classes/TestObject',
      headers: {
        'X-Parse-Application-Id': 'test',
        'X-Parse-REST-API-Key': 'rest',
        'X-Parse-Cloud-Context': '{"key":"value","otherKey":1}',
      },
      body: {
        foo: 'bar',
      },
    });
    await req;
    expect(calledBefore).toBe(true);
    expect(calledAfter).toBe(true);
  });

  it('should override header context with body context in beforeSave/afterSave', async () => {
    let calledBefore = false;
    let calledAfter = false;
    Parse.Cloud.beforeSave('TestObject', req => {
      expect(req.object.get('foo')).toEqual('bar');
      expect(req.context.otherKey).toBe(10);
      expect(req.context.key).toBe('hello');
      calledBefore = true;
    });
    Parse.Cloud.afterSave('TestObject', req => {
      expect(req.object.get('foo')).toEqual('bar');
      expect(req.context.otherKey).toBe(10);
      expect(req.context.key).toBe('hello');
      calledAfter = true;
    });
    const req = request({
      method: 'POST',
      url: 'http://localhost:8378/1/classes/TestObject',
      headers: {
        'X-Parse-REST-API-Key': 'rest',
        'X-Parse-Cloud-Context': '{"key":"value","otherKey":1}',
      },
      body: {
        foo: 'bar',
        _ApplicationId: 'test',
        _context: '{"key":"hello","otherKey":10}',
      },
    });
    await req;
    expect(calledBefore).toBe(true);
    expect(calledAfter).toBe(true);
  });

  it('should throw error if context body is malformed', async () => {
    let calledBefore = false;
    let calledAfter = false;
    Parse.Cloud.beforeSave('TestObject', () => {
      calledBefore = true;
    });
    Parse.Cloud.afterSave('TestObject', () => {
      calledAfter = true;
    });
    const req = request({
      method: 'POST',
      url: 'http://localhost:8378/1/classes/TestObject',
      headers: {
        'X-Parse-REST-API-Key': 'rest',
        'X-Parse-Cloud-Context': '{"key":"value","otherKey":1}',
      },
      body: {
        foo: 'bar',
        _ApplicationId: 'test',
        _context: 'key',
      },
    });
    try {
      await req;
      fail('Should have thrown error');
    } catch (e) {
      expect(e).toBeDefined();
      expect(e.data.code).toEqual(Parse.Error.INVALID_JSON);
    }
    expect(calledBefore).toBe(false);
    expect(calledAfter).toBe(false);
  });

  it('should throw error if context body is string "true"', async () => {
    let calledBefore = false;
    let calledAfter = false;
    Parse.Cloud.beforeSave('TestObject', () => {
      calledBefore = true;
    });
    Parse.Cloud.afterSave('TestObject', () => {
      calledAfter = true;
    });
    const req = request({
      method: 'POST',
      url: 'http://localhost:8378/1/classes/TestObject',
      headers: {
        'X-Parse-REST-API-Key': 'rest',
        'X-Parse-Cloud-Context': '{"key":"value","otherKey":1}',
      },
      body: {
        foo: 'bar',
        _ApplicationId: 'test',
        _context: 'true',
      },
    });
    try {
      await req;
      fail('Should have thrown error');
    } catch (e) {
      expect(e).toBeDefined();
      expect(e.data.code).toEqual(Parse.Error.INVALID_JSON);
    }
    expect(calledBefore).toBe(false);
    expect(calledAfter).toBe(false);
  });

  it('should expose context in before and afterSave', async () => {
    let calledBefore = false;
    let calledAfter = false;
    Parse.Cloud.beforeSave('MyClass', req => {
      req.context = {
        key: 'value',
        otherKey: 1,
      };
      calledBefore = true;
    });
    Parse.Cloud.afterSave('MyClass', req => {
      expect(req.context.otherKey).toBe(1);
      expect(req.context.key).toBe('value');
      calledAfter = true;
    });

    const object = new Parse.Object('MyClass');
    await object.save();
    expect(calledBefore).toBe(true);
    expect(calledAfter).toBe(true);
  });

  it('should expose context in before and afterSave and let keys be set individually', async () => {
    let calledBefore = false;
    let calledAfter = false;
    Parse.Cloud.beforeSave('MyClass', req => {
      req.context.some = 'value';
      req.context.yolo = 1;
      calledBefore = true;
    });
    Parse.Cloud.afterSave('MyClass', req => {
      expect(req.context.yolo).toBe(1);
      expect(req.context.some).toBe('value');
      calledAfter = true;
    });

    const object = new Parse.Object('MyClass');
    await object.save();
    expect(calledBefore).toBe(true);
    expect(calledAfter).toBe(true);
  });
});

describe('beforeLogin hook', () => {
  it('should run beforeLogin with correct credentials', async done => {
    let hit = 0;
    Parse.Cloud.beforeLogin(req => {
      hit++;
      expect(req.object.get('username')).toEqual('tupac');
    });

    await Parse.User.signUp('tupac', 'shakur');
    const user = await Parse.User.logIn('tupac', 'shakur');
    expect(hit).toBe(1);
    expect(user).toBeDefined();
    expect(user.getUsername()).toBe('tupac');
    expect(user.getSessionToken()).toBeDefined();
    done();
  });

  it('should be able to block login if an error is thrown', async done => {
    let hit = 0;
    Parse.Cloud.beforeLogin(req => {
      hit++;
      if (req.object.get('isBanned')) {
        throw new Error('banned account');
      }
    });

    const user = await Parse.User.signUp('tupac', 'shakur');
    await user.save({ isBanned: true });

    try {
      await Parse.User.logIn('tupac', 'shakur');
      throw new Error('should not have been logged in.');
    } catch (e) {
      expect(e.message).toBe('banned account');
    }
    expect(hit).toBe(1);
    done();
  });

  it('should be able to block login if an error is thrown even if the user has a attached file', async done => {
    let hit = 0;
    Parse.Cloud.beforeLogin(req => {
      hit++;
      if (req.object.get('isBanned')) {
        throw new Error('banned account');
      }
    });

    const user = await Parse.User.signUp('tupac', 'shakur');
    const base64 = 'V29ya2luZyBhdCBQYXJzZSBpcyBncmVhdCE=';
    const file = new Parse.File('myfile.txt', { base64 });
    await file.save();
    await user.save({ isBanned: true, file });

    try {
      await Parse.User.logIn('tupac', 'shakur');
      throw new Error('should not have been logged in.');
    } catch (e) {
      expect(e.message).toBe('banned account');
    }
    expect(hit).toBe(1);
    done();
  });

  it('should not run beforeLogin with incorrect credentials', async done => {
    let hit = 0;
    Parse.Cloud.beforeLogin(req => {
      hit++;
      expect(req.object.get('username')).toEqual('tupac');
    });

    await Parse.User.signUp('tupac', 'shakur');
    try {
      await Parse.User.logIn('tony', 'shakur');
    } catch (e) {
      expect(e.code).toBe(Parse.Error.OBJECT_NOT_FOUND);
    }
    expect(hit).toBe(0);
    done();
  });

  it('should not run beforeLogin on sign up', async done => {
    let hit = 0;
    Parse.Cloud.beforeLogin(req => {
      hit++;
      expect(req.object.get('username')).toEqual('tupac');
    });

    const user = await Parse.User.signUp('tupac', 'shakur');
    expect(user).toBeDefined();
    expect(hit).toBe(0);
    done();
  });

  it('should trigger afterLogout hook on logout', async done => {
    let userId;
    Parse.Cloud.afterLogout(req => {
      expect(req.object.className).toEqual('_Session');
      expect(req.object.id).toBeDefined();
      const user = req.object.get('user');
      expect(user).toBeDefined();
      userId = user.id;
    });

    const user = await Parse.User.signUp('user', 'pass');
    await Parse.User.logOut();
    expect(user.id).toBe(userId);
    done();
  });

  it('should have expected data in request', async done => {
    Parse.Cloud.beforeLogin(req => {
      expect(req.object).toBeDefined();
      expect(req.user).toBeUndefined();
      expect(req.headers).toBeDefined();
      expect(req.ip).toBeDefined();
      expect(req.installationId).toBeDefined();
      expect(req.context).toBeUndefined();
    });

    await Parse.User.signUp('tupac', 'shakur');
    await Parse.User.logIn('tupac', 'shakur');
    done();
  });

  it('afterFind should not be triggered when saving an object', async () => {
    let beforeSaves = 0;
    Parse.Cloud.beforeSave('SavingTest', () => {
      beforeSaves++;
    });

    let afterSaves = 0;
    Parse.Cloud.afterSave('SavingTest', () => {
      afterSaves++;
    });

    let beforeFinds = 0;
    Parse.Cloud.beforeFind('SavingTest', () => {
      beforeFinds++;
    });

    let afterFinds = 0;
    Parse.Cloud.afterFind('SavingTest', () => {
      afterFinds++;
    });

    const obj = new Parse.Object('SavingTest');
    obj.set('someField', 'some value 1');
    await obj.save();

    expect(beforeSaves).toEqual(1);
    expect(afterSaves).toEqual(1);
    expect(beforeFinds).toEqual(0);
    expect(afterFinds).toEqual(0);

    obj.set('someField', 'some value 2');
    await obj.save();

    expect(beforeSaves).toEqual(2);
    expect(afterSaves).toEqual(2);
    expect(beforeFinds).toEqual(0);
    expect(afterFinds).toEqual(0);

    await obj.fetch();

    expect(beforeSaves).toEqual(2);
    expect(afterSaves).toEqual(2);
    expect(beforeFinds).toEqual(1);
    expect(afterFinds).toEqual(1);

    obj.set('someField', 'some value 3');
    await obj.save();

    expect(beforeSaves).toEqual(3);
    expect(afterSaves).toEqual(3);
    expect(beforeFinds).toEqual(1);
    expect(afterFinds).toEqual(1);
  });
});

describe('afterLogin hook', () => {
  it('should run afterLogin after successful login', async done => {
    let hit = 0;
    Parse.Cloud.afterLogin(req => {
      hit++;
      expect(req.object.get('username')).toEqual('testuser');
    });

    await Parse.User.signUp('testuser', 'p@ssword');
    const user = await Parse.User.logIn('testuser', 'p@ssword');
    expect(hit).toBe(1);
    expect(user).toBeDefined();
    expect(user.getUsername()).toBe('testuser');
    expect(user.getSessionToken()).toBeDefined();
    done();
  });

  it('should not run afterLogin after unsuccessful login', async done => {
    let hit = 0;
    Parse.Cloud.afterLogin(req => {
      hit++;
      expect(req.object.get('username')).toEqual('testuser');
    });

    await Parse.User.signUp('testuser', 'p@ssword');
    try {
      await Parse.User.logIn('testuser', 'badpassword');
    } catch (e) {
      expect(e.code).toBe(Parse.Error.OBJECT_NOT_FOUND);
    }
    expect(hit).toBe(0);
    done();
  });

  it('should not run afterLogin on sign up', async done => {
    let hit = 0;
    Parse.Cloud.afterLogin(req => {
      hit++;
      expect(req.object.get('username')).toEqual('testuser');
    });

    const user = await Parse.User.signUp('testuser', 'p@ssword');
    expect(user).toBeDefined();
    expect(hit).toBe(0);
    done();
  });

  it('should have expected data in request', async done => {
    Parse.Cloud.afterLogin(req => {
      expect(req.object).toBeDefined();
      expect(req.user).toBeDefined();
      expect(req.headers).toBeDefined();
      expect(req.ip).toBeDefined();
      expect(req.installationId).toBeDefined();
      expect(req.context).toBeUndefined();
    });

    await Parse.User.signUp('testuser', 'p@ssword');
    await Parse.User.logIn('testuser', 'p@ssword');
    done();
  });

  it('context options should override _context object property when saving a new object', async () => {
    Parse.Cloud.beforeSave('TestObject', req => {
      expect(req.context.a).toEqual('a');
      expect(req.context.hello).not.toBeDefined();
      expect(req._context).not.toBeDefined();
      expect(req.object._context).not.toBeDefined();
      expect(req.object.context).not.toBeDefined();
    });
    Parse.Cloud.afterSave('TestObject', req => {
      expect(req.context.a).toEqual('a');
      expect(req.context.hello).not.toBeDefined();
      expect(req._context).not.toBeDefined();
      expect(req.object._context).not.toBeDefined();
      expect(req.object.context).not.toBeDefined();
    });
    const obj = new TestObject();
    obj.set('_context', { hello: 'world' });
    await obj.save(null, { context: { a: 'a' } });
  });

  it('should have access to context when saving a new object', async () => {
    Parse.Cloud.beforeSave('TestObject', req => {
      expect(req.context.a).toEqual('a');
    });
    Parse.Cloud.afterSave('TestObject', req => {
      expect(req.context.a).toEqual('a');
    });
    const obj = new TestObject();
    await obj.save(null, { context: { a: 'a' } });
  });

  it('should have access to context when saving an existing object', async () => {
    const obj = new TestObject();
    await obj.save(null);
    Parse.Cloud.beforeSave('TestObject', req => {
      expect(req.context.a).toEqual('a');
    });
    Parse.Cloud.afterSave('TestObject', req => {
      expect(req.context.a).toEqual('a');
    });
    await obj.save(null, { context: { a: 'a' } });
  });

  it('should have access to context when saving a new object in a trigger', async () => {
    Parse.Cloud.beforeSave('TestObject', req => {
      expect(req.context.a).toEqual('a');
    });
    Parse.Cloud.afterSave('TestObject', req => {
      expect(req.context.a).toEqual('a');
    });
    Parse.Cloud.afterSave('TriggerObject', async () => {
      const obj = new TestObject();
      await obj.save(null, { context: { a: 'a' } });
    });
    const obj = new Parse.Object('TriggerObject');
    await obj.save(null);
  });

  it('should have access to context when cascade-saving objects', async () => {
    Parse.Cloud.beforeSave('TestObject', req => {
      expect(req.context.a).toEqual('a');
    });
    Parse.Cloud.afterSave('TestObject', req => {
      expect(req.context.a).toEqual('a');
    });
    Parse.Cloud.beforeSave('TestObject2', req => {
      expect(req.context.a).toEqual('a');
    });
    Parse.Cloud.afterSave('TestObject2', req => {
      expect(req.context.a).toEqual('a');
    });
    const obj = new Parse.Object('TestObject');
    const obj2 = new Parse.Object('TestObject2');
    obj.set('obj2', obj2);
    await obj.save(null, { context: { a: 'a' } });
  });

  it('should have access to context as saveAll argument', async () => {
    Parse.Cloud.beforeSave('TestObject', req => {
      expect(req.context.a).toEqual('a');
    });
    Parse.Cloud.afterSave('TestObject', req => {
      expect(req.context.a).toEqual('a');
    });
    const obj1 = new TestObject();
    const obj2 = new TestObject();
    await Parse.Object.saveAll([obj1, obj2], { context: { a: 'a' } });
  });

  it('should have access to context as destroyAll argument', async () => {
    Parse.Cloud.beforeDelete('TestObject', req => {
      expect(req.context.a).toEqual('a');
    });
    Parse.Cloud.afterDelete('TestObject', req => {
      expect(req.context.a).toEqual('a');
    });
    const obj1 = new TestObject();
    const obj2 = new TestObject();
    await Parse.Object.saveAll([obj1, obj2]);
    await Parse.Object.destroyAll([obj1, obj2], { context: { a: 'a' } });
  });

  it('should have access to context as destroy a object', async () => {
    Parse.Cloud.beforeDelete('TestObject', req => {
      expect(req.context.a).toEqual('a');
    });
    Parse.Cloud.afterDelete('TestObject', req => {
      expect(req.context.a).toEqual('a');
    });
    const obj = new TestObject();
    await obj.save();
    await obj.destroy({ context: { a: 'a' } });
  });

  it('should have access to context in beforeFind hook', async () => {
    Parse.Cloud.beforeFind('TestObject', req => {
      expect(req.context.a).toEqual('a');
    });
    const query = new Parse.Query('TestObject');
    return query.find({ context: { a: 'a' } });
  });

  it('should have access to context when cloud function is called.', async () => {
    Parse.Cloud.define('contextTest', async req => {
      expect(req.context.a).toEqual('a');
      return {};
    });

    await Parse.Cloud.run('contextTest', {}, { context: { a: 'a' } });
  });

  it('afterFind should have access to context', async () => {
    Parse.Cloud.afterFind('TestObject', req => {
      expect(req.context.a).toEqual('a');
    });
    const obj = new TestObject();
    await obj.save();
    const query = new Parse.Query(TestObject);
    await query.find({ context: { a: 'a' } });
  });
});

describe('saveFile hooks', () => {
  it('beforeSaveFile should return file that is already saved and not save anything to files adapter', async () => {
    await reconfigureServer({ filesAdapter: mockAdapter });
    const createFileSpy = spyOn(mockAdapter, 'createFile').and.callThrough();
    Parse.Cloud.beforeSaveFile(() => {
      const newFile = new Parse.File('some-file.txt');
      newFile._url = 'http://www.somewhere.com/parse/files/some-app-id/some-file.txt';
      return newFile;
    });
    const file = new Parse.File('popeye.txt', [1, 2, 3], 'text/plain');
    const result = await file.save({ useMasterKey: true });
    expect(result).toBe(file);
    expect(result._name).toBe('some-file.txt');
    expect(result._url).toBe('http://www.somewhere.com/parse/files/some-app-id/some-file.txt');
    expect(createFileSpy).not.toHaveBeenCalled();
  });

  it('beforeSaveFile should throw error', async () => {
    await reconfigureServer({ filesAdapter: mockAdapter });
    Parse.Cloud.beforeSaveFile(() => {
      throw new Parse.Error(400, 'some-error-message');
    });
    const file = new Parse.File('popeye.txt', [1, 2, 3], 'text/plain');
    try {
      await file.save({ useMasterKey: true });
    } catch (error) {
      expect(error.message).toBe('some-error-message');
    }
  });

  it('beforeSaveFile should change values of uploaded file by editing fileObject directly', async () => {
    await reconfigureServer({ filesAdapter: mockAdapter });
    const createFileSpy = spyOn(mockAdapter, 'createFile').and.callThrough();
    Parse.Cloud.beforeSaveFile(async req => {
      expect(req.triggerName).toEqual('beforeSaveFile');
      expect(req.master).toBe(true);
      req.file.addMetadata('foo', 'bar');
      req.file.addTag('tagA', 'some-tag');
    });
    const file = new Parse.File('popeye.txt', [1, 2, 3], 'text/plain');
    const result = await file.save({ useMasterKey: true });
    expect(result).toBe(file);
    const newData = new Buffer([1, 2, 3]);
    const newOptions = {
      tags: {
        tagA: 'some-tag',
      },
      metadata: {
        foo: 'bar',
      },
    };
    expect(createFileSpy).toHaveBeenCalledWith(
      jasmine.any(String),
      newData,
      'text/plain',
      newOptions
    );
  });

  it('beforeSaveFile should change values by returning new fileObject', async () => {
    await reconfigureServer({ filesAdapter: mockAdapter });
    const createFileSpy = spyOn(mockAdapter, 'createFile').and.callThrough();
    Parse.Cloud.beforeSaveFile(async req => {
      expect(req.triggerName).toEqual('beforeSaveFile');
      expect(req.fileSize).toBe(3);
      const newFile = new Parse.File('donald_duck.pdf', [4, 5, 6], 'application/pdf');
      newFile.setMetadata({ foo: 'bar' });
      newFile.setTags({ tagA: 'some-tag' });
      return newFile;
    });
    const file = new Parse.File('popeye.txt', [1, 2, 3], 'text/plain');
    const result = await file.save({ useMasterKey: true });
    expect(result).toBeInstanceOf(Parse.File);
    const newData = new Buffer([4, 5, 6]);
    const newContentType = 'application/pdf';
    const newOptions = {
      tags: {
        tagA: 'some-tag',
      },
      metadata: {
        foo: 'bar',
      },
    };
    expect(createFileSpy).toHaveBeenCalledWith(
      jasmine.any(String),
      newData,
      newContentType,
      newOptions
    );
    const expectedFileName = 'donald_duck.pdf';
    expect(file._name.indexOf(expectedFileName)).toBe(file._name.length - expectedFileName.length);
  });

  it('beforeSaveFile should contain metadata and tags saved from client', async () => {
    await reconfigureServer({ filesAdapter: mockAdapter });
    const createFileSpy = spyOn(mockAdapter, 'createFile').and.callThrough();
    Parse.Cloud.beforeSaveFile(async req => {
      expect(req.triggerName).toEqual('beforeSaveFile');
      expect(req.fileSize).toBe(3);
      expect(req.file).toBeInstanceOf(Parse.File);
      expect(req.file.name()).toBe('popeye.txt');
      expect(req.file.metadata()).toEqual({ foo: 'bar' });
      expect(req.file.tags()).toEqual({ bar: 'foo' });
    });
    const file = new Parse.File('popeye.txt', [1, 2, 3], 'text/plain');
    file.setMetadata({ foo: 'bar' });
    file.setTags({ bar: 'foo' });
    const result = await file.save({ useMasterKey: true });
    expect(result).toBeInstanceOf(Parse.File);
    const options = {
      metadata: { foo: 'bar' },
      tags: { bar: 'foo' },
    };
    expect(createFileSpy).toHaveBeenCalledWith(
      jasmine.any(String),
      jasmine.any(Buffer),
      'text/plain',
      options
    );
  });

  it('beforeSaveFile should return same file data with new file name', async () => {
    await reconfigureServer({ filesAdapter: mockAdapter });
    const config = Config.get('test');
    config.filesController.options.preserveFileName = true;
    Parse.Cloud.beforeSaveFile(async ({ file }) => {
      expect(file.name()).toBe('popeye.txt');
      const fileData = await file.getData();
      const newFile = new Parse.File('2020-04-01.txt', { base64: fileData });
      return newFile;
    });
    const file = new Parse.File('popeye.txt', [1, 2, 3], 'text/plain');
    const result = await file.save({ useMasterKey: true });
    expect(result.name()).toBe('2020-04-01.txt');
  });

  it('afterSaveFile should set fileSize to null if beforeSave returns an already saved file', async () => {
    await reconfigureServer({ filesAdapter: mockAdapter });
    const createFileSpy = spyOn(mockAdapter, 'createFile').and.callThrough();
    Parse.Cloud.beforeSaveFile(req => {
      expect(req.fileSize).toBe(3);
      const newFile = new Parse.File('some-file.txt');
      newFile._url = 'http://www.somewhere.com/parse/files/some-app-id/some-file.txt';
      return newFile;
    });
    Parse.Cloud.afterSaveFile(req => {
      expect(req.fileSize).toBe(null);
    });
    const file = new Parse.File('popeye.txt', [1, 2, 3], 'text/plain');
    const result = await file.save({ useMasterKey: true });
    expect(result).toBe(result);
    expect(result._name).toBe('some-file.txt');
    expect(result._url).toBe('http://www.somewhere.com/parse/files/some-app-id/some-file.txt');
    expect(createFileSpy).not.toHaveBeenCalled();
  });

  it('afterSaveFile should throw error', async () => {
    await reconfigureServer({ filesAdapter: mockAdapter });
    Parse.Cloud.afterSaveFile(async () => {
      throw new Parse.Error(400, 'some-error-message');
    });
    const filename = 'donald_duck.pdf';
    const file = new Parse.File(filename, [1, 2, 3], 'text/plain');
    try {
      await file.save({ useMasterKey: true });
    } catch (error) {
      expect(error.message).toBe('some-error-message');
    }
  });

  it('afterSaveFile should call with fileObject', async done => {
    await reconfigureServer({ filesAdapter: mockAdapter });
    Parse.Cloud.beforeSaveFile(async req => {
      req.file.setTags({ tagA: 'some-tag' });
      req.file.setMetadata({ foo: 'bar' });
    });
    Parse.Cloud.afterSaveFile(async req => {
      expect(req.master).toBe(true);
      expect(req.file._tags).toEqual({ tagA: 'some-tag' });
      expect(req.file._metadata).toEqual({ foo: 'bar' });
      done();
    });
    const file = new Parse.File('popeye.txt', [1, 2, 3], 'text/plain');
    await file.save({ useMasterKey: true });
  });

  it('afterSaveFile should change fileSize when file data changes', async done => {
    await reconfigureServer({ filesAdapter: mockAdapter });
    Parse.Cloud.beforeSaveFile(async req => {
      expect(req.fileSize).toBe(3);
      expect(req.master).toBe(true);
      const newFile = new Parse.File('donald_duck.pdf', [4, 5, 6, 7, 8, 9], 'application/pdf');
      return newFile;
    });
    Parse.Cloud.afterSaveFile(async req => {
      expect(req.fileSize).toBe(6);
      expect(req.master).toBe(true);
      done();
    });
    const file = new Parse.File('popeye.txt', [1, 2, 3], 'text/plain');
    await file.save({ useMasterKey: true });
  });

  it('beforeDeleteFile should call with fileObject', async () => {
    await reconfigureServer({ filesAdapter: mockAdapter });
    Parse.Cloud.beforeDeleteFile(req => {
      expect(req.file).toBeInstanceOf(Parse.File);
      expect(req.file._name).toEqual('popeye.txt');
      expect(req.file._url).toEqual('http://www.somewhere.com/popeye.txt');
      expect(req.fileSize).toBe(null);
    });
    const file = new Parse.File('popeye.txt');
    await file.destroy({ useMasterKey: true });
  });

  it('beforeDeleteFile should throw error', async done => {
    await reconfigureServer({ filesAdapter: mockAdapter });
    Parse.Cloud.beforeDeleteFile(() => {
      throw new Error('some error message');
    });
    const file = new Parse.File('popeye.txt');
    try {
      await file.destroy({ useMasterKey: true });
    } catch (error) {
      expect(error.message).toBe('some error message');
      done();
    }
  });

  it('afterDeleteFile should call with fileObject', async done => {
    await reconfigureServer({ filesAdapter: mockAdapter });
    Parse.Cloud.beforeDeleteFile(req => {
      expect(req.file).toBeInstanceOf(Parse.File);
      expect(req.file._name).toEqual('popeye.txt');
      expect(req.file._url).toEqual('http://www.somewhere.com/popeye.txt');
    });
    Parse.Cloud.afterDeleteFile(req => {
      expect(req.file).toBeInstanceOf(Parse.File);
      expect(req.file._name).toEqual('popeye.txt');
      expect(req.file._url).toEqual('http://www.somewhere.com/popeye.txt');
      done();
    });
    const file = new Parse.File('popeye.txt');
    await file.destroy({ useMasterKey: true });
  });

  it('beforeSaveFile should not change file if nothing is returned', async () => {
    await reconfigureServer({ filesAdapter: mockAdapter });
    Parse.Cloud.beforeSaveFile(() => {
      return;
    });
    const file = new Parse.File('popeye.txt', [1, 2, 3], 'text/plain');
    const result = await file.save({ useMasterKey: true });
    expect(result).toBe(file);
  });

  it('throw custom error from beforeSaveFile', async done => {
    Parse.Cloud.beforeSaveFile(() => {
      throw new Parse.Error(Parse.Error.SCRIPT_FAILED, 'It should fail');
    });
    try {
      const file = new Parse.File('popeye.txt', [1, 2, 3], 'text/plain');
      await file.save({ useMasterKey: true });
      fail('error should have thrown');
    } catch (e) {
      expect(e.code).toBe(Parse.Error.SCRIPT_FAILED);
      done();
    }
  });

  it('throw empty error from beforeSaveFile', async done => {
    Parse.Cloud.beforeSaveFile(() => {
      throw null;
    });
    try {
      const file = new Parse.File('popeye.txt', [1, 2, 3], 'text/plain');
      await file.save({ useMasterKey: true });
      fail('error should have thrown');
    } catch (e) {
      expect(e.code).toBe(130);
      done();
    }
  });
});

describe('sendEmail', () => {
  it('can send email via Parse.Cloud', async done => {
    const emailAdapter = {
      sendMail: mailData => {
        expect(mailData).toBeDefined();
        expect(mailData.to).toBe('test');
        reconfigureServer().then(done, done);
      },
    };
    await reconfigureServer({
      emailAdapter: emailAdapter,
    });
    const mailData = { to: 'test' };
    await Parse.Cloud.sendEmail(mailData);
  });

  it('cannot send email without adapter', async () => {
    const logger = require('../lib/logger').logger;
    spyOn(logger, 'error').and.callFake(() => {});
    await Parse.Cloud.sendEmail({});
    expect(logger.error).toHaveBeenCalledWith(
      'Failed to send email because no mail adapter is configured for Parse Server.'
    );
  });
});<|MERGE_RESOLUTION|>--- conflicted
+++ resolved
@@ -35,29 +35,16 @@
     );
   });
 
-<<<<<<< HEAD
   it('can create functions', async () => {
     Parse.Cloud.define('hello', () => 'Hello world!');
     await expectAsync(Parse.Cloud.run('hello')).toBeResolvedTo('Hello world!');
-=======
+
   it('can load cloud code as a module', async () => {
     process.env.npm_package_type = 'module';
     await reconfigureServer({ cloud: './spec/cloud/cloudCodeModuleFile.js' });
     const result = await Parse.Cloud.run('cloudCodeInFile');
     expect(result).toEqual('It is possible to define cloud code in a file.');
     delete process.env.npm_package_type;
-  });
-
-  it('can create functions', done => {
-    Parse.Cloud.define('hello', () => {
-      return 'Hello world!';
-    });
-
-    Parse.Cloud.run('hello', {}).then(result => {
-      expect(result).toEqual('Hello world!');
-      done();
-    });
->>>>>>> 0225340c
   });
 
   it('show warning on duplicate cloud functions', () => {
