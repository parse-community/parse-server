// This is a port of the test suite:
// hungry/js/test/parse_file_test.js

'use strict';

const request = require('../lib/request');
<<<<<<< HEAD
const Config = require('../lib/Config');
=======
const Definitions = require('../src/Options/Definitions');
>>>>>>> 41a052c2

const str = 'Hello World!';
const data = [];
for (let i = 0; i < str.length; i++) {
  data.push(str.charCodeAt(i));
}

describe('Parse.File testing', () => {
  describe('creating files', () => {
    it('works with Content-Type', done => {
      const headers = {
        'Content-Type': 'application/octet-stream',
        'X-Parse-Application-Id': 'test',
        'X-Parse-REST-API-Key': 'rest',
      };
      request({
        method: 'POST',
        headers: headers,
        url: 'http://localhost:8378/1/files/file.txt',
        body: 'argle bargle',
      }).then(response => {
        const b = response.data;
        expect(b.name).toMatch(/_file.txt$/);
        expect(b.url).toMatch(/^http:\/\/localhost:8378\/1\/files\/test\/.*file.txt$/);
        request({ url: b.url }).then(response => {
          const body = response.text;
          expect(body).toEqual('argle bargle');
          done();
        });
      });
    });

    it('works with _ContentType', done => {
      request({
        method: 'POST',
        url: 'http://localhost:8378/1/files/file',
        body: JSON.stringify({
          _ApplicationId: 'test',
          _JavaScriptKey: 'test',
          _ContentType: 'text/html',
          base64: 'PGh0bWw+PC9odG1sPgo=',
        }),
      }).then(response => {
        const b = response.data;
        expect(b.name).toMatch(/_file.html/);
        expect(b.url).toMatch(/^http:\/\/localhost:8378\/1\/files\/test\/.*file.html$/);
        request({ url: b.url }).then(response => {
          const body = response.text;
          try {
            expect(response.headers['content-type']).toMatch('^text/html');
            expect(body).toEqual('<html></html>\n');
          } catch (e) {
            jfail(e);
          }
          done();
        });
      });
    });

    it('works without Content-Type', done => {
      const headers = {
        'X-Parse-Application-Id': 'test',
        'X-Parse-REST-API-Key': 'rest',
      };
      request({
        method: 'POST',
        headers: headers,
        url: 'http://localhost:8378/1/files/file.txt',
        body: 'argle bargle',
      }).then(response => {
        const b = response.data;
        expect(b.name).toMatch(/_file.txt$/);
        expect(b.url).toMatch(/^http:\/\/localhost:8378\/1\/files\/test\/.*file.txt$/);
        request({ url: b.url }).then(response => {
          expect(response.text).toEqual('argle bargle');
          done();
        });
      });
    });
  });

  it('supports REST end-to-end file create, read, delete, read', done => {
    const headers = {
      'Content-Type': 'image/jpeg',
      'X-Parse-Application-Id': 'test',
      'X-Parse-REST-API-Key': 'rest',
    };
    request({
      method: 'POST',
      headers: headers,
      url: 'http://localhost:8378/1/files/testfile.txt',
      body: 'check one two',
    }).then(response => {
      const b = response.data;
      expect(b.name).toMatch(/_testfile.txt$/);
      expect(b.url).toMatch(/^http:\/\/localhost:8378\/1\/files\/test\/.*testfile.txt$/);
      request({ url: b.url }).then(response => {
        const body = response.text;
        expect(body).toEqual('check one two');
        request({
          method: 'DELETE',
          headers: {
            'X-Parse-Application-Id': 'test',
            'X-Parse-REST-API-Key': 'rest',
            'X-Parse-Master-Key': 'test',
          },
          url: 'http://localhost:8378/1/files/' + b.name,
        }).then(response => {
          expect(response.status).toEqual(200);
          request({
            headers: {
              'X-Parse-Application-Id': 'test',
              'X-Parse-REST-API-Key': 'rest',
            },
            url: b.url,
          }).then(fail, response => {
            expect(response.status).toEqual(404);
            done();
          });
        });
      });
    });
  });

  it('blocks file deletions with missing or incorrect master-key header', done => {
    const headers = {
      'Content-Type': 'image/jpeg',
      'X-Parse-Application-Id': 'test',
      'X-Parse-REST-API-Key': 'rest',
    };
    request({
      method: 'POST',
      headers: headers,
      url: 'http://localhost:8378/1/files/thefile.jpg',
      body: 'the file body',
    }).then(response => {
      const b = response.data;
      expect(b.url).toMatch(/^http:\/\/localhost:8378\/1\/files\/test\/.*thefile.jpg$/);
      // missing X-Parse-Master-Key header
      request({
        method: 'DELETE',
        headers: {
          'X-Parse-Application-Id': 'test',
          'X-Parse-REST-API-Key': 'rest',
        },
        url: 'http://localhost:8378/1/files/' + b.name,
      }).then(fail, response => {
        const del_b = response.data;
        expect(response.status).toEqual(403);
        expect(del_b.error).toMatch(/unauthorized/);
        // incorrect X-Parse-Master-Key header
        request({
          method: 'DELETE',
          headers: {
            'X-Parse-Application-Id': 'test',
            'X-Parse-REST-API-Key': 'rest',
            'X-Parse-Master-Key': 'tryagain',
          },
          url: 'http://localhost:8378/1/files/' + b.name,
        }).then(fail, response => {
          const del_b2 = response.data;
          expect(response.status).toEqual(403);
          expect(del_b2.error).toMatch(/unauthorized/);
          done();
        });
      });
    });
  });

  it('handles other filetypes', done => {
    const headers = {
      'Content-Type': 'image/jpeg',
      'X-Parse-Application-Id': 'test',
      'X-Parse-REST-API-Key': 'rest',
    };
    request({
      method: 'POST',
      headers: headers,
      url: 'http://localhost:8378/1/files/file.jpg',
      body: 'argle bargle',
    }).then(response => {
      const b = response.data;
      expect(b.name).toMatch(/_file.jpg$/);
      expect(b.url).toMatch(/^http:\/\/localhost:8378\/1\/files\/.*file.jpg$/);
      request({ url: b.url }).then(response => {
        const body = response.text;
        expect(body).toEqual('argle bargle');
        done();
      });
    });
  });

  it('save file', async () => {
    const file = new Parse.File('hello.txt', data, 'text/plain');
    ok(!file.url());
    const result = await file.save();
    strictEqual(result, file);
    ok(file.name());
    ok(file.url());
    notEqual(file.name(), 'hello.txt');
  });

  it('save file in object', async done => {
    const file = new Parse.File('hello.txt', data, 'text/plain');
    ok(!file.url());
    const result = await file.save();
    strictEqual(result, file);
    ok(file.name());
    ok(file.url());
    notEqual(file.name(), 'hello.txt');

    const object = new Parse.Object('TestObject');
    await object.save({ file: file });
    const objectAgain = await new Parse.Query('TestObject').get(object.id);
    ok(objectAgain.get('file') instanceof Parse.File);
    done();
  });

  it('save file in object with escaped characters in filename', async () => {
    const file = new Parse.File('hello . txt', data, 'text/plain');
    ok(!file.url());
    const result = await file.save();
    strictEqual(result, file);
    ok(file.name());
    ok(file.url());
    notEqual(file.name(), 'hello . txt');

    const object = new Parse.Object('TestObject');
    await object.save({ file });
    const objectAgain = await new Parse.Query('TestObject').get(object.id);
    ok(objectAgain.get('file') instanceof Parse.File);
  });

  it('autosave file in object', async done => {
    let file = new Parse.File('hello.txt', data, 'text/plain');
    ok(!file.url());
    const object = new Parse.Object('TestObject');
    await object.save({ file });
    const objectAgain = await new Parse.Query('TestObject').get(object.id);
    file = objectAgain.get('file');
    ok(file instanceof Parse.File);
    ok(file.name());
    ok(file.url());
    notEqual(file.name(), 'hello.txt');
    done();
  });

  it('autosave file in object in object', async done => {
    let file = new Parse.File('hello.txt', data, 'text/plain');
    ok(!file.url());

    const child = new Parse.Object('Child');
    child.set('file', file);

    const parent = new Parse.Object('Parent');
    parent.set('child', child);

    await parent.save();
    const query = new Parse.Query('Parent');
    query.include('child');
    const parentAgain = await query.get(parent.id);
    const childAgain = parentAgain.get('child');
    file = childAgain.get('file');
    ok(file instanceof Parse.File);
    ok(file.name());
    ok(file.url());
    notEqual(file.name(), 'hello.txt');
    done();
  });

  it('saving an already saved file', async () => {
    const file = new Parse.File('hello.txt', data, 'text/plain');
    ok(!file.url());
    const result = await file.save();
    strictEqual(result, file);
    ok(file.name());
    ok(file.url());
    notEqual(file.name(), 'hello.txt');
    const previousName = file.name();

    await file.save();
    equal(file.name(), previousName);
  });

  it('two saves at the same time', done => {
    const file = new Parse.File('hello.txt', data, 'text/plain');

    let firstName;
    let secondName;

    const firstSave = file.save().then(function () {
      firstName = file.name();
    });
    const secondSave = file.save().then(function () {
      secondName = file.name();
    });

    Promise.all([firstSave, secondSave]).then(
      function () {
        equal(firstName, secondName);
        done();
      },
      function (error) {
        ok(false, error);
        done();
      }
    );
  });

  it('file toJSON testing', async () => {
    const file = new Parse.File('hello.txt', data, 'text/plain');
    ok(!file.url());
    const object = new Parse.Object('TestObject');
    await object.save({
      file: file,
    });
    ok(object.toJSON().file.url);
  });

  it('content-type used with no extension', done => {
    const headers = {
      'Content-Type': 'text/html',
      'X-Parse-Application-Id': 'test',
      'X-Parse-REST-API-Key': 'rest',
    };
    request({
      method: 'POST',
      headers: headers,
      url: 'http://localhost:8378/1/files/file',
      body: 'fee fi fo',
    }).then(response => {
      const b = response.data;
      expect(b.name).toMatch(/\.html$/);
      request({ url: b.url }).then(response => {
        expect(response.headers['content-type']).toMatch(/^text\/html/);
        done();
      });
    });
  });

  it('filename is url encoded', done => {
    const headers = {
      'Content-Type': 'text/html',
      'X-Parse-Application-Id': 'test',
      'X-Parse-REST-API-Key': 'rest',
    };
    request({
      method: 'POST',
      headers: headers,
      url: 'http://localhost:8378/1/files/hello world.txt',
      body: 'oh emm gee',
    }).then(response => {
      const b = response.data;
      expect(b.url).toMatch(/hello%20world/);
      done();
    });
  });

  it('supports array of files', done => {
    const file = {
      __type: 'File',
      url: 'http://meep.meep',
      name: 'meep',
    };
    const files = [file, file];
    const obj = new Parse.Object('FilesArrayTest');
    obj.set('files', files);
    obj
      .save()
      .then(() => {
        const query = new Parse.Query('FilesArrayTest');
        return query.first();
      })
      .then(result => {
        const filesAgain = result.get('files');
        expect(filesAgain.length).toEqual(2);
        expect(filesAgain[0].name()).toEqual('meep');
        expect(filesAgain[0].url()).toEqual('http://meep.meep');
        done();
      });
  });

  it('validates filename characters', done => {
    const headers = {
      'Content-Type': 'text/plain',
      'X-Parse-Application-Id': 'test',
      'X-Parse-REST-API-Key': 'rest',
    };
    request({
      method: 'POST',
      headers: headers,
      url: 'http://localhost:8378/1/files/di$avowed.txt',
      body: 'will fail',
    }).then(fail, response => {
      const b = response.data;
      expect(b.code).toEqual(122);
      done();
    });
  });

  it('validates filename length', done => {
    const headers = {
      'Content-Type': 'text/plain',
      'X-Parse-Application-Id': 'test',
      'X-Parse-REST-API-Key': 'rest',
    };
    const fileName =
      'Onceuponamidnightdrearywhileiponderedweak' +
      'andwearyOveramanyquaintandcuriousvolumeof' +
      'forgottenloreWhileinoddednearlynappingsud' +
      'denlytherecameatapping';
    request({
      method: 'POST',
      headers: headers,
      url: 'http://localhost:8378/1/files/' + fileName,
      body: 'will fail',
    }).then(fail, response => {
      const b = response.data;
      expect(b.code).toEqual(122);
      done();
    });
  });

  it('supports a dictionary with file', done => {
    const file = {
      __type: 'File',
      url: 'http://meep.meep',
      name: 'meep',
    };
    const dict = {
      file: file,
    };
    const obj = new Parse.Object('FileObjTest');
    obj.set('obj', dict);
    obj
      .save()
      .then(() => {
        const query = new Parse.Query('FileObjTest');
        return query.first();
      })
      .then(result => {
        const dictAgain = result.get('obj');
        expect(typeof dictAgain).toEqual('object');
        const fileAgain = dictAgain['file'];
        expect(fileAgain.name()).toEqual('meep');
        expect(fileAgain.url()).toEqual('http://meep.meep');
        done();
      })
      .catch(e => {
        jfail(e);
        done();
      });
  });

  it('creates correct url for old files hosted on files.parsetfss.com', done => {
    const file = {
      __type: 'File',
      url: 'http://irrelevant.elephant/',
      name: 'tfss-123.txt',
    };
    const obj = new Parse.Object('OldFileTest');
    obj.set('oldfile', file);
    obj
      .save()
      .then(() => {
        const query = new Parse.Query('OldFileTest');
        return query.first();
      })
      .then(result => {
        const fileAgain = result.get('oldfile');
        expect(fileAgain.url()).toEqual('http://files.parsetfss.com/test/tfss-123.txt');
        done();
      })
      .catch(e => {
        jfail(e);
        done();
      });
  });

  it('creates correct url for old files hosted on files.parse.com', done => {
    const file = {
      __type: 'File',
      url: 'http://irrelevant.elephant/',
      name: 'd6e80979-a128-4c57-a167-302f874700dc-123.txt',
    };
    const obj = new Parse.Object('OldFileTest');
    obj.set('oldfile', file);
    obj
      .save()
      .then(() => {
        const query = new Parse.Query('OldFileTest');
        return query.first();
      })
      .then(result => {
        const fileAgain = result.get('oldfile');
        expect(fileAgain.url()).toEqual(
          'http://files.parse.com/test/d6e80979-a128-4c57-a167-302f874700dc-123.txt'
        );
        done();
      })
      .catch(e => {
        jfail(e);
        done();
      });
  });

  it('supports files in objects without urls', done => {
    const file = {
      __type: 'File',
      name: '123.txt',
    };
    const obj = new Parse.Object('FileTest');
    obj.set('file', file);
    obj
      .save()
      .then(() => {
        const query = new Parse.Query('FileTest');
        return query.first();
      })
      .then(result => {
        const fileAgain = result.get('file');
        expect(fileAgain.url()).toMatch(/123.txt$/);
        done();
      })
      .catch(e => {
        jfail(e);
        done();
      });
  });

  it('return with publicServerURL when provided', done => {
    reconfigureServer({
      publicServerURL: 'https://mydomain/parse',
    })
      .then(() => {
        const file = {
          __type: 'File',
          name: '123.txt',
        };
        const obj = new Parse.Object('FileTest');
        obj.set('file', file);
        return obj.save();
      })
      .then(() => {
        const query = new Parse.Query('FileTest');
        return query.first();
      })
      .then(result => {
        const fileAgain = result.get('file');
        expect(fileAgain.url().indexOf('https://mydomain/parse')).toBe(0);
        done();
      })
      .catch(e => {
        jfail(e);
        done();
      });
  });

  it('fails to upload an empty file', done => {
    const headers = {
      'Content-Type': 'application/octet-stream',
      'X-Parse-Application-Id': 'test',
      'X-Parse-REST-API-Key': 'rest',
    };
    request({
      method: 'POST',
      headers: headers,
      url: 'http://localhost:8378/1/files/file.txt',
      body: '',
    }).then(fail, response => {
      expect(response.status).toBe(400);
      const body = response.text;
      expect(body).toEqual('{"code":130,"error":"Invalid file upload."}');
      done();
    });
  });

  it('fails to upload without a file name', done => {
    const headers = {
      'Content-Type': 'application/octet-stream',
      'X-Parse-Application-Id': 'test',
      'X-Parse-REST-API-Key': 'rest',
    };
    request({
      method: 'POST',
      headers: headers,
      url: 'http://localhost:8378/1/files/',
      body: 'yolo',
    }).then(fail, response => {
      expect(response.status).toBe(400);
      const body = response.text;
      expect(body).toEqual('{"code":122,"error":"Filename not provided."}');
      done();
    });
  });

  it('fails to delete an unkown file', done => {
    const headers = {
      'Content-Type': 'application/octet-stream',
      'X-Parse-Application-Id': 'test',
      'X-Parse-REST-API-Key': 'rest',
      'X-Parse-Master-Key': 'test',
    };
    request({
      method: 'DELETE',
      headers: headers,
      url: 'http://localhost:8378/1/files/file.txt',
    }).then(fail, response => {
      expect(response.status).toBe(400);
      const body = response.text;
      expect(typeof body).toBe('string');
      const { code, error } = JSON.parse(body);
      expect(code).toBe(153);
      expect(typeof error).toBe('string');
      expect(error.length).toBeGreaterThan(0);
      done();
    });
  });

  xdescribe('Gridstore Range tests', () => {
    it('supports range requests', done => {
      const headers = {
        'Content-Type': 'application/octet-stream',
        'X-Parse-Application-Id': 'test',
        'X-Parse-REST-API-Key': 'rest',
      };
      request({
        method: 'POST',
        headers: headers,
        url: 'http://localhost:8378/1/files/file.txt',
        body: 'argle bargle',
      }).then(response => {
        const b = response.data;
        request({
          url: b.url,
          headers: {
            'Content-Type': 'application/octet-stream',
            'X-Parse-Application-Id': 'test',
            'X-Parse-REST-API-Key': 'rest',
            Range: 'bytes=0-5',
          },
        }).then(response => {
          const body = response.text;
          expect(body).toEqual('argle ');
          done();
        });
      });
    });

    it('supports small range requests', done => {
      const headers = {
        'Content-Type': 'application/octet-stream',
        'X-Parse-Application-Id': 'test',
        'X-Parse-REST-API-Key': 'rest',
      };
      request({
        method: 'POST',
        headers: headers,
        url: 'http://localhost:8378/1/files/file.txt',
        body: 'argle bargle',
      }).then(response => {
        const b = response.data;
        request({
          url: b.url,
          headers: {
            'Content-Type': 'application/octet-stream',
            'X-Parse-Application-Id': 'test',
            'X-Parse-REST-API-Key': 'rest',
            Range: 'bytes=0-2',
          },
        }).then(response => {
          const body = response.text;
          expect(body).toEqual('arg');
          done();
        });
      });
    });

    // See specs https://www.greenbytes.de/tech/webdav/draft-ietf-httpbis-p5-range-latest.html#byte.ranges
    it('supports getting one byte', done => {
      const headers = {
        'Content-Type': 'application/octet-stream',
        'X-Parse-Application-Id': 'test',
        'X-Parse-REST-API-Key': 'rest',
      };
      request({
        method: 'POST',
        headers: headers,
        url: 'http://localhost:8378/1/files/file.txt',
        body: 'argle bargle',
      }).then(response => {
        const b = response.data;
        request({
          url: b.url,
          headers: {
            'Content-Type': 'application/octet-stream',
            'X-Parse-Application-Id': 'test',
            'X-Parse-REST-API-Key': 'rest',
            Range: 'bytes=2-2',
          },
        }).then(response => {
          const body = response.text;
          expect(body).toEqual('g');
          done();
        });
      });
    });

    xit('supports getting last n bytes', done => {
      const headers = {
        'Content-Type': 'application/octet-stream',
        'X-Parse-Application-Id': 'test',
        'X-Parse-REST-API-Key': 'rest',
      };
      request({
        method: 'POST',
        headers: headers,
        url: 'http://localhost:8378/1/files/file.txt',
        body: 'something different',
      }).then(response => {
        const b = response.data;
        request({
          url: b.url,
          headers: {
            'Content-Type': 'application/octet-stream',
            'X-Parse-Application-Id': 'test',
            'X-Parse-REST-API-Key': 'rest',
            Range: 'bytes=-4',
          },
        }).then(response => {
          const body = response.text;
          expect(body.length).toBe(4);
          expect(body).toEqual('rent');
          done();
        });
      });
    });

    it('supports getting first n bytes', done => {
      const headers = {
        'Content-Type': 'application/octet-stream',
        'X-Parse-Application-Id': 'test',
        'X-Parse-REST-API-Key': 'rest',
      };
      request({
        method: 'POST',
        headers: headers,
        url: 'http://localhost:8378/1/files/file.txt',
        body: 'something different',
      }).then(response => {
        const b = response.data;
        request({
          url: b.url,
          headers: {
            'Content-Type': 'application/octet-stream',
            'X-Parse-Application-Id': 'test',
            'X-Parse-REST-API-Key': 'rest',
            Range: 'bytes=10-',
          },
        }).then(response => {
          const body = response.text;
          expect(body).toEqual('different');
          done();
        });
      });
    });

    function repeat(string, count) {
      let s = string;
      while (count > 0) {
        s += string;
        count--;
      }
      return s;
    }

    it('supports large range requests', done => {
      const headers = {
        'Content-Type': 'application/octet-stream',
        'X-Parse-Application-Id': 'test',
        'X-Parse-REST-API-Key': 'rest',
      };
      request({
        method: 'POST',
        headers: headers,
        url: 'http://localhost:8378/1/files/file.txt',
        body: repeat('argle bargle', 100),
      }).then(response => {
        const b = response.data;
        request({
          url: b.url,
          headers: {
            'Content-Type': 'application/octet-stream',
            'X-Parse-Application-Id': 'test',
            'X-Parse-REST-API-Key': 'rest',
            Range: 'bytes=13-240',
          },
        }).then(response => {
          const body = response.text;
          expect(body.length).toEqual(228);
          expect(body.indexOf('rgle barglea')).toBe(0);
          done();
        });
      });
    });

    it('fails to stream unknown file', done => {
      request({
        url: 'http://localhost:8378/1/files/test/file.txt',
        headers: {
          'Content-Type': 'application/octet-stream',
          'X-Parse-Application-Id': 'test',
          'X-Parse-REST-API-Key': 'rest',
          Range: 'bytes=13-240',
        },
      }).then(response => {
        expect(response.status).toBe(404);
        const body = response.text;
        expect(body).toEqual('File not found.');
        done();
      });
    });
  });

  // Because GridStore is not loaded on PG, those are perfect
  // for fallback tests
  describe_only_db('postgres')('Default Range tests', () => {
    it('fallback to regular request', done => {
      const headers = {
        'Content-Type': 'application/octet-stream',
        'X-Parse-Application-Id': 'test',
        'X-Parse-REST-API-Key': 'rest',
      };
      request({
        method: 'POST',
        headers: headers,
        url: 'http://localhost:8378/1/files/file.txt',
        body: 'argle bargle',
      }).then(response => {
        const b = response.data;
        request({
          url: b.url,
          headers: {
            'Content-Type': 'application/octet-stream',
            'X-Parse-Application-Id': 'test',
            'X-Parse-REST-API-Key': 'rest',
            Range: 'bytes=0-5',
          },
        }).then(response => {
          const body = response.text;
          expect(body).toEqual('argle bargle');
          done();
        });
      });
    });
  });
<<<<<<< HEAD
  it('can save file and get', async done => {
    const user = new Parse.User();
    await user.signUp({
      username: 'hello',
      password: 'password',
    });
    const file = new Parse.File('hello.txt', data, 'text/plain');
    const acl = new Parse.ACL();
    acl.setPublicReadAccess(false);
    acl.setReadAccess(user, true);
    // EXPERIMENTAL - NO WAY TO PASS ACL THROUGH IN SDK AT THE MOMENT
    file.setTags({ acl: acl.toJSON() });
    const result = await file.save({ sessionToken: user.getSessionToken() });
    strictEqual(result, file);
    ok(file.name());
    ok(file.url());
    notEqual(file.name(), 'hello.txt');
    const object = new Parse.Object('TestObject');
    await object.save({ file: file }, { sessionToken: user.getSessionToken() });
    const query = await new Parse.Query('TestObject').get(object.id, {
      sessionToken: user.getSessionToken(),
    });
    const aclFile = query.get('file');
    expect(aclFile instanceof Parse.File);
    expect(aclFile.url()).toBeDefined();
    expect(aclFile.url()).toContain('token');
    try {
      const response = await request({
        url: aclFile.url(),
      });
      expect(response.text).toEqual('Hello World!');
      done();
    } catch (e) {
      fail('should have been able to get file.');
    }
  });

  it('can run beforeFind on File', async done => {
    const user = new Parse.User();
    await user.signUp({
      username: 'hello',
      password: 'password',
    });
    const file = new Parse.File('hello.txt', data, 'text/plain');

    let callCount = 0;
    Parse.Cloud.beforeSave(Parse.File, req => {
      callCount++;
      expect(req.file).toBeDefined();
      expect(req.file._name).toContain('hello.txt');
      expect(req.triggerName).toBe('beforeSaveFile');
      expect(req.master).toBe(false);
      expect(req.user).toBeDefined();
      expect(req.user.id).toBe(user.id);
    });
    Parse.Cloud.afterSave(Parse.File, req => {
      callCount++;
      expect(req.file).toBeDefined();
      expect(req.file._name).toContain('hello.txt');
      expect(req.triggerName).toBe('afterSaveFile');
      expect(req.master).toBe(false);
      expect(req.user).toBeDefined();
      expect(req.user.id).toBe(user.id);
    });
    Parse.Cloud.beforeFind(Parse.File, req => {
      callCount++;
      expect(req.file).toBeDefined();
      expect(req.file._name).toContain('hello.txt');
      expect(req.triggerName).toBe('beforeFind');
      expect(req.master).toBe(false);
      expect(req.user).toBeDefined();
      expect(req.user.id).toBe(user.id);
      const newStr = 'test';
      const newData = [];
      for (let i = 0; i < newStr.length; i++) {
        newData.push(newStr.charCodeAt(i));
      }
      return new Parse.File('new.txt', newData, 'text/plain');
    });
    Parse.Cloud.afterFind(Parse.File, req => {
      callCount++;
      expect(req.file).toBeDefined();
      expect(req.file._name).toContain('hello.txt');
      expect(req.triggerName).toBe('afterFind');
      expect(req.master).toBe(false);
      expect(req.user).toBeDefined();
      expect(req.user.id).toBe(user.id);
    });

    await file.save({ sessionToken: user.getSessionToken() });

    const object = new Parse.Object('TestObject');
    await object.save({ file: file }, { sessionToken: user.getSessionToken() });

    const query = await new Parse.Query('TestObject').get(object.id, {
      sessionToken: user.getSessionToken(),
    });
    const aclFile = query.get('file');
    const response = await request({
      url: aclFile.url(),
    });
    expect(response.text).toEqual('test');
    expect(callCount).toBe(4);
    done();
  });

  it('can throw from beforeFind', async done => {
    const user = new Parse.User();
    await user.signUp({
      username: 'hello',
      password: 'password',
    });
    const file = new Parse.File('hello.txt', data, 'text/plain');
    await file.save({ sessionToken: user.getSessionToken() });

    const object = new Parse.Object('TestObject');
    await object.save({ file: file }, { sessionToken: user.getSessionToken() });

    const query = await new Parse.Query('TestObject').get(object.id, {
      sessionToken: user.getSessionToken(),
    });
    const aclFile = query.get('file');
    Parse.Cloud.beforeFind(Parse.File, () => {
      throw new Parse.Error(200, 'You are not allowed to access this file');
    });
    try {
      await request({
        url: aclFile.url(),
      });
      fail('should not have been able to get file.');
    } catch (e) {
      expect(e.text).toEqual('You are not allowed to access this file');
      expect(e.status).toBe(404);
      done();
    }
  });

  it('can save file and not get public', async done => {
    const user = new Parse.User();
    await user.signUp({
      username: 'hello',
      password: 'password',
    });
    const file = new Parse.File('hello.txt', data, 'text/plain');
    const acl = new Parse.ACL();
    acl.setPublicReadAccess(false);
    acl.setReadAccess(user, true);
    // EXPERIMENTAL - NO WAY TO PASS ACL THROUGH IN SDK AT THE MOMENT
    file.setTags({ acl: acl.toJSON() });
    const result = await file.save({ sessionToken: user.getSessionToken() });
    strictEqual(result, file);
    ok(file.name());
    ok(file.url());
    notEqual(file.name(), 'hello.txt');
    const object = new Parse.Object('TestObject');
    await object.save({ file: file }, { sessionToken: user.getSessionToken() });
    await Parse.User.logOut();
    const query = await new Parse.Query('TestObject').get(object.id);
    const aclFile = query.get('file');
    expect(aclFile instanceof Parse.File);
    expect(aclFile.url()).toBeDefined();
    expect(aclFile.url()).not.toContain('token');
    try {
      await request({
        url: aclFile.url(),
      });
      fail('should not have been able to get file.');
    } catch (e) {
      expect(e.text).toBe('File not found.');
      expect(e.status).toBe(404);
      done();
    }
  });

  it('can set schema on _File', async done => {
    // WIP - cannot get schema for _File
    try {
      const file = new Parse.File('hello.txt', data, 'text/plain');
      await file.save();
    } catch (e) {
      console.log(e);
      expect(e.text).toBe('You are not authorized to upload a file.');
    }
    done();
  });

  it('can track file references', async done => {
    const user = new Parse.User();
    await user.signUp({
      username: 'hello',
      password: 'password',
    });
    const file = new Parse.File('hello.txt', data, 'text/plain');
    await file.save();

    const config = Config.get('test');
    let [fileObject] = await config.database.find('_File', {
      file: file.toJSON(),
    });
    expect(fileObject).toBeDefined();
    expect(fileObject.references.length).toBe(0);

    const object = new Parse.Object('TestObject');
    await object.save({ file: file });

    [fileObject] = await config.database.find('_File', {
      file: file.toJSON(),
    });
    expect(fileObject.references.length).toBe(1);
    done();
  });

  it('can query file data', async done => {
    const user = new Parse.User();
    await user.signUp({
      username: 'hello',
      password: 'password',
    });
    const file = new Parse.File('hello.txt', data, 'text/plain');
    const acl = new Parse.ACL();
    acl.setPublicReadAccess(false);
    acl.setReadAccess(user, true);
    // EXPERIMENTAL - NO WAY TO PASS ACL THROUGH IN SDK AT THE MOMENT
    file.setTags({ acl: acl.toJSON() });
    await file.save({ sessionToken: user.getSessionToken() });
    const query = new Parse.Query('_File');
    try {
      await query.first();
      fail('Should not have been able to query _Files');
    } catch (e) {
      expect(e.code).toBe(119);
      expect(e.message).toBe(
        "Clients aren't allowed to perform the find operation on the _File collection."
      );
      done();
    }
=======

  describe('file upload configuration', () => {
    it('allows file upload only for authenticated user by default', async () => {
      await reconfigureServer({
        fileUpload: {
          enableForPublic: Definitions.FileUploadOptions.enableForPublic.default,
          enableForAnonymousUser: Definitions.FileUploadOptions.enableForAnonymousUser.default,
          enableForAuthenticatedUser: Definitions.FileUploadOptions.enableForAuthenticatedUser.default,
        }
      });
      let file = new Parse.File('hello.txt', data, 'text/plain');
      await expectAsync(file.save()).toBeRejectedWith(
        new Parse.Error(Parse.Error.FILE_SAVE_ERROR, 'File upload by public is disabled.')
      );
      file = new Parse.File('hello.txt', data, 'text/plain');
      const anonUser = await Parse.AnonymousUtils.logIn();
      await expectAsync(file.save({ sessionToken: anonUser.getSessionToken() })).toBeRejectedWith(
        new Parse.Error(Parse.Error.FILE_SAVE_ERROR, 'File upload by anonymous user is disabled.')
      );
      file = new Parse.File('hello.txt', data, 'text/plain');
      const authUser = await Parse.User.signUp('user', 'password');
      await expectAsync(file.save({ sessionToken: authUser.getSessionToken() })).toBeResolved();
    });

    it('allows file upload with master key', async () => {
      await reconfigureServer({
        fileUpload: {
          enableForPublic: false,
          enableForAnonymousUser: false,
          enableForAuthenticatedUser: false,
        },
      });
      const file = new Parse.File('hello.txt', data, 'text/plain');
      await expectAsync(file.save({ useMasterKey: true })).toBeResolved();
    });

    it('rejects all file uploads', async () => {
      await reconfigureServer({
        fileUpload: {
          enableForPublic: false,
          enableForAnonymousUser: false,
          enableForAuthenticatedUser: false,
        },
      });
      let file = new Parse.File('hello.txt', data, 'text/plain');
      await expectAsync(file.save()).toBeRejectedWith(
        new Parse.Error(Parse.Error.FILE_SAVE_ERROR, 'File upload by public is disabled.')
      );
      file = new Parse.File('hello.txt', data, 'text/plain');
      const anonUser = await Parse.AnonymousUtils.logIn();
      await expectAsync(file.save({ sessionToken: anonUser.getSessionToken() })).toBeRejectedWith(
        new Parse.Error(Parse.Error.FILE_SAVE_ERROR, 'File upload by anonymous user is disabled.')
      );
      file = new Parse.File('hello.txt', data, 'text/plain');
      const authUser = await Parse.User.signUp('user', 'password');
      await expectAsync(file.save({ sessionToken: authUser.getSessionToken() })).toBeRejectedWith(
        new Parse.Error(Parse.Error.FILE_SAVE_ERROR, 'File upload by authenticated user is disabled.')
      );
    });

    it('allows all file uploads', async () => {
      await reconfigureServer({
        fileUpload: {
          enableForPublic: true,
          enableForAnonymousUser: true,
          enableForAuthenticatedUser: true,
        },
      });
      let file = new Parse.File('hello.txt', data, 'text/plain');
      await expectAsync(file.save()).toBeResolved();
      file = new Parse.File('hello.txt', data, 'text/plain');
      const anonUser = await Parse.AnonymousUtils.logIn();
      await expectAsync(file.save({ sessionToken: anonUser.getSessionToken() })).toBeResolved();
      file = new Parse.File('hello.txt', data, 'text/plain');
      const authUser = await Parse.User.signUp('user', 'password');
      await expectAsync(file.save({ sessionToken: authUser.getSessionToken() })).toBeResolved();
    });

    it('allows file upload only for public', async () => {
      await reconfigureServer({
        fileUpload: {
          enableForPublic: true,
          enableForAnonymousUser: false,
          enableForAuthenticatedUser: false,
        },
      });
      let file = new Parse.File('hello.txt', data, 'text/plain');
      await expectAsync(file.save()).toBeResolved();
      file = new Parse.File('hello.txt', data, 'text/plain');
      const anonUser = await Parse.AnonymousUtils.logIn();
      await expectAsync(file.save({ sessionToken: anonUser.getSessionToken() })).toBeRejectedWith(
        new Parse.Error(Parse.Error.FILE_SAVE_ERROR, 'File upload by anonymous user is disabled.')
      );
      file = new Parse.File('hello.txt', data, 'text/plain');
      const authUser = await Parse.User.signUp('user', 'password');
      await expectAsync(file.save({ sessionToken: authUser.getSessionToken() })).toBeRejectedWith(
        new Parse.Error(Parse.Error.FILE_SAVE_ERROR, 'File upload by authenticated user is disabled.')
      );
    });

    it('allows file upload only for anonymous user', async () => {
      await reconfigureServer({
        fileUpload: {
          enableForPublic: false,
          enableForAnonymousUser: true,
          enableForAuthenticatedUser: false,
        },
      });
      let file = new Parse.File('hello.txt', data, 'text/plain');
      await expectAsync(file.save()).toBeRejectedWith(
        new Parse.Error(Parse.Error.FILE_SAVE_ERROR, 'File upload by public is disabled.')
      );
      file = new Parse.File('hello.txt', data, 'text/plain');
      const anonUser = await Parse.AnonymousUtils.logIn();
      await expectAsync(file.save({ sessionToken: anonUser.getSessionToken() })).toBeResolved();
      file = new Parse.File('hello.txt', data, 'text/plain');
      const authUser = await Parse.User.signUp('user', 'password');
      await expectAsync(file.save({ sessionToken: authUser.getSessionToken() })).toBeRejectedWith(
        new Parse.Error(Parse.Error.FILE_SAVE_ERROR, 'File upload by authenticated user is disabled.')
      );
    });

    it('allows file upload only for authenticated user', async () => {
      await reconfigureServer({
        fileUpload: {
          enableForPublic: false,
          enableForAnonymousUser: false,
          enableForAuthenticatedUser: true,
        },
      });
      let file = new Parse.File('hello.txt', data, 'text/plain');
      await expectAsync(file.save()).toBeRejectedWith(
        new Parse.Error(Parse.Error.FILE_SAVE_ERROR, 'File upload by public is disabled.')
      );
      file = new Parse.File('hello.txt', data, 'text/plain');
      const anonUser = await Parse.AnonymousUtils.logIn();
      await expectAsync(file.save({ sessionToken: anonUser.getSessionToken() })).toBeRejectedWith(
        new Parse.Error(Parse.Error.FILE_SAVE_ERROR, 'File upload by anonymous user is disabled.')
      );
      file = new Parse.File('hello.txt', data, 'text/plain');
      const authUser = await Parse.User.signUp('user', 'password');
      await expectAsync(file.save({ sessionToken: authUser.getSessionToken() })).toBeResolved();
    });

    it('rejects invalid fileUpload configuration', async () => {
      const invalidConfigs = [
        { fileUpload: [] },
        { fileUpload: 1 },
        { fileUpload: "string" },
      ];
      const validConfigs = [
        { fileUpload: {} },
        { fileUpload: null },
        { fileUpload: undefined },
      ];
      const keys = [
        "enableForPublic",
        "enableForAnonymousUser",
        "enableForAuthenticatedUser",
      ];
      const invalidValues = [
        [],
        {},
        1,
        "string",
        null,
      ];
      const validValues = [
        undefined,
        true,
        false,
      ];
      for (const config of invalidConfigs) {
        await expectAsync(reconfigureServer(config)).toBeRejectedWith(
          'fileUpload must be an object value.'
        );
      }
      for (const config of validConfigs) {
        await expectAsync(reconfigureServer(config)).toBeResolved();
      }
      for (const key of keys) {
        for (const value of invalidValues) {
          await expectAsync(reconfigureServer({ fileUpload: { [key]: value }})).toBeRejectedWith(
            `fileUpload.${key} must be a boolean value.`
          );
        }
        for (const value of validValues) {
          await expectAsync(reconfigureServer({ fileUpload: { [key]: value }})).toBeResolved();
        }
      }
    });
>>>>>>> 41a052c2
  });
});<|MERGE_RESOLUTION|>--- conflicted
+++ resolved
@@ -4,11 +4,8 @@
 'use strict';
 
 const request = require('../lib/request');
-<<<<<<< HEAD
 const Config = require('../lib/Config');
-=======
 const Definitions = require('../src/Options/Definitions');
->>>>>>> 41a052c2
 
 const str = 'Hello World!';
 const data = [];
@@ -865,7 +862,6 @@
       });
     });
   });
-<<<<<<< HEAD
   it('can save file and get', async done => {
     const user = new Parse.User();
     await user.signUp({
@@ -1102,7 +1098,7 @@
       );
       done();
     }
-=======
+  });
 
   describe('file upload configuration', () => {
     it('allows file upload only for authenticated user by default', async () => {
@@ -1294,6 +1290,5 @@
         }
       }
     });
->>>>>>> 41a052c2
   });
 });