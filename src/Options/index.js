--- conflicted
+++ resolved
@@ -198,17 +198,14 @@
   :ENV: PARSE_SERVER_EXPERIMENTAL_IDEMPOTENCY_OPTIONS
   :DEFAULT: false */
   idempotencyOptions: ?IdempotencyOptions;
-<<<<<<< HEAD
   /* Options for Parse dashboard. Caution, do not use cloudFileEdit on a multi-instance production server.
   :ENV: PARSE_SERVER_DASHBOARD_OPTIONS
   :DEFAULT: false */
   dashboardOptions: ?DashboardOptions;
-=======
   /* Options for file uploads
   :ENV: PARSE_SERVER_FILE_UPLOAD_OPTIONS
   :DEFAULT: {} */
   fileUpload: ?FileUploadOptions;
->>>>>>> 08b2ea45
   /* Full path to your GraphQL custom schema.graphql file */
   graphQLSchema: ?string;
   /* Mounts the GraphQL endpoint
@@ -303,7 +300,6 @@
   ttl: ?number;
 }
 
-<<<<<<< HEAD
 export interface DashboardOptions {
   /* Whether the Parse Dashboard can view cloud files.
   :DEFAULT: false */
@@ -311,7 +307,8 @@
   /* Whether the Parse Dashboard can edit cloud files. If set to true, dashboard can view and edit cloud code files. Do not user on multi-instance servers otherwise your cloud files will be inconsistent.
   :DEFAULT: false */
   cloudFileEdit: ?boolean;
-=======
+}
+
 export interface AccountLockoutOptions {
   /* number of minutes that a locked-out account remains locked out before automatically becoming unlocked. */
   duration: ?number;
@@ -349,5 +346,4 @@
   /* Is true if file upload should be allowed for anyone, regardless of user authentication.
   :DEFAULT: false */
   enableForPublic: ?boolean;
->>>>>>> 08b2ea45
 }