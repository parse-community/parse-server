import { AnalyticsAdapter } from '../Adapters/Analytics/AnalyticsAdapter';
import { FilesAdapter } from '../Adapters/Files/FilesAdapter';
import { LoggerAdapter } from '../Adapters/Logger/LoggerAdapter';
import { StorageAdapter } from '../Adapters/Storage/StorageAdapter';
import { CacheAdapter } from '../Adapters/Cache/CacheAdapter';
import { MailAdapter } from '../Adapters/Email/MailAdapter';
import { PubSubAdapter } from '../Adapters/PubSub/PubSubAdapter';
import { WSSAdapter } from '../Adapters/WebSocketServer/WSSAdapter';

// @flow
type Adapter<T> = string | any | T;
type NumberOrBoolean = number | boolean;
type NumberOrString = number | string;
type ProtectedFields = any;

export interface ParseServerOptions {
  /* Your Parse Application ID
  :ENV: PARSE_SERVER_APPLICATION_ID */
  appId: string;
  /* Your Parse Master Key */
  masterKey: string;
  /* URL to your parse server with http:// or https://.
  :ENV: PARSE_SERVER_URL */
  serverURL: string;
  /* Restrict masterKey to be used by only these ips, defaults to [] (allow all ips)
  :DEFAULT: [] */
  masterKeyIps: ?(string[]);
  /* Sets the app name */
  appName: ?string;
  /* Add headers to Access-Control-Allow-Headers */
  allowHeaders: ?(string[]);
  /* Sets the origin to Access-Control-Allow-Origin */
  allowOrigin: ?string;
  /* Adapter module for the analytics */
  analyticsAdapter: ?Adapter<AnalyticsAdapter>;
  /* Adapter module for the files sub-system */
  filesAdapter: ?Adapter<FilesAdapter>;
  /* Configuration for push, as stringified JSON. See http://docs.parseplatform.org/parse-server/guide/#push-notifications */
  push: ?any;
  /* Configuration for push scheduling, defaults to false.
  :DEFAULT: false */
  scheduledPush: ?boolean;
  /* Adapter module for the logging sub-system */
  loggerAdapter: ?Adapter<LoggerAdapter>;
  /* Log as structured JSON objects
  :ENV: JSON_LOGS */
  jsonLogs: ?boolean;
  /* Folder for the logs (defaults to './logs'); set to null to disable file based logging
  :ENV: PARSE_SERVER_LOGS_FOLDER
  :DEFAULT: ./logs */
  logsFolder: ?string;
  /* Set the logging to verbose
  :ENV: VERBOSE */
  verbose: ?boolean;
  /* Sets the level for logs */
  logLevel: ?string;
  /* Maximum number of logs to keep. If not set, no logs will be removed. This can be a number of files or number of days. If using days, add 'd' as the suffix. (default: null) */
  maxLogFiles: ?NumberOrString;
  /* Disables console output
  :ENV: SILENT */
  silent: ?boolean;
  /* The full URI to your database. Supported databases are mongodb or postgres.
  :DEFAULT: mongodb://localhost:27017/parse */
  databaseURI: string;
  /* Options to pass to the mongodb client */
  databaseOptions: ?any;
  /* Adapter module for the database */
  databaseAdapter: ?Adapter<StorageAdapter>;
  /* Full path to your cloud code main.js */
  cloud: ?string;
  /* A collection prefix for the classes
  :DEFAULT: '' */
  collectionPrefix: ?string;
  /* Key for iOS, MacOS, tvOS clients */
  clientKey: ?string;
  /* Key for the Javascript SDK */
  javascriptKey: ?string;
  /* Key for Unity and .Net SDK */
  dotNetKey: ?string;
  /* Key for encrypting your files
  :ENV: PARSE_SERVER_ENCRYPTION_KEY */
  encryptionKey: ?string;
  /* Key for REST calls
  :ENV: PARSE_SERVER_REST_API_KEY */
  restAPIKey: ?string;
  /* Read-only key, which has the same capabilities as MasterKey without writes */
  readOnlyMasterKey: ?string;
  /* Key sent with outgoing webhook calls */
  webhookKey: ?string;
  /* Key for your files */
  fileKey: ?string;
  /* Enable (or disable) the addition of a unique hash to the file names
  :ENV: PARSE_SERVER_PRESERVE_FILE_NAME
  :DEFAULT: false */
  preserveFileName: ?boolean;
  /* Personally identifiable information fields in the user table the should be removed for non-authorized users. Deprecated @see protectedFields */
  userSensitiveFields: ?(string[]);
  /* Protected fields that should be treated with extra security when fetching details.
  :DEFAULT: {"_User": {"*": ["email"]}} */
  protectedFields: ?ProtectedFields;
  /* Enable (or disable) anonymous users, defaults to true
  :ENV: PARSE_SERVER_ENABLE_ANON_USERS
  :DEFAULT: true */
  enableAnonymousUsers: ?boolean;
  /* Enable (or disable) client class creation, defaults to true
  :ENV: PARSE_SERVER_ALLOW_CLIENT_CLASS_CREATION
  :DEFAULT: true */
  allowClientClassCreation: ?boolean;
  /* Enable (or disable) custom objectId
  :ENV: PARSE_SERVER_ALLOW_CUSTOM_OBJECT_ID
  :DEFAULT: false */
  allowCustomObjectId: ?boolean;
  /* Configuration for your authentication providers, as stringified JSON. See http://docs.parseplatform.org/parse-server/guide/#oauth-and-3rd-party-authentication
  :ENV: PARSE_SERVER_AUTH_PROVIDERS */
  auth: ?any;
  /* Max file size for uploads, defaults to 20mb
  :DEFAULT: 20mb */
  maxUploadSize: ?string;
  /* Enable (or disable) user email validation, defaults to false
  :DEFAULT: false */
  verifyUserEmails: ?boolean;
  /* Prevent user from login if email is not verified and PARSE_SERVER_VERIFY_USER_EMAILS is true, defaults to false
  :DEFAULT: false */
  preventLoginWithUnverifiedEmail: ?boolean;
  /* Email verification token validity duration, in seconds */
  emailVerifyTokenValidityDuration: ?number;
  /* an existing email verify token should be reused when resend verification email is requested
  :DEFAULT: false */
  emailVerifyTokenReuseIfValid: ?boolean;
  /* account lockout policy for failed login attempts */
  accountLockout: ?AccountLockoutOptions;
  /* Password policy for enforcing password related rules */
  passwordPolicy: ?PasswordPolicyOptions;
  /* Adapter module for the cache */
  cacheAdapter: ?Adapter<CacheAdapter>;
  /* Adapter module for email sending */
  emailAdapter: ?Adapter<MailAdapter>;
  /* Public URL to your parse server with http:// or https://.
  :ENV: PARSE_PUBLIC_SERVER_URL */
  publicServerURL: ?string;
  /* custom pages for password validation and reset
  :DEFAULT: {} */
  customPages: ?CustomPagesOptions;
  /* parse-server's LiveQuery configuration object */
  liveQuery: ?LiveQueryOptions;
  /* Session duration, in seconds, defaults to 1 year
  :DEFAULT: 31536000 */
  sessionLength: ?number;
  /* Max value for limit option on queries, defaults to unlimited */
  maxLimit: ?number;
  /* Sets wether we should expire the inactive sessions, defaults to true
  :DEFAULT: true */
  expireInactiveSessions: ?boolean;
  /* When a user changes their password, either through the reset password email or while logged in, all sessions are revoked if this is true. Set to false if you don't want to revoke sessions.
  :DEFAULT: true */
  revokeSessionOnPasswordReset: ?boolean;
  /* The TTL for caching the schema for optimizing read/write operations. You should put a long TTL when your DB is in production. default to 5000; set 0 to disable.
  :DEFAULT: 5000 */
  schemaCacheTTL: ?number;
  /* Sets the TTL for the in memory cache (in ms), defaults to 5000 (5 seconds)
  :DEFAULT: 5000 */
  cacheTTL: ?number;
  /* Sets the maximum size for the in memory cache, defaults to 10000
  :DEFAULT: 10000 */
  cacheMaxSize: ?number;
  /* Replace HTTP Interface when using JS SDK in current node runtime, defaults to false. Caution, this is an experimental feature that may not be appropriate for production.
  :ENV: PARSE_SERVER_ENABLE_EXPERIMENTAL_DIRECT_ACCESS
  :DEFAULT: false */
  directAccess: ?boolean;
  /* Use a single schema cache shared across requests. Reduces number of queries made to _SCHEMA, defaults to false, i.e. unique schema cache per request.
  :DEFAULT: false */
  enableSingleSchemaCache: ?boolean;
  /* Enables the default express error handler for all errors
  :DEFAULT: false */
  enableExpressErrorHandler: ?boolean;
  /* Sets the number of characters in generated object id's, default 10
  :DEFAULT: 10 */
  objectIdSize: ?number;
  /* The port to run the ParseServer, defaults to 1337.
  :ENV: PORT
  :DEFAULT: 1337 */
  port: ?number;
  /* The host to serve ParseServer on, defaults to 0.0.0.0
  :DEFAULT: 0.0.0.0 */
  host: ?string;
  /* Mount path for the server, defaults to /parse
  :DEFAULT: /parse */
  mountPath: ?string;
  /* Run with cluster, optionally set the number of processes default to os.cpus().length */
  cluster: ?NumberOrBoolean;
  /* middleware for express server, can be string or function */
  middleware: ?((() => void) | string);
  /* Starts the liveQuery server */
  startLiveQueryServer: ?boolean;
  /* Live query server configuration options (will start the liveQuery server) */
  liveQueryServerOptions: ?LiveQueryServerOptions;
  /* Options for request idempotency to deduplicate identical requests that may be caused by network issues. Caution, this is an experimental feature that may not be appropriate for production.
  :ENV: PARSE_SERVER_EXPERIMENTAL_IDEMPOTENCY_OPTIONS
  :DEFAULT: false */
  idempotencyOptions: ?IdempotencyOptions;
  /* View recommendations for server improvements
  :ENV: PARSE_SERVER_EXPERIMENTAL_SECURITY_CHECKS_OPTIONS
  :DEFAULT: false */
  securityChecks: ?SecurityChecksOptions;
  /* Full path to your GraphQL custom schema.graphql file */
  graphQLSchema: ?string;
  /* Mounts the GraphQL endpoint
  :ENV: PARSE_SERVER_MOUNT_GRAPHQL
  :DEFAULT: false */
  mountGraphQL: ?boolean;
  /* Mount path for the GraphQL endpoint, defaults to /graphql
  :ENV: PARSE_SERVER_GRAPHQL_PATH
  :DEFAULT: /graphql */
  graphQLPath: ?string;
  /* Mounts the GraphQL Playground - never use this option in production
  :ENV: PARSE_SERVER_MOUNT_PLAYGROUND
  :DEFAULT: false */
  mountPlayground: ?boolean;
  /* Mount path for the GraphQL Playground, defaults to /playground
  :ENV: PARSE_SERVER_PLAYGROUND_PATH
  :DEFAULT: /playground */
  playgroundPath: ?string;
  /* Callback when server has started */
  serverStartComplete: ?(error: ?Error) => void;
  /* Callback when server has closed */
  serverCloseComplete: ?() => void;
}

export interface CustomPagesOptions {
  /* invalid link page path */
  invalidLink: ?string;
  /* verify email success page path */
  verifyEmailSuccess: ?string;
  /* invalid verification link page path */
  invalidVerificationLink: ?string;
  /* verification link send success page path */
  linkSendSuccess: ?string;
  /* verification link send fail page path */
  linkSendFail: ?string;
  /* choose password page path */
  choosePassword: ?string;
  /* password reset success page path */
  passwordResetSuccess: ?string;
  /* for masking user-facing pages */
  parseFrameURL: ?string;
}

export interface LiveQueryOptions {
  /* parse-server's LiveQuery classNames
  :ENV: PARSE_SERVER_LIVEQUERY_CLASSNAMES */
  classNames: ?(string[]);
  /* parse-server's LiveQuery redisOptions */
  redisOptions: ?any;
  /* parse-server's LiveQuery redisURL */
  redisURL: ?string;
  /* LiveQuery pubsub adapter */
  pubSubAdapter: ?Adapter<PubSubAdapter>;
  /* Adapter module for the WebSocketServer */
  wssAdapter: ?Adapter<WSSAdapter>;
}

export interface LiveQueryServerOptions {
  /* This string should match the appId in use by your Parse Server. If you deploy the LiveQuery server alongside Parse Server, the LiveQuery server will try to use the same appId.*/
  appId: ?string;
  /* This string should match the masterKey in use by your Parse Server. If you deploy the LiveQuery server alongside Parse Server, the LiveQuery server will try to use the same masterKey.*/
  masterKey: ?string;
  /* This string should match the serverURL in use by your Parse Server. If you deploy the LiveQuery server alongside Parse Server, the LiveQuery server will try to use the same serverURL.*/
  serverURL: ?string;
  /* A JSON object that serves as a whitelist of keys. It is used for validating clients when they try to connect to the LiveQuery server. Check the following Security section and our protocol specification for details.*/
  keyPairs: ?any;
  /* Number of milliseconds between ping/pong frames. The WebSocket server sends ping/pong frames to the clients to keep the WebSocket alive. This value defines the interval of the ping/pong frame from the server to clients, defaults to 10 * 1000 ms (10 s).*/
  websocketTimeout: ?number;
  /* Number in milliseconds. When clients provide the sessionToken to the LiveQuery server, the LiveQuery server will try to fetch its ParseUser's objectId from parse server and store it in the cache. The value defines the duration of the cache. Check the following Security section and our protocol specification for details, defaults to 5 * 1000 ms (5 seconds).*/
  cacheTimeout: ?number;
  /* This string defines the log level of the LiveQuery server. We support VERBOSE, INFO, ERROR, NONE, defaults to INFO.*/
  logLevel: ?string;
  /* The port to run the LiveQuery server, defaults to 1337.
  :DEFAULT: 1337 */
  port: ?number;
  /* parse-server's LiveQuery redisOptions */
  redisOptions: ?any;
  /* parse-server's LiveQuery redisURL */
  redisURL: ?string;
  /* LiveQuery pubsub adapter */
  pubSubAdapter: ?Adapter<PubSubAdapter>;
  /* Adapter module for the WebSocketServer */
  wssAdapter: ?Adapter<WSSAdapter>;
}

export interface IdempotencyOptions {
  /* An array of paths for which the feature should be enabled. The mount path must not be included, for example instead of `/parse/functions/myFunction` specifiy `functions/myFunction`. The entries are interpreted as regular expression, for example `functions/.*` matches all functions, `jobs/.*` matches all jobs, `classes/.*` matches all classes, `.*` matches all paths.
  :DEFAULT: [] */
  paths: ?(string[]);
  /* The duration in seconds after which a request record is discarded from the database, defaults to 300s.
  :DEFAULT: 300 */
  ttl: ?number;
}

<<<<<<< HEAD
export interface SecurityChecksOptions {
  /* Parse Server should self-check the security of its current configuration. The results are visible in the Parse Dashboard.
  :DEFAULT: false */
  enabled: ?boolean;
  /* If security warnings should be written to logs. This should only be enabled temporarily to not expose vulnerabilities in logs
  :DEFAULT: false */
  logOutput: ?boolean;
=======
export interface AccountLockoutOptions {
  /* number of minutes that a locked-out account remains locked out before automatically becoming unlocked. */
  duration: ?number;
  /* number of failed sign-in attempts that will cause a user account to be locked */
  threshold: ?number;
}

export interface PasswordPolicyOptions {
  /* a RegExp object or a regex string representing the pattern to enforce */
  validatorPattern: ?string;
  /* a callback function to be invoked to validate the password  */
  validatorCallback: ?() => void;
  /* disallow username in passwords */
  doNotAllowUsername: ?boolean;
  /* days for password expiry */
  maxPasswordAge: ?number;
  /* setting to prevent reuse of previous n passwords */
  maxPasswordHistory: ?number;
  /* time for token to expire */
  resetTokenValidityDuration: ?number;
  /* resend token if it's still valid */
  resetTokenReuseIfValid: ?boolean;
>>>>>>> 033a0bd4
}<|MERGE_RESOLUTION|>--- conflicted
+++ resolved
@@ -296,7 +296,6 @@
   ttl: ?number;
 }
 
-<<<<<<< HEAD
 export interface SecurityChecksOptions {
   /* Parse Server should self-check the security of its current configuration. The results are visible in the Parse Dashboard.
   :DEFAULT: false */
@@ -304,7 +303,8 @@
   /* If security warnings should be written to logs. This should only be enabled temporarily to not expose vulnerabilities in logs
   :DEFAULT: false */
   logOutput: ?boolean;
-=======
+}
+
 export interface AccountLockoutOptions {
   /* number of minutes that a locked-out account remains locked out before automatically becoming unlocked. */
   duration: ?number;
@@ -327,5 +327,4 @@
   resetTokenValidityDuration: ?number;
   /* resend token if it's still valid */
   resetTokenReuseIfValid: ?boolean;
->>>>>>> 033a0bd4
 }