/*
**** GENERATED CODE ****
This code has been generated by resources/buildConfigDefinitions.js
Do not edit manually, but update Options/index.js
*/
var parsers = require('./parsers');

module.exports.ParseServerOptions = {
  accountLockout: {
    env: 'PARSE_SERVER_ACCOUNT_LOCKOUT',
    help: 'account lockout policy for failed login attempts',
    action: parsers.objectParser,
  },
  allowClientClassCreation: {
    env: 'PARSE_SERVER_ALLOW_CLIENT_CLASS_CREATION',
    help: 'Enable (or disable) client class creation, defaults to true',
    action: parsers.booleanParser,
    default: true,
  },
  allowCustomObjectId: {
    env: 'PARSE_SERVER_ALLOW_CUSTOM_OBJECT_ID',
    help: 'Enable (or disable) custom objectId',
    action: parsers.booleanParser,
    default: false,
  },
  allowHeaders: {
    env: 'PARSE_SERVER_ALLOW_HEADERS',
    help: 'Add headers to Access-Control-Allow-Headers',
    action: parsers.arrayParser,
  },
  allowOrigin: {
    env: 'PARSE_SERVER_ALLOW_ORIGIN',
    help: 'Sets the origin to Access-Control-Allow-Origin',
  },
  analyticsAdapter: {
    env: 'PARSE_SERVER_ANALYTICS_ADAPTER',
    help: 'Adapter module for the analytics',
    action: parsers.moduleOrObjectParser,
  },
  appId: {
    env: 'PARSE_SERVER_APPLICATION_ID',
    help: 'Your Parse Application ID',
    required: true,
  },
  appName: {
    env: 'PARSE_SERVER_APP_NAME',
    help: 'Sets the app name',
  },
  auth: {
    env: 'PARSE_SERVER_AUTH_PROVIDERS',
    help:
      'Configuration for your authentication providers, as stringified JSON. See http://docs.parseplatform.org/parse-server/guide/#oauth-and-3rd-party-authentication',
    action: parsers.objectParser,
  },
  cacheAdapter: {
    env: 'PARSE_SERVER_CACHE_ADAPTER',
    help: 'Adapter module for the cache',
    action: parsers.moduleOrObjectParser,
  },
  cacheMaxSize: {
    env: 'PARSE_SERVER_CACHE_MAX_SIZE',
    help: 'Sets the maximum size for the in memory cache, defaults to 10000',
    action: parsers.numberParser('cacheMaxSize'),
    default: 10000,
  },
  cacheTTL: {
    env: 'PARSE_SERVER_CACHE_TTL',
<<<<<<< HEAD
    help:
      'Sets the TTL for the in memory cache (in ms), defaults to 5000 (5 seconds)',
=======
    help: 'Sets the TTL for the in memory cache (in ms), defaults to 5000 (5 seconds)',
>>>>>>> c1971b2a
    action: parsers.numberParser('cacheTTL'),
    default: 5000,
  },
  clientKey: {
    env: 'PARSE_SERVER_CLIENT_KEY',
    help: 'Key for iOS, MacOS, tvOS clients',
  },
  cloud: {
    env: 'PARSE_SERVER_CLOUD',
    help: 'Full path to your cloud code main.js',
  },
  cluster: {
    env: 'PARSE_SERVER_CLUSTER',
<<<<<<< HEAD
    help:
      'Run with cluster, optionally set the number of processes default to os.cpus().length',
=======
    help: 'Run with cluster, optionally set the number of processes default to os.cpus().length',
>>>>>>> c1971b2a
    action: parsers.numberOrBooleanParser,
  },
  collectionPrefix: {
    env: 'PARSE_SERVER_COLLECTION_PREFIX',
    help: 'A collection prefix for the classes',
    default: '',
  },
  customPages: {
    env: 'PARSE_SERVER_CUSTOM_PAGES',
    help: 'custom pages for password validation and reset',
    action: parsers.objectParser,
    default: {},
  },
  databaseAdapter: {
    env: 'PARSE_SERVER_DATABASE_ADAPTER',
    help: 'Adapter module for the database',
    action: parsers.moduleOrObjectParser,
  },
  databaseOptions: {
    env: 'PARSE_SERVER_DATABASE_OPTIONS',
    help: 'Options to pass to the mongodb client',
    action: parsers.objectParser,
  },
  databaseURI: {
    env: 'PARSE_SERVER_DATABASE_URI',
<<<<<<< HEAD
    help:
      'The full URI to your database. Supported databases are mongodb or postgres.',
=======
    help: 'The full URI to your database. Supported databases are mongodb or postgres.',
>>>>>>> c1971b2a
    required: true,
    default: 'mongodb://localhost:27017/parse',
  },
  directAccess: {
    env: 'PARSE_SERVER_ENABLE_EXPERIMENTAL_DIRECT_ACCESS',
    help:
      'Replace HTTP Interface when using JS SDK in current node runtime, defaults to false. Caution, this is an experimental feature that may not be appropriate for production.',
    action: parsers.booleanParser,
    default: false,
  },
  dotNetKey: {
    env: 'PARSE_SERVER_DOT_NET_KEY',
    help: 'Key for Unity and .Net SDK',
  },
  emailAdapter: {
    env: 'PARSE_SERVER_EMAIL_ADAPTER',
    help: 'Adapter module for email sending',
    action: parsers.moduleOrObjectParser,
  },
  emailVerifyTokenValidityDuration: {
    env: 'PARSE_SERVER_EMAIL_VERIFY_TOKEN_VALIDITY_DURATION',
    help: 'Email verification token validity duration, in seconds',
    action: parsers.numberParser('emailVerifyTokenValidityDuration'),
  },
  enableAnonymousUsers: {
    env: 'PARSE_SERVER_ENABLE_ANON_USERS',
    help: 'Enable (or disable) anonymous users, defaults to true',
    action: parsers.booleanParser,
    default: true,
  },
  enableExpressErrorHandler: {
    env: 'PARSE_SERVER_ENABLE_EXPRESS_ERROR_HANDLER',
    help: 'Enables the default express error handler for all errors',
    action: parsers.booleanParser,
    default: false,
  },
<<<<<<< HEAD
  expireInactiveSessions: {
    env: 'PARSE_SERVER_EXPIRE_INACTIVE_SESSIONS',
    help:
      'Sets wether we should expire the inactive sessions, defaults to true',
=======
  enableSingleSchemaCache: {
    env: 'PARSE_SERVER_ENABLE_SINGLE_SCHEMA_CACHE',
    help:
      'Use a single schema cache shared across requests. Reduces number of queries made to _SCHEMA, defaults to false, i.e. unique schema cache per request.',
    action: parsers.booleanParser,
    default: false,
  },
  encryptionKey: {
    env: 'PARSE_SERVER_ENCRYPTION_KEY',
    help: 'Key for encrypting your files',
  },
  expireInactiveSessions: {
    env: 'PARSE_SERVER_EXPIRE_INACTIVE_SESSIONS',
    help: 'Sets wether we should expire the inactive sessions, defaults to true',
>>>>>>> c1971b2a
    action: parsers.booleanParser,
    default: true,
  },
  fileKey: {
    env: 'PARSE_SERVER_FILE_KEY',
    help: 'Key for your files',
  },
  filesAdapter: {
    env: 'PARSE_SERVER_FILES_ADAPTER',
    help: 'Adapter module for the files sub-system',
    action: parsers.moduleOrObjectParser,
  },
  graphQLPath: {
    env: 'PARSE_SERVER_GRAPHQL_PATH',
    help: 'Mount path for the GraphQL endpoint, defaults to /graphql',
    default: '/graphql',
  },
  graphQLSchema: {
    env: 'PARSE_SERVER_GRAPH_QLSCHEMA',
    help: 'Full path to your GraphQL custom schema.graphql file',
  },
  host: {
    env: 'PARSE_SERVER_HOST',
    help: 'The host to serve ParseServer on, defaults to 0.0.0.0',
    default: '0.0.0.0',
  },
  idempotencyOptions: {
    env: 'PARSE_SERVER_EXPERIMENTAL_IDEMPOTENCY_OPTIONS',
    help:
      'Options for request idempotency to deduplicate identical requests that may be caused by network issues. Caution, this is an experimental feature that may not be appropriate for production.',
    action: parsers.objectParser,
    default: {},
  },
  javascriptKey: {
    env: 'PARSE_SERVER_JAVASCRIPT_KEY',
    help: 'Key for the Javascript SDK',
  },
  jsonLogs: {
    env: 'JSON_LOGS',
    help: 'Log as structured JSON objects',
    action: parsers.booleanParser,
  },
  liveQuery: {
    env: 'PARSE_SERVER_LIVE_QUERY',
    help: "parse-server's LiveQuery configuration object",
    action: parsers.objectParser,
  },
  liveQueryServerOptions: {
    env: 'PARSE_SERVER_LIVE_QUERY_SERVER_OPTIONS',
<<<<<<< HEAD
    help:
      'Live query server configuration options (will start the liveQuery server)',
=======
    help: 'Live query server configuration options (will start the liveQuery server)',
>>>>>>> c1971b2a
    action: parsers.objectParser,
  },
  loggerAdapter: {
    env: 'PARSE_SERVER_LOGGER_ADAPTER',
    help: 'Adapter module for the logging sub-system',
    action: parsers.moduleOrObjectParser,
  },
  logLevel: {
    env: 'PARSE_SERVER_LOG_LEVEL',
    help: 'Sets the level for logs',
  },
  logsFolder: {
    env: 'PARSE_SERVER_LOGS_FOLDER',
<<<<<<< HEAD
    help:
      "Folder for the logs (defaults to './logs'); set to null to disable file based logging",
=======
    help: "Folder for the logs (defaults to './logs'); set to null to disable file based logging",
>>>>>>> c1971b2a
    default: './logs',
  },
  masterKey: {
    env: 'PARSE_SERVER_MASTER_KEY',
    help: 'Your Parse Master Key',
    required: true,
  },
  masterKeyIps: {
    env: 'PARSE_SERVER_MASTER_KEY_IPS',
<<<<<<< HEAD
    help:
      'Restrict masterKey to be used by only these ips, defaults to [] (allow all ips)',
=======
    help: 'Restrict masterKey to be used by only these ips, defaults to [] (allow all ips)',
>>>>>>> c1971b2a
    action: parsers.arrayParser,
    default: [],
  },
  maxLimit: {
    env: 'PARSE_SERVER_MAX_LIMIT',
    help: 'Max value for limit option on queries, defaults to unlimited',
    action: parsers.numberParser('maxLimit'),
  },
  maxLogFiles: {
    env: 'PARSE_SERVER_MAX_LOG_FILES',
    help:
      "Maximum number of logs to keep. If not set, no logs will be removed. This can be a number of files or number of days. If using days, add 'd' as the suffix. (default: null)",
    action: parsers.objectParser,
  },
  maxUploadSize: {
    env: 'PARSE_SERVER_MAX_UPLOAD_SIZE',
    help: 'Max file size for uploads, defaults to 20mb',
    default: '20mb',
  },
  middleware: {
    env: 'PARSE_SERVER_MIDDLEWARE',
    help: 'middleware for express server, can be string or function',
  },
  mountGraphQL: {
    env: 'PARSE_SERVER_MOUNT_GRAPHQL',
    help: 'Mounts the GraphQL endpoint',
    action: parsers.booleanParser,
    default: false,
  },
  mountPath: {
    env: 'PARSE_SERVER_MOUNT_PATH',
    help: 'Mount path for the server, defaults to /parse',
    default: '/parse',
  },
  mountPlayground: {
    env: 'PARSE_SERVER_MOUNT_PLAYGROUND',
    help: 'Mounts the GraphQL Playground - never use this option in production',
    action: parsers.booleanParser,
    default: false,
  },
  objectIdSize: {
    env: 'PARSE_SERVER_OBJECT_ID_SIZE',
    help: "Sets the number of characters in generated object id's, default 10",
    action: parsers.numberParser('objectIdSize'),
    default: 10,
  },
  passwordPolicy: {
    env: 'PARSE_SERVER_PASSWORD_POLICY',
    help: 'Password policy for enforcing password related rules',
    action: parsers.objectParser,
  },
  playgroundPath: {
    env: 'PARSE_SERVER_PLAYGROUND_PATH',
    help: 'Mount path for the GraphQL Playground, defaults to /playground',
    default: '/playground',
  },
  port: {
    env: 'PORT',
    help: 'The port to run the ParseServer, defaults to 1337.',
    action: parsers.numberParser('port'),
    default: 1337,
  },
  preserveFileName: {
    env: 'PARSE_SERVER_PRESERVE_FILE_NAME',
    help: 'Enable (or disable) the addition of a unique hash to the file names',
    action: parsers.booleanParser,
    default: false,
  },
  preventLoginWithUnverifiedEmail: {
    env: 'PARSE_SERVER_PREVENT_LOGIN_WITH_UNVERIFIED_EMAIL',
    help:
      'Prevent user from login if email is not verified and PARSE_SERVER_VERIFY_USER_EMAILS is true, defaults to false',
    action: parsers.booleanParser,
    default: false,
  },
  protectedFields: {
    env: 'PARSE_SERVER_PROTECTED_FIELDS',
<<<<<<< HEAD
    help:
      'Protected fields that should be treated with extra security when fetching details.',
=======
    help: 'Protected fields that should be treated with extra security when fetching details.',
>>>>>>> c1971b2a
    action: parsers.objectParser,
    default: {
      _User: {
        '*': ['email'],
      },
    },
  },
  publicServerURL: {
    env: 'PARSE_PUBLIC_SERVER_URL',
    help: 'Public URL to your parse server with http:// or https://.',
  },
  push: {
    env: 'PARSE_SERVER_PUSH',
    help:
      'Configuration for push, as stringified JSON. See http://docs.parseplatform.org/parse-server/guide/#push-notifications',
    action: parsers.objectParser,
  },
  readOnlyMasterKey: {
    env: 'PARSE_SERVER_READ_ONLY_MASTER_KEY',
<<<<<<< HEAD
    help:
      'Read-only key, which has the same capabilities as MasterKey without writes',
=======
    help: 'Read-only key, which has the same capabilities as MasterKey without writes',
>>>>>>> c1971b2a
  },
  restAPIKey: {
    env: 'PARSE_SERVER_REST_API_KEY',
    help: 'Key for REST calls',
  },
  revokeSessionOnPasswordReset: {
    env: 'PARSE_SERVER_REVOKE_SESSION_ON_PASSWORD_RESET',
    help:
      "When a user changes their password, either through the reset password email or while logged in, all sessions are revoked if this is true. Set to false if you don't want to revoke sessions.",
    action: parsers.booleanParser,
    default: true,
  },
  scheduledPush: {
    env: 'PARSE_SERVER_SCHEDULED_PUSH',
    help: 'Configuration for push scheduling, defaults to false.',
    action: parsers.booleanParser,
    default: false,
  },
  schemaCacheTTL: {
    env: 'PARSE_SERVER_SCHEMA_CACHE_TTL',
    help:
      'The TTL for caching the schema for optimizing read/write operations. You should put a long TTL when your DB is in production. default to 5000; set 0 to disable.',
    action: parsers.numberParser('schemaCacheTTL'),
    default: 5000,
  },
  serverCloseComplete: {
    env: 'PARSE_SERVER_SERVER_CLOSE_COMPLETE',
    help: 'Callback when server has closed',
  },
  serverStartComplete: {
    env: 'PARSE_SERVER_SERVER_START_COMPLETE',
    help: 'Callback when server has started',
  },
  serverURL: {
    env: 'PARSE_SERVER_URL',
    help: 'URL to your parse server with http:// or https://.',
    required: true,
  },
  sessionLength: {
    env: 'PARSE_SERVER_SESSION_LENGTH',
    help: 'Session duration, in seconds, defaults to 1 year',
    action: parsers.numberParser('sessionLength'),
    default: 31536000,
  },
  silent: {
    env: 'SILENT',
    help: 'Disables console output',
    action: parsers.booleanParser,
  },
  startLiveQueryServer: {
    env: 'PARSE_SERVER_START_LIVE_QUERY_SERVER',
    help: 'Starts the liveQuery server',
    action: parsers.booleanParser,
  },
  userSensitiveFields: {
    env: 'PARSE_SERVER_USER_SENSITIVE_FIELDS',
    help:
      'Personally identifiable information fields in the user table the should be removed for non-authorized users. Deprecated @see protectedFields',
    action: parsers.arrayParser,
  },
  verbose: {
    env: 'VERBOSE',
    help: 'Set the logging to verbose',
    action: parsers.booleanParser,
  },
  verifyUserEmails: {
    env: 'PARSE_SERVER_VERIFY_USER_EMAILS',
    help: 'Enable (or disable) user email validation, defaults to false',
    action: parsers.booleanParser,
    default: false,
  },
  webhookKey: {
    env: 'PARSE_SERVER_WEBHOOK_KEY',
    help: 'Key sent with outgoing webhook calls',
  },
};
module.exports.CustomPagesOptions = {
  choosePassword: {
    env: 'PARSE_SERVER_CUSTOM_PAGES_CHOOSE_PASSWORD',
    help: 'choose password page path',
  },
  invalidLink: {
    env: 'PARSE_SERVER_CUSTOM_PAGES_INVALID_LINK',
    help: 'invalid link page path',
  },
  invalidVerificationLink: {
    env: 'PARSE_SERVER_CUSTOM_PAGES_INVALID_VERIFICATION_LINK',
    help: 'invalid verification link page path',
  },
  linkSendFail: {
    env: 'PARSE_SERVER_CUSTOM_PAGES_LINK_SEND_FAIL',
    help: 'verification link send fail page path',
  },
  linkSendSuccess: {
    env: 'PARSE_SERVER_CUSTOM_PAGES_LINK_SEND_SUCCESS',
    help: 'verification link send success page path',
  },
  parseFrameURL: {
    env: 'PARSE_SERVER_CUSTOM_PAGES_PARSE_FRAME_URL',
    help: 'for masking user-facing pages',
  },
  passwordResetSuccess: {
    env: 'PARSE_SERVER_CUSTOM_PAGES_PASSWORD_RESET_SUCCESS',
    help: 'password reset success page path',
  },
  verifyEmailSuccess: {
    env: 'PARSE_SERVER_CUSTOM_PAGES_VERIFY_EMAIL_SUCCESS',
    help: 'verify email success page path',
  },
};
module.exports.LiveQueryOptions = {
  classNames: {
    env: 'PARSE_SERVER_LIVEQUERY_CLASSNAMES',
    help: "parse-server's LiveQuery classNames",
    action: parsers.arrayParser,
  },
  pubSubAdapter: {
    env: 'PARSE_SERVER_LIVEQUERY_PUB_SUB_ADAPTER',
    help: 'LiveQuery pubsub adapter',
    action: parsers.moduleOrObjectParser,
  },
  redisOptions: {
    env: 'PARSE_SERVER_LIVEQUERY_REDIS_OPTIONS',
    help: "parse-server's LiveQuery redisOptions",
    action: parsers.objectParser,
  },
  redisURL: {
    env: 'PARSE_SERVER_LIVEQUERY_REDIS_URL',
    help: "parse-server's LiveQuery redisURL",
  },
  wssAdapter: {
    env: 'PARSE_SERVER_LIVEQUERY_WSS_ADAPTER',
    help: 'Adapter module for the WebSocketServer',
    action: parsers.moduleOrObjectParser,
  },
};
module.exports.LiveQueryServerOptions = {
  appId: {
    env: 'PARSE_LIVE_QUERY_SERVER_APP_ID',
    help:
      'This string should match the appId in use by your Parse Server. If you deploy the LiveQuery server alongside Parse Server, the LiveQuery server will try to use the same appId.',
  },
  cacheTimeout: {
    env: 'PARSE_LIVE_QUERY_SERVER_CACHE_TIMEOUT',
    help:
<<<<<<< HEAD
      "Number in milliseconds. When clients provide the sessionToken to the LiveQuery server, the LiveQuery server will try to fetch its ParseUser's objectId from parse server and store it in the cache. The value defines the duration of the cache. Check the following Security section and our protocol specification for details, defaults to 30 * 24 * 60 * 60 * 1000 ms (~30 days).",
=======
      "Number in milliseconds. When clients provide the sessionToken to the LiveQuery server, the LiveQuery server will try to fetch its ParseUser's objectId from parse server and store it in the cache. The value defines the duration of the cache. Check the following Security section and our protocol specification for details, defaults to 5 * 1000 ms (5 seconds).",
>>>>>>> c1971b2a
    action: parsers.numberParser('cacheTimeout'),
  },
  keyPairs: {
    env: 'PARSE_LIVE_QUERY_SERVER_KEY_PAIRS',
    help:
      'A JSON object that serves as a whitelist of keys. It is used for validating clients when they try to connect to the LiveQuery server. Check the following Security section and our protocol specification for details.',
    action: parsers.objectParser,
  },
  logLevel: {
    env: 'PARSE_LIVE_QUERY_SERVER_LOG_LEVEL',
    help:
      'This string defines the log level of the LiveQuery server. We support VERBOSE, INFO, ERROR, NONE, defaults to INFO.',
  },
  masterKey: {
    env: 'PARSE_LIVE_QUERY_SERVER_MASTER_KEY',
    help:
      'This string should match the masterKey in use by your Parse Server. If you deploy the LiveQuery server alongside Parse Server, the LiveQuery server will try to use the same masterKey.',
  },
  port: {
    env: 'PARSE_LIVE_QUERY_SERVER_PORT',
    help: 'The port to run the LiveQuery server, defaults to 1337.',
    action: parsers.numberParser('port'),
    default: 1337,
  },
  pubSubAdapter: {
    env: 'PARSE_LIVE_QUERY_SERVER_PUB_SUB_ADAPTER',
    help: 'LiveQuery pubsub adapter',
    action: parsers.moduleOrObjectParser,
  },
  redisOptions: {
    env: 'PARSE_LIVE_QUERY_SERVER_REDIS_OPTIONS',
    help: "parse-server's LiveQuery redisOptions",
    action: parsers.objectParser,
  },
  redisURL: {
    env: 'PARSE_LIVE_QUERY_SERVER_REDIS_URL',
    help: "parse-server's LiveQuery redisURL",
  },
  serverURL: {
    env: 'PARSE_LIVE_QUERY_SERVER_SERVER_URL',
    help:
      'This string should match the serverURL in use by your Parse Server. If you deploy the LiveQuery server alongside Parse Server, the LiveQuery server will try to use the same serverURL.',
  },
  websocketTimeout: {
    env: 'PARSE_LIVE_QUERY_SERVER_WEBSOCKET_TIMEOUT',
    help:
      'Number of milliseconds between ping/pong frames. The WebSocket server sends ping/pong frames to the clients to keep the WebSocket alive. This value defines the interval of the ping/pong frame from the server to clients, defaults to 10 * 1000 ms (10 s).',
    action: parsers.numberParser('websocketTimeout'),
  },
  wssAdapter: {
    env: 'PARSE_LIVE_QUERY_SERVER_WSS_ADAPTER',
    help: 'Adapter module for the WebSocketServer',
    action: parsers.moduleOrObjectParser,
  },
};
module.exports.IdempotencyOptions = {
  paths: {
    env: 'PARSE_SERVER_EXPERIMENTAL_IDEMPOTENCY_PATHS',
    help:
      'An array of paths for which the feature should be enabled. The mount path must not be included, for example instead of `/parse/functions/myFunction` specifiy `functions/myFunction`. The entries are interpreted as regular expression, for example `functions/.*` matches all functions, `jobs/.*` matches all jobs, `classes/.*` matches all classes, `.*` matches all paths.',
    action: parsers.arrayParser,
    default: [],
  },
  ttl: {
    env: 'PARSE_SERVER_EXPERIMENTAL_IDEMPOTENCY_TTL',
    help:
      'The duration in seconds after which a request record is discarded from the database, defaults to 300s.',
    action: parsers.numberParser('ttl'),
    default: 300,
  },
};<|MERGE_RESOLUTION|>--- conflicted
+++ resolved
@@ -65,12 +65,7 @@
   },
   cacheTTL: {
     env: 'PARSE_SERVER_CACHE_TTL',
-<<<<<<< HEAD
-    help:
-      'Sets the TTL for the in memory cache (in ms), defaults to 5000 (5 seconds)',
-=======
     help: 'Sets the TTL for the in memory cache (in ms), defaults to 5000 (5 seconds)',
->>>>>>> c1971b2a
     action: parsers.numberParser('cacheTTL'),
     default: 5000,
   },
@@ -84,12 +79,7 @@
   },
   cluster: {
     env: 'PARSE_SERVER_CLUSTER',
-<<<<<<< HEAD
-    help:
-      'Run with cluster, optionally set the number of processes default to os.cpus().length',
-=======
     help: 'Run with cluster, optionally set the number of processes default to os.cpus().length',
->>>>>>> c1971b2a
     action: parsers.numberOrBooleanParser,
   },
   collectionPrefix: {
@@ -115,12 +105,7 @@
   },
   databaseURI: {
     env: 'PARSE_SERVER_DATABASE_URI',
-<<<<<<< HEAD
-    help:
-      'The full URI to your database. Supported databases are mongodb or postgres.',
-=======
     help: 'The full URI to your database. Supported databases are mongodb or postgres.',
->>>>>>> c1971b2a
     required: true,
     default: 'mongodb://localhost:27017/parse',
   },
@@ -157,12 +142,6 @@
     action: parsers.booleanParser,
     default: false,
   },
-<<<<<<< HEAD
-  expireInactiveSessions: {
-    env: 'PARSE_SERVER_EXPIRE_INACTIVE_SESSIONS',
-    help:
-      'Sets wether we should expire the inactive sessions, defaults to true',
-=======
   enableSingleSchemaCache: {
     env: 'PARSE_SERVER_ENABLE_SINGLE_SCHEMA_CACHE',
     help:
@@ -177,7 +156,6 @@
   expireInactiveSessions: {
     env: 'PARSE_SERVER_EXPIRE_INACTIVE_SESSIONS',
     help: 'Sets wether we should expire the inactive sessions, defaults to true',
->>>>>>> c1971b2a
     action: parsers.booleanParser,
     default: true,
   },
@@ -227,12 +205,7 @@
   },
   liveQueryServerOptions: {
     env: 'PARSE_SERVER_LIVE_QUERY_SERVER_OPTIONS',
-<<<<<<< HEAD
-    help:
-      'Live query server configuration options (will start the liveQuery server)',
-=======
     help: 'Live query server configuration options (will start the liveQuery server)',
->>>>>>> c1971b2a
     action: parsers.objectParser,
   },
   loggerAdapter: {
@@ -246,12 +219,7 @@
   },
   logsFolder: {
     env: 'PARSE_SERVER_LOGS_FOLDER',
-<<<<<<< HEAD
-    help:
-      "Folder for the logs (defaults to './logs'); set to null to disable file based logging",
-=======
     help: "Folder for the logs (defaults to './logs'); set to null to disable file based logging",
->>>>>>> c1971b2a
     default: './logs',
   },
   masterKey: {
@@ -261,12 +229,7 @@
   },
   masterKeyIps: {
     env: 'PARSE_SERVER_MASTER_KEY_IPS',
-<<<<<<< HEAD
-    help:
-      'Restrict masterKey to be used by only these ips, defaults to [] (allow all ips)',
-=======
     help: 'Restrict masterKey to be used by only these ips, defaults to [] (allow all ips)',
->>>>>>> c1971b2a
     action: parsers.arrayParser,
     default: [],
   },
@@ -344,12 +307,7 @@
   },
   protectedFields: {
     env: 'PARSE_SERVER_PROTECTED_FIELDS',
-<<<<<<< HEAD
-    help:
-      'Protected fields that should be treated with extra security when fetching details.',
-=======
     help: 'Protected fields that should be treated with extra security when fetching details.',
->>>>>>> c1971b2a
     action: parsers.objectParser,
     default: {
       _User: {
@@ -369,12 +327,7 @@
   },
   readOnlyMasterKey: {
     env: 'PARSE_SERVER_READ_ONLY_MASTER_KEY',
-<<<<<<< HEAD
-    help:
-      'Read-only key, which has the same capabilities as MasterKey without writes',
-=======
     help: 'Read-only key, which has the same capabilities as MasterKey without writes',
->>>>>>> c1971b2a
   },
   restAPIKey: {
     env: 'PARSE_SERVER_REST_API_KEY',
@@ -520,11 +473,7 @@
   cacheTimeout: {
     env: 'PARSE_LIVE_QUERY_SERVER_CACHE_TIMEOUT',
     help:
-<<<<<<< HEAD
-      "Number in milliseconds. When clients provide the sessionToken to the LiveQuery server, the LiveQuery server will try to fetch its ParseUser's objectId from parse server and store it in the cache. The value defines the duration of the cache. Check the following Security section and our protocol specification for details, defaults to 30 * 24 * 60 * 60 * 1000 ms (~30 days).",
-=======
       "Number in milliseconds. When clients provide the sessionToken to the LiveQuery server, the LiveQuery server will try to fetch its ParseUser's objectId from parse server and store it in the cache. The value defines the duration of the cache. Check the following Security section and our protocol specification for details, defaults to 5 * 1000 ms (5 seconds).",
->>>>>>> c1971b2a
     action: parsers.numberParser('cacheTimeout'),
   },
   keyPairs: {
