/**
 * @interface ParseServerOptions
 * @property {AccountLockoutOptions} accountLockout account lockout policy for failed login attempts
 * @property {Boolean} allowClientClassCreation Enable (or disable) client class creation, defaults to true
 * @property {Boolean} allowCustomObjectId Enable (or disable) custom objectId
 * @property {String[]} allowHeaders Add headers to Access-Control-Allow-Headers
 * @property {String} allowOrigin Sets the origin to Access-Control-Allow-Origin
 * @property {Adapter<AnalyticsAdapter>} analyticsAdapter Adapter module for the analytics
 * @property {String} appId Your Parse Application ID
 * @property {String} appName Sets the app name
 * @property {Any} auth Configuration for your authentication providers, as stringified JSON. See http://docs.parseplatform.org/parse-server/guide/#oauth-and-3rd-party-authentication
 * @property {Adapter<CacheAdapter>} cacheAdapter Adapter module for the cache
 * @property {Number} cacheMaxSize Sets the maximum size for the in memory cache, defaults to 10000
 * @property {Number} cacheTTL Sets the TTL for the in memory cache (in ms), defaults to 5000 (5 seconds)
 * @property {String} clientKey Key for iOS, MacOS, tvOS clients
 * @property {String} cloud Full path to your cloud code main.js
 * @property {Number|Boolean} cluster Run with cluster, optionally set the number of processes default to os.cpus().length
 * @property {String} collectionPrefix A collection prefix for the classes
 * @property {CustomPagesOptions} customPages custom pages for password validation and reset
 * @property {Adapter<StorageAdapter>} databaseAdapter Adapter module for the database
 * @property {Any} databaseOptions Options to pass to the mongodb client
 * @property {String} databaseURI The full URI to your database. Supported databases are mongodb or postgres.
 * @property {Boolean} directAccess Replace HTTP Interface when using JS SDK in current node runtime, defaults to false. Caution, this is an experimental feature that may not be appropriate for production.
 * @property {String} dotNetKey Key for Unity and .Net SDK
 * @property {Adapter<MailAdapter>} emailAdapter Adapter module for email sending
 * @property {Boolean} emailVerifyTokenReuseIfValid an existing email verify token should be reused when resend verification email is requested
 * @property {Number} emailVerifyTokenValidityDuration Email verification token validity duration, in seconds
 * @property {Boolean} enableAnonymousUsers Enable (or disable) anonymous users, defaults to true
 * @property {Boolean} enableExpressErrorHandler Enables the default express error handler for all errors
 * @property {Boolean} enableSingleSchemaCache Use a single schema cache shared across requests. Reduces number of queries made to _SCHEMA, defaults to false, i.e. unique schema cache per request.
 * @property {String} encryptionKey Key for encrypting your files
 * @property {Boolean} expireInactiveSessions Sets wether we should expire the inactive sessions, defaults to true
 * @property {String} fileKey Key for your files
 * @property {Adapter<FilesAdapter>} filesAdapter Adapter module for the files sub-system
 * @property {String} graphQLPath Mount path for the GraphQL endpoint, defaults to /graphql
 * @property {String} graphQLSchema Full path to your GraphQL custom schema.graphql file
 * @property {String} host The host to serve ParseServer on, defaults to 0.0.0.0
 * @property {IdempotencyOptions} idempotencyOptions Options for request idempotency to deduplicate identical requests that may be caused by network issues. Caution, this is an experimental feature that may not be appropriate for production.
 * @property {String} javascriptKey Key for the Javascript SDK
 * @property {Boolean} jsonLogs Log as structured JSON objects
 * @property {LiveQueryOptions} liveQuery parse-server's LiveQuery configuration object
 * @property {LiveQueryServerOptions} liveQueryServerOptions Live query server configuration options (will start the liveQuery server)
 * @property {Adapter<LoggerAdapter>} loggerAdapter Adapter module for the logging sub-system
 * @property {String} logLevel Sets the level for logs
 * @property {String} logsFolder Folder for the logs (defaults to './logs'); set to null to disable file based logging
 * @property {String} masterKey Your Parse Master Key
 * @property {String[]} masterKeyIps Restrict masterKey to be used by only these ips, defaults to [] (allow all ips)
 * @property {Number} maxLimit Max value for limit option on queries, defaults to unlimited
 * @property {Number|String} maxLogFiles Maximum number of logs to keep. If not set, no logs will be removed. This can be a number of files or number of days. If using days, add 'd' as the suffix. (default: null)
 * @property {String} maxUploadSize Max file size for uploads, defaults to 20mb
 * @property {Union} middleware middleware for express server, can be string or function
 * @property {Boolean} mountGraphQL Mounts the GraphQL endpoint
 * @property {String} mountPath Mount path for the server, defaults to /parse
 * @property {Boolean} mountPlayground Mounts the GraphQL Playground - never use this option in production
 * @property {MFAOptions} multiFactorAuth Options for multi-factor authentication (2FA)
 * @property {Number} objectIdSize Sets the number of characters in generated object id's, default 10
 * @property {PasswordPolicyOptions} passwordPolicy Password policy for enforcing password related rules
 * @property {String} playgroundPath Mount path for the GraphQL Playground, defaults to /playground
 * @property {Number} port The port to run the ParseServer, defaults to 1337.
 * @property {Boolean} preserveFileName Enable (or disable) the addition of a unique hash to the file names
 * @property {Boolean} preventLoginWithUnverifiedEmail Prevent user from login if email is not verified and PARSE_SERVER_VERIFY_USER_EMAILS is true, defaults to false
 * @property {ProtectedFields} protectedFields Protected fields that should be treated with extra security when fetching details.
 * @property {String} publicServerURL Public URL to your parse server with http:// or https://.
 * @property {Any} push Configuration for push, as stringified JSON. See http://docs.parseplatform.org/parse-server/guide/#push-notifications
 * @property {String} readOnlyMasterKey Read-only key, which has the same capabilities as MasterKey without writes
 * @property {String} restAPIKey Key for REST calls
 * @property {Boolean} revokeSessionOnPasswordReset When a user changes their password, either through the reset password email or while logged in, all sessions are revoked if this is true. Set to false if you don't want to revoke sessions.
 * @property {Boolean} scheduledPush Configuration for push scheduling, defaults to false.
 * @property {Number} schemaCacheTTL The TTL for caching the schema for optimizing read/write operations. You should put a long TTL when your DB is in production. default to 5000; set 0 to disable.
 * @property {Function} serverCloseComplete Callback when server has closed
 * @property {Function} serverStartComplete Callback when server has started
 * @property {String} serverURL URL to your parse server with http:// or https://.
 * @property {Number} sessionLength Session duration, in seconds, defaults to 1 year
 * @property {Boolean} silent Disables console output
 * @property {Boolean} startLiveQueryServer Starts the liveQuery server
 * @property {String[]} userSensitiveFields Personally identifiable information fields in the user table the should be removed for non-authorized users. Deprecated @see protectedFields
 * @property {Boolean} verbose Set the logging to verbose
 * @property {Boolean} verifyUserEmails Enable (or disable) user email validation, defaults to false
 * @property {String} webhookKey Key sent with outgoing webhook calls
 */

/**
 * @interface CustomPagesOptions
 * @property {String} choosePassword choose password page path
 * @property {String} invalidLink invalid link page path
 * @property {String} invalidVerificationLink invalid verification link page path
 * @property {String} linkSendFail verification link send fail page path
 * @property {String} linkSendSuccess verification link send success page path
 * @property {String} parseFrameURL for masking user-facing pages
 * @property {String} passwordResetSuccess password reset success page path
 * @property {String} verifyEmailSuccess verify email success page path
 */

/**
 * @interface LiveQueryOptions
 * @property {String[]} classNames parse-server's LiveQuery classNames
 * @property {Adapter<PubSubAdapter>} pubSubAdapter LiveQuery pubsub adapter
 * @property {Any} redisOptions parse-server's LiveQuery redisOptions
 * @property {String} redisURL parse-server's LiveQuery redisURL
 * @property {Adapter<WSSAdapter>} wssAdapter Adapter module for the WebSocketServer
 */

/**
 * @interface LiveQueryServerOptions
 * @property {String} appId This string should match the appId in use by your Parse Server. If you deploy the LiveQuery server alongside Parse Server, the LiveQuery server will try to use the same appId.
 * @property {Number} cacheTimeout Number in milliseconds. When clients provide the sessionToken to the LiveQuery server, the LiveQuery server will try to fetch its ParseUser's objectId from parse server and store it in the cache. The value defines the duration of the cache. Check the following Security section and our protocol specification for details, defaults to 5 * 1000 ms (5 seconds).
 * @property {Any} keyPairs A JSON object that serves as a whitelist of keys. It is used for validating clients when they try to connect to the LiveQuery server. Check the following Security section and our protocol specification for details.
 * @property {String} logLevel This string defines the log level of the LiveQuery server. We support VERBOSE, INFO, ERROR, NONE, defaults to INFO.
 * @property {String} masterKey This string should match the masterKey in use by your Parse Server. If you deploy the LiveQuery server alongside Parse Server, the LiveQuery server will try to use the same masterKey.
 * @property {Number} port The port to run the LiveQuery server, defaults to 1337.
 * @property {Adapter<PubSubAdapter>} pubSubAdapter LiveQuery pubsub adapter
 * @property {Any} redisOptions parse-server's LiveQuery redisOptions
 * @property {String} redisURL parse-server's LiveQuery redisURL
 * @property {String} serverURL This string should match the serverURL in use by your Parse Server. If you deploy the LiveQuery server alongside Parse Server, the LiveQuery server will try to use the same serverURL.
 * @property {Number} websocketTimeout Number of milliseconds between ping/pong frames. The WebSocket server sends ping/pong frames to the clients to keep the WebSocket alive. This value defines the interval of the ping/pong frame from the server to clients, defaults to 10 * 1000 ms (10 s).
 * @property {Adapter<WSSAdapter>} wssAdapter Adapter module for the WebSocketServer
 */

/**
 * @interface IdempotencyOptions
 * @property {String[]} paths An array of paths for which the feature should be enabled. The mount path must not be included, for example instead of `/parse/functions/myFunction` specifiy `functions/myFunction`. The entries are interpreted as regular expression, for example `functions/.*` matches all functions, `jobs/.*` matches all jobs, `classes/.*` matches all classes, `.*` matches all paths.
 * @property {Number} ttl The duration in seconds after which a request record is discarded from the database, defaults to 300s.
 */

/**
<<<<<<< HEAD
 * @interface MFAOptions
 * @property {Boolean} enabled Whether MFA is enabled
 * @property {String} encryptionKey A long, secure key used to encrypt MFA secrets.
=======
 * @interface AccountLockoutOptions
 * @property {Number} duration number of minutes that a locked-out account remains locked out before automatically becoming unlocked.
 * @property {Number} threshold number of failed sign-in attempts that will cause a user account to be locked
 */

/**
 * @interface PasswordPolicyOptions
 * @property {Boolean} doNotAllowUsername disallow username in passwords
 * @property {Number} maxPasswordAge days for password expiry
 * @property {Number} maxPasswordHistory setting to prevent reuse of previous n passwords
 * @property {Boolean} resetTokenReuseIfValid resend token if it's still valid
 * @property {Number} resetTokenValidityDuration time for token to expire
 * @property {Function} validatorCallback a callback function to be invoked to validate the password
 * @property {String} validatorPattern a RegExp object or a regex string representing the pattern to enforce
>>>>>>> b13a6a4e
 */<|MERGE_RESOLUTION|>--- conflicted
+++ resolved
@@ -123,11 +123,12 @@
  */
 
 /**
-<<<<<<< HEAD
  * @interface MFAOptions
  * @property {Boolean} enabled Whether MFA is enabled
  * @property {String} encryptionKey A long, secure key used to encrypt MFA secrets.
-=======
+ */
+
+/**
  * @interface AccountLockoutOptions
  * @property {Number} duration number of minutes that a locked-out account remains locked out before automatically becoming unlocked.
  * @property {Number} threshold number of failed sign-in attempts that will cause a user account to be locked
@@ -142,5 +143,5 @@
  * @property {Number} resetTokenValidityDuration time for token to expire
  * @property {Function} validatorCallback a callback function to be invoked to validate the password
  * @property {String} validatorPattern a RegExp object or a regex string representing the pattern to enforce
->>>>>>> b13a6a4e
+
  */