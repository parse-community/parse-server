--- conflicted
+++ resolved
@@ -67,12 +67,8 @@
     allowHeaders,
     idempotencyOptions,
     logLevels,
-<<<<<<< HEAD
-=======
     rateLimit,
     databaseOptions,
-    extendSessionOnUse,
->>>>>>> c78a5a6f
   }) {
     if (masterKey === readOnlyMasterKey) {
       throw new Error('masterKey and readOnlyMasterKey should be different');
@@ -85,9 +81,6 @@
     this.validateAccountLockoutPolicy(accountLockout);
     this.validatePasswordPolicy(passwordPolicy);
 
-    if (typeof extendSessionOnUse !== 'boolean') {
-      throw 'extendSessionOnUse must be a boolean value';
-    }
 
     if (publicServerURL) {
       if (!publicServerURL.startsWith('http://') && !publicServerURL.startsWith('https://')) {
