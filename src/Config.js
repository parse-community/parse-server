--- conflicted
+++ resolved
@@ -54,11 +54,6 @@
   }
 
   static validate(options) {
-<<<<<<< HEAD
-    this.validateEmailConfiguration({verifyUserEmails: options.verifyUserEmails, 
-                                appName: options.appName, 
-                                publicServerURL: options.publicServerURL});
-=======
     this.validateEmailConfiguration({
       verifyUserEmails: options.verifyUserEmails,
       appName: options.appName,
@@ -69,7 +64,6 @@
       throw 'revokeSessionOnPasswordReset must be a boolean value';
     }
 
->>>>>>> d14d4510
     if (options.publicServerURL) {
       if (!options.publicServerURL.startsWith("http://") && !options.publicServerURL.startsWith("https://")) {
         throw "publicServerURL should be a valid HTTPS URL starting with https://"
