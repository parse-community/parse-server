--- conflicted
+++ resolved
@@ -76,11 +76,8 @@
     fileUpload,
     pages,
     security,
-<<<<<<< HEAD
+    enforcePrivateUsers,
     schema,
-=======
-    enforcePrivateUsers,
->>>>>>> 85ef7217
   }) {
     if (masterKey === readOnlyMasterKey) {
       throw new Error('masterKey and readOnlyMasterKey should be different');
@@ -117,9 +114,7 @@
     this.validateIdempotencyOptions(idempotencyOptions);
     this.validatePagesOptions(pages);
     this.validateSecurityOptions(security);
-<<<<<<< HEAD
     this.validateSchemaOptions(schema);
-=======
     this.validateEnforcePrivateUsers(enforcePrivateUsers);
   }
 
@@ -127,7 +122,6 @@
     if (typeof enforcePrivateUsers !== 'boolean') {
       throw 'Parse Server option enforcePrivateUsers must be a boolean.';
     }
->>>>>>> 85ef7217
   }
 
   static validateSecurityOptions(security) {
