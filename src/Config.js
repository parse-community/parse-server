--- conflicted
+++ resolved
@@ -441,20 +441,13 @@
     }
   }
 
-<<<<<<< HEAD
   static validateIps(field, masterKeyIps) {
-    for (const ip of masterKeyIps) {
-      if (!net.isIP(ip)) {
-        throw `Invalid ip in ${field}: ${ip}`;
-=======
-  static validateMasterKeyIps(masterKeyIps) {
     for (let ip of masterKeyIps) {
       if (ip.includes('/')) {
         ip = ip.split('/')[0];
       }
       if (!net.isIP(ip)) {
-        throw `The Parse Server option "masterKeyIps" contains an invalid IP address "${ip}".`;
->>>>>>> 6f527440
+        throw `The Parse Server option "${field}" contains an invalid IP address "${ip}".`;
       }
     }
   }
