// A Config object provides information about how a specific app is
// configured.
// mount is the URL for the root of the API; includes http, domain, etc.

import AppCache from './cache';
import SchemaCache from './Controllers/SchemaCache';
import DatabaseController from './Controllers/DatabaseController';
import net from 'net';
<<<<<<< HEAD
import { IdempotencyOptions, FileUploadOptions, PagesOptions } from './Options/Definitions';
import { isBoolean, isString } from 'lodash';
=======
import {
  IdempotencyOptions,
  FileUploadOptions,
  AccountLockoutOptions,
} from './Options/Definitions';
import { isBoolean } from 'lodash';
>>>>>>> 08b2ea45

function removeTrailingSlash(str) {
  if (!str) {
    return str;
  }
  if (str.endsWith('/')) {
    str = str.substr(0, str.length - 1);
  }
  return str;
}

export class Config {
  static get(applicationId: string, mount: string) {
    const cacheInfo = AppCache.get(applicationId);
    if (!cacheInfo) {
      return;
    }
    const config = new Config();
    config.applicationId = applicationId;
    Object.keys(cacheInfo).forEach(key => {
      if (key == 'databaseController') {
        const schemaCache = new SchemaCache(
          cacheInfo.cacheController,
          cacheInfo.schemaCacheTTL,
          cacheInfo.enableSingleSchemaCache
        );
        config.database = new DatabaseController(cacheInfo.databaseController.adapter, schemaCache);
      } else {
        config[key] = cacheInfo[key];
      }
    });
    config.mount = removeTrailingSlash(mount);
    config.generateSessionExpiresAt = config.generateSessionExpiresAt.bind(config);
    config.generateEmailVerifyTokenExpiresAt = config.generateEmailVerifyTokenExpiresAt.bind(
      config
    );
    return config;
  }

  static put(serverConfiguration) {
    Config.validate(serverConfiguration);
    AppCache.put(serverConfiguration.appId, serverConfiguration);
    Config.setupPasswordValidator(serverConfiguration.passwordPolicy);
    return serverConfiguration;
  }

  static validate({
    verifyUserEmails,
    userController,
    appName,
    publicServerURL,
    revokeSessionOnPasswordReset,
    expireInactiveSessions,
    sessionLength,
    maxLimit,
    emailVerifyTokenValidityDuration,
    accountLockout,
    passwordPolicy,
    masterKeyIps,
    masterKey,
    readOnlyMasterKey,
    allowHeaders,
    idempotencyOptions,
    emailVerifyTokenReuseIfValid,
    fileUpload,
    pages,
  }) {
    if (masterKey === readOnlyMasterKey) {
      throw new Error('masterKey and readOnlyMasterKey should be different');
    }

    const emailAdapter = userController.adapter;
    if (verifyUserEmails) {
      this.validateEmailConfiguration({
        emailAdapter,
        appName,
        publicServerURL,
        emailVerifyTokenValidityDuration,
        emailVerifyTokenReuseIfValid,
      });
    }

    this.validateAccountLockoutPolicy(accountLockout);
    this.validatePasswordPolicy(passwordPolicy);
    this.validateFileUploadOptions(fileUpload);

    if (typeof revokeSessionOnPasswordReset !== 'boolean') {
      throw 'revokeSessionOnPasswordReset must be a boolean value';
    }

    if (publicServerURL) {
      if (!publicServerURL.startsWith('http://') && !publicServerURL.startsWith('https://')) {
        throw 'publicServerURL should be a valid HTTPS URL starting with https://';
      }
    }
    this.validateSessionConfiguration(sessionLength, expireInactiveSessions);
    this.validateMasterKeyIps(masterKeyIps);
    this.validateMaxLimit(maxLimit);
    this.validateAllowHeaders(allowHeaders);
    this.validateIdempotencyOptions(idempotencyOptions);
    this.validatePagesOptions(pages);
  }

  static validatePagesOptions(pages) {
    if (Object.prototype.toString.call(pages) !== '[object Object]') {
      throw 'Parse Server option pages must be an object.';
    }
    if (pages.enableRouter === undefined) {
      pages.enableRouter = PagesOptions.enableRouter.default;
    } else if (!isBoolean(pages.enableRouter)) {
      throw 'Parse Server option pages.enableRouter must be a boolean.';
    }
    if (pages.enableLocalization === undefined) {
      pages.enableLocalization = PagesOptions.enableLocalization.default;
    } else if (!isBoolean(pages.enableLocalization)) {
      throw 'Parse Server option pages.enableLocalization must be a boolean.';
    }
    if (pages.localizationJsonPath === undefined) {
      pages.localizationJsonPath = PagesOptions.localizationJsonPath.default;
    } else if (!isString(pages.localizationJsonPath)) {
      throw 'Parse Server option pages.localizationJsonPath must be a string.';
    }
    if (pages.localizationFallbackLocale === undefined) {
      pages.localizationFallbackLocale = PagesOptions.localizationFallbackLocale.default;
    } else if (!isString(pages.localizationFallbackLocale)) {
      throw 'Parse Server option pages.localizationFallbackLocale must be a string.';
    }
    if (pages.forceRedirect === undefined) {
      pages.forceRedirect = PagesOptions.forceRedirect.default;
    } else if (!isBoolean(pages.forceRedirect)) {
      throw 'Parse Server option pages.forceRedirect must be a boolean.';
    }
    if (pages.pagesPath === undefined) {
      pages.pagesPath = PagesOptions.pagesPath.default;
    } else if (!isString(pages.pagesPath)) {
      throw 'Parse Server option pages.pagesPath must be a string.';
    }
    if (pages.pagesEndpoint === undefined) {
      pages.pagesEndpoint = PagesOptions.pagesEndpoint.default;
    } else if (!isString(pages.pagesEndpoint)) {
      throw 'Parse Server option pages.pagesEndpoint must be a string.';
    }
    if (pages.customUrls === undefined) {
      pages.customUrls = PagesOptions.customUrls.default;
    } else if (Object.prototype.toString.call(pages.customUrls) !== '[object Object]') {
      throw 'Parse Server option pages.customUrls must be an object.';
    }
  }

  static validateIdempotencyOptions(idempotencyOptions) {
    if (!idempotencyOptions) {
      return;
    }
    if (idempotencyOptions.ttl === undefined) {
      idempotencyOptions.ttl = IdempotencyOptions.ttl.default;
    } else if (!isNaN(idempotencyOptions.ttl) && idempotencyOptions.ttl <= 0) {
      throw 'idempotency TTL value must be greater than 0 seconds';
    } else if (isNaN(idempotencyOptions.ttl)) {
      throw 'idempotency TTL value must be a number';
    }
    if (!idempotencyOptions.paths) {
      idempotencyOptions.paths = IdempotencyOptions.paths.default;
    } else if (!(idempotencyOptions.paths instanceof Array)) {
      throw 'idempotency paths must be of an array of strings';
    }
  }

  static validateAccountLockoutPolicy(accountLockout) {
    if (accountLockout) {
      if (
        typeof accountLockout.duration !== 'number' ||
        accountLockout.duration <= 0 ||
        accountLockout.duration > 99999
      ) {
        throw 'Account lockout duration should be greater than 0 and less than 100000';
      }

      if (
        !Number.isInteger(accountLockout.threshold) ||
        accountLockout.threshold < 1 ||
        accountLockout.threshold > 999
      ) {
        throw 'Account lockout threshold should be an integer greater than 0 and less than 1000';
      }

      if (accountLockout.unlockOnPasswordReset === undefined) {
        accountLockout.unlockOnPasswordReset = AccountLockoutOptions.unlockOnPasswordReset.default;
      } else if (!isBoolean(accountLockout.unlockOnPasswordReset)) {
        throw 'Parse Server option accountLockout.unlockOnPasswordReset must be a boolean.';
      }
    }
  }

  static validatePasswordPolicy(passwordPolicy) {
    if (passwordPolicy) {
      if (
        passwordPolicy.maxPasswordAge !== undefined &&
        (typeof passwordPolicy.maxPasswordAge !== 'number' || passwordPolicy.maxPasswordAge < 0)
      ) {
        throw 'passwordPolicy.maxPasswordAge must be a positive number';
      }

      if (
        passwordPolicy.resetTokenValidityDuration !== undefined &&
        (typeof passwordPolicy.resetTokenValidityDuration !== 'number' ||
          passwordPolicy.resetTokenValidityDuration <= 0)
      ) {
        throw 'passwordPolicy.resetTokenValidityDuration must be a positive number';
      }

      if (passwordPolicy.validatorPattern) {
        if (typeof passwordPolicy.validatorPattern === 'string') {
          passwordPolicy.validatorPattern = new RegExp(passwordPolicy.validatorPattern);
        } else if (!(passwordPolicy.validatorPattern instanceof RegExp)) {
          throw 'passwordPolicy.validatorPattern must be a regex string or RegExp object.';
        }
      }

      if (
        passwordPolicy.validatorCallback &&
        typeof passwordPolicy.validatorCallback !== 'function'
      ) {
        throw 'passwordPolicy.validatorCallback must be a function.';
      }

      if (
        passwordPolicy.doNotAllowUsername &&
        typeof passwordPolicy.doNotAllowUsername !== 'boolean'
      ) {
        throw 'passwordPolicy.doNotAllowUsername must be a boolean value.';
      }

      if (
        passwordPolicy.maxPasswordHistory &&
        (!Number.isInteger(passwordPolicy.maxPasswordHistory) ||
          passwordPolicy.maxPasswordHistory <= 0 ||
          passwordPolicy.maxPasswordHistory > 20)
      ) {
        throw 'passwordPolicy.maxPasswordHistory must be an integer ranging 0 - 20';
      }

      if (
        passwordPolicy.resetTokenReuseIfValid &&
        typeof passwordPolicy.resetTokenReuseIfValid !== 'boolean'
      ) {
        throw 'resetTokenReuseIfValid must be a boolean value';
      }
      if (passwordPolicy.resetTokenReuseIfValid && !passwordPolicy.resetTokenValidityDuration) {
        throw 'You cannot use resetTokenReuseIfValid without resetTokenValidityDuration';
      }
    }
  }

  // if the passwordPolicy.validatorPattern is configured then setup a callback to process the pattern
  static setupPasswordValidator(passwordPolicy) {
    if (passwordPolicy && passwordPolicy.validatorPattern) {
      passwordPolicy.patternValidator = value => {
        return passwordPolicy.validatorPattern.test(value);
      };
    }
  }

  static validateEmailConfiguration({
    emailAdapter,
    appName,
    publicServerURL,
    emailVerifyTokenValidityDuration,
    emailVerifyTokenReuseIfValid,
  }) {
    if (!emailAdapter) {
      throw 'An emailAdapter is required for e-mail verification and password resets.';
    }
    if (typeof appName !== 'string') {
      throw 'An app name is required for e-mail verification and password resets.';
    }
    if (typeof publicServerURL !== 'string') {
      throw 'A public server url is required for e-mail verification and password resets.';
    }
    if (emailVerifyTokenValidityDuration) {
      if (isNaN(emailVerifyTokenValidityDuration)) {
        throw 'Email verify token validity duration must be a valid number.';
      } else if (emailVerifyTokenValidityDuration <= 0) {
        throw 'Email verify token validity duration must be a value greater than 0.';
      }
    }
    if (emailVerifyTokenReuseIfValid && typeof emailVerifyTokenReuseIfValid !== 'boolean') {
      throw 'emailVerifyTokenReuseIfValid must be a boolean value';
    }
    if (emailVerifyTokenReuseIfValid && !emailVerifyTokenValidityDuration) {
      throw 'You cannot use emailVerifyTokenReuseIfValid without emailVerifyTokenValidityDuration';
    }
  }

  static validateFileUploadOptions(fileUpload) {
    try {
      if (fileUpload == null || typeof fileUpload !== 'object' || fileUpload instanceof Array) {
        throw 'fileUpload must be an object value.';
      }
    } catch (e) {
      if (e instanceof ReferenceError) {
        return;
      }
      throw e;
    }
    if (fileUpload.enableForAnonymousUser === undefined) {
      fileUpload.enableForAnonymousUser = FileUploadOptions.enableForAnonymousUser.default;
    } else if (typeof fileUpload.enableForAnonymousUser !== 'boolean') {
      throw 'fileUpload.enableForAnonymousUser must be a boolean value.';
    }
    if (fileUpload.enableForPublic === undefined) {
      fileUpload.enableForPublic = FileUploadOptions.enableForPublic.default;
    } else if (typeof fileUpload.enableForPublic !== 'boolean') {
      throw 'fileUpload.enableForPublic must be a boolean value.';
    }
    if (fileUpload.enableForAuthenticatedUser === undefined) {
      fileUpload.enableForAuthenticatedUser = FileUploadOptions.enableForAuthenticatedUser.default;
    } else if (typeof fileUpload.enableForAuthenticatedUser !== 'boolean') {
      throw 'fileUpload.enableForAuthenticatedUser must be a boolean value.';
    }
  }

  static validateMasterKeyIps(masterKeyIps) {
    for (const ip of masterKeyIps) {
      if (!net.isIP(ip)) {
        throw `Invalid ip in masterKeyIps: ${ip}`;
      }
    }
  }

  get mount() {
    var mount = this._mount;
    if (this.publicServerURL) {
      mount = this.publicServerURL;
    }
    return mount;
  }

  set mount(newValue) {
    this._mount = newValue;
  }

  static validateSessionConfiguration(sessionLength, expireInactiveSessions) {
    if (expireInactiveSessions) {
      if (isNaN(sessionLength)) {
        throw 'Session length must be a valid number.';
      } else if (sessionLength <= 0) {
        throw 'Session length must be a value greater than 0.';
      }
    }
  }

  static validateMaxLimit(maxLimit) {
    if (maxLimit <= 0) {
      throw 'Max limit must be a value greater than 0.';
    }
  }

  static validateAllowHeaders(allowHeaders) {
    if (![null, undefined].includes(allowHeaders)) {
      if (Array.isArray(allowHeaders)) {
        allowHeaders.forEach(header => {
          if (typeof header !== 'string') {
            throw 'Allow headers must only contain strings';
          } else if (!header.trim().length) {
            throw 'Allow headers must not contain empty strings';
          }
        });
      } else {
        throw 'Allow headers must be an array';
      }
    }
  }

  generateEmailVerifyTokenExpiresAt() {
    if (!this.verifyUserEmails || !this.emailVerifyTokenValidityDuration) {
      return undefined;
    }
    var now = new Date();
    return new Date(now.getTime() + this.emailVerifyTokenValidityDuration * 1000);
  }

  generatePasswordResetTokenExpiresAt() {
    if (!this.passwordPolicy || !this.passwordPolicy.resetTokenValidityDuration) {
      return undefined;
    }
    const now = new Date();
    return new Date(now.getTime() + this.passwordPolicy.resetTokenValidityDuration * 1000);
  }

  generateSessionExpiresAt() {
    if (!this.expireInactiveSessions) {
      return undefined;
    }
    var now = new Date();
    return new Date(now.getTime() + this.sessionLength * 1000);
  }

  get invalidLinkURL() {
    return this.customPages.invalidLink || `${this.publicServerURL}/apps/invalid_link.html`;
  }

  get invalidVerificationLinkURL() {
    return (
      this.customPages.invalidVerificationLink ||
      `${this.publicServerURL}/apps/invalid_verification_link.html`
    );
  }

  get linkSendSuccessURL() {
    return (
      this.customPages.linkSendSuccess || `${this.publicServerURL}/apps/link_send_success.html`
    );
  }

  get linkSendFailURL() {
    return this.customPages.linkSendFail || `${this.publicServerURL}/apps/link_send_fail.html`;
  }

  get verifyEmailSuccessURL() {
    return (
      this.customPages.verifyEmailSuccess ||
      `${this.publicServerURL}/apps/verify_email_success.html`
    );
  }

  get choosePasswordURL() {
    return this.customPages.choosePassword || `${this.publicServerURL}/apps/choose_password`;
  }

  get requestResetPasswordURL() {
    return `${this.publicServerURL}/apps/${this.applicationId}/request_password_reset`;
  }

  get passwordResetSuccessURL() {
    return (
      this.customPages.passwordResetSuccess ||
      `${this.publicServerURL}/apps/password_reset_success.html`
    );
  }

  get parseFrameURL() {
    return this.customPages.parseFrameURL;
  }

  get verifyEmailURL() {
    return `${this.publicServerURL}/apps/${this.applicationId}/verify_email`;
  }
}

export default Config;
module.exports = Config;<|MERGE_RESOLUTION|>--- conflicted
+++ resolved
@@ -6,17 +6,13 @@
 import SchemaCache from './Controllers/SchemaCache';
 import DatabaseController from './Controllers/DatabaseController';
 import net from 'net';
-<<<<<<< HEAD
-import { IdempotencyOptions, FileUploadOptions, PagesOptions } from './Options/Definitions';
-import { isBoolean, isString } from 'lodash';
-=======
 import {
   IdempotencyOptions,
   FileUploadOptions,
   AccountLockoutOptions,
+  PagesOptions
 } from './Options/Definitions';
-import { isBoolean } from 'lodash';
->>>>>>> 08b2ea45
+import { isBoolean, isString } from 'lodash';
 
 function removeTrailingSlash(str) {
   if (!str) {
