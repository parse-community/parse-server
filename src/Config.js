// A Config object provides information about how a specific app is
// configured.
// mount is the URL for the root of the API; includes http, domain, etc.

import { isBoolean, isString } from 'lodash';
import net from 'net';
import AppCache from './cache';
import DatabaseController from './Controllers/DatabaseController';
import { logLevels as validLogLevels } from './Controllers/LoggerController';
import {
  AccountLockoutOptions,
  FileUploadOptions,
  IdempotencyOptions,
  LogLevels,
  PagesOptions,
  ParseServerOptions,
  SchemaOptions,
  SecurityOptions,
} from './Options/Definitions';

function removeTrailingSlash(str) {
  if (!str) {
    return str;
  }
  if (str.endsWith('/')) {
    str = str.substr(0, str.length - 1);
  }
  return str;
}

export class Config {
  static get(applicationId: string, mount: string) {
    const cacheInfo = AppCache.get(applicationId);
    if (!cacheInfo) {
      return;
    }
    const config = new Config();
    config.applicationId = applicationId;
    Object.keys(cacheInfo).forEach(key => {
      if (key == 'databaseController') {
        config.database = new DatabaseController(cacheInfo.databaseController.adapter, config);
      } else {
        config[key] = cacheInfo[key];
      }
    });
    config.mount = removeTrailingSlash(mount);
    config.generateSessionExpiresAt = config.generateSessionExpiresAt.bind(config);
    config.generateEmailVerifyTokenExpiresAt = config.generateEmailVerifyTokenExpiresAt.bind(
      config
    );
    return config;
  }

  static put(serverConfiguration) {
    Config.validate(serverConfiguration);
    AppCache.put(serverConfiguration.appId, serverConfiguration);
    Config.setupPasswordValidator(serverConfiguration.passwordPolicy);
    return serverConfiguration;
  }

  static validate({
    verifyUserEmails,
    userController,
    appName,
    publicServerURL,
    revokeSessionOnPasswordReset,
    expireInactiveSessions,
    sessionLength,
    defaultLimit,
    maxLimit,
    emailVerifyTokenValidityDuration,
    accountLockout,
    passwordPolicy,
    masterKeyIps,
    masterKey,
    readOnlyMasterKey,
    allowHeaders,
    idempotencyOptions,
    emailVerifyTokenReuseIfValid,
    fileUpload,
    pages,
    security,
    enforcePrivateUsers,
    schema,
    requestKeywordDenylist,
<<<<<<< HEAD
    rateLimit,
=======
    allowExpiredAuthDataToken,
    logLevels,
>>>>>>> d19acf1c
  }) {
    if (masterKey === readOnlyMasterKey) {
      throw new Error('masterKey and readOnlyMasterKey should be different');
    }

    const emailAdapter = userController.adapter;
    if (verifyUserEmails) {
      this.validateEmailConfiguration({
        emailAdapter,
        appName,
        publicServerURL,
        emailVerifyTokenValidityDuration,
        emailVerifyTokenReuseIfValid,
      });
    }

    this.validateAccountLockoutPolicy(accountLockout);
    this.validatePasswordPolicy(passwordPolicy);
    this.validateFileUploadOptions(fileUpload);

    if (typeof revokeSessionOnPasswordReset !== 'boolean') {
      throw 'revokeSessionOnPasswordReset must be a boolean value';
    }

    if (publicServerURL) {
      if (!publicServerURL.startsWith('http://') && !publicServerURL.startsWith('https://')) {
        throw 'publicServerURL should be a valid HTTPS URL starting with https://';
      }
    }
    this.validateSessionConfiguration(sessionLength, expireInactiveSessions);
    this.validateMasterKeyIps(masterKeyIps);
    this.validateDefaultLimit(defaultLimit);
    this.validateMaxLimit(maxLimit);
    this.validateAllowHeaders(allowHeaders);
    this.validateIdempotencyOptions(idempotencyOptions);
    this.validatePagesOptions(pages);
    this.validateSecurityOptions(security);
    this.validateSchemaOptions(schema);
    this.validateEnforcePrivateUsers(enforcePrivateUsers);
    this.validateAllowExpiredAuthDataToken(allowExpiredAuthDataToken);
    this.validateRequestKeywordDenylist(requestKeywordDenylist);
<<<<<<< HEAD
    this.validateRateLimit(rateLimit);
  }

  static validateRateLimit(rateLimit) {
    if (!rateLimit) {
      return;
    }
    if (
      Object.prototype.toString.call(rateLimit) !== '[object Object]' &&
      !Array.isArray(rateLimit)
    ) {
      throw `rateLimit must be an array or object`;
    }
    const options = Array.isArray(rateLimit) ? rateLimit : [rateLimit];
    for (const option of options) {
      if (Object.prototype.toString.call(option) !== '[object Object]') {
        throw `rateLimit must be an array of objects`;
      }
      if (!option.requestPath) {
        throw `rateLimit.requestPath must be defined`;
      }
      if (typeof option.requestPath !== 'string') {
        throw `rateLimit.requestPath must be a string`;
      }
      if (!option.requestTimeWindow) {
        throw `rateLimit.requestTimeWindow must be defined`;
      }
      if (typeof option.requestTimeWindow !== 'number') {
        throw `rateLimit.requestTimeWindow must be a number`;
      }
      if (option.includeInternalRequests && typeof option.includeInternalRequests !== 'boolean') {
        throw `rateLimit.includeInternalRequests must be a boolean`;
      }
      if (!option.requestCount) {
        throw `rateLimit.requestCount must be defined`;
      }
      if (typeof option.requestCount !== 'number') {
        throw `rateLimit.requestCount must be a number`;
      }
      if (option.errorResponseMessage && typeof option.errorResponseMessage !== 'string') {
        throw `rateLimit.errorResponseMessage must be a string`;
      }
    }
=======
    this.validateLogLevels(logLevels);
>>>>>>> d19acf1c
  }

  static validateRequestKeywordDenylist(requestKeywordDenylist) {
    if (requestKeywordDenylist === undefined) {
      requestKeywordDenylist = requestKeywordDenylist.default;
    } else if (!Array.isArray(requestKeywordDenylist)) {
      throw 'Parse Server option requestKeywordDenylist must be an array.';
    }
  }

  static validateEnforcePrivateUsers(enforcePrivateUsers) {
    if (typeof enforcePrivateUsers !== 'boolean') {
      throw 'Parse Server option enforcePrivateUsers must be a boolean.';
    }
  }

  static validateAllowExpiredAuthDataToken(allowExpiredAuthDataToken) {
    if (typeof allowExpiredAuthDataToken !== 'boolean') {
      throw 'Parse Server option allowExpiredAuthDataToken must be a boolean.';
    }
  }

  static validateSecurityOptions(security) {
    if (Object.prototype.toString.call(security) !== '[object Object]') {
      throw 'Parse Server option security must be an object.';
    }
    if (security.enableCheck === undefined) {
      security.enableCheck = SecurityOptions.enableCheck.default;
    } else if (!isBoolean(security.enableCheck)) {
      throw 'Parse Server option security.enableCheck must be a boolean.';
    }
    if (security.enableCheckLog === undefined) {
      security.enableCheckLog = SecurityOptions.enableCheckLog.default;
    } else if (!isBoolean(security.enableCheckLog)) {
      throw 'Parse Server option security.enableCheckLog must be a boolean.';
    }
  }

  static validateSchemaOptions(schema: SchemaOptions) {
    if (!schema) return;
    if (Object.prototype.toString.call(schema) !== '[object Object]') {
      throw 'Parse Server option schema must be an object.';
    }
    if (schema.definitions === undefined) {
      schema.definitions = SchemaOptions.definitions.default;
    } else if (!Array.isArray(schema.definitions)) {
      throw 'Parse Server option schema.definitions must be an array.';
    }
    if (schema.strict === undefined) {
      schema.strict = SchemaOptions.strict.default;
    } else if (!isBoolean(schema.strict)) {
      throw 'Parse Server option schema.strict must be a boolean.';
    }
    if (schema.deleteExtraFields === undefined) {
      schema.deleteExtraFields = SchemaOptions.deleteExtraFields.default;
    } else if (!isBoolean(schema.deleteExtraFields)) {
      throw 'Parse Server option schema.deleteExtraFields must be a boolean.';
    }
    if (schema.recreateModifiedFields === undefined) {
      schema.recreateModifiedFields = SchemaOptions.recreateModifiedFields.default;
    } else if (!isBoolean(schema.recreateModifiedFields)) {
      throw 'Parse Server option schema.recreateModifiedFields must be a boolean.';
    }
    if (schema.lockSchemas === undefined) {
      schema.lockSchemas = SchemaOptions.lockSchemas.default;
    } else if (!isBoolean(schema.lockSchemas)) {
      throw 'Parse Server option schema.lockSchemas must be a boolean.';
    }
    if (schema.beforeMigration === undefined) {
      schema.beforeMigration = null;
    } else if (schema.beforeMigration !== null && typeof schema.beforeMigration !== 'function') {
      throw 'Parse Server option schema.beforeMigration must be a function.';
    }
    if (schema.afterMigration === undefined) {
      schema.afterMigration = null;
    } else if (schema.afterMigration !== null && typeof schema.afterMigration !== 'function') {
      throw 'Parse Server option schema.afterMigration must be a function.';
    }
  }

  static validatePagesOptions(pages) {
    if (Object.prototype.toString.call(pages) !== '[object Object]') {
      throw 'Parse Server option pages must be an object.';
    }
    if (pages.enableRouter === undefined) {
      pages.enableRouter = PagesOptions.enableRouter.default;
    } else if (!isBoolean(pages.enableRouter)) {
      throw 'Parse Server option pages.enableRouter must be a boolean.';
    }
    if (pages.enableLocalization === undefined) {
      pages.enableLocalization = PagesOptions.enableLocalization.default;
    } else if (!isBoolean(pages.enableLocalization)) {
      throw 'Parse Server option pages.enableLocalization must be a boolean.';
    }
    if (pages.localizationJsonPath === undefined) {
      pages.localizationJsonPath = PagesOptions.localizationJsonPath.default;
    } else if (!isString(pages.localizationJsonPath)) {
      throw 'Parse Server option pages.localizationJsonPath must be a string.';
    }
    if (pages.localizationFallbackLocale === undefined) {
      pages.localizationFallbackLocale = PagesOptions.localizationFallbackLocale.default;
    } else if (!isString(pages.localizationFallbackLocale)) {
      throw 'Parse Server option pages.localizationFallbackLocale must be a string.';
    }
    if (pages.placeholders === undefined) {
      pages.placeholders = PagesOptions.placeholders.default;
    } else if (
      Object.prototype.toString.call(pages.placeholders) !== '[object Object]' &&
      typeof pages.placeholders !== 'function'
    ) {
      throw 'Parse Server option pages.placeholders must be an object or a function.';
    }
    if (pages.forceRedirect === undefined) {
      pages.forceRedirect = PagesOptions.forceRedirect.default;
    } else if (!isBoolean(pages.forceRedirect)) {
      throw 'Parse Server option pages.forceRedirect must be a boolean.';
    }
    if (pages.pagesPath === undefined) {
      pages.pagesPath = PagesOptions.pagesPath.default;
    } else if (!isString(pages.pagesPath)) {
      throw 'Parse Server option pages.pagesPath must be a string.';
    }
    if (pages.pagesEndpoint === undefined) {
      pages.pagesEndpoint = PagesOptions.pagesEndpoint.default;
    } else if (!isString(pages.pagesEndpoint)) {
      throw 'Parse Server option pages.pagesEndpoint must be a string.';
    }
    if (pages.customUrls === undefined) {
      pages.customUrls = PagesOptions.customUrls.default;
    } else if (Object.prototype.toString.call(pages.customUrls) !== '[object Object]') {
      throw 'Parse Server option pages.customUrls must be an object.';
    }
    if (pages.customRoutes === undefined) {
      pages.customRoutes = PagesOptions.customRoutes.default;
    } else if (!(pages.customRoutes instanceof Array)) {
      throw 'Parse Server option pages.customRoutes must be an array.';
    }
  }

  static validateIdempotencyOptions(idempotencyOptions) {
    if (!idempotencyOptions) {
      return;
    }
    if (idempotencyOptions.ttl === undefined) {
      idempotencyOptions.ttl = IdempotencyOptions.ttl.default;
    } else if (!isNaN(idempotencyOptions.ttl) && idempotencyOptions.ttl <= 0) {
      throw 'idempotency TTL value must be greater than 0 seconds';
    } else if (isNaN(idempotencyOptions.ttl)) {
      throw 'idempotency TTL value must be a number';
    }
    if (!idempotencyOptions.paths) {
      idempotencyOptions.paths = IdempotencyOptions.paths.default;
    } else if (!(idempotencyOptions.paths instanceof Array)) {
      throw 'idempotency paths must be of an array of strings';
    }
  }

  static validateAccountLockoutPolicy(accountLockout) {
    if (accountLockout) {
      if (
        typeof accountLockout.duration !== 'number' ||
        accountLockout.duration <= 0 ||
        accountLockout.duration > 99999
      ) {
        throw 'Account lockout duration should be greater than 0 and less than 100000';
      }

      if (
        !Number.isInteger(accountLockout.threshold) ||
        accountLockout.threshold < 1 ||
        accountLockout.threshold > 999
      ) {
        throw 'Account lockout threshold should be an integer greater than 0 and less than 1000';
      }

      if (accountLockout.unlockOnPasswordReset === undefined) {
        accountLockout.unlockOnPasswordReset = AccountLockoutOptions.unlockOnPasswordReset.default;
      } else if (!isBoolean(accountLockout.unlockOnPasswordReset)) {
        throw 'Parse Server option accountLockout.unlockOnPasswordReset must be a boolean.';
      }
    }
  }

  static validatePasswordPolicy(passwordPolicy) {
    if (passwordPolicy) {
      if (
        passwordPolicy.maxPasswordAge !== undefined &&
        (typeof passwordPolicy.maxPasswordAge !== 'number' || passwordPolicy.maxPasswordAge < 0)
      ) {
        throw 'passwordPolicy.maxPasswordAge must be a positive number';
      }

      if (
        passwordPolicy.resetTokenValidityDuration !== undefined &&
        (typeof passwordPolicy.resetTokenValidityDuration !== 'number' ||
          passwordPolicy.resetTokenValidityDuration <= 0)
      ) {
        throw 'passwordPolicy.resetTokenValidityDuration must be a positive number';
      }

      if (passwordPolicy.validatorPattern) {
        if (typeof passwordPolicy.validatorPattern === 'string') {
          passwordPolicy.validatorPattern = new RegExp(passwordPolicy.validatorPattern);
        } else if (!(passwordPolicy.validatorPattern instanceof RegExp)) {
          throw 'passwordPolicy.validatorPattern must be a regex string or RegExp object.';
        }
      }

      if (
        passwordPolicy.validatorCallback &&
        typeof passwordPolicy.validatorCallback !== 'function'
      ) {
        throw 'passwordPolicy.validatorCallback must be a function.';
      }

      if (
        passwordPolicy.doNotAllowUsername &&
        typeof passwordPolicy.doNotAllowUsername !== 'boolean'
      ) {
        throw 'passwordPolicy.doNotAllowUsername must be a boolean value.';
      }

      if (
        passwordPolicy.maxPasswordHistory &&
        (!Number.isInteger(passwordPolicy.maxPasswordHistory) ||
          passwordPolicy.maxPasswordHistory <= 0 ||
          passwordPolicy.maxPasswordHistory > 20)
      ) {
        throw 'passwordPolicy.maxPasswordHistory must be an integer ranging 0 - 20';
      }

      if (
        passwordPolicy.resetTokenReuseIfValid &&
        typeof passwordPolicy.resetTokenReuseIfValid !== 'boolean'
      ) {
        throw 'resetTokenReuseIfValid must be a boolean value';
      }
      if (passwordPolicy.resetTokenReuseIfValid && !passwordPolicy.resetTokenValidityDuration) {
        throw 'You cannot use resetTokenReuseIfValid without resetTokenValidityDuration';
      }
    }
  }

  // if the passwordPolicy.validatorPattern is configured then setup a callback to process the pattern
  static setupPasswordValidator(passwordPolicy) {
    if (passwordPolicy && passwordPolicy.validatorPattern) {
      passwordPolicy.patternValidator = value => {
        return passwordPolicy.validatorPattern.test(value);
      };
    }
  }

  static validateEmailConfiguration({
    emailAdapter,
    appName,
    publicServerURL,
    emailVerifyTokenValidityDuration,
    emailVerifyTokenReuseIfValid,
  }) {
    if (!emailAdapter) {
      throw 'An emailAdapter is required for e-mail verification and password resets.';
    }
    if (typeof appName !== 'string') {
      throw 'An app name is required for e-mail verification and password resets.';
    }
    if (typeof publicServerURL !== 'string') {
      throw 'A public server url is required for e-mail verification and password resets.';
    }
    if (emailVerifyTokenValidityDuration) {
      if (isNaN(emailVerifyTokenValidityDuration)) {
        throw 'Email verify token validity duration must be a valid number.';
      } else if (emailVerifyTokenValidityDuration <= 0) {
        throw 'Email verify token validity duration must be a value greater than 0.';
      }
    }
    if (emailVerifyTokenReuseIfValid && typeof emailVerifyTokenReuseIfValid !== 'boolean') {
      throw 'emailVerifyTokenReuseIfValid must be a boolean value';
    }
    if (emailVerifyTokenReuseIfValid && !emailVerifyTokenValidityDuration) {
      throw 'You cannot use emailVerifyTokenReuseIfValid without emailVerifyTokenValidityDuration';
    }
  }

  static validateFileUploadOptions(fileUpload) {
    try {
      if (fileUpload == null || typeof fileUpload !== 'object' || fileUpload instanceof Array) {
        throw 'fileUpload must be an object value.';
      }
    } catch (e) {
      if (e instanceof ReferenceError) {
        return;
      }
      throw e;
    }
    if (fileUpload.enableForAnonymousUser === undefined) {
      fileUpload.enableForAnonymousUser = FileUploadOptions.enableForAnonymousUser.default;
    } else if (typeof fileUpload.enableForAnonymousUser !== 'boolean') {
      throw 'fileUpload.enableForAnonymousUser must be a boolean value.';
    }
    if (fileUpload.enableForPublic === undefined) {
      fileUpload.enableForPublic = FileUploadOptions.enableForPublic.default;
    } else if (typeof fileUpload.enableForPublic !== 'boolean') {
      throw 'fileUpload.enableForPublic must be a boolean value.';
    }
    if (fileUpload.enableForAuthenticatedUser === undefined) {
      fileUpload.enableForAuthenticatedUser = FileUploadOptions.enableForAuthenticatedUser.default;
    } else if (typeof fileUpload.enableForAuthenticatedUser !== 'boolean') {
      throw 'fileUpload.enableForAuthenticatedUser must be a boolean value.';
    }
  }

  static validateMasterKeyIps(masterKeyIps) {
    for (let ip of masterKeyIps) {
      if (ip.includes('/')) {
        ip = ip.split('/')[0];
      }
      if (!net.isIP(ip)) {
        throw `The Parse Server option "masterKeyIps" contains an invalid IP address "${ip}".`;
      }
    }
  }

  get mount() {
    var mount = this._mount;
    if (this.publicServerURL) {
      mount = this.publicServerURL;
    }
    return mount;
  }

  set mount(newValue) {
    this._mount = newValue;
  }

  static validateSessionConfiguration(sessionLength, expireInactiveSessions) {
    if (expireInactiveSessions) {
      if (isNaN(sessionLength)) {
        throw 'Session length must be a valid number.';
      } else if (sessionLength <= 0) {
        throw 'Session length must be a value greater than 0.';
      }
    }
  }

  static validateDefaultLimit(defaultLimit) {
    if (defaultLimit == null) {
      defaultLimit = ParseServerOptions.defaultLimit.default;
    }
    if (typeof defaultLimit !== 'number') {
      throw 'Default limit must be a number.';
    }
    if (defaultLimit <= 0) {
      throw 'Default limit must be a value greater than 0.';
    }
  }

  static validateMaxLimit(maxLimit) {
    if (maxLimit <= 0) {
      throw 'Max limit must be a value greater than 0.';
    }
  }

  static validateAllowHeaders(allowHeaders) {
    if (![null, undefined].includes(allowHeaders)) {
      if (Array.isArray(allowHeaders)) {
        allowHeaders.forEach(header => {
          if (typeof header !== 'string') {
            throw 'Allow headers must only contain strings';
          } else if (!header.trim().length) {
            throw 'Allow headers must not contain empty strings';
          }
        });
      } else {
        throw 'Allow headers must be an array';
      }
    }
  }

  static validateLogLevels(logLevels) {
    for (const key of Object.keys(LogLevels)) {
      if (logLevels[key]) {
        if (validLogLevels.indexOf(logLevels[key]) === -1) {
          throw `'${key}' must be one of ${JSON.stringify(validLogLevels)}`;
        }
      } else {
        logLevels[key] = LogLevels[key].default;
      }
    }
  }

  generateEmailVerifyTokenExpiresAt() {
    if (!this.verifyUserEmails || !this.emailVerifyTokenValidityDuration) {
      return undefined;
    }
    var now = new Date();
    return new Date(now.getTime() + this.emailVerifyTokenValidityDuration * 1000);
  }

  generatePasswordResetTokenExpiresAt() {
    if (!this.passwordPolicy || !this.passwordPolicy.resetTokenValidityDuration) {
      return undefined;
    }
    const now = new Date();
    return new Date(now.getTime() + this.passwordPolicy.resetTokenValidityDuration * 1000);
  }

  generateSessionExpiresAt() {
    if (!this.expireInactiveSessions) {
      return undefined;
    }
    var now = new Date();
    return new Date(now.getTime() + this.sessionLength * 1000);
  }

  get invalidLinkURL() {
    return this.customPages.invalidLink || `${this.publicServerURL}/apps/invalid_link.html`;
  }

  get invalidVerificationLinkURL() {
    return (
      this.customPages.invalidVerificationLink ||
      `${this.publicServerURL}/apps/invalid_verification_link.html`
    );
  }

  get linkSendSuccessURL() {
    return (
      this.customPages.linkSendSuccess || `${this.publicServerURL}/apps/link_send_success.html`
    );
  }

  get linkSendFailURL() {
    return this.customPages.linkSendFail || `${this.publicServerURL}/apps/link_send_fail.html`;
  }

  get verifyEmailSuccessURL() {
    return (
      this.customPages.verifyEmailSuccess ||
      `${this.publicServerURL}/apps/verify_email_success.html`
    );
  }

  get choosePasswordURL() {
    return this.customPages.choosePassword || `${this.publicServerURL}/apps/choose_password`;
  }

  get requestResetPasswordURL() {
    return `${this.publicServerURL}/${this.pagesEndpoint}/${this.applicationId}/request_password_reset`;
  }

  get passwordResetSuccessURL() {
    return (
      this.customPages.passwordResetSuccess ||
      `${this.publicServerURL}/apps/password_reset_success.html`
    );
  }

  get parseFrameURL() {
    return this.customPages.parseFrameURL;
  }

  get verifyEmailURL() {
    return `${this.publicServerURL}/${this.pagesEndpoint}/${this.applicationId}/verify_email`;
  }

  // TODO: Remove this function once PagesRouter replaces the PublicAPIRouter;
  // the (default) endpoint has to be defined in PagesRouter only.
  get pagesEndpoint() {
    return this.pages && this.pages.enableRouter && this.pages.pagesEndpoint
      ? this.pages.pagesEndpoint
      : 'apps';
  }
}

export default Config;
module.exports = Config;<|MERGE_RESOLUTION|>--- conflicted
+++ resolved
@@ -83,12 +83,9 @@
     enforcePrivateUsers,
     schema,
     requestKeywordDenylist,
-<<<<<<< HEAD
-    rateLimit,
-=======
     allowExpiredAuthDataToken,
     logLevels,
->>>>>>> d19acf1c
+    rateLimit,
   }) {
     if (masterKey === readOnlyMasterKey) {
       throw new Error('masterKey and readOnlyMasterKey should be different');
@@ -130,53 +127,8 @@
     this.validateEnforcePrivateUsers(enforcePrivateUsers);
     this.validateAllowExpiredAuthDataToken(allowExpiredAuthDataToken);
     this.validateRequestKeywordDenylist(requestKeywordDenylist);
-<<<<<<< HEAD
     this.validateRateLimit(rateLimit);
-  }
-
-  static validateRateLimit(rateLimit) {
-    if (!rateLimit) {
-      return;
-    }
-    if (
-      Object.prototype.toString.call(rateLimit) !== '[object Object]' &&
-      !Array.isArray(rateLimit)
-    ) {
-      throw `rateLimit must be an array or object`;
-    }
-    const options = Array.isArray(rateLimit) ? rateLimit : [rateLimit];
-    for (const option of options) {
-      if (Object.prototype.toString.call(option) !== '[object Object]') {
-        throw `rateLimit must be an array of objects`;
-      }
-      if (!option.requestPath) {
-        throw `rateLimit.requestPath must be defined`;
-      }
-      if (typeof option.requestPath !== 'string') {
-        throw `rateLimit.requestPath must be a string`;
-      }
-      if (!option.requestTimeWindow) {
-        throw `rateLimit.requestTimeWindow must be defined`;
-      }
-      if (typeof option.requestTimeWindow !== 'number') {
-        throw `rateLimit.requestTimeWindow must be a number`;
-      }
-      if (option.includeInternalRequests && typeof option.includeInternalRequests !== 'boolean') {
-        throw `rateLimit.includeInternalRequests must be a boolean`;
-      }
-      if (!option.requestCount) {
-        throw `rateLimit.requestCount must be defined`;
-      }
-      if (typeof option.requestCount !== 'number') {
-        throw `rateLimit.requestCount must be a number`;
-      }
-      if (option.errorResponseMessage && typeof option.errorResponseMessage !== 'string') {
-        throw `rateLimit.errorResponseMessage must be a string`;
-      }
-    }
-=======
     this.validateLogLevels(logLevels);
->>>>>>> d19acf1c
   }
 
   static validateRequestKeywordDenylist(requestKeywordDenylist) {
@@ -566,6 +518,47 @@
       }
     }
   }
+  
+    static validateRateLimit(rateLimit) {
+    if (!rateLimit) {
+      return;
+    }
+    if (
+      Object.prototype.toString.call(rateLimit) !== '[object Object]' &&
+      !Array.isArray(rateLimit)
+    ) {
+      throw `rateLimit must be an array or object`;
+    }
+    const options = Array.isArray(rateLimit) ? rateLimit : [rateLimit];
+    for (const option of options) {
+      if (Object.prototype.toString.call(option) !== '[object Object]') {
+        throw `rateLimit must be an array of objects`;
+      }
+      if (!option.requestPath) {
+        throw `rateLimit.requestPath must be defined`;
+      }
+      if (typeof option.requestPath !== 'string') {
+        throw `rateLimit.requestPath must be a string`;
+      }
+      if (!option.requestTimeWindow) {
+        throw `rateLimit.requestTimeWindow must be defined`;
+      }
+      if (typeof option.requestTimeWindow !== 'number') {
+        throw `rateLimit.requestTimeWindow must be a number`;
+      }
+      if (option.includeInternalRequests && typeof option.includeInternalRequests !== 'boolean') {
+        throw `rateLimit.includeInternalRequests must be a boolean`;
+      }
+      if (!option.requestCount) {
+        throw `rateLimit.requestCount must be defined`;
+      }
+      if (typeof option.requestCount !== 'number') {
+        throw `rateLimit.requestCount must be a number`;
+      }
+      if (option.errorResponseMessage && typeof option.errorResponseMessage !== 'string') {
+        throw `rateLimit.errorResponseMessage must be a string`;
+      }
+    }
 
   generateEmailVerifyTokenExpiresAt() {
     if (!this.verifyUserEmails || !this.emailVerifyTokenValidityDuration) {
