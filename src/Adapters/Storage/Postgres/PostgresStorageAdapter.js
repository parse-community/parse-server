--- conflicted
+++ resolved
@@ -288,15 +288,10 @@
           index += 2;
         } else if (fieldValue.$regex) {
           // Handle later
-<<<<<<< HEAD
-        } else if (typeof fieldValue !== 'object') {
-          patterns.push(`${name} = '${fieldValue}'`);
-=======
         } else {
           patterns.push(`$${index}:raw = $${index + 1}::text`);
           values.push(name, fieldValue);
           index += 2;
->>>>>>> cbcca36a
         }
       }
     } else if (fieldValue === null || fieldValue === undefined) {
@@ -857,7 +852,7 @@
 
   setClassLevelPermissions(className: string, CLPs: any) {
     const self = this;
-    return this._client.task('set-class-level-permissions', async (t) => {
+    return this._client.task('set-class-level-permissions', async t => {
       await self._ensureSchemaCollectionExists(t);
       const values = [
         className,
@@ -922,7 +917,7 @@
         });
       }
     });
-    return conn.tx('set-indexes-with-schema-format', async (t) => {
+    return conn.tx('set-indexes-with-schema-format', async t => {
       if (insertedIndexes.length > 0) {
         await self.createIndexes(className, insertedIndexes, t);
       }
@@ -1018,7 +1013,7 @@
     const values = [className, ...valuesArray];
 
     debug(qs, values);
-    return conn.task('create-table', async (t) => {
+    return conn.task('create-table', async t => {
       try {
         await self._ensureSchemaCollectionExists(t);
         await t.none(qs, values);
@@ -1046,7 +1041,7 @@
     conn = conn || this._client;
     const self = this;
 
-    return conn.tx('schema-upgrade', async (t) => {
+    return conn.tx('schema-upgrade', async t => {
       const columns = await t.map(
         'SELECT column_name FROM information_schema.columns WHERE table_name = $<className>',
         { className },
@@ -1077,7 +1072,7 @@
     debug('addFieldIfNotExists', { className, fieldName, type });
     conn = conn || this._client;
     const self = this;
-    return conn.tx('add-field-if-not-exists', async (t) => {
+    return conn.tx('add-field-if-not-exists', async t => {
       if (type.type !== 'Relation') {
         try {
           await t.none(
@@ -1147,7 +1142,7 @@
     debug('deleteAllClasses');
 
     return this._client
-      .task('delete-all-classes', async (t) => {
+      .task('delete-all-classes', async t => {
         try {
           const results = await t.any('SELECT * FROM "_SCHEMA"');
           const joins = results.reduce((list: Array<string>, schema: any) => {
@@ -1217,7 +1212,7 @@
       })
       .join(', DROP COLUMN');
 
-    return this._client.tx('delete-fields', async (t) => {
+    return this._client.tx('delete-fields', async t => {
       await t.none(
         'UPDATE "_SCHEMA" SET "schema"=$<schema> WHERE "className"=$<className>',
         { schema, className }
@@ -1233,7 +1228,7 @@
   // rejection reason are TBD.
   getAllClasses() {
     const self = this;
-    return this._client.task('get-all-classes', async (t) => {
+    return this._client.task('get-all-classes', async t => {
       await self._ensureSchemaCollectionExists(t);
       return await t.map('SELECT * FROM "_SCHEMA"', null, row =>
         toParseSchema({ className: row.className, ...row.schema })
