// @flow
import { createClient } from './PostgresClient';
// @flow-disable-next
import Parse from 'parse/node';
// @flow-disable-next
import _ from 'lodash';
import sql from './sql';

const PostgresRelationDoesNotExistError = '42P01';
const PostgresDuplicateRelationError = '42P07';
const PostgresDuplicateColumnError = '42701';
const PostgresMissingColumnError = '42703';
const PostgresDuplicateObjectError = '42710';
const PostgresUniqueIndexViolationError = '23505';
const PostgresTransactionAbortedError = '25P02';
const logger = require('../../../logger');

const debug = function(...args: any) {
  args = ['PG: ' + arguments[0]].concat(args.slice(1, args.length));
  const log = logger.getLogger();
  log.debug.apply(log, args);
};

import { StorageAdapter } from '../StorageAdapter';
import type { SchemaType, QueryType, QueryOptions } from '../StorageAdapter';

const parseTypeToPostgresType = type => {
  switch (type.type) {
    case 'String':
      return 'text';
    case 'Date':
      return 'timestamp with time zone';
    case 'Object':
      return 'jsonb';
    case 'File':
      return 'text';
    case 'Boolean':
      return 'boolean';
    case 'Pointer':
      return 'char(10)';
    case 'Number':
      return 'double precision';
    case 'GeoPoint':
      return 'point';
    case 'Bytes':
      return 'jsonb';
    case 'Polygon':
      return 'polygon';
    case 'Array':
      if (type.contents && type.contents.type === 'String') {
        return 'text[]';
      } else {
        return 'jsonb';
      }
    default:
      throw `no type for ${JSON.stringify(type)} yet`;
  }
};

const ParseToPosgresComparator = {
  $gt: '>',
  $lt: '<',
  $gte: '>=',
  $lte: '<=',
};

const mongoAggregateToPostgres = {
  $dayOfMonth: 'DAY',
  $dayOfWeek: 'DOW',
  $dayOfYear: 'DOY',
  $isoDayOfWeek: 'ISODOW',
  $isoWeekYear: 'ISOYEAR',
  $hour: 'HOUR',
  $minute: 'MINUTE',
  $second: 'SECOND',
  $millisecond: 'MILLISECONDS',
  $month: 'MONTH',
  $week: 'WEEK',
  $year: 'YEAR',
};

const toPostgresValue = value => {
  if (typeof value === 'object') {
    if (value.__type === 'Date') {
      return value.iso;
    }
    if (value.__type === 'File') {
      return value.name;
    }
  }
  return value;
};

const transformValue = value => {
  if (typeof value === 'object' && value.__type === 'Pointer') {
    return value.objectId;
  }
  return value;
};

// Duplicate from then mongo adapter...
const emptyCLPS = Object.freeze({
  find: {},
  get: {},
  count: {},
  create: {},
  update: {},
  delete: {},
  addField: {},
  protectedFields: {},
});

const defaultCLPS = Object.freeze({
  find: { '*': true },
  get: { '*': true },
  count: { '*': true },
  create: { '*': true },
  update: { '*': true },
  delete: { '*': true },
  addField: { '*': true },
  protectedFields: { '*': [] },
});

const toParseSchema = schema => {
  if (schema.className === '_User') {
    delete schema.fields._hashed_password;
  }
  if (schema.fields) {
    delete schema.fields._wperm;
    delete schema.fields._rperm;
  }
  let clps = defaultCLPS;
  if (schema.classLevelPermissions) {
    clps = { ...emptyCLPS, ...schema.classLevelPermissions };
  }
  let indexes = {};
  if (schema.indexes) {
    indexes = { ...schema.indexes };
  }
  return {
    className: schema.className,
    fields: schema.fields,
    classLevelPermissions: clps,
    indexes,
  };
};

const toPostgresSchema = schema => {
  if (!schema) {
    return schema;
  }
  schema.fields = schema.fields || {};
  schema.fields._wperm = { type: 'Array', contents: { type: 'String' } };
  schema.fields._rperm = { type: 'Array', contents: { type: 'String' } };
  if (schema.className === '_User') {
    schema.fields._hashed_password = { type: 'String' };
    schema.fields._password_history = { type: 'Array' };
  }
  return schema;
};

const handleDotFields = object => {
  Object.keys(object).forEach(fieldName => {
    if (fieldName.indexOf('.') > -1) {
      const components = fieldName.split('.');
      const first = components.shift();
      object[first] = object[first] || {};
      let currentObj = object[first];
      let next;
      let value = object[fieldName];
      if (value && value.__op === 'Delete') {
        value = undefined;
      }
      /* eslint-disable no-cond-assign */
      while ((next = components.shift())) {
        /* eslint-enable no-cond-assign */
        currentObj[next] = currentObj[next] || {};
        if (components.length === 0) {
          currentObj[next] = value;
        }
        currentObj = currentObj[next];
      }
      delete object[fieldName];
    }
  });
  return object;
};

const transformDotFieldToComponents = fieldName => {
  return fieldName.split('.').map((cmpt, index) => {
    if (index === 0) {
      return `"${cmpt}"`;
    }
    return `'${cmpt}'`;
  });
};

const transformDotField = fieldName => {
  if (fieldName.indexOf('.') === -1) {
    return `"${fieldName}"`;
  }
  const components = transformDotFieldToComponents(fieldName);
  let name = components.slice(0, components.length - 1).join('->');
  name += '->>' + components[components.length - 1];
  return name;
};

const transformAggregateField = fieldName => {
  if (typeof fieldName !== 'string') {
    return fieldName;
  }
  if (fieldName === '$_created_at') {
    return 'createdAt';
  }
  if (fieldName === '$_updated_at') {
    return 'updatedAt';
  }
  return fieldName.substr(1);
};

const validateKeys = object => {
  if (typeof object == 'object') {
    for (const key in object) {
      if (typeof object[key] == 'object') {
        validateKeys(object[key]);
      }

      if (key.includes('$') || key.includes('.')) {
        throw new Parse.Error(
          Parse.Error.INVALID_NESTED_KEY,
          "Nested keys should not contain the '$' or '.' characters"
        );
      }
    }
  }
};

// Returns the list of join tables on a schema
const joinTablesForSchema = schema => {
  const list = [];
  if (schema) {
    Object.keys(schema.fields).forEach(field => {
      if (schema.fields[field].type === 'Relation') {
        list.push(`_Join:${field}:${schema.className}`);
      }
    });
  }
  return list;
};

interface WhereClause {
  pattern: string;
  values: Array<any>;
  sorts: Array<any>;
}

const buildWhereClause = ({
  schema,
  query,
  index,
  caseInsensitive,
}): WhereClause => {
  const patterns = [];
  let values = [];
  const sorts = [];

  schema = toPostgresSchema(schema);
  for (const fieldName in query) {
    const isArrayField =
      schema.fields &&
      schema.fields[fieldName] &&
      schema.fields[fieldName].type === 'Array';
    const initialPatternsLength = patterns.length;
    const fieldValue = query[fieldName];

    // nothing in the schema, it's gonna blow up
    if (!schema.fields[fieldName]) {
      // as it won't exist
      if (fieldValue && fieldValue.$exists === false) {
        continue;
      }
    }

    const authDataMatch = fieldName.match(/^_auth_data_([a-zA-Z0-9_]+)$/);
    if (authDataMatch) {
      // TODO: Handle querying by _auth_data_provider, authData is stored in authData field
      continue;
    } else if (
      caseInsensitive &&
      (fieldName === 'username' || fieldName === 'email')
    ) {
      patterns.push(`LOWER($${index}:name) = LOWER($${index + 1})`);
      values.push(fieldName, fieldValue);
      index += 2;
    } else if (fieldName.indexOf('.') >= 0) {
      let name = transformDotField(fieldName);
      if (fieldValue === null) {
        patterns.push(`$${index}:raw IS NULL`);
        values.push(name);
        index += 1;
        continue;
      } else {
        if (fieldValue.$in) {
          name = transformDotFieldToComponents(fieldName).join('->');
          patterns.push(`($${index}:raw)::jsonb @> $${index + 1}::jsonb`);
          values.push(name, JSON.stringify(fieldValue.$in));
          index += 2;
        } else if (fieldValue.$regex) {
          // Handle later
        } else if (typeof fieldValue !== 'object') {
          patterns.push(`$${index}:raw = $${index + 1}::text`);
          values.push(name, fieldValue);
          index += 2;
        }
      }
    } else if (fieldValue === null || fieldValue === undefined) {
      patterns.push(`$${index}:name IS NULL`);
      values.push(fieldName);
      index += 1;
      continue;
    } else if (typeof fieldValue === 'string') {
      patterns.push(`$${index}:name = $${index + 1}`);
      values.push(fieldName, fieldValue);
      index += 2;
    } else if (typeof fieldValue === 'boolean') {
      patterns.push(`$${index}:name = $${index + 1}`);
      // Can't cast boolean to double precision
      if (
        schema.fields[fieldName] &&
        schema.fields[fieldName].type === 'Number'
      ) {
        // Should always return zero results
        const MAX_INT_PLUS_ONE = 9223372036854775808;
        values.push(fieldName, MAX_INT_PLUS_ONE);
      } else {
        values.push(fieldName, fieldValue);
      }
      index += 2;
    } else if (typeof fieldValue === 'number') {
      patterns.push(`$${index}:name = $${index + 1}`);
      values.push(fieldName, fieldValue);
      index += 2;
    } else if (['$or', '$nor', '$and'].includes(fieldName)) {
      const clauses = [];
      const clauseValues = [];
      fieldValue.forEach(subQuery => {
        const clause = buildWhereClause({
          schema,
          query: subQuery,
          index,
          caseInsensitive,
        });
        if (clause.pattern.length > 0) {
          clauses.push(clause.pattern);
          clauseValues.push(...clause.values);
          index += clause.values.length;
        }
      });

      const orOrAnd = fieldName === '$and' ? ' AND ' : ' OR ';
      const not = fieldName === '$nor' ? ' NOT ' : '';

      patterns.push(`${not}(${clauses.join(orOrAnd)})`);
      values.push(...clauseValues);
    }

    if (fieldValue.$ne !== undefined) {
      if (isArrayField) {
        fieldValue.$ne = JSON.stringify([fieldValue.$ne]);
        patterns.push(`NOT array_contains($${index}:name, $${index + 1})`);
      } else {
        if (fieldValue.$ne === null) {
          patterns.push(`$${index}:name IS NOT NULL`);
          values.push(fieldName);
          index += 1;
          continue;
        } else {
          // if not null, we need to manually exclude null
          if (fieldValue.$ne.__type === 'GeoPoint') {
            patterns.push(
              `($${index}:name <> POINT($${index + 1}, $${index +
                2}) OR $${index}:name IS NULL)`
            );
          } else {
            if (fieldName.indexOf('.') >= 0) {
              const constraintFieldName = transformDotField(fieldName);
              patterns.push(
                `(${constraintFieldName} <> $${index} OR ${constraintFieldName} IS NULL)`
              );
            } else {
              patterns.push(
                `($${index}:name <> $${index + 1} OR $${index}:name IS NULL)`
              );
            }
          }
        }
      }
      if (fieldValue.$ne.__type === 'GeoPoint') {
        const point = fieldValue.$ne;
        values.push(fieldName, point.longitude, point.latitude);
        index += 3;
      } else {
        // TODO: support arrays
        values.push(fieldName, fieldValue.$ne);
        index += 2;
      }
    }
    if (fieldValue.$eq !== undefined) {
      if (fieldValue.$eq === null) {
        patterns.push(`$${index}:name IS NULL`);
        values.push(fieldName);
        index += 1;
      } else {
        if (fieldName.indexOf('.') >= 0) {
          values.push(fieldValue.$eq);
          patterns.push(`${transformDotField(fieldName)} = $${index++}`);
        } else {
          values.push(fieldName, fieldValue.$eq);
          patterns.push(`$${index}:name = $${index + 1}`);
          index += 2;
        }
      }
    }
    const isInOrNin =
      Array.isArray(fieldValue.$in) || Array.isArray(fieldValue.$nin);
    if (
      Array.isArray(fieldValue.$in) &&
      isArrayField &&
      schema.fields[fieldName].contents &&
      schema.fields[fieldName].contents.type === 'String'
    ) {
      const inPatterns = [];
      let allowNull = false;
      values.push(fieldName);
      fieldValue.$in.forEach((listElem, listIndex) => {
        if (listElem === null) {
          allowNull = true;
        } else {
          values.push(listElem);
          inPatterns.push(`$${index + 1 + listIndex - (allowNull ? 1 : 0)}`);
        }
      });
      if (allowNull) {
        patterns.push(
          `($${index}:name IS NULL OR $${index}:name && ARRAY[${inPatterns.join()}])`
        );
      } else {
        patterns.push(`$${index}:name && ARRAY[${inPatterns.join()}]`);
      }
      index = index + 1 + inPatterns.length;
    } else if (isInOrNin) {
      var createConstraint = (baseArray, notIn) => {
        const not = notIn ? ' NOT ' : '';
        if (baseArray.length > 0) {
          if (isArrayField) {
            patterns.push(
              `${not} array_contains($${index}:name, $${index + 1})`
            );
            values.push(fieldName, JSON.stringify(baseArray));
            index += 2;
          } else {
            // Handle Nested Dot Notation Above
            if (fieldName.indexOf('.') >= 0) {
              return;
            }
            const inPatterns = [];
            values.push(fieldName);
            baseArray.forEach((listElem, listIndex) => {
              if (listElem != null) {
                values.push(listElem);
                inPatterns.push(`$${index + 1 + listIndex}`);
              }
            });
            patterns.push(`$${index}:name ${not} IN (${inPatterns.join()})`);
            index = index + 1 + inPatterns.length;
          }
        } else if (!notIn) {
          values.push(fieldName);
          patterns.push(`$${index}:name IS NULL`);
          index = index + 1;
        } else {
          // Handle empty array
          if (notIn) {
            patterns.push('1 = 1'); // Return all values
          } else {
            patterns.push('1 = 2'); // Return no values
          }
        }
      };
      if (fieldValue.$in) {
        createConstraint(
          _.flatMap(fieldValue.$in, elt => elt),
          false
        );
      }
      if (fieldValue.$nin) {
        createConstraint(
          _.flatMap(fieldValue.$nin, elt => elt),
          true
        );
      }
    } else if (typeof fieldValue.$in !== 'undefined') {
      throw new Parse.Error(Parse.Error.INVALID_JSON, 'bad $in value');
    } else if (typeof fieldValue.$nin !== 'undefined') {
      throw new Parse.Error(Parse.Error.INVALID_JSON, 'bad $nin value');
    }

    if (Array.isArray(fieldValue.$all) && isArrayField) {
      if (isAnyValueRegexStartsWith(fieldValue.$all)) {
        if (!isAllValuesRegexOrNone(fieldValue.$all)) {
          throw new Parse.Error(
            Parse.Error.INVALID_JSON,
            'All $all values must be of regex type or none: ' + fieldValue.$all
          );
        }

        for (let i = 0; i < fieldValue.$all.length; i += 1) {
          const value = processRegexPattern(fieldValue.$all[i].$regex);
          fieldValue.$all[i] = value.substring(1) + '%';
        }
        patterns.push(
          `array_contains_all_regex($${index}:name, $${index + 1}::jsonb)`
        );
      } else {
        patterns.push(
          `array_contains_all($${index}:name, $${index + 1}::jsonb)`
        );
      }
      values.push(fieldName, JSON.stringify(fieldValue.$all));
      index += 2;
    } else if (Array.isArray(fieldValue.$all)) {
      if (fieldValue.$all.length === 1) {
        patterns.push(`$${index}:name = $${index + 1}`);
        values.push(fieldName, fieldValue.$all[0].objectId);
        index += 2;
      }
    }

    if (typeof fieldValue.$exists !== 'undefined') {
      if (fieldValue.$exists) {
        patterns.push(`$${index}:name IS NOT NULL`);
      } else {
        patterns.push(`$${index}:name IS NULL`);
      }
      values.push(fieldName);
      index += 1;
    }

    if (fieldValue.$containedBy) {
      const arr = fieldValue.$containedBy;
      if (!(arr instanceof Array)) {
        throw new Parse.Error(
          Parse.Error.INVALID_JSON,
          `bad $containedBy: should be an array`
        );
      }

      patterns.push(`$${index}:name <@ $${index + 1}::jsonb`);
      values.push(fieldName, JSON.stringify(arr));
      index += 2;
    }

    if (fieldValue.$text) {
      const search = fieldValue.$text.$search;
      let language = 'english';
      if (typeof search !== 'object') {
        throw new Parse.Error(
          Parse.Error.INVALID_JSON,
          `bad $text: $search, should be object`
        );
      }
      if (!search.$term || typeof search.$term !== 'string') {
        throw new Parse.Error(
          Parse.Error.INVALID_JSON,
          `bad $text: $term, should be string`
        );
      }
      if (search.$language && typeof search.$language !== 'string') {
        throw new Parse.Error(
          Parse.Error.INVALID_JSON,
          `bad $text: $language, should be string`
        );
      } else if (search.$language) {
        language = search.$language;
      }
      if (search.$caseSensitive && typeof search.$caseSensitive !== 'boolean') {
        throw new Parse.Error(
          Parse.Error.INVALID_JSON,
          `bad $text: $caseSensitive, should be boolean`
        );
      } else if (search.$caseSensitive) {
        throw new Parse.Error(
          Parse.Error.INVALID_JSON,
          `bad $text: $caseSensitive not supported, please use $regex or create a separate lower case column.`
        );
      }
      if (
        search.$diacriticSensitive &&
        typeof search.$diacriticSensitive !== 'boolean'
      ) {
        throw new Parse.Error(
          Parse.Error.INVALID_JSON,
          `bad $text: $diacriticSensitive, should be boolean`
        );
      } else if (search.$diacriticSensitive === false) {
        throw new Parse.Error(
          Parse.Error.INVALID_JSON,
          `bad $text: $diacriticSensitive - false not supported, install Postgres Unaccent Extension`
        );
      }
      patterns.push(
        `to_tsvector($${index}, $${index + 1}:name) @@ to_tsquery($${index +
          2}, $${index + 3})`
      );
      values.push(language, fieldName, language, search.$term);
      index += 4;
    }

    if (fieldValue.$nearSphere) {
      const point = fieldValue.$nearSphere;
      const distance = fieldValue.$maxDistance;
      const distanceInKM = distance * 6371 * 1000;
      patterns.push(
        `ST_DistanceSphere($${index}:name::geometry, POINT($${index +
          1}, $${index + 2})::geometry) <= $${index + 3}`
      );
      sorts.push(
        `ST_DistanceSphere($${index}:name::geometry, POINT($${index +
          1}, $${index + 2})::geometry) ASC`
      );
      values.push(fieldName, point.longitude, point.latitude, distanceInKM);
      index += 4;
    }

    if (fieldValue.$within && fieldValue.$within.$box) {
      const box = fieldValue.$within.$box;
      const left = box[0].longitude;
      const bottom = box[0].latitude;
      const right = box[1].longitude;
      const top = box[1].latitude;

      patterns.push(`$${index}:name::point <@ $${index + 1}::box`);
      values.push(fieldName, `((${left}, ${bottom}), (${right}, ${top}))`);
      index += 2;
    }

    if (fieldValue.$geoWithin && fieldValue.$geoWithin.$centerSphere) {
      const centerSphere = fieldValue.$geoWithin.$centerSphere;
      if (!(centerSphere instanceof Array) || centerSphere.length < 2) {
        throw new Parse.Error(
          Parse.Error.INVALID_JSON,
          'bad $geoWithin value; $centerSphere should be an array of Parse.GeoPoint and distance'
        );
      }
      // Get point, convert to geo point if necessary and validate
      let point = centerSphere[0];
      if (point instanceof Array && point.length === 2) {
        point = new Parse.GeoPoint(point[1], point[0]);
      } else if (!GeoPointCoder.isValidJSON(point)) {
        throw new Parse.Error(
          Parse.Error.INVALID_JSON,
          'bad $geoWithin value; $centerSphere geo point invalid'
        );
      }
      Parse.GeoPoint._validate(point.latitude, point.longitude);
      // Get distance and validate
      const distance = centerSphere[1];
      if (isNaN(distance) || distance < 0) {
        throw new Parse.Error(
          Parse.Error.INVALID_JSON,
          'bad $geoWithin value; $centerSphere distance invalid'
        );
      }
      const distanceInKM = distance * 6371 * 1000;
      patterns.push(
        `ST_DistanceSphere($${index}:name::geometry, POINT($${index +
          1}, $${index + 2})::geometry) <= $${index + 3}`
      );
      values.push(fieldName, point.longitude, point.latitude, distanceInKM);
      index += 4;
    }

    if (fieldValue.$geoWithin && fieldValue.$geoWithin.$polygon) {
      const polygon = fieldValue.$geoWithin.$polygon;
      let points;
      if (typeof polygon === 'object' && polygon.__type === 'Polygon') {
        if (!polygon.coordinates || polygon.coordinates.length < 3) {
          throw new Parse.Error(
            Parse.Error.INVALID_JSON,
            'bad $geoWithin value; Polygon.coordinates should contain at least 3 lon/lat pairs'
          );
        }
        points = polygon.coordinates;
      } else if (polygon instanceof Array) {
        if (polygon.length < 3) {
          throw new Parse.Error(
            Parse.Error.INVALID_JSON,
            'bad $geoWithin value; $polygon should contain at least 3 GeoPoints'
          );
        }
        points = polygon;
      } else {
        throw new Parse.Error(
          Parse.Error.INVALID_JSON,
          "bad $geoWithin value; $polygon should be Polygon object or Array of Parse.GeoPoint's"
        );
      }
      points = points
        .map(point => {
          if (point instanceof Array && point.length === 2) {
            Parse.GeoPoint._validate(point[1], point[0]);
            return `(${point[0]}, ${point[1]})`;
          }
          if (typeof point !== 'object' || point.__type !== 'GeoPoint') {
            throw new Parse.Error(
              Parse.Error.INVALID_JSON,
              'bad $geoWithin value'
            );
          } else {
            Parse.GeoPoint._validate(point.latitude, point.longitude);
          }
          return `(${point.longitude}, ${point.latitude})`;
        })
        .join(', ');

      patterns.push(`$${index}:name::point <@ $${index + 1}::polygon`);
      values.push(fieldName, `(${points})`);
      index += 2;
    }
    if (fieldValue.$geoIntersects && fieldValue.$geoIntersects.$point) {
      const point = fieldValue.$geoIntersects.$point;
      if (typeof point !== 'object' || point.__type !== 'GeoPoint') {
        throw new Parse.Error(
          Parse.Error.INVALID_JSON,
          'bad $geoIntersect value; $point should be GeoPoint'
        );
      } else {
        Parse.GeoPoint._validate(point.latitude, point.longitude);
      }
      patterns.push(`$${index}:name::polygon @> $${index + 1}::point`);
      values.push(fieldName, `(${point.longitude}, ${point.latitude})`);
      index += 2;
    }

    if (fieldValue.$regex) {
      let regex = fieldValue.$regex;
      let operator = '~';
      const opts = fieldValue.$options;
      if (opts) {
        if (opts.indexOf('i') >= 0) {
          operator = '~*';
        }
        if (opts.indexOf('x') >= 0) {
          regex = removeWhiteSpace(regex);
        }
      }

      const name = transformDotField(fieldName);
      regex = processRegexPattern(regex);

      patterns.push(`$${index}:raw ${operator} '$${index + 1}:raw'`);
      values.push(name, regex);
      index += 2;
    }

    if (fieldValue.__type === 'Pointer') {
      if (isArrayField) {
        patterns.push(`array_contains($${index}:name, $${index + 1})`);
        values.push(fieldName, JSON.stringify([fieldValue]));
        index += 2;
      } else {
        patterns.push(`$${index}:name = $${index + 1}`);
        values.push(fieldName, fieldValue.objectId);
        index += 2;
      }
    }

    if (fieldValue.__type === 'Date') {
      patterns.push(`$${index}:name = $${index + 1}`);
      values.push(fieldName, fieldValue.iso);
      index += 2;
    }

    if (fieldValue.__type === 'GeoPoint') {
      patterns.push(`$${index}:name ~= POINT($${index + 1}, $${index + 2})`);
      values.push(fieldName, fieldValue.longitude, fieldValue.latitude);
      index += 3;
    }

    if (fieldValue.__type === 'Polygon') {
      const value = convertPolygonToSQL(fieldValue.coordinates);
      patterns.push(`$${index}:name ~= $${index + 1}::polygon`);
      values.push(fieldName, value);
      index += 2;
    }

    Object.keys(ParseToPosgresComparator).forEach(cmp => {
      if (fieldValue[cmp] || fieldValue[cmp] === 0) {
        const pgComparator = ParseToPosgresComparator[cmp];
        const postgresValue = toPostgresValue(fieldValue[cmp]);
        let constraintFieldName;
        if (fieldName.indexOf('.') >= 0) {
          let castType;
          switch (typeof postgresValue) {
            case 'number':
              castType = 'double precision';
              break;
            case 'boolean':
              castType = 'boolean';
              break;
            default:
              castType = undefined;
          }
          constraintFieldName = castType
            ? `CAST ((${transformDotField(fieldName)}) AS ${castType})`
            : transformDotField(fieldName);
        } else {
          constraintFieldName = `$${index++}:name`;
          values.push(fieldName);
        }
        values.push(postgresValue);
        patterns.push(`${constraintFieldName} ${pgComparator} $${index++}`);
      }
    });

    if (initialPatternsLength === patterns.length) {
      throw new Parse.Error(
        Parse.Error.OPERATION_FORBIDDEN,
        `Postgres doesn't support this query type yet ${JSON.stringify(
          fieldValue
        )}`
      );
    }
  }
  values = values.map(transformValue);
  return { pattern: patterns.join(' AND '), values, sorts };
};

export class PostgresStorageAdapter implements StorageAdapter {
  canSortOnJoinTables: boolean;

  // Private
  _collectionPrefix: string;
  _client: any;
  _pgp: any;

  constructor({ uri, collectionPrefix = '', databaseOptions }: any) {
    this._collectionPrefix = collectionPrefix;
    const { client, pgp } = createClient(uri, databaseOptions);
    this._client = client;
    this._pgp = pgp;
    this.canSortOnJoinTables = false;
  }

  //Note that analyze=true will run the query, executing INSERTS, DELETES, etc.
  createExplainableQuery (query: string, analyze:boolean = false) {
    if (analyze){
      return 'EXPLAIN (ANALYZE, FORMAT JSON) ' + query;
    }else{
      return 'EXPLAIN (FORMAT JSON) ' + query;
    }
  }

  handleShutdown() {
    if (!this._client) {
      return;
    }
    this._client.$pool.end();
  }

  async _ensureSchemaCollectionExists(conn: any) {
    conn = conn || this._client;
    await conn
      .none(
        'CREATE TABLE IF NOT EXISTS "_SCHEMA" ( "className" varChar(120), "schema" jsonb, "isParseClass" bool, PRIMARY KEY ("className") )'
      )
      .catch(error => {
        if (
          error.code === PostgresDuplicateRelationError ||
          error.code === PostgresUniqueIndexViolationError ||
          error.code === PostgresDuplicateObjectError
        ) {
          // Table already exists, must have been created by a different request. Ignore error.
        } else {
          throw error;
        }
      });
  }

  async classExists(name: string) {
    return this._client.one(
      'SELECT EXISTS (SELECT 1 FROM information_schema.tables WHERE table_name = $1)',
      [name],
      a => a.exists
    );
  }

  async setClassLevelPermissions(className: string, CLPs: any) {
    const self = this;
    await this._client.task('set-class-level-permissions', async t => {
      await self._ensureSchemaCollectionExists(t);
      const values = [
        className,
        'schema',
        'classLevelPermissions',
        JSON.stringify(CLPs),
      ];
      await t.none(
        `UPDATE "_SCHEMA" SET $2:name = json_object_set_key($2:name, $3::text, $4::jsonb) WHERE "className" = $1`,
        values
      );
    });
  }

  async setIndexesWithSchemaFormat(
    className: string,
    submittedIndexes: any,
    existingIndexes: any = {},
    fields: any,
    conn: ?any
  ): Promise<void> {
    conn = conn || this._client;
    const self = this;
    if (submittedIndexes === undefined) {
      return Promise.resolve();
    }
    if (Object.keys(existingIndexes).length === 0) {
      existingIndexes = { _id_: { _id: 1 } };
    }
    const deletedIndexes = [];
    const insertedIndexes = [];
    Object.keys(submittedIndexes).forEach(name => {
      const field = submittedIndexes[name];
      if (existingIndexes[name] && field.__op !== 'Delete') {
        throw new Parse.Error(
          Parse.Error.INVALID_QUERY,
          `Index ${name} exists, cannot update.`
        );
      }
      if (!existingIndexes[name] && field.__op === 'Delete') {
        throw new Parse.Error(
          Parse.Error.INVALID_QUERY,
          `Index ${name} does not exist, cannot delete.`
        );
      }
      if (field.__op === 'Delete') {
        deletedIndexes.push(name);
        delete existingIndexes[name];
      } else {
        Object.keys(field).forEach(key => {
          if (!Object.prototype.hasOwnProperty.call(fields, key)) {
            throw new Parse.Error(
              Parse.Error.INVALID_QUERY,
              `Field ${key} does not exist, cannot add index.`
            );
          }
        });
        existingIndexes[name] = field;
        insertedIndexes.push({
          key: field,
          name,
        });
      }
    });
    await conn.tx('set-indexes-with-schema-format', async t => {
      if (insertedIndexes.length > 0) {
        await self.createIndexes(className, insertedIndexes, t);
      }
      if (deletedIndexes.length > 0) {
        await self.dropIndexes(className, deletedIndexes, t);
      }
      await self._ensureSchemaCollectionExists(t);
      await t.none(
        'UPDATE "_SCHEMA" SET $2:name = json_object_set_key($2:name, $3::text, $4::jsonb) WHERE "className" = $1',
        [className, 'schema', 'indexes', JSON.stringify(existingIndexes)]
      );
    });
  }

  async createClass(className: string, schema: SchemaType, conn: ?any) {
    conn = conn || this._client;
    return conn
      .tx('create-class', async t => {
        const q1 = this.createTable(className, schema, t);
        const q2 = t.none(
          'INSERT INTO "_SCHEMA" ("className", "schema", "isParseClass") VALUES ($<className>, $<schema>, true)',
          { className, schema }
        );
        const q3 = this.setIndexesWithSchemaFormat(
          className,
          schema.indexes,
          {},
          schema.fields,
          t
        );
        // TODO: The test should not verify the returned value, and then
        //  the method can be simplified, to avoid returning useless stuff.
        return t.batch([q1, q2, q3]);
      })
      .then(() => {
        return toParseSchema(schema);
      })
      .catch(err => {
        if (err.data[0].result.code === PostgresTransactionAbortedError) {
          err = err.data[1].result;
        }
        if (
          err.code === PostgresUniqueIndexViolationError &&
          err.detail.includes(className)
        ) {
          throw new Parse.Error(
            Parse.Error.DUPLICATE_VALUE,
            `Class ${className} already exists.`
          );
        }
        throw err;
      });
  }

  // Just create a table, do not insert in schema
  async createTable(className: string, schema: SchemaType, conn: any) {
    conn = conn || this._client;
    const self = this;
    debug('createTable', className, schema);
    const valuesArray = [];
    const patternsArray = [];
    const fields = Object.assign({}, schema.fields);
    if (className === '_User') {
      fields._email_verify_token_expires_at = { type: 'Date' };
      fields._email_verify_token = { type: 'String' };
      fields._account_lockout_expires_at = { type: 'Date' };
      fields._failed_login_count = { type: 'Number' };
      fields._perishable_token = { type: 'String' };
      fields._perishable_token_expires_at = { type: 'Date' };
      fields._password_changed_at = { type: 'Date' };
      fields._password_history = { type: 'Array' };
    }
    let index = 2;
    const relations = [];
    Object.keys(fields).forEach(fieldName => {
      const parseType = fields[fieldName];
      // Skip when it's a relation
      // We'll create the tables later
      if (parseType.type === 'Relation') {
        relations.push(fieldName);
        return;
      }
      if (['_rperm', '_wperm'].indexOf(fieldName) >= 0) {
        parseType.contents = { type: 'String' };
      }
      valuesArray.push(fieldName);
      valuesArray.push(parseTypeToPostgresType(parseType));
      patternsArray.push(`$${index}:name $${index + 1}:raw`);
      if (fieldName === 'objectId') {
        patternsArray.push(`PRIMARY KEY ($${index}:name)`);
      }
      index = index + 2;
    });
    const qs = `CREATE TABLE IF NOT EXISTS $1:name (${patternsArray.join()})`;
    const values = [className, ...valuesArray];

    debug(qs, values);
    return conn.task('create-table', async t => {
      try {
        await self._ensureSchemaCollectionExists(t);
        await t.none(qs, values);
      } catch (error) {
        if (error.code !== PostgresDuplicateRelationError) {
          throw error;
        }
        // ELSE: Table already exists, must have been created by a different request. Ignore the error.
      }
      await t.tx('create-table-tx', tx => {
        return tx.batch(
          relations.map(fieldName => {
            return tx.none(
              'CREATE TABLE IF NOT EXISTS $<joinTable:name> ("relatedId" varChar(120), "owningId" varChar(120), PRIMARY KEY("relatedId", "owningId") )',
              { joinTable: `_Join:${fieldName}:${className}` }
            );
          })
        );
      });
    });
  }

  async schemaUpgrade(className: string, schema: SchemaType, conn: any) {
    debug('schemaUpgrade', { className, schema });
    conn = conn || this._client;
    const self = this;

    await conn.tx('schema-upgrade', async t => {
      const columns = await t.map(
        'SELECT column_name FROM information_schema.columns WHERE table_name = $<className>',
        { className },
        a => a.column_name
      );
      const newColumns = Object.keys(schema.fields)
        .filter(item => columns.indexOf(item) === -1)
        .map(fieldName =>
          self.addFieldIfNotExists(
            className,
            fieldName,
            schema.fields[fieldName],
            t
          )
        );

      await t.batch(newColumns);
    });
  }

  async addFieldIfNotExists(
    className: string,
    fieldName: string,
    type: any,
    conn: any
  ) {
    // TODO: Must be revised for invalid logic...
    debug('addFieldIfNotExists', { className, fieldName, type });
    conn = conn || this._client;
    const self = this;
    await conn.tx('add-field-if-not-exists', async t => {
      if (type.type !== 'Relation') {
        try {
          await t.none(
            'ALTER TABLE $<className:name> ADD COLUMN $<fieldName:name> $<postgresType:raw>',
            {
              className,
              fieldName,
              postgresType: parseTypeToPostgresType(type),
            }
          );
        } catch (error) {
          if (error.code === PostgresRelationDoesNotExistError) {
            return self.createClass(
              className,
              { fields: { [fieldName]: type } },
              t
            );
          }
          if (error.code !== PostgresDuplicateColumnError) {
            throw error;
          }
          // Column already exists, created by other request. Carry on to see if it's the right type.
        }
      } else {
        await t.none(
          'CREATE TABLE IF NOT EXISTS $<joinTable:name> ("relatedId" varChar(120), "owningId" varChar(120), PRIMARY KEY("relatedId", "owningId") )',
          { joinTable: `_Join:${fieldName}:${className}` }
        );
      }

      const result = await t.any(
        'SELECT "schema" FROM "_SCHEMA" WHERE "className" = $<className> and ("schema"::json->\'fields\'->$<fieldName>) is not null',
        { className, fieldName }
      );

      if (result[0]) {
        throw 'Attempted to add a field that already exists';
      } else {
        const path = `{fields,${fieldName}}`;
        await t.none(
          'UPDATE "_SCHEMA" SET "schema"=jsonb_set("schema", $<path>, $<type>)  WHERE "className"=$<className>',
          { path, type, className }
        );
      }
    });
  }

  // Drops a collection. Resolves with true if it was a Parse Schema (eg. _User, Custom, etc.)
  // and resolves with false if it wasn't (eg. a join table). Rejects if deletion was impossible.
  async deleteClass(className: string) {
    const operations = [
      { query: `DROP TABLE IF EXISTS $1:name`, values: [className] },
      {
        query: `DELETE FROM "_SCHEMA" WHERE "className" = $1`,
        values: [className],
      },
    ];
    return this._client
      .tx(t => t.none(this._pgp.helpers.concat(operations)))
      .then(() => className.indexOf('_Join:') != 0); // resolves with false when _Join table
  }

  // Delete all data known to this adapter. Used for testing.
  async deleteAllClasses() {
    const now = new Date().getTime();
    const helpers = this._pgp.helpers;
    debug('deleteAllClasses');

    await this._client
      .task('delete-all-classes', async t => {
        try {
          const results = await t.any('SELECT * FROM "_SCHEMA"');
          const joins = results.reduce((list: Array<string>, schema: any) => {
            return list.concat(joinTablesForSchema(schema.schema));
          }, []);
          const classes = [
            '_SCHEMA',
            '_PushStatus',
            '_JobStatus',
            '_JobSchedule',
            '_Hooks',
            '_GlobalConfig',
            '_GraphQLConfig',
            '_Audience',
            ...results.map(result => result.className),
            ...joins,
          ];
          const queries = classes.map(className => ({
            query: 'DROP TABLE IF EXISTS $<className:name>',
            values: { className },
          }));
          await t.tx(tx => tx.none(helpers.concat(queries)));
        } catch (error) {
          if (error.code !== PostgresRelationDoesNotExistError) {
            throw error;
          }
          // No _SCHEMA collection. Don't delete anything.
        }
      })
      .then(() => {
        debug(`deleteAllClasses done in ${new Date().getTime() - now}`);
      });
  }

  // Remove the column and all the data. For Relations, the _Join collection is handled
  // specially, this function does not delete _Join columns. It should, however, indicate
  // that the relation fields does not exist anymore. In mongo, this means removing it from
  // the _SCHEMA collection.  There should be no actual data in the collection under the same name
  // as the relation column, so it's fine to attempt to delete it. If the fields listed to be
  // deleted do not exist, this function should return successfully anyways. Checking for
  // attempts to delete non-existent fields is the responsibility of Parse Server.

  // This function is not obligated to delete fields atomically. It is given the field
  // names in a list so that databases that are capable of deleting fields atomically
  // may do so.

  // Returns a Promise.
  async deleteFields(
    className: string,
    schema: SchemaType,
    fieldNames: string[]
  ): Promise<void> {
    debug('deleteFields', className, fieldNames);
    fieldNames = fieldNames.reduce((list: Array<string>, fieldName: string) => {
      const field = schema.fields[fieldName];
      if (field.type !== 'Relation') {
        list.push(fieldName);
      }
      delete schema.fields[fieldName];
      return list;
    }, []);

    const values = [className, ...fieldNames];
    const columns = fieldNames
      .map((name, idx) => {
        return `$${idx + 2}:name`;
      })
      .join(', DROP COLUMN');

    await this._client.tx('delete-fields', async t => {
      await t.none(
        'UPDATE "_SCHEMA" SET "schema" = $<schema> WHERE "className" = $<className>',
        { schema, className }
      );
      if (values.length > 1) {
        await t.none(`ALTER TABLE $1:name DROP COLUMN ${columns}`, values);
      }
    });
  }

  // Return a promise for all schemas known to this adapter, in Parse format. In case the
  // schemas cannot be retrieved, returns a promise that rejects. Requirements for the
  // rejection reason are TBD.
  async getAllClasses() {
    const self = this;
    return this._client.task('get-all-classes', async t => {
      await self._ensureSchemaCollectionExists(t);
      return await t.map('SELECT * FROM "_SCHEMA"', null, row =>
        toParseSchema({ className: row.className, ...row.schema })
      );
    });
  }

  // Return a promise for the schema with the given name, in Parse format. If
  // this adapter doesn't know about the schema, return a promise that rejects with
  // undefined as the reason.
  async getClass(className: string) {
    debug('getClass', className);
    return this._client
      .any('SELECT * FROM "_SCHEMA" WHERE "className" = $<className>', {
        className,
      })
      .then(result => {
        if (result.length !== 1) {
          throw undefined;
        }
        return result[0].schema;
      })
      .then(toParseSchema);
  }

  // TODO: remove the mongo format dependency in the return value
  async createObject(
    className: string,
    schema: SchemaType,
    object: any,
    transactionalSession: ?any
  ) {
    debug('createObject', className, object);
    let columnsArray = [];
    const valuesArray = [];
    schema = toPostgresSchema(schema);
    const geoPoints = {};

    object = handleDotFields(object);

    validateKeys(object);

    Object.keys(object).forEach(fieldName => {
      if (object[fieldName] === null) {
        return;
      }
      var authDataMatch = fieldName.match(/^_auth_data_([a-zA-Z0-9_]+)$/);
      if (authDataMatch) {
        var provider = authDataMatch[1];
        object['authData'] = object['authData'] || {};
        object['authData'][provider] = object[fieldName];
        delete object[fieldName];
        fieldName = 'authData';
      }

      columnsArray.push(fieldName);
      if (!schema.fields[fieldName] && className === '_User') {
        if (
          fieldName === '_email_verify_token' ||
          fieldName === '_failed_login_count' ||
          fieldName === '_perishable_token' ||
          fieldName === '_password_history'
        ) {
          valuesArray.push(object[fieldName]);
        }

        if (fieldName === '_email_verify_token_expires_at') {
          if (object[fieldName]) {
            valuesArray.push(object[fieldName].iso);
          } else {
            valuesArray.push(null);
          }
        }

        if (
          fieldName === '_account_lockout_expires_at' ||
          fieldName === '_perishable_token_expires_at' ||
          fieldName === '_password_changed_at'
        ) {
          if (object[fieldName]) {
            valuesArray.push(object[fieldName].iso);
          } else {
            valuesArray.push(null);
          }
        }
        return;
      }
      switch (schema.fields[fieldName].type) {
        case 'Date':
          if (object[fieldName]) {
            valuesArray.push(object[fieldName].iso);
          } else {
            valuesArray.push(null);
          }
          break;
        case 'Pointer':
          valuesArray.push(object[fieldName].objectId);
          break;
        case 'Array':
          if (['_rperm', '_wperm'].indexOf(fieldName) >= 0) {
            valuesArray.push(object[fieldName]);
          } else {
            valuesArray.push(JSON.stringify(object[fieldName]));
          }
          break;
        case 'Object':
        case 'Bytes':
        case 'String':
        case 'Number':
        case 'Boolean':
          valuesArray.push(object[fieldName]);
          break;
        case 'File':
          valuesArray.push(object[fieldName].name);
          break;
        case 'Polygon': {
          const value = convertPolygonToSQL(object[fieldName].coordinates);
          valuesArray.push(value);
          break;
        }
        case 'GeoPoint':
          // pop the point and process later
          geoPoints[fieldName] = object[fieldName];
          columnsArray.pop();
          break;
        default:
          throw `Type ${schema.fields[fieldName].type} not supported yet`;
      }
    });

    columnsArray = columnsArray.concat(Object.keys(geoPoints));
    const initialValues = valuesArray.map((val, index) => {
      let termination = '';
      const fieldName = columnsArray[index];
      if (['_rperm', '_wperm'].indexOf(fieldName) >= 0) {
        termination = '::text[]';
      } else if (
        schema.fields[fieldName] &&
        schema.fields[fieldName].type === 'Array'
      ) {
        termination = '::jsonb';
      }
      return `$${index + 2 + columnsArray.length}${termination}`;
    });
    const geoPointsInjects = Object.keys(geoPoints).map(key => {
      const value = geoPoints[key];
      valuesArray.push(value.longitude, value.latitude);
      const l = valuesArray.length + columnsArray.length;
      return `POINT($${l}, $${l + 1})`;
    });

    const columnsPattern = columnsArray
      .map((col, index) => `$${index + 2}:name`)
      .join();
    const valuesPattern = initialValues.concat(geoPointsInjects).join();

    const qs = `INSERT INTO $1:name (${columnsPattern}) VALUES (${valuesPattern})`;
    const values = [className, ...columnsArray, ...valuesArray];
    debug(qs, values);
    const promise = (transactionalSession
      ? transactionalSession.t
      : this._client
    )
      .none(qs, values)
      .then(() => ({ ops: [object] }))
      .catch(error => {
        if (error.code === PostgresUniqueIndexViolationError) {
          const err = new Parse.Error(
            Parse.Error.DUPLICATE_VALUE,
            'A duplicate value for a field with unique values was provided'
          );
          err.underlyingError = error;
          if (error.constraint) {
            const matches = error.constraint.match(/unique_([a-zA-Z]+)/);
            if (matches && Array.isArray(matches)) {
              err.userInfo = { duplicated_field: matches[1] };
            }
          }
          error = err;
        }
        throw error;
      });
    if (transactionalSession) {
      transactionalSession.batch.push(promise);
    }
    return promise;
  }

  // Remove all objects that match the given Parse Query.
  // If no objects match, reject with OBJECT_NOT_FOUND. If objects are found and deleted, resolve with undefined.
  // If there is some other error, reject with INTERNAL_SERVER_ERROR.
  async deleteObjectsByQuery(
    className: string,
    schema: SchemaType,
    query: QueryType,
    transactionalSession: ?any
  ) {
    debug('deleteObjectsByQuery', className, query);
    const values = [className];
    const index = 2;
    const where = buildWhereClause({
      schema,
      index,
      query,
      caseInsensitive: false,
    });
    values.push(...where.values);
    if (Object.keys(query).length === 0) {
      where.pattern = 'TRUE';
    }
    const qs = `WITH deleted AS (DELETE FROM $1:name WHERE ${where.pattern} RETURNING *) SELECT count(*) FROM deleted`;
    debug(qs, values);
    const promise = (transactionalSession
      ? transactionalSession.t
      : this._client
    )
      .one(qs, values, a => +a.count)
      .then(count => {
        if (count === 0) {
          throw new Parse.Error(
            Parse.Error.OBJECT_NOT_FOUND,
            'Object not found.'
          );
        } else {
          return count;
        }
      })
      .catch(error => {
        if (error.code !== PostgresRelationDoesNotExistError) {
          throw error;
        }
        // ELSE: Don't delete anything if doesn't exist
      });
    if (transactionalSession) {
      transactionalSession.batch.push(promise);
    }
    return promise;
  }
  // Return value not currently well specified.
  async findOneAndUpdate(
    className: string,
    schema: SchemaType,
    query: QueryType,
    update: any,
    transactionalSession: ?any
  ): Promise<any> {
    debug('findOneAndUpdate', className, query, update);
    return this.updateObjectsByQuery(
      className,
      schema,
      query,
      update,
      transactionalSession
    ).then(val => val[0]);
  }

  // Apply the update to all objects that match the given Parse Query.
  async updateObjectsByQuery(
    className: string,
    schema: SchemaType,
    query: QueryType,
    update: any,
    transactionalSession: ?any
  ): Promise<[any]> {
    debug('updateObjectsByQuery', className, query, update);
    const updatePatterns = [];
    const values = [className];
    let index = 2;
    schema = toPostgresSchema(schema);

    const originalUpdate = { ...update };

    // Set flag for dot notation fields
    const dotNotationOptions = {};
    Object.keys(update).forEach(fieldName => {
      if (fieldName.indexOf('.') > -1) {
        const components = fieldName.split('.');
        const first = components.shift();
        dotNotationOptions[first] = true;
      } else {
        dotNotationOptions[fieldName] = false;
      }
    });
    update = handleDotFields(update);
    // Resolve authData first,
    // So we don't end up with multiple key updates
    for (const fieldName in update) {
      const authDataMatch = fieldName.match(/^_auth_data_([a-zA-Z0-9_]+)$/);
      if (authDataMatch) {
        var provider = authDataMatch[1];
        const value = update[fieldName];
        delete update[fieldName];
        update['authData'] = update['authData'] || {};
        update['authData'][provider] = value;
      }
    }

    for (const fieldName in update) {
      const fieldValue = update[fieldName];
      // Drop any undefined values.
      if (typeof fieldValue === 'undefined') {
        delete update[fieldName];
      } else if (fieldValue === null) {
        updatePatterns.push(`$${index}:name = NULL`);
        values.push(fieldName);
        index += 1;
      } else if (fieldName == 'authData') {
        // This recursively sets the json_object
        // Only 1 level deep
        const generate = (jsonb: string, key: string, value: any) => {
          return `json_object_set_key(COALESCE(${jsonb}, '{}'::jsonb), ${key}, ${value})::jsonb`;
        };
        const lastKey = `$${index}:name`;
        const fieldNameIndex = index;
        index += 1;
        values.push(fieldName);
        const update = Object.keys(fieldValue).reduce(
          (lastKey: string, key: string) => {
            const str = generate(
              lastKey,
              `$${index}::text`,
              `$${index + 1}::jsonb`
            );
            index += 2;
            let value = fieldValue[key];
            if (value) {
              if (value.__op === 'Delete') {
                value = null;
              } else {
                value = JSON.stringify(value);
              }
            }
            values.push(key, value);
            return str;
          },
          lastKey
        );
        updatePatterns.push(`$${fieldNameIndex}:name = ${update}`);
      } else if (fieldValue.__op === 'Increment') {
        updatePatterns.push(
          `$${index}:name = COALESCE($${index}:name, 0) + $${index + 1}`
        );
        values.push(fieldName, fieldValue.amount);
        index += 2;
      } else if (fieldValue.__op === 'Add') {
        updatePatterns.push(
          `$${index}:name = array_add(COALESCE($${index}:name, '[]'::jsonb), $${index +
            1}::jsonb)`
        );
        values.push(fieldName, JSON.stringify(fieldValue.objects));
        index += 2;
      } else if (fieldValue.__op === 'Delete') {
        updatePatterns.push(`$${index}:name = $${index + 1}`);
        values.push(fieldName, null);
        index += 2;
      } else if (fieldValue.__op === 'Remove') {
        updatePatterns.push(
          `$${index}:name = array_remove(COALESCE($${index}:name, '[]'::jsonb), $${index +
            1}::jsonb)`
        );
        values.push(fieldName, JSON.stringify(fieldValue.objects));
        index += 2;
      } else if (fieldValue.__op === 'AddUnique') {
        updatePatterns.push(
          `$${index}:name = array_add_unique(COALESCE($${index}:name, '[]'::jsonb), $${index +
            1}::jsonb)`
        );
        values.push(fieldName, JSON.stringify(fieldValue.objects));
        index += 2;
      } else if (fieldName === 'updatedAt') {
        //TODO: stop special casing this. It should check for __type === 'Date' and use .iso
        updatePatterns.push(`$${index}:name = $${index + 1}`);
        values.push(fieldName, fieldValue);
        index += 2;
      } else if (typeof fieldValue === 'string') {
        updatePatterns.push(`$${index}:name = $${index + 1}`);
        values.push(fieldName, fieldValue);
        index += 2;
      } else if (typeof fieldValue === 'boolean') {
        updatePatterns.push(`$${index}:name = $${index + 1}`);
        values.push(fieldName, fieldValue);
        index += 2;
      } else if (fieldValue.__type === 'Pointer') {
        updatePatterns.push(`$${index}:name = $${index + 1}`);
        values.push(fieldName, fieldValue.objectId);
        index += 2;
      } else if (fieldValue.__type === 'Date') {
        updatePatterns.push(`$${index}:name = $${index + 1}`);
        values.push(fieldName, toPostgresValue(fieldValue));
        index += 2;
      } else if (fieldValue instanceof Date) {
        updatePatterns.push(`$${index}:name = $${index + 1}`);
        values.push(fieldName, fieldValue);
        index += 2;
      } else if (fieldValue.__type === 'File') {
        updatePatterns.push(`$${index}:name = $${index + 1}`);
        values.push(fieldName, toPostgresValue(fieldValue));
        index += 2;
      } else if (fieldValue.__type === 'GeoPoint') {
        updatePatterns.push(
          `$${index}:name = POINT($${index + 1}, $${index + 2})`
        );
        values.push(fieldName, fieldValue.longitude, fieldValue.latitude);
        index += 3;
      } else if (fieldValue.__type === 'Polygon') {
        const value = convertPolygonToSQL(fieldValue.coordinates);
        updatePatterns.push(`$${index}:name = $${index + 1}::polygon`);
        values.push(fieldName, value);
        index += 2;
      } else if (fieldValue.__type === 'Relation') {
        // noop
      } else if (typeof fieldValue === 'number') {
        updatePatterns.push(`$${index}:name = $${index + 1}`);
        values.push(fieldName, fieldValue);
        index += 2;
      } else if (
        typeof fieldValue === 'object' &&
        schema.fields[fieldName] &&
        schema.fields[fieldName].type === 'Object'
      ) {
        // Gather keys to increment
        const keysToIncrement = Object.keys(originalUpdate)
          .filter(k => {
            // choose top level fields that have a delete operation set
            // Note that Object.keys is iterating over the **original** update object
            // and that some of the keys of the original update could be null or undefined:
            // (See the above check `if (fieldValue === null || typeof fieldValue == "undefined")`)
            const value = originalUpdate[k];
            return (
              value &&
              value.__op === 'Increment' &&
              k.split('.').length === 2 &&
              k.split('.')[0] === fieldName
            );
          })
          .map(k => k.split('.')[1]);

        let incrementPatterns = '';
        if (keysToIncrement.length > 0) {
          incrementPatterns =
            ' || ' +
            keysToIncrement
              .map(c => {
                const amount = fieldValue[c].amount;
                return `CONCAT('{"${c}":', COALESCE($${index}:name->>'${c}','0')::int + ${amount}, '}')::jsonb`;
              })
              .join(' || ');
          // Strip the keys
          keysToIncrement.forEach(key => {
            delete fieldValue[key];
          });
        }

        const keysToDelete: Array<string> = Object.keys(originalUpdate)
          .filter(k => {
            // choose top level fields that have a delete operation set.
            const value = originalUpdate[k];
            return (
              value &&
              value.__op === 'Delete' &&
              k.split('.').length === 2 &&
              k.split('.')[0] === fieldName
            );
          })
          .map(k => k.split('.')[1]);

        const deletePatterns = keysToDelete.reduce(
          (p: string, c: string, i: number) => {
            return p + ` - '$${index + 1 + i}:value'`;
          },
          ''
        );
        // Override Object
        let updateObject = "'{}'::jsonb";

        if (dotNotationOptions[fieldName]) {
          // Merge Object
          updateObject = `COALESCE($${index}:name, '{}'::jsonb)`;
        }
        updatePatterns.push(
          `$${index}:name = (${updateObject} ${deletePatterns} ${incrementPatterns} || $${index +
            1 +
            keysToDelete.length}::jsonb )`
        );
        values.push(fieldName, ...keysToDelete, JSON.stringify(fieldValue));
        index += 2 + keysToDelete.length;
      } else if (
        Array.isArray(fieldValue) &&
        schema.fields[fieldName] &&
        schema.fields[fieldName].type === 'Array'
      ) {
        const expectedType = parseTypeToPostgresType(schema.fields[fieldName]);
        if (expectedType === 'text[]') {
          updatePatterns.push(`$${index}:name = $${index + 1}::text[]`);
          values.push(fieldName, fieldValue);
          index += 2;
        } else {
          updatePatterns.push(`$${index}:name = $${index + 1}::jsonb`);
          values.push(fieldName, JSON.stringify(fieldValue));
          index += 2;
        }
      } else {
        debug('Not supported update', fieldName, fieldValue);
        return Promise.reject(
          new Parse.Error(
            Parse.Error.OPERATION_FORBIDDEN,
            `Postgres doesn't support update ${JSON.stringify(fieldValue)} yet`
          )
        );
      }
    }

    const where = buildWhereClause({
      schema,
      index,
      query,
      caseInsensitive: false,
    });
    values.push(...where.values);

    const whereClause =
      where.pattern.length > 0 ? `WHERE ${where.pattern}` : '';
    const qs = `UPDATE $1:name SET ${updatePatterns.join()} ${whereClause} RETURNING *`;
    debug('update: ', qs, values);
    const promise = (transactionalSession
      ? transactionalSession.t
      : this._client
    ).any(qs, values);
    if (transactionalSession) {
      transactionalSession.batch.push(promise);
    }
    return promise;
  }

  // Hopefully, we can get rid of this. It's only used for config and hooks.
  upsertOneObject(
    className: string,
    schema: SchemaType,
    query: QueryType,
    update: any,
    transactionalSession: ?any
  ) {
    debug('upsertOneObject', { className, query, update });
    const createValue = Object.assign({}, query, update);
    return this.createObject(
      className,
      schema,
      createValue,
      transactionalSession
    ).catch(error => {
      // ignore duplicate value errors as it's upsert
      if (error.code !== Parse.Error.DUPLICATE_VALUE) {
        throw error;
      }
      return this.findOneAndUpdate(
        className,
        schema,
        query,
        update,
        transactionalSession
      );
    });
  }

  find(
    className: string,
    schema: SchemaType,
    query: QueryType,
    { skip, limit, sort, keys, caseInsensitive, explain }: QueryOptions
  ) {
    debug('find', className, query, {
      skip,
      limit,
      sort,
      keys,
      caseInsensitive,
      explain,
    });
    const hasLimit = limit !== undefined;
    const hasSkip = skip !== undefined;
    let values = [className];
    const where = buildWhereClause({
      schema,
      query,
      index: 2,
      caseInsensitive,
    });
    values.push(...where.values);

    const wherePattern =
      where.pattern.length > 0 ? `WHERE ${where.pattern}` : '';
    const limitPattern = hasLimit ? `LIMIT $${values.length + 1}` : '';
    if (hasLimit) {
      values.push(limit);
    }
    const skipPattern = hasSkip ? `OFFSET $${values.length + 1}` : '';
    if (hasSkip) {
      values.push(skip);
    }

    let sortPattern = '';
    if (sort) {
      const sortCopy: any = sort;
      const sorting = Object.keys(sort)
        .map(key => {
          const transformKey = transformDotFieldToComponents(key).join('->');
          // Using $idx pattern gives:  non-integer constant in ORDER BY
          if (sortCopy[key] === 1) {
            return `${transformKey} ASC`;
          }
          return `${transformKey} DESC`;
        })
        .join();
      sortPattern =
        sort !== undefined && Object.keys(sort).length > 0
          ? `ORDER BY ${sorting}`
          : '';
    }
    if (where.sorts && Object.keys((where.sorts: any)).length > 0) {
      sortPattern = `ORDER BY ${where.sorts.join()}`;
    }

    let columns = '*';
    if (keys) {
      // Exclude empty keys
      // Replace ACL by it's keys
      keys = keys.reduce((memo, key) => {
        if (key === 'ACL') {
          memo.push('_rperm');
          memo.push('_wperm');
        } else if (key.length > 0) {
          memo.push(key);
        }
        return memo;
      }, []);
      columns = keys
        .map((key, index) => {
          if (key === '$score') {
            return `ts_rank_cd(to_tsvector($${2}, $${3}:name), to_tsquery($${4}, $${5}), 32) as score`;
          }
          return `$${index + values.length + 1}:name`;
        })
        .join();
      values = values.concat(keys);
    }

    const originalQuery = `SELECT ${columns} FROM $1:name ${wherePattern} ${sortPattern} ${limitPattern} ${skipPattern}`;
    const qs = explain ? this.createExplainableQuery(originalQuery) : originalQuery;
    debug(qs, values);
    return this._client
      .any(qs, values)
      .catch(error => {
        // Query on non existing table, don't crash
        if (error.code !== PostgresRelationDoesNotExistError) {
          throw error;
        }
        return [];
      })
      .then(results => {
        if (explain){
          return results;
        }
        return results.map(object =>
          this.postgresObjectToParseObject(className, object, schema)
        );}
      );
  }

  // Converts from a postgres-format object to a REST-format object.
  // Does not strip out anything based on a lack of authentication.
  postgresObjectToParseObject(className: string, object: any, schema: any) {
    Object.keys(schema.fields).forEach(fieldName => {
      if (schema.fields[fieldName].type === 'Pointer' && object[fieldName]) {
        object[fieldName] = {
          objectId: object[fieldName],
          __type: 'Pointer',
          className: schema.fields[fieldName].targetClass,
        };
      }
      if (schema.fields[fieldName].type === 'Relation') {
        object[fieldName] = {
          __type: 'Relation',
          className: schema.fields[fieldName].targetClass,
        };
      }
      if (object[fieldName] && schema.fields[fieldName].type === 'GeoPoint') {
        object[fieldName] = {
          __type: 'GeoPoint',
          latitude: object[fieldName].y,
          longitude: object[fieldName].x,
        };
      }
      if (object[fieldName] && schema.fields[fieldName].type === 'Polygon') {
        let coords = object[fieldName];
        coords = coords.substr(2, coords.length - 4).split('),(');
        coords = coords.map(point => {
          return [
            parseFloat(point.split(',')[1]),
            parseFloat(point.split(',')[0]),
          ];
        });
        object[fieldName] = {
          __type: 'Polygon',
          coordinates: coords,
        };
      }
      if (object[fieldName] && schema.fields[fieldName].type === 'File') {
        object[fieldName] = {
          __type: 'File',
          name: object[fieldName],
        };
      }
    });
    //TODO: remove this reliance on the mongo format. DB adapter shouldn't know there is a difference between created at and any other date field.
    if (object.createdAt) {
      object.createdAt = object.createdAt.toISOString();
    }
    if (object.updatedAt) {
      object.updatedAt = object.updatedAt.toISOString();
    }
    if (object.expiresAt) {
      object.expiresAt = {
        __type: 'Date',
        iso: object.expiresAt.toISOString(),
      };
    }
    if (object._email_verify_token_expires_at) {
      object._email_verify_token_expires_at = {
        __type: 'Date',
        iso: object._email_verify_token_expires_at.toISOString(),
      };
    }
    if (object._account_lockout_expires_at) {
      object._account_lockout_expires_at = {
        __type: 'Date',
        iso: object._account_lockout_expires_at.toISOString(),
      };
    }
    if (object._perishable_token_expires_at) {
      object._perishable_token_expires_at = {
        __type: 'Date',
        iso: object._perishable_token_expires_at.toISOString(),
      };
    }
    if (object._password_changed_at) {
      object._password_changed_at = {
        __type: 'Date',
        iso: object._password_changed_at.toISOString(),
      };
    }

    for (const fieldName in object) {
      if (object[fieldName] === null) {
        delete object[fieldName];
      }
      if (object[fieldName] instanceof Date) {
        object[fieldName] = {
          __type: 'Date',
          iso: object[fieldName].toISOString(),
        };
      }
    }

    return object;
  }

  // Create a unique index. Unique indexes on nullable fields are not allowed. Since we don't
  // currently know which fields are nullable and which aren't, we ignore that criteria.
  // As such, we shouldn't expose this function to users of parse until we have an out-of-band
  // Way of determining if a field is nullable. Undefined doesn't count against uniqueness,
  // which is why we use sparse indexes.
  async ensureUniqueness(
    className: string,
    schema: SchemaType,
    fieldNames: string[]
  ) {
    // Use the same name for every ensureUniqueness attempt, because postgres
    // Will happily create the same index with multiple names.
    const constraintName = `unique_${fieldNames.sort().join('_')}`;
    const constraintPatterns = fieldNames.map(
      (fieldName, index) => `$${index + 3}:name`
    );
    const qs = `ALTER TABLE $1:name ADD CONSTRAINT $2:name UNIQUE (${constraintPatterns.join()})`;
    return this._client
      .none(qs, [className, constraintName, ...fieldNames])
      .catch(error => {
        if (
          error.code === PostgresDuplicateRelationError &&
          error.message.includes(constraintName)
        ) {
          // Index already exists. Ignore error.
        } else if (
          error.code === PostgresUniqueIndexViolationError &&
          error.message.includes(constraintName)
        ) {
          // Cast the error into the proper parse error
          throw new Parse.Error(
            Parse.Error.DUPLICATE_VALUE,
            'A duplicate value for a field with unique values was provided'
          );
        } else {
          throw error;
        }
      });
  }

  // Executes a count.
  async count(
    className: string,
    schema: SchemaType,
    query: QueryType,
    readPreference?: string,
    estimate?: boolean = true
  ) {
    debug('count', className, query, readPreference, estimate);
    const values = [className];
    const where = buildWhereClause({
      schema,
      query,
      index: 2,
      caseInsensitive: false,
    });
    values.push(...where.values);

    const wherePattern =
      where.pattern.length > 0 ? `WHERE ${where.pattern}` : '';
    let qs = '';

    if (where.pattern.length > 0 || !estimate) {
      qs = `SELECT count(*) FROM $1:name ${wherePattern}`;
    } else {
      qs =
        'SELECT reltuples AS approximate_row_count FROM pg_class WHERE relname = $1';
    }

    return this._client
      .one(qs, values, a => {
        if (a.approximate_row_count != null) {
          return +a.approximate_row_count;
        } else {
          return +a.count;
        }
      })
      .catch(error => {
        if (error.code !== PostgresRelationDoesNotExistError) {
          throw error;
        }
        return 0;
      });
  }

  async distinct(
    className: string,
    schema: SchemaType,
    query: QueryType,
    fieldName: string
  ) {
    debug('distinct', className, query);
    let field = fieldName;
    let column = fieldName;
    const isNested = fieldName.indexOf('.') >= 0;
    if (isNested) {
      field = transformDotFieldToComponents(fieldName).join('->');
      column = fieldName.split('.')[0];
    }
    const isArrayField =
      schema.fields &&
      schema.fields[fieldName] &&
      schema.fields[fieldName].type === 'Array';
    const isPointerField =
      schema.fields &&
      schema.fields[fieldName] &&
      schema.fields[fieldName].type === 'Pointer';
    const values = [field, column, className];
    const where = buildWhereClause({
      schema,
      query,
      index: 4,
      caseInsensitive: false,
    });
    values.push(...where.values);

    const wherePattern =
      where.pattern.length > 0 ? `WHERE ${where.pattern}` : '';
    const transformer = isArrayField ? 'jsonb_array_elements' : 'ON';
    let qs = `SELECT DISTINCT ${transformer}($1:name) $2:name FROM $3:name ${wherePattern}`;
    if (isNested) {
      qs = `SELECT DISTINCT ${transformer}($1:raw) $2:raw FROM $3:name ${wherePattern}`;
    }
    debug(qs, values);
    return this._client
      .any(qs, values)
      .catch(error => {
        if (error.code === PostgresMissingColumnError) {
          return [];
        }
        throw error;
      })
      .then(results => {
        if (!isNested) {
          results = results.filter(object => object[field] !== null);
          return results.map(object => {
            if (!isPointerField) {
              return object[field];
            }
            return {
              __type: 'Pointer',
              className: schema.fields[fieldName].targetClass,
              objectId: object[field],
            };
          });
        }
        const child = fieldName.split('.')[1];
        return results.map(object => object[column][child]);
      })
      .then(results =>
        results.map(object =>
          this.postgresObjectToParseObject(className, object, schema)
        )
      );
  }

  async aggregate(
    className: string,
    schema: any,
    pipeline: any,
    readPreference: ?string,
    hint: ?mixed,
    explain?: boolean) {
    debug('aggregate', className, pipeline, readPreference, hint, explain);
    const values = [className];
    let index: number = 2;
    let columns: string[] = [];
    let countField = null;
    let groupValues = null;
    let wherePattern = '';
    let limitPattern = '';
    let skipPattern = '';
    let sortPattern = '';
    let groupPattern = '';
    for (let i = 0; i < pipeline.length; i += 1) {
      const stage = pipeline[i];
      if (stage.$group) {
        for (const field in stage.$group) {
          const value = stage.$group[field];
          if (value === null || value === undefined) {
            continue;
          }
          if (field === '_id' && typeof value === 'string' && value !== '') {
            columns.push(`$${index}:name AS "objectId"`);
            groupPattern = `GROUP BY $${index}:name`;
            values.push(transformAggregateField(value));
            index += 1;
            continue;
          }
          if (
            field === '_id' &&
            typeof value === 'object' &&
            Object.keys(value).length !== 0
          ) {
            groupValues = value;
            const groupByFields = [];
            for (const alias in value) {
              if (typeof value[alias] === 'string' && value[alias]) {
                const source = transformAggregateField(value[alias]);
                if (!groupByFields.includes(`"${source}"`)) {
                  groupByFields.push(`"${source}"`);
                }
                values.push(source, alias);
                columns.push(`$${index}:name AS $${index + 1}:name`);
                index += 2;
              } else {
                const operation = Object.keys(value[alias])[0];
                const source = transformAggregateField(value[alias][operation]);
                if (mongoAggregateToPostgres[operation]) {
                  if (!groupByFields.includes(`"${source}"`)) {
                    groupByFields.push(`"${source}"`);
                  }
                  columns.push(
                    `EXTRACT(${
                      mongoAggregateToPostgres[operation]
                    } FROM $${index}:name AT TIME ZONE 'UTC') AS $${index +
                      1}:name`
                  );
                  values.push(source, alias);
                  index += 2;
                }
              }
            }
            groupPattern = `GROUP BY $${index}:raw`;
            values.push(groupByFields.join());
            index += 1;
            continue;
          }
          if (typeof value === 'object') {
            if (value.$sum) {
              if (typeof value.$sum === 'string') {
                columns.push(`SUM($${index}:name) AS $${index + 1}:name`);
                values.push(transformAggregateField(value.$sum), field);
                index += 2;
              } else {
                countField = field;
                columns.push(`COUNT(*) AS $${index}:name`);
                values.push(field);
                index += 1;
              }
            }
            if (value.$max) {
              columns.push(`MAX($${index}:name) AS $${index + 1}:name`);
              values.push(transformAggregateField(value.$max), field);
              index += 2;
            }
            if (value.$min) {
              columns.push(`MIN($${index}:name) AS $${index + 1}:name`);
              values.push(transformAggregateField(value.$min), field);
              index += 2;
            }
            if (value.$avg) {
              columns.push(`AVG($${index}:name) AS $${index + 1}:name`);
              values.push(transformAggregateField(value.$avg), field);
              index += 2;
            }
          }
        }
      } else {
        columns.push('*');
      }
      if (stage.$project) {
        if (columns.includes('*')) {
          columns = [];
        }
        for (const field in stage.$project) {
          const value = stage.$project[field];
          if (value === 1 || value === true) {
            columns.push(`$${index}:name`);
            values.push(field);
            index += 1;
          }
        }
      }
      if (stage.$match) {
        const patterns = [];
        const orOrAnd = Object.prototype.hasOwnProperty.call(
          stage.$match,
          '$or'
        )
          ? ' OR '
          : ' AND ';

        if (stage.$match.$or) {
          const collapse = {};
          stage.$match.$or.forEach(element => {
            for (const key in element) {
              collapse[key] = element[key];
            }
          });
          stage.$match = collapse;
        }
        for (const field in stage.$match) {
          const value = stage.$match[field];
          const matchPatterns = [];
          Object.keys(ParseToPosgresComparator).forEach(cmp => {
            if (value[cmp]) {
              const pgComparator = ParseToPosgresComparator[cmp];
              matchPatterns.push(
                `$${index}:name ${pgComparator} $${index + 1}`
              );
              values.push(field, toPostgresValue(value[cmp]));
              index += 2;
            }
          });
          if (matchPatterns.length > 0) {
            patterns.push(`(${matchPatterns.join(' AND ')})`);
          }
          if (
            schema.fields[field] &&
            schema.fields[field].type &&
            matchPatterns.length === 0
          ) {
            patterns.push(`$${index}:name = $${index + 1}`);
            values.push(field, value);
            index += 2;
          }
        }
        wherePattern =
          patterns.length > 0 ? `WHERE ${patterns.join(` ${orOrAnd} `)}` : '';
      }
      if (stage.$limit) {
        limitPattern = `LIMIT $${index}`;
        values.push(stage.$limit);
        index += 1;
      }
      if (stage.$skip) {
        skipPattern = `OFFSET $${index}`;
        values.push(stage.$skip);
        index += 1;
      }
      if (stage.$sort) {
        const sort = stage.$sort;
        const keys = Object.keys(sort);
        const sorting = keys
          .map(key => {
            const transformer = sort[key] === 1 ? 'ASC' : 'DESC';
            const order = `$${index}:name ${transformer}`;
            index += 1;
            return order;
          })
          .join();
        values.push(...keys);
        sortPattern =
          sort !== undefined && sorting.length > 0 ? `ORDER BY ${sorting}` : '';
      }
    }

    if (groupPattern) {
      columns.forEach((e, i, a) => {
        if (e && e.trim() === '*') {
          a[i] = '';
        }
      });
    }
<<<<<<< HEAD

=======
     
>>>>>>> efaa7a74
    const originalQuery = `SELECT ${columns.filter(Boolean).join()} FROM $1:name ${wherePattern} ${skipPattern} ${groupPattern} ${sortPattern} ${limitPattern}`;
    const qs = explain ? this.createExplainableQuery(originalQuery) : originalQuery;
    debug(qs, values);
    return this._client
      .any(qs, values)
      .then(a => {
        if (explain){
          return a;
        }
        const results =  a.map(object =>
          this.postgresObjectToParseObject(className, object, schema)
        );
        results.forEach(result => {
          if (!Object.prototype.hasOwnProperty.call(result, 'objectId')) {
            result.objectId = null;
          }
          if (groupValues) {
            result.objectId = {};
            for (const key in groupValues) {
              result.objectId[key] = result[key];
              delete result[key];
            }
          }
          if (countField) {
            result[countField] = parseInt(result[countField], 10);
          }
        });
        return results;
      });
  }

  async performInitialization({ VolatileClassesSchemas }: any) {
    // TODO: This method needs to be rewritten to make proper use of connections (@vitaly-t)
    debug('performInitialization');
    const promises = VolatileClassesSchemas.map(schema => {
      return this.createTable(schema.className, schema)
        .catch(err => {
          if (
            err.code === PostgresDuplicateRelationError ||
            err.code === Parse.Error.INVALID_CLASS_NAME
          ) {
            return Promise.resolve();
          }
          throw err;
        })
        .then(() => this.schemaUpgrade(schema.className, schema));
    });
    return Promise.all(promises)
      .then(() => {
        return this._client.tx('perform-initialization', t => {
          return t.batch([
            t.none(sql.misc.jsonObjectSetKeys),
            t.none(sql.array.add),
            t.none(sql.array.addUnique),
            t.none(sql.array.remove),
            t.none(sql.array.containsAll),
            t.none(sql.array.containsAllRegex),
            t.none(sql.array.contains),
          ]);
        });
      })
      .then(data => {
        debug(`initializationDone in ${data.duration}`);
      })
      .catch(error => {
        /* eslint-disable no-console */
        console.error(error);
      });
  }

  async createIndexes(
    className: string,
    indexes: any,
    conn: ?any
  ): Promise<void> {
    return (conn || this._client).tx(t =>
      t.batch(
        indexes.map(i => {
          return t.none('CREATE INDEX $1:name ON $2:name ($3:name)', [
            i.name,
            className,
            i.key,
          ]);
        })
      )
    );
  }

  async createIndexesIfNeeded(
    className: string,
    fieldName: string,
    type: any,
    conn: ?any
  ): Promise<void> {
    await (
      conn || this._client
    ).none('CREATE INDEX $1:name ON $2:name ($3:name)', [
      fieldName,
      className,
      type,
    ]);
  }

  async dropIndexes(className: string, indexes: any, conn: any): Promise<void> {
    const queries = indexes.map(i => ({
      query: 'DROP INDEX $1:name',
      values: i,
    }));
    await (conn || this._client).tx(t =>
      t.none(this._pgp.helpers.concat(queries))
    );
  }

  async getIndexes(className: string) {
    const qs = 'SELECT * FROM pg_indexes WHERE tablename = ${className}';
    return this._client.any(qs, { className });
  }

  async updateSchemaWithIndexes(): Promise<void> {
    return Promise.resolve();
  }

  // Used for testing purposes
  async updateEstimatedCount(className: string) {
    return this._client.none('ANALYZE $1:name', [className]);
  }

  async createTransactionalSession(): Promise<any> {
    return new Promise(resolve => {
      const transactionalSession = {};
      transactionalSession.result = this._client.tx(t => {
        transactionalSession.t = t;
        transactionalSession.promise = new Promise(resolve => {
          transactionalSession.resolve = resolve;
        });
        transactionalSession.batch = [];
        resolve(transactionalSession);
        return transactionalSession.promise;
      });
    });
  }

  commitTransactionalSession(transactionalSession: any): Promise<void> {
    transactionalSession.resolve(
      transactionalSession.t.batch(transactionalSession.batch)
    );
    return transactionalSession.result;
  }

  abortTransactionalSession(transactionalSession: any): Promise<void> {
    const result = transactionalSession.result.catch();
    transactionalSession.batch.push(Promise.reject());
    transactionalSession.resolve(
      transactionalSession.t.batch(transactionalSession.batch)
    );
    return result;
  }

  async ensureIndex(
    className: string,
    schema: SchemaType,
    fieldNames: string[],
    indexName: ?string,
    caseInsensitive: boolean = false,
    conn: ?any = null
  ): Promise<any> {

    conn = conn != null ? conn : this._client;
    const defaultIndexName = `parse_default_${fieldNames.sort().join('_')}`;
    const indexNameOptions: Object = indexName != null ? { name: indexName } : { name: defaultIndexName };
    const constraintPatterns =  caseInsensitive ? fieldNames.map((fieldName, index) => `lower($${index + 3}:name) varchar_pattern_ops`) :
      fieldNames.map((fieldName, index) => `$${index + 3}:name`);
    const qs = `CREATE INDEX $1:name ON $2:name (${constraintPatterns.join()})`;
    await conn.none(qs, [indexNameOptions.name, className, ...fieldNames])
      .catch(error => {
        if (
          error.code === PostgresDuplicateRelationError &&
          error.message.includes(indexNameOptions.name)
        ) {
          // Index already exists. Ignore error.
        } else if (
          error.code === PostgresUniqueIndexViolationError &&
          error.message.includes(indexNameOptions.name)
        ) {
          // Cast the error into the proper parse error
          throw new Parse.Error(
			Parse.Error.DUPLICATE_VALUE,
			'A duplicate value for a field with unique values was provided'
		  );
		} else {
          throw error;
        }
      });
  }
}

function convertPolygonToSQL(polygon) {
  if (polygon.length < 3) {
    throw new Parse.Error(
      Parse.Error.INVALID_JSON,
      `Polygon must have at least 3 values`
    );
  }
  if (
    polygon[0][0] !== polygon[polygon.length - 1][0] ||
    polygon[0][1] !== polygon[polygon.length - 1][1]
  ) {
    polygon.push(polygon[0]);
  }
  const unique = polygon.filter((item, index, ar) => {
    let foundIndex = -1;
    for (let i = 0; i < ar.length; i += 1) {
      const pt = ar[i];
      if (pt[0] === item[0] && pt[1] === item[1]) {
        foundIndex = i;
        break;
      }
    }
    return foundIndex === index;
  });
  if (unique.length < 3) {
    throw new Parse.Error(
      Parse.Error.INTERNAL_SERVER_ERROR,
      'GeoJSON: Loop must have at least 3 different vertices'
    );
  }
  const points = polygon
    .map(point => {
      Parse.GeoPoint._validate(parseFloat(point[1]), parseFloat(point[0]));
      return `(${point[1]}, ${point[0]})`;
    })
    .join(', ');
  return `(${points})`;
}

function removeWhiteSpace(regex) {
  if (!regex.endsWith('\n')) {
    regex += '\n';
  }

  // remove non escaped comments
  return (
    regex
      .replace(/([^\\])#.*\n/gim, '$1')
      // remove lines starting with a comment
      .replace(/^#.*\n/gim, '')
      // remove non escaped whitespace
      .replace(/([^\\])\s+/gim, '$1')
      // remove whitespace at the beginning of a line
      .replace(/^\s+/, '')
      .trim()
  );
}

function processRegexPattern(s) {
  if (s && s.startsWith('^')) {
    // regex for startsWith
    return '^' + literalizeRegexPart(s.slice(1));
  } else if (s && s.endsWith('$')) {
    // regex for endsWith
    return literalizeRegexPart(s.slice(0, s.length - 1)) + '$';
  }

  // regex for contains
  return literalizeRegexPart(s);
}

function isStartsWithRegex(value) {
  if (!value || typeof value !== 'string' || !value.startsWith('^')) {
    return false;
  }

  const matches = value.match(/\^\\Q.*\\E/);
  return !!matches;
}

function isAllValuesRegexOrNone(values) {
  if (!values || !Array.isArray(values) || values.length === 0) {
    return true;
  }

  const firstValuesIsRegex = isStartsWithRegex(values[0].$regex);
  if (values.length === 1) {
    return firstValuesIsRegex;
  }

  for (let i = 1, length = values.length; i < length; ++i) {
    if (firstValuesIsRegex !== isStartsWithRegex(values[i].$regex)) {
      return false;
    }
  }

  return true;
}

function isAnyValueRegexStartsWith(values) {
  return values.some(function(value) {
    return isStartsWithRegex(value.$regex);
  });
}

function createLiteralRegex(remaining) {
  return remaining
    .split('')
    .map(c => {
      const regex = RegExp('[0-9 ]|\\p{L}', 'u'); // Support all unicode letter chars
      if (c.match(regex) !== null) {
        // don't escape alphanumeric characters
        return c;
      }
      // escape everything else (single quotes with single quotes, everything else with a backslash)
      return c === `'` ? `''` : `\\${c}`;
    })
    .join('');
}

function literalizeRegexPart(s: string) {
  const matcher1 = /\\Q((?!\\E).*)\\E$/;
  const result1: any = s.match(matcher1);
  if (result1 && result1.length > 1 && result1.index > -1) {
    // process regex that has a beginning and an end specified for the literal text
    const prefix = s.substr(0, result1.index);
    const remaining = result1[1];

    return literalizeRegexPart(prefix) + createLiteralRegex(remaining);
  }

  // process regex that has a beginning specified for the literal text
  const matcher2 = /\\Q((?!\\E).*)$/;
  const result2: any = s.match(matcher2);
  if (result2 && result2.length > 1 && result2.index > -1) {
    const prefix = s.substr(0, result2.index);
    const remaining = result2[1];

    return literalizeRegexPart(prefix) + createLiteralRegex(remaining);
  }

  // remove all instances of \Q and \E from the remaining text & escape single quotes
  return s
    .replace(/([^\\])(\\E)/, '$1')
    .replace(/([^\\])(\\Q)/, '$1')
    .replace(/^\\E/, '')
    .replace(/^\\Q/, '')
    .replace(/([^'])'/, `$1''`)
    .replace(/^'([^'])/, `''$1`);
}

var GeoPointCoder = {
  isValidJSON(value) {
    return (
      typeof value === 'object' && value !== null && value.__type === 'GeoPoint'
    );
  },
};

export default PostgresStorageAdapter;<|MERGE_RESOLUTION|>--- conflicted
+++ resolved
@@ -2397,11 +2397,7 @@
         }
       });
     }
-<<<<<<< HEAD
-
-=======
      
->>>>>>> efaa7a74
     const originalQuery = `SELECT ${columns.filter(Boolean).join()} FROM $1:name ${wherePattern} ${skipPattern} ${groupPattern} ${sortPattern} ${limitPattern}`;
     const qs = explain ? this.createExplainableQuery(originalQuery) : originalQuery;
     debug(qs, values);
