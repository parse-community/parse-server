// @flow
import { createClient } from './PostgresClient';
// @flow-disable-next
import Parse from 'parse/node';
// @flow-disable-next
import _ from 'lodash';
// @flow-disable-next
import { v4 as uuidv4 } from 'uuid';
import sql from './sql';
import { StorageAdapter } from '../StorageAdapter';
import type { SchemaType, QueryType, QueryOptions } from '../StorageAdapter';
const Utils = require('../../../Utils');

const PostgresRelationDoesNotExistError = '42P01';
const PostgresDuplicateRelationError = '42P07';
const PostgresDuplicateColumnError = '42701';
const PostgresMissingColumnError = '42703';
const PostgresUniqueIndexViolationError = '23505';
const logger = require('../../../logger');

const debug = function (...args: any) {
  args = ['PG: ' + arguments[0]].concat(args.slice(1, args.length));
  const log = logger.getLogger();
  log.debug.apply(log, args);
};

const parseTypeToPostgresType = type => {
  switch (type.type) {
    case 'String':
      return 'text';
    case 'Date':
      return 'timestamp with time zone';
    case 'Object':
      return 'jsonb';
    case 'File':
      return 'text';
    case 'Boolean':
      return 'boolean';
    case 'Pointer':
      return 'text';
    case 'Number':
      return 'double precision';
    case 'GeoPoint':
      return 'point';
    case 'Bytes':
      return 'jsonb';
    case 'Polygon':
      return 'polygon';
    case 'Array':
      if (type.contents && type.contents.type === 'String') {
        return 'text[]';
      } else {
        return 'jsonb';
      }
    default:
      throw `no type for ${JSON.stringify(type)} yet`;
  }
};

const ParseToPosgresComparator = {
  $gt: '>',
  $lt: '<',
  $gte: '>=',
  $lte: '<=',
};

const mongoAggregateToPostgres = {
  $dayOfMonth: 'DAY',
  $dayOfWeek: 'DOW',
  $dayOfYear: 'DOY',
  $isoDayOfWeek: 'ISODOW',
  $isoWeekYear: 'ISOYEAR',
  $hour: 'HOUR',
  $minute: 'MINUTE',
  $second: 'SECOND',
  $millisecond: 'MILLISECONDS',
  $month: 'MONTH',
  $week: 'WEEK',
  $year: 'YEAR',
};

const toPostgresValue = value => {
  if (typeof value === 'object') {
    if (value.__type === 'Date') {
      return value.iso;
    }
    if (value.__type === 'File') {
      return value.name;
    }
  }
  return value;
};

const transformValue = value => {
  if (typeof value === 'object' && value.__type === 'Pointer') {
    return value.objectId;
  }
  return value;
};

// Duplicate from then mongo adapter...
const emptyCLPS = Object.freeze({
  find: {},
  get: {},
  count: {},
  create: {},
  update: {},
  delete: {},
  addField: {},
  protectedFields: {},
});

const defaultCLPS = Object.freeze({
  find: { '*': true },
  get: { '*': true },
  count: { '*': true },
  create: { '*': true },
  update: { '*': true },
  delete: { '*': true },
  addField: { '*': true },
  protectedFields: { '*': [] },
});

const toParseSchema = schema => {
  if (schema.className === '_User') {
    delete schema.fields._hashed_password;
  }
  if (schema.fields) {
    delete schema.fields._wperm;
    delete schema.fields._rperm;
  }
  let clps = defaultCLPS;
  if (schema.classLevelPermissions) {
    clps = { ...emptyCLPS, ...schema.classLevelPermissions };
  }
  let indexes = {};
  if (schema.indexes) {
    indexes = { ...schema.indexes };
  }
  return {
    className: schema.className,
    fields: schema.fields,
    classLevelPermissions: clps,
    indexes,
  };
};

const toPostgresSchema = schema => {
  if (!schema) {
    return schema;
  }
  schema.fields = schema.fields || {};
  schema.fields._wperm = { type: 'Array', contents: { type: 'String' } };
  schema.fields._rperm = { type: 'Array', contents: { type: 'String' } };
  if (schema.className === '_User') {
    schema.fields._hashed_password = { type: 'String' };
    schema.fields._password_history = { type: 'Array' };
  }
  return schema;
};

const handleDotFields = object => {
  Object.keys(object).forEach(fieldName => {
    if (fieldName.indexOf('.') > -1) {
      const components = fieldName.split('.');
      const first = components.shift();
      object[first] = object[first] || {};
      let currentObj = object[first];
      let next;
      let value = object[fieldName];
      if (value && value.__op === 'Delete') {
        value = undefined;
      }
      /* eslint-disable no-cond-assign */
      while ((next = components.shift())) {
        /* eslint-enable no-cond-assign */
        currentObj[next] = currentObj[next] || {};
        if (components.length === 0) {
          currentObj[next] = value;
        }
        currentObj = currentObj[next];
      }
      delete object[fieldName];
    }
  });
  return object;
};

const transformDotFieldToComponents = fieldName => {
  return fieldName.split('.').map((cmpt, index) => {
    if (index === 0) {
      return `"${cmpt}"`;
    }
    return `'${cmpt}'`;
  });
};

const transformDotField = fieldName => {
  if (fieldName.indexOf('.') === -1) {
    return `"${fieldName}"`;
  }
  const components = transformDotFieldToComponents(fieldName);
  let name = components.slice(0, components.length - 1).join('->');
  name += '->>' + components[components.length - 1];
  return name;
};

const transformAggregateField = fieldName => {
  if (typeof fieldName !== 'string') {
    return fieldName;
  }
  if (fieldName === '$_created_at') {
    return 'createdAt';
  }
  if (fieldName === '$_updated_at') {
    return 'updatedAt';
  }
  return fieldName.substr(1);
};

const validateKeys = object => {
  if (typeof object == 'object') {
    for (const key in object) {
      if (typeof object[key] == 'object') {
        validateKeys(object[key]);
      }

      if (key.includes('$') || key.includes('.')) {
        throw new Parse.Error(
          Parse.Error.INVALID_NESTED_KEY,
          "Nested keys should not contain the '$' or '.' characters"
        );
      }
    }
  }
};

// Returns the list of join tables on a schema
const joinTablesForSchema = schema => {
  const list = [];
  if (schema) {
    Object.keys(schema.fields).forEach(field => {
      if (schema.fields[field].type === 'Relation') {
        list.push(`_Join:${field}:${schema.className}`);
      }
    });
  }
  return list;
};

interface WhereClause {
  pattern: string;
  values: Array<any>;
  sorts: Array<any>;
}

const buildWhereClause = ({ schema, query, index, caseInsensitive }): WhereClause => {
  const patterns = [];
  let values = [];
  const sorts = [];

  schema = toPostgresSchema(schema);
  for (const fieldName in query) {
    const isArrayField =
      schema.fields && schema.fields[fieldName] && schema.fields[fieldName].type === 'Array';
    const initialPatternsLength = patterns.length;
    const fieldValue = query[fieldName];

    // nothing in the schema, it's gonna blow up
    if (!schema.fields[fieldName]) {
      // as it won't exist
      if (fieldValue && fieldValue.$exists === false) {
        continue;
      }
    }

    const authDataMatch = fieldName.match(/^_auth_data_([a-zA-Z0-9_]+)$/);
    if (authDataMatch) {
      // TODO: Handle querying by _auth_data_provider, authData is stored in authData field
      continue;
    } else if (caseInsensitive && (fieldName === 'username' || fieldName === 'email')) {
      patterns.push(`LOWER($${index}:name) = LOWER($${index + 1})`);
      values.push(fieldName, fieldValue);
      index += 2;
    } else if (fieldName.indexOf('.') >= 0) {
      let name = transformDotField(fieldName);
      if (fieldValue === null) {
        patterns.push(`$${index}:raw IS NULL`);
        values.push(name);
        index += 1;
        continue;
      } else {
        if (fieldValue.$in) {
          name = transformDotFieldToComponents(fieldName).join('->');
          patterns.push(`($${index}:raw)::jsonb @> $${index + 1}::jsonb`);
          values.push(name, JSON.stringify(fieldValue.$in));
          index += 2;
        } else if (fieldValue.$regex) {
          // Handle later
        } else if (typeof fieldValue !== 'object') {
          patterns.push(`$${index}:raw = $${index + 1}::text`);
          values.push(name, fieldValue);
          index += 2;
        }
      }
    } else if (fieldValue === null || fieldValue === undefined) {
      patterns.push(`$${index}:name IS NULL`);
      values.push(fieldName);
      index += 1;
      continue;
    } else if (typeof fieldValue === 'string') {
      patterns.push(`$${index}:name = $${index + 1}`);
      values.push(fieldName, fieldValue);
      index += 2;
    } else if (typeof fieldValue === 'boolean') {
      patterns.push(`$${index}:name = $${index + 1}`);
      // Can't cast boolean to double precision
      if (schema.fields[fieldName] && schema.fields[fieldName].type === 'Number') {
        // Should always return zero results
        const MAX_INT_PLUS_ONE = 9223372036854775808;
        values.push(fieldName, MAX_INT_PLUS_ONE);
      } else {
        values.push(fieldName, fieldValue);
      }
      index += 2;
    } else if (typeof fieldValue === 'number') {
      patterns.push(`$${index}:name = $${index + 1}`);
      values.push(fieldName, fieldValue);
      index += 2;
    } else if (['$or', '$nor', '$and'].includes(fieldName)) {
      const clauses = [];
      const clauseValues = [];
      fieldValue.forEach(subQuery => {
        const clause = buildWhereClause({
          schema,
          query: subQuery,
          index,
          caseInsensitive,
        });
        if (clause.pattern.length > 0) {
          clauses.push(clause.pattern);
          clauseValues.push(...clause.values);
          index += clause.values.length;
        }
      });

      const orOrAnd = fieldName === '$and' ? ' AND ' : ' OR ';
      const not = fieldName === '$nor' ? ' NOT ' : '';

      patterns.push(`${not}(${clauses.join(orOrAnd)})`);
      values.push(...clauseValues);
    }

    if (fieldValue.$ne !== undefined) {
      if (isArrayField) {
        fieldValue.$ne = JSON.stringify([fieldValue.$ne]);
        patterns.push(`NOT array_contains($${index}:name, $${index + 1})`);
      } else {
        if (fieldValue.$ne === null) {
          patterns.push(`$${index}:name IS NOT NULL`);
          values.push(fieldName);
          index += 1;
          continue;
        } else {
          // if not null, we need to manually exclude null
          if (fieldValue.$ne.__type === 'GeoPoint') {
            patterns.push(
              `($${index}:name <> POINT($${index + 1}, $${index + 2}) OR $${index}:name IS NULL)`
            );
          } else {
            if (fieldName.indexOf('.') >= 0) {
              const constraintFieldName = transformDotField(fieldName);
              patterns.push(
                `(${constraintFieldName} <> $${index} OR ${constraintFieldName} IS NULL)`
              );
            } else if (typeof fieldValue.$ne === 'object' && fieldValue.$ne.$relativeTime) {
              throw new Parse.Error(
                Parse.Error.INVALID_JSON,
                '$relativeTime can only be used with the $lt, $lte, $gt, and $gte operators'
              );
            } else {
              patterns.push(`($${index}:name <> $${index + 1} OR $${index}:name IS NULL)`);
            }
          }
        }
      }
      if (fieldValue.$ne.__type === 'GeoPoint') {
        const point = fieldValue.$ne;
        values.push(fieldName, point.longitude, point.latitude);
        index += 3;
      } else {
        // TODO: support arrays
        values.push(fieldName, fieldValue.$ne);
        index += 2;
      }
    }
    if (fieldValue.$eq !== undefined) {
      if (fieldValue.$eq === null) {
        patterns.push(`$${index}:name IS NULL`);
        values.push(fieldName);
        index += 1;
      } else {
        if (fieldName.indexOf('.') >= 0) {
          values.push(fieldValue.$eq);
          patterns.push(`${transformDotField(fieldName)} = $${index++}`);
        } else if (typeof fieldValue.$eq === 'object' && fieldValue.$eq.$relativeTime) {
          throw new Parse.Error(
            Parse.Error.INVALID_JSON,
            '$relativeTime can only be used with the $lt, $lte, $gt, and $gte operators'
          );
        } else {
          values.push(fieldName, fieldValue.$eq);
          patterns.push(`$${index}:name = $${index + 1}`);
          index += 2;
        }
      }
    }
    const isInOrNin = Array.isArray(fieldValue.$in) || Array.isArray(fieldValue.$nin);
    if (
      Array.isArray(fieldValue.$in) &&
      isArrayField &&
      schema.fields[fieldName].contents &&
      schema.fields[fieldName].contents.type === 'String'
    ) {
      const inPatterns = [];
      let allowNull = false;
      values.push(fieldName);
      fieldValue.$in.forEach((listElem, listIndex) => {
        if (listElem === null) {
          allowNull = true;
        } else {
          values.push(listElem);
          inPatterns.push(`$${index + 1 + listIndex - (allowNull ? 1 : 0)}`);
        }
      });
      if (allowNull) {
        patterns.push(`($${index}:name IS NULL OR $${index}:name && ARRAY[${inPatterns.join()}])`);
      } else {
        patterns.push(`$${index}:name && ARRAY[${inPatterns.join()}]`);
      }
      index = index + 1 + inPatterns.length;
    } else if (isInOrNin) {
      var createConstraint = (baseArray, notIn) => {
        const not = notIn ? ' NOT ' : '';
        if (baseArray.length > 0) {
          if (isArrayField) {
            patterns.push(`${not} array_contains($${index}:name, $${index + 1})`);
            values.push(fieldName, JSON.stringify(baseArray));
            index += 2;
          } else {
            // Handle Nested Dot Notation Above
            if (fieldName.indexOf('.') >= 0) {
              return;
            }
            const inPatterns = [];
            values.push(fieldName);
            baseArray.forEach((listElem, listIndex) => {
              if (listElem != null) {
                values.push(listElem);
                inPatterns.push(`$${index + 1 + listIndex}`);
              }
            });
            patterns.push(`$${index}:name ${not} IN (${inPatterns.join()})`);
            index = index + 1 + inPatterns.length;
          }
        } else if (!notIn) {
          values.push(fieldName);
          patterns.push(`$${index}:name IS NULL`);
          index = index + 1;
        } else {
          // Handle empty array
          if (notIn) {
            patterns.push('1 = 1'); // Return all values
          } else {
            patterns.push('1 = 2'); // Return no values
          }
        }
      };
      if (fieldValue.$in) {
        createConstraint(
          _.flatMap(fieldValue.$in, elt => elt),
          false
        );
      }
      if (fieldValue.$nin) {
        createConstraint(
          _.flatMap(fieldValue.$nin, elt => elt),
          true
        );
      }
    } else if (typeof fieldValue.$in !== 'undefined') {
      throw new Parse.Error(Parse.Error.INVALID_JSON, 'bad $in value');
    } else if (typeof fieldValue.$nin !== 'undefined') {
      throw new Parse.Error(Parse.Error.INVALID_JSON, 'bad $nin value');
    }

    if (Array.isArray(fieldValue.$all) && isArrayField) {
      if (isAnyValueRegexStartsWith(fieldValue.$all)) {
        if (!isAllValuesRegexOrNone(fieldValue.$all)) {
          throw new Parse.Error(
            Parse.Error.INVALID_JSON,
            'All $all values must be of regex type or none: ' + fieldValue.$all
          );
        }

        for (let i = 0; i < fieldValue.$all.length; i += 1) {
          const value = processRegexPattern(fieldValue.$all[i].$regex);
          fieldValue.$all[i] = value.substring(1) + '%';
        }
        patterns.push(`array_contains_all_regex($${index}:name, $${index + 1}::jsonb)`);
      } else {
        patterns.push(`array_contains_all($${index}:name, $${index + 1}::jsonb)`);
      }
      values.push(fieldName, JSON.stringify(fieldValue.$all));
      index += 2;
    } else if (Array.isArray(fieldValue.$all)) {
      if (fieldValue.$all.length === 1) {
        patterns.push(`$${index}:name = $${index + 1}`);
        values.push(fieldName, fieldValue.$all[0].objectId);
        index += 2;
      }
    }

    if (typeof fieldValue.$exists !== 'undefined') {
      if (typeof fieldValue.$exists === 'object' && fieldValue.$exists.$relativeTime) {
        throw new Parse.Error(
          Parse.Error.INVALID_JSON,
          '$relativeTime can only be used with the $lt, $lte, $gt, and $gte operators'
        );
      } else if (fieldValue.$exists) {
        patterns.push(`$${index}:name IS NOT NULL`);
      } else {
        patterns.push(`$${index}:name IS NULL`);
      }
      values.push(fieldName);
      index += 1;
    }

    if (fieldValue.$containedBy) {
      const arr = fieldValue.$containedBy;
      if (!(arr instanceof Array)) {
        throw new Parse.Error(Parse.Error.INVALID_JSON, `bad $containedBy: should be an array`);
      }

      patterns.push(`$${index}:name <@ $${index + 1}::jsonb`);
      values.push(fieldName, JSON.stringify(arr));
      index += 2;
    }

    if (fieldValue.$text) {
      const search = fieldValue.$text.$search;
      let language = 'english';
      if (typeof search !== 'object') {
        throw new Parse.Error(Parse.Error.INVALID_JSON, `bad $text: $search, should be object`);
      }
      if (!search.$term || typeof search.$term !== 'string') {
        throw new Parse.Error(Parse.Error.INVALID_JSON, `bad $text: $term, should be string`);
      }
      if (search.$language && typeof search.$language !== 'string') {
        throw new Parse.Error(Parse.Error.INVALID_JSON, `bad $text: $language, should be string`);
      } else if (search.$language) {
        language = search.$language;
      }
      if (search.$caseSensitive && typeof search.$caseSensitive !== 'boolean') {
        throw new Parse.Error(
          Parse.Error.INVALID_JSON,
          `bad $text: $caseSensitive, should be boolean`
        );
      } else if (search.$caseSensitive) {
        throw new Parse.Error(
          Parse.Error.INVALID_JSON,
          `bad $text: $caseSensitive not supported, please use $regex or create a separate lower case column.`
        );
      }
      if (search.$diacriticSensitive && typeof search.$diacriticSensitive !== 'boolean') {
        throw new Parse.Error(
          Parse.Error.INVALID_JSON,
          `bad $text: $diacriticSensitive, should be boolean`
        );
      } else if (search.$diacriticSensitive === false) {
        throw new Parse.Error(
          Parse.Error.INVALID_JSON,
          `bad $text: $diacriticSensitive - false not supported, install Postgres Unaccent Extension`
        );
      }
      patterns.push(
        `to_tsvector($${index}, $${index + 1}:name) @@ to_tsquery($${index + 2}, $${index + 3})`
      );
      values.push(language, fieldName, language, search.$term);
      index += 4;
    }

    if (fieldValue.$nearSphere) {
      const point = fieldValue.$nearSphere;
      const distance = fieldValue.$maxDistance;
      const distanceInKM = distance * 6371 * 1000;
      patterns.push(
        `ST_DistanceSphere($${index}:name::geometry, POINT($${index + 1}, $${
          index + 2
        })::geometry) <= $${index + 3}`
      );
      sorts.push(
        `ST_DistanceSphere($${index}:name::geometry, POINT($${index + 1}, $${
          index + 2
        })::geometry) ASC`
      );
      values.push(fieldName, point.longitude, point.latitude, distanceInKM);
      index += 4;
    }

    if (fieldValue.$within && fieldValue.$within.$box) {
      const box = fieldValue.$within.$box;
      const left = box[0].longitude;
      const bottom = box[0].latitude;
      const right = box[1].longitude;
      const top = box[1].latitude;

      patterns.push(`$${index}:name::point <@ $${index + 1}::box`);
      values.push(fieldName, `((${left}, ${bottom}), (${right}, ${top}))`);
      index += 2;
    }

    if (fieldValue.$geoWithin && fieldValue.$geoWithin.$centerSphere) {
      const centerSphere = fieldValue.$geoWithin.$centerSphere;
      if (!(centerSphere instanceof Array) || centerSphere.length < 2) {
        throw new Parse.Error(
          Parse.Error.INVALID_JSON,
          'bad $geoWithin value; $centerSphere should be an array of Parse.GeoPoint and distance'
        );
      }
      // Get point, convert to geo point if necessary and validate
      let point = centerSphere[0];
      if (point instanceof Array && point.length === 2) {
        point = new Parse.GeoPoint(point[1], point[0]);
      } else if (!GeoPointCoder.isValidJSON(point)) {
        throw new Parse.Error(
          Parse.Error.INVALID_JSON,
          'bad $geoWithin value; $centerSphere geo point invalid'
        );
      }
      Parse.GeoPoint._validate(point.latitude, point.longitude);
      // Get distance and validate
      const distance = centerSphere[1];
      if (isNaN(distance) || distance < 0) {
        throw new Parse.Error(
          Parse.Error.INVALID_JSON,
          'bad $geoWithin value; $centerSphere distance invalid'
        );
      }
      const distanceInKM = distance * 6371 * 1000;
      patterns.push(
        `ST_DistanceSphere($${index}:name::geometry, POINT($${index + 1}, $${
          index + 2
        })::geometry) <= $${index + 3}`
      );
      values.push(fieldName, point.longitude, point.latitude, distanceInKM);
      index += 4;
    }

    if (fieldValue.$geoWithin && fieldValue.$geoWithin.$polygon) {
      const polygon = fieldValue.$geoWithin.$polygon;
      let points;
      if (typeof polygon === 'object' && polygon.__type === 'Polygon') {
        if (!polygon.coordinates || polygon.coordinates.length < 3) {
          throw new Parse.Error(
            Parse.Error.INVALID_JSON,
            'bad $geoWithin value; Polygon.coordinates should contain at least 3 lon/lat pairs'
          );
        }
        points = polygon.coordinates;
      } else if (polygon instanceof Array) {
        if (polygon.length < 3) {
          throw new Parse.Error(
            Parse.Error.INVALID_JSON,
            'bad $geoWithin value; $polygon should contain at least 3 GeoPoints'
          );
        }
        points = polygon;
      } else {
        throw new Parse.Error(
          Parse.Error.INVALID_JSON,
          "bad $geoWithin value; $polygon should be Polygon object or Array of Parse.GeoPoint's"
        );
      }
      points = points
        .map(point => {
          if (point instanceof Array && point.length === 2) {
            Parse.GeoPoint._validate(point[1], point[0]);
            return `(${point[0]}, ${point[1]})`;
          }
          if (typeof point !== 'object' || point.__type !== 'GeoPoint') {
            throw new Parse.Error(Parse.Error.INVALID_JSON, 'bad $geoWithin value');
          } else {
            Parse.GeoPoint._validate(point.latitude, point.longitude);
          }
          return `(${point.longitude}, ${point.latitude})`;
        })
        .join(', ');

      patterns.push(`$${index}:name::point <@ $${index + 1}::polygon`);
      values.push(fieldName, `(${points})`);
      index += 2;
    }
    if (fieldValue.$geoIntersects && fieldValue.$geoIntersects.$point) {
      const point = fieldValue.$geoIntersects.$point;
      if (typeof point !== 'object' || point.__type !== 'GeoPoint') {
        throw new Parse.Error(
          Parse.Error.INVALID_JSON,
          'bad $geoIntersect value; $point should be GeoPoint'
        );
      } else {
        Parse.GeoPoint._validate(point.latitude, point.longitude);
      }
      patterns.push(`$${index}:name::polygon @> $${index + 1}::point`);
      values.push(fieldName, `(${point.longitude}, ${point.latitude})`);
      index += 2;
    }

    if (fieldValue.$regex) {
      let regex = fieldValue.$regex;
      let operator = '~';
      const opts = fieldValue.$options;
      if (opts) {
        if (opts.indexOf('i') >= 0) {
          operator = '~*';
        }
        if (opts.indexOf('x') >= 0) {
          regex = removeWhiteSpace(regex);
        }
      }

      const name = transformDotField(fieldName);
      regex = processRegexPattern(regex);

      patterns.push(`$${index}:raw ${operator} '$${index + 1}:raw'`);
      values.push(name, regex);
      index += 2;
    }

    if (fieldValue.__type === 'Pointer') {
      if (isArrayField) {
        patterns.push(`array_contains($${index}:name, $${index + 1})`);
        values.push(fieldName, JSON.stringify([fieldValue]));
        index += 2;
      } else {
        patterns.push(`$${index}:name = $${index + 1}`);
        values.push(fieldName, fieldValue.objectId);
        index += 2;
      }
    }

    if (fieldValue.__type === 'Date') {
      patterns.push(`$${index}:name = $${index + 1}`);
      values.push(fieldName, fieldValue.iso);
      index += 2;
    }

    if (fieldValue.__type === 'GeoPoint') {
      patterns.push(`$${index}:name ~= POINT($${index + 1}, $${index + 2})`);
      values.push(fieldName, fieldValue.longitude, fieldValue.latitude);
      index += 3;
    }

    if (fieldValue.__type === 'Polygon') {
      const value = convertPolygonToSQL(fieldValue.coordinates);
      patterns.push(`$${index}:name ~= $${index + 1}::polygon`);
      values.push(fieldName, value);
      index += 2;
    }

    Object.keys(ParseToPosgresComparator).forEach(cmp => {
      if (fieldValue[cmp] || fieldValue[cmp] === 0) {
        const pgComparator = ParseToPosgresComparator[cmp];
        let postgresValue = toPostgresValue(fieldValue[cmp]);
        let constraintFieldName;
        if (fieldName.indexOf('.') >= 0) {
          let castType;
          switch (typeof postgresValue) {
            case 'number':
              castType = 'double precision';
              break;
            case 'boolean':
              castType = 'boolean';
              break;
            default:
              castType = undefined;
          }
          constraintFieldName = castType
            ? `CAST ((${transformDotField(fieldName)}) AS ${castType})`
            : transformDotField(fieldName);
        } else {
          if (typeof postgresValue === 'object' && postgresValue.$relativeTime) {
            if (schema.fields[fieldName].type !== 'Date') {
              throw new Parse.Error(
                Parse.Error.INVALID_JSON,
                '$relativeTime can only be used with Date field'
              );
            }
            const parserResult = Utils.relativeTimeToDate(postgresValue.$relativeTime);
            if (parserResult.status === 'success') {
              postgresValue = toPostgresValue(parserResult.result);
            } else {
              console.error('Error while parsing relative date', parserResult);
              throw new Parse.Error(
                Parse.Error.INVALID_JSON,
                `bad $relativeTime (${postgresValue.$relativeTime}) value. ${parserResult.info}`
              );
            }
          }
          constraintFieldName = `$${index++}:name`;
          values.push(fieldName);
        }
        values.push(postgresValue);
        patterns.push(`${constraintFieldName} ${pgComparator} $${index++}`);
      }
    });

    if (initialPatternsLength === patterns.length) {
      throw new Parse.Error(
        Parse.Error.OPERATION_FORBIDDEN,
        `Postgres doesn't support this query type yet ${JSON.stringify(fieldValue)}`
      );
    }
  }
  values = values.map(transformValue);
  return { pattern: patterns.join(' AND '), values, sorts };
};

export class PostgresStorageAdapter implements StorageAdapter {
  canSortOnJoinTables: boolean;
  enableSchemaHooks: boolean;

  // Private
  _collectionPrefix: string;
  _client: any;
  _onchange: any;
  _pgp: any;
  _stream: any;
  _uuid: any;

  constructor({ uri, collectionPrefix = '', databaseOptions = {} }: any) {
    this._collectionPrefix = collectionPrefix;
    this.enableSchemaHooks = !!databaseOptions.enableSchemaHooks;
    delete databaseOptions.enableSchemaHooks;

    const { client, pgp } = createClient(uri, databaseOptions);
    this._client = client;
    this._onchange = () => {};
    this._pgp = pgp;
    this._uuid = uuidv4();
    this.canSortOnJoinTables = false;
  }

  watch(callback: () => void): void {
    this._onchange = callback;
  }

  //Note that analyze=true will run the query, executing INSERTS, DELETES, etc.
  createExplainableQuery(query: string, analyze: boolean = false) {
    if (analyze) {
      return 'EXPLAIN (ANALYZE, FORMAT JSON) ' + query;
    } else {
      return 'EXPLAIN (FORMAT JSON) ' + query;
    }
  }

  handleShutdown() {
    if (this._stream) {
      this._stream.done();
      delete this._stream;
    }
    if (!this._client) {
      return;
    }
    this._client.$pool.end();
  }

  async _listenToSchema() {
    if (!this._stream && this.enableSchemaHooks) {
      this._stream = await this._client.connect({ direct: true });
      this._stream.client.on('notification', data => {
        const payload = JSON.parse(data.payload);
        if (payload.senderId !== this._uuid) {
          this._onchange();
        }
      });
      await this._stream.none('LISTEN $1~', 'schema.change');
    }
  }

  _notifySchemaChange() {
    if (this._stream) {
      this._stream
        .none('NOTIFY $1~, $2', ['schema.change', { senderId: this._uuid }])
        .catch(error => {
          console.log('Failed to Notify:', error); // unlikely to ever happen
        });
    }
  }

  async _ensureSchemaCollectionExists(conn: any) {
    conn = conn || this._client;
    await conn
      .none(
        'CREATE TABLE IF NOT EXISTS "_SCHEMA" ( "className" varChar(120), "schema" jsonb, "isParseClass" bool, PRIMARY KEY ("className") )'
      )
      .catch(error => {
        throw error;
      });
  }

  async classExists(name: string) {
    return this._client.one(
      'SELECT EXISTS (SELECT 1 FROM information_schema.tables WHERE table_name = $1)',
      [name],
      a => a.exists
    );
  }

  async setClassLevelPermissions(className: string, CLPs: any) {
    await this._client.task('set-class-level-permissions', async t => {
      const values = [className, 'schema', 'classLevelPermissions', JSON.stringify(CLPs)];
      await t.none(
        `UPDATE "_SCHEMA" SET $2:name = json_object_set_key($2:name, $3::text, $4::jsonb) WHERE "className" = $1`,
        values
      );
    });
    this._notifySchemaChange();
  }

  async setIndexesWithSchemaFormat(
    className: string,
    submittedIndexes: any,
    existingIndexes: any = {},
    fields: any,
    conn: ?any
  ): Promise<void> {
    conn = conn || this._client;
    const self = this;
    if (submittedIndexes === undefined) {
      return Promise.resolve();
    }
    if (Object.keys(existingIndexes).length === 0) {
      existingIndexes = { _id_: { _id: 1 } };
    }
    const deletedIndexes = [];
    const insertedIndexes = [];
    Object.keys(submittedIndexes).forEach(name => {
      const field = submittedIndexes[name];
      if (existingIndexes[name] && field.__op !== 'Delete') {
        throw new Parse.Error(Parse.Error.INVALID_QUERY, `Index ${name} exists, cannot update.`);
      }
      if (!existingIndexes[name] && field.__op === 'Delete') {
        throw new Parse.Error(
          Parse.Error.INVALID_QUERY,
          `Index ${name} does not exist, cannot delete.`
        );
      }
      if (field.__op === 'Delete') {
        deletedIndexes.push(name);
        delete existingIndexes[name];
      } else {
        Object.keys(field).forEach(key => {
          if (!Object.prototype.hasOwnProperty.call(fields, key)) {
            throw new Parse.Error(
              Parse.Error.INVALID_QUERY,
              `Field ${key} does not exist, cannot add index.`
            );
          }
        });
        existingIndexes[name] = field;
        insertedIndexes.push({
          key: field,
          name,
        });
      }
    });
    await conn.tx('set-indexes-with-schema-format', async t => {
      if (insertedIndexes.length > 0) {
        await self.createIndexes(className, insertedIndexes, t);
      }
      if (deletedIndexes.length > 0) {
        await self.dropIndexes(className, deletedIndexes, t);
      }
      await t.none(
        'UPDATE "_SCHEMA" SET $2:name = json_object_set_key($2:name, $3::text, $4::jsonb) WHERE "className" = $1',
        [className, 'schema', 'indexes', JSON.stringify(existingIndexes)]
      );
    });
    this._notifySchemaChange();
  }

  async createClass(className: string, schema: SchemaType, conn: ?any) {
    conn = conn || this._client;
    const parseSchema = await conn
      .tx('create-class', async t => {
        await this.createTable(className, schema, t);
        await t.none(
          'INSERT INTO "_SCHEMA" ("className", "schema", "isParseClass") VALUES ($<className>, $<schema>, true)',
          { className, schema }
        );
        await this.setIndexesWithSchemaFormat(className, schema.indexes, {}, schema.fields, t);
        return toParseSchema(schema);
      })
      .catch(err => {
        if (err.code === PostgresUniqueIndexViolationError && err.detail.includes(className)) {
          throw new Parse.Error(Parse.Error.DUPLICATE_VALUE, `Class ${className} already exists.`);
        }
        throw err;
      });
    this._notifySchemaChange();
    return parseSchema;
  }

  // Just create a table, do not insert in schema
  async createTable(className: string, schema: SchemaType, conn: any) {
    conn = conn || this._client;
    debug('createTable');
    const valuesArray = [];
    const patternsArray = [];
    const fields = Object.assign({}, schema.fields);
    if (className === '_User') {
      fields._email_verify_token_expires_at = { type: 'Date' };
      fields._email_verify_token = { type: 'String' };
      fields._account_lockout_expires_at = { type: 'Date' };
      fields._failed_login_count = { type: 'Number' };
      fields._perishable_token = { type: 'String' };
      fields._perishable_token_expires_at = { type: 'Date' };
      fields._password_changed_at = { type: 'Date' };
      fields._password_history = { type: 'Array' };
    }
    let index = 2;
    const relations = [];
    Object.keys(fields).forEach(fieldName => {
      const parseType = fields[fieldName];
      // Skip when it's a relation
      // We'll create the tables later
      if (parseType.type === 'Relation') {
        relations.push(fieldName);
        return;
      }
      if (['_rperm', '_wperm'].indexOf(fieldName) >= 0) {
        parseType.contents = { type: 'String' };
      }
      valuesArray.push(fieldName);
      valuesArray.push(parseTypeToPostgresType(parseType));
      patternsArray.push(`$${index}:name $${index + 1}:raw`);
      if (fieldName === 'objectId') {
        patternsArray.push(`PRIMARY KEY ($${index}:name)`);
      }
      index = index + 2;
    });
    const qs = `CREATE TABLE IF NOT EXISTS $1:name (${patternsArray.join()})`;
    const values = [className, ...valuesArray];

    return conn.task('create-table', async t => {
      try {
        await t.none(qs, values);
      } catch (error) {
        if (error.code !== PostgresDuplicateRelationError) {
          throw error;
        }
        // ELSE: Table already exists, must have been created by a different request. Ignore the error.
      }
      await t.tx('create-table-tx', tx => {
        return tx.batch(
          relations.map(fieldName => {
            return tx.none(
              'CREATE TABLE IF NOT EXISTS $<joinTable:name> ("relatedId" varChar(120), "owningId" varChar(120), PRIMARY KEY("relatedId", "owningId") )',
              { joinTable: `_Join:${fieldName}:${className}` }
            );
          })
        );
      });
    });
  }

  async schemaUpgrade(className: string, schema: SchemaType, conn: any) {
    debug('schemaUpgrade');
    conn = conn || this._client;
    const self = this;

    await conn.task('schema-upgrade', async t => {
      const columns = await t.map(
        'SELECT column_name FROM information_schema.columns WHERE table_name = $<className>',
        { className },
        a => a.column_name
      );
      const newColumns = Object.keys(schema.fields)
        .filter(item => columns.indexOf(item) === -1)
        .map(fieldName => self.addFieldIfNotExists(className, fieldName, schema.fields[fieldName]));

      await t.batch(newColumns);
    });
  }

  async addFieldIfNotExists(className: string, fieldName: string, type: any) {
    // TODO: Must be revised for invalid logic...
    debug('addFieldIfNotExists');
    const self = this;
    await this._client.tx('add-field-if-not-exists', async t => {
      if (type.type !== 'Relation') {
        try {
          await t.none(
            'ALTER TABLE $<className:name> ADD COLUMN IF NOT EXISTS $<fieldName:name> $<postgresType:raw>',
            {
              className,
              fieldName,
              postgresType: parseTypeToPostgresType(type),
            }
          );
        } catch (error) {
          if (error.code === PostgresRelationDoesNotExistError) {
            return self.createClass(className, { fields: { [fieldName]: type } }, t);
          }
          if (error.code !== PostgresDuplicateColumnError) {
            throw error;
          }
          // Column already exists, created by other request. Carry on to see if it's the right type.
        }
      } else {
        await t.none(
          'CREATE TABLE IF NOT EXISTS $<joinTable:name> ("relatedId" varChar(120), "owningId" varChar(120), PRIMARY KEY("relatedId", "owningId") )',
          { joinTable: `_Join:${fieldName}:${className}` }
        );
      }

      const result = await t.any(
        'SELECT "schema" FROM "_SCHEMA" WHERE "className" = $<className> and ("schema"::json->\'fields\'->$<fieldName>) is not null',
        { className, fieldName }
      );

      if (result[0]) {
        throw 'Attempted to add a field that already exists';
      } else {
        const path = `{fields,${fieldName}}`;
        await t.none(
          'UPDATE "_SCHEMA" SET "schema"=jsonb_set("schema", $<path>, $<type>)  WHERE "className"=$<className>',
          { path, type, className }
        );
      }
    });
    this._notifySchemaChange();
  }

  async updateFieldOptions(className: string, fieldName: string, type: any) {
    await this._client.tx('update-schema-field-options', async t => {
      const path = `{fields,${fieldName}}`;
      await t.none(
        'UPDATE "_SCHEMA" SET "schema"=jsonb_set("schema", $<path>, $<type>)  WHERE "className"=$<className>',
        { path, type, className }
      );
    });
  }

  // Drops a collection. Resolves with true if it was a Parse Schema (eg. _User, Custom, etc.)
  // and resolves with false if it wasn't (eg. a join table). Rejects if deletion was impossible.
  async deleteClass(className: string) {
    const operations = [
      { query: `DROP TABLE IF EXISTS $1:name`, values: [className] },
      {
        query: `DELETE FROM "_SCHEMA" WHERE "className" = $1`,
        values: [className],
      },
    ];
    const response = await this._client
      .tx(t => t.none(this._pgp.helpers.concat(operations)))
      .then(() => className.indexOf('_Join:') != 0); // resolves with false when _Join table

    this._notifySchemaChange();
    return response;
  }

  // Delete all data known to this adapter. Used for testing.
  async deleteAllClasses() {
    const now = new Date().getTime();
    const helpers = this._pgp.helpers;
    debug('deleteAllClasses');

    await this._client
      .task('delete-all-classes', async t => {
        try {
          const results = await t.any('SELECT * FROM "_SCHEMA"');
          const joins = results.reduce((list: Array<string>, schema: any) => {
            return list.concat(joinTablesForSchema(schema.schema));
          }, []);
          const classes = [
            '_SCHEMA',
            '_PushStatus',
            '_JobStatus',
            '_JobSchedule',
            '_Hooks',
            '_GlobalConfig',
            '_GraphQLConfig',
            '_Audience',
            '_Idempotency',
            ...results.map(result => result.className),
            ...joins,
          ];
          const queries = classes.map(className => ({
            query: 'DROP TABLE IF EXISTS $<className:name>',
            values: { className },
          }));
          await t.tx(tx => tx.none(helpers.concat(queries)));
        } catch (error) {
          if (error.code !== PostgresRelationDoesNotExistError) {
            throw error;
          }
          // No _SCHEMA collection. Don't delete anything.
        }
      })
      .then(() => {
        debug(`deleteAllClasses done in ${new Date().getTime() - now}`);
      });
  }

  // Remove the column and all the data. For Relations, the _Join collection is handled
  // specially, this function does not delete _Join columns. It should, however, indicate
  // that the relation fields does not exist anymore. In mongo, this means removing it from
  // the _SCHEMA collection.  There should be no actual data in the collection under the same name
  // as the relation column, so it's fine to attempt to delete it. If the fields listed to be
  // deleted do not exist, this function should return successfully anyways. Checking for
  // attempts to delete non-existent fields is the responsibility of Parse Server.

  // This function is not obligated to delete fields atomically. It is given the field
  // names in a list so that databases that are capable of deleting fields atomically
  // may do so.

  // Returns a Promise.
  async deleteFields(className: string, schema: SchemaType, fieldNames: string[]): Promise<void> {
    debug('deleteFields');
    fieldNames = fieldNames.reduce((list: Array<string>, fieldName: string) => {
      const field = schema.fields[fieldName];
      if (field.type !== 'Relation') {
        list.push(fieldName);
      }
      delete schema.fields[fieldName];
      return list;
    }, []);

    const values = [className, ...fieldNames];
    const columns = fieldNames
      .map((name, idx) => {
        return `$${idx + 2}:name`;
      })
      .join(', DROP COLUMN');

    await this._client.tx('delete-fields', async t => {
      await t.none('UPDATE "_SCHEMA" SET "schema" = $<schema> WHERE "className" = $<className>', {
        schema,
        className,
      });
      if (values.length > 1) {
        await t.none(`ALTER TABLE $1:name DROP COLUMN IF EXISTS ${columns}`, values);
      }
    });
    this._notifySchemaChange();
  }

  // Return a promise for all schemas known to this adapter, in Parse format. In case the
  // schemas cannot be retrieved, returns a promise that rejects. Requirements for the
  // rejection reason are TBD.
  async getAllClasses() {
    return this._client.task('get-all-classes', async t => {
      return await t.map('SELECT * FROM "_SCHEMA"', null, row =>
        toParseSchema({ className: row.className, ...row.schema })
      );
    });
  }

  // Return a promise for the schema with the given name, in Parse format. If
  // this adapter doesn't know about the schema, return a promise that rejects with
  // undefined as the reason.
  async getClass(className: string) {
    debug('getClass');
    return this._client
      .any('SELECT * FROM "_SCHEMA" WHERE "className" = $<className>', {
        className,
      })
      .then(result => {
        if (result.length !== 1) {
          throw undefined;
        }
        return result[0].schema;
      })
      .then(toParseSchema);
  }

  // TODO: remove the mongo format dependency in the return value
  async createObject(
    className: string,
    schema: SchemaType,
    object: any,
    transactionalSession: ?any
  ) {
    debug('createObject');
    let columnsArray = [];
    const valuesArray = [];
    schema = toPostgresSchema(schema);
    const geoPoints = {};

    object = handleDotFields(object);

    validateKeys(object);

    Object.keys(object).forEach(fieldName => {
      if (object[fieldName] === null) {
        return;
      }
      var authDataMatch = fieldName.match(/^_auth_data_([a-zA-Z0-9_]+)$/);
      if (authDataMatch) {
        var provider = authDataMatch[1];
        object['authData'] = object['authData'] || {};
        object['authData'][provider] = object[fieldName];
        delete object[fieldName];
        fieldName = 'authData';
      }

      columnsArray.push(fieldName);
      if (!schema.fields[fieldName] && className === '_User') {
        if (
          fieldName === '_email_verify_token' ||
          fieldName === '_failed_login_count' ||
          fieldName === '_perishable_token' ||
          fieldName === '_password_history'
        ) {
          valuesArray.push(object[fieldName]);
        }

        if (fieldName === '_email_verify_token_expires_at') {
          if (object[fieldName]) {
            valuesArray.push(object[fieldName].iso);
          } else {
            valuesArray.push(null);
          }
        }

        if (
          fieldName === '_account_lockout_expires_at' ||
          fieldName === '_perishable_token_expires_at' ||
          fieldName === '_password_changed_at'
        ) {
          if (object[fieldName]) {
            valuesArray.push(object[fieldName].iso);
          } else {
            valuesArray.push(null);
          }
        }
        return;
      }
      switch (schema.fields[fieldName].type) {
        case 'Date':
          if (object[fieldName]) {
            valuesArray.push(object[fieldName].iso);
          } else {
            valuesArray.push(null);
          }
          break;
        case 'Pointer':
          valuesArray.push(object[fieldName].objectId);
          break;
        case 'Array':
          if (['_rperm', '_wperm'].indexOf(fieldName) >= 0) {
            valuesArray.push(object[fieldName]);
          } else {
            valuesArray.push(JSON.stringify(object[fieldName]));
          }
          break;
        case 'Object':
        case 'Bytes':
        case 'String':
        case 'Number':
        case 'Boolean':
          valuesArray.push(object[fieldName]);
          break;
        case 'File':
          valuesArray.push(object[fieldName].name);
          break;
        case 'Polygon': {
          const value = convertPolygonToSQL(object[fieldName].coordinates);
          valuesArray.push(value);
          break;
        }
        case 'GeoPoint':
          // pop the point and process later
          geoPoints[fieldName] = object[fieldName];
          columnsArray.pop();
          break;
        default:
          throw `Type ${schema.fields[fieldName].type} not supported yet`;
      }
    });

    columnsArray = columnsArray.concat(Object.keys(geoPoints));
    const initialValues = valuesArray.map((val, index) => {
      let termination = '';
      const fieldName = columnsArray[index];
      if (['_rperm', '_wperm'].indexOf(fieldName) >= 0) {
        termination = '::text[]';
      } else if (schema.fields[fieldName] && schema.fields[fieldName].type === 'Array') {
        termination = '::jsonb';
      }
      return `$${index + 2 + columnsArray.length}${termination}`;
    });
    const geoPointsInjects = Object.keys(geoPoints).map(key => {
      const value = geoPoints[key];
      valuesArray.push(value.longitude, value.latitude);
      const l = valuesArray.length + columnsArray.length;
      return `POINT($${l}, $${l + 1})`;
    });

    const columnsPattern = columnsArray.map((col, index) => `$${index + 2}:name`).join();
    const valuesPattern = initialValues.concat(geoPointsInjects).join();

    const qs = `INSERT INTO $1:name (${columnsPattern}) VALUES (${valuesPattern})`;
    const values = [className, ...columnsArray, ...valuesArray];
    const promise = (transactionalSession ? transactionalSession.t : this._client)
      .none(qs, values)
      .then(() => ({ ops: [object] }))
      .catch(error => {
        if (error.code === PostgresUniqueIndexViolationError) {
          const err = new Parse.Error(
            Parse.Error.DUPLICATE_VALUE,
            'A duplicate value for a field with unique values was provided'
          );
          err.underlyingError = error;
          if (error.constraint) {
            const matches = error.constraint.match(/unique_([a-zA-Z]+)/);
            if (matches && Array.isArray(matches)) {
              err.userInfo = { duplicated_field: matches[1] };
            }
          }
          error = err;
        }
        throw error;
      });
    if (transactionalSession) {
      transactionalSession.batch.push(promise);
    }
    return promise;
  }

  // Remove all objects that match the given Parse Query.
  // If no objects match, reject with OBJECT_NOT_FOUND. If objects are found and deleted, resolve with undefined.
  // If there is some other error, reject with INTERNAL_SERVER_ERROR.
  async deleteObjectsByQuery(
    className: string,
    schema: SchemaType,
    query: QueryType,
    transactionalSession: ?any
  ) {
    debug('deleteObjectsByQuery');
    const values = [className];
    const index = 2;
    const where = buildWhereClause({
      schema,
      index,
      query,
      caseInsensitive: false,
    });
    values.push(...where.values);
    if (Object.keys(query).length === 0) {
      where.pattern = 'TRUE';
    }
    const qs = `WITH deleted AS (DELETE FROM $1:name WHERE ${where.pattern} RETURNING *) SELECT count(*) FROM deleted`;
    const promise = (transactionalSession ? transactionalSession.t : this._client)
      .one(qs, values, a => +a.count)
      .then(count => {
        if (count === 0) {
          throw new Parse.Error(Parse.Error.OBJECT_NOT_FOUND, 'Object not found.');
        } else {
          return count;
        }
      })
      .catch(error => {
        if (error.code !== PostgresRelationDoesNotExistError) {
          throw error;
        }
        // ELSE: Don't delete anything if doesn't exist
      });
    if (transactionalSession) {
      transactionalSession.batch.push(promise);
    }
    return promise;
  }
  // Return value not currently well specified.
  async findOneAndUpdate(
    className: string,
    schema: SchemaType,
    query: QueryType,
    update: any,
    transactionalSession: ?any
  ): Promise<any> {
    debug('findOneAndUpdate');
    return this.updateObjectsByQuery(className, schema, query, update, transactionalSession).then(
      val => val[0]
    );
  }

  // Apply the update to all objects that match the given Parse Query.
  async updateObjectsByQuery(
    className: string,
    schema: SchemaType,
    query: QueryType,
    update: any,
    transactionalSession: ?any
  ): Promise<[any]> {
    debug('updateObjectsByQuery');
    const updatePatterns = [];
    const values = [className];
    let index = 2;
    schema = toPostgresSchema(schema);

    const originalUpdate = { ...update };

    // Set flag for dot notation fields
    const dotNotationOptions = {};
    Object.keys(update).forEach(fieldName => {
      if (fieldName.indexOf('.') > -1) {
        const components = fieldName.split('.');
        const first = components.shift();
        dotNotationOptions[first] = true;
      } else {
        dotNotationOptions[fieldName] = false;
      }
    });
    update = handleDotFields(update);
    // Resolve authData first,
    // So we don't end up with multiple key updates
    for (const fieldName in update) {
      const authDataMatch = fieldName.match(/^_auth_data_([a-zA-Z0-9_]+)$/);
      if (authDataMatch) {
        var provider = authDataMatch[1];
        const value = update[fieldName];
        delete update[fieldName];
        update['authData'] = update['authData'] || {};
        update['authData'][provider] = value;
      }
    }

    for (const fieldName in update) {
      const fieldValue = update[fieldName];
      // Drop any undefined values.
      if (typeof fieldValue === 'undefined') {
        delete update[fieldName];
      } else if (fieldValue === null) {
        updatePatterns.push(`$${index}:name = NULL`);
        values.push(fieldName);
        index += 1;
      } else if (fieldName == 'authData') {
        // This recursively sets the json_object
        // Only 1 level deep
        const generate = (jsonb: string, key: string, value: any) => {
          return `json_object_set_key(COALESCE(${jsonb}, '{}'::jsonb), ${key}, ${value})::jsonb`;
        };
        const lastKey = `$${index}:name`;
        const fieldNameIndex = index;
        index += 1;
        values.push(fieldName);
        const update = Object.keys(fieldValue).reduce((lastKey: string, key: string) => {
          const str = generate(lastKey, `$${index}::text`, `$${index + 1}::jsonb`);
          index += 2;
          let value = fieldValue[key];
          if (value) {
            if (value.__op === 'Delete') {
              value = null;
            } else {
              value = JSON.stringify(value);
            }
          }
          values.push(key, value);
          return str;
        }, lastKey);
        updatePatterns.push(`$${fieldNameIndex}:name = ${update}`);
      } else if (fieldValue.__op === 'Increment') {
        updatePatterns.push(`$${index}:name = COALESCE($${index}:name, 0) + $${index + 1}`);
        values.push(fieldName, fieldValue.amount);
        index += 2;
      } else if (fieldValue.__op === 'Add') {
        updatePatterns.push(
          `$${index}:name = array_add(COALESCE($${index}:name, '[]'::jsonb), $${index + 1}::jsonb)`
        );
        values.push(fieldName, JSON.stringify(fieldValue.objects));
        index += 2;
      } else if (fieldValue.__op === 'Delete') {
        updatePatterns.push(`$${index}:name = $${index + 1}`);
        values.push(fieldName, null);
        index += 2;
      } else if (fieldValue.__op === 'Remove') {
        updatePatterns.push(
          `$${index}:name = array_remove(COALESCE($${index}:name, '[]'::jsonb), $${
            index + 1
          }::jsonb)`
        );
        values.push(fieldName, JSON.stringify(fieldValue.objects));
        index += 2;
      } else if (fieldValue.__op === 'AddUnique') {
        updatePatterns.push(
          `$${index}:name = array_add_unique(COALESCE($${index}:name, '[]'::jsonb), $${
            index + 1
          }::jsonb)`
        );
        values.push(fieldName, JSON.stringify(fieldValue.objects));
        index += 2;
      } else if (fieldName === 'updatedAt') {
        //TODO: stop special casing this. It should check for __type === 'Date' and use .iso
        updatePatterns.push(`$${index}:name = $${index + 1}`);
        values.push(fieldName, fieldValue);
        index += 2;
      } else if (typeof fieldValue === 'string') {
        updatePatterns.push(`$${index}:name = $${index + 1}`);
        values.push(fieldName, fieldValue);
        index += 2;
      } else if (typeof fieldValue === 'boolean') {
        updatePatterns.push(`$${index}:name = $${index + 1}`);
        values.push(fieldName, fieldValue);
        index += 2;
      } else if (fieldValue.__type === 'Pointer') {
        updatePatterns.push(`$${index}:name = $${index + 1}`);
        values.push(fieldName, fieldValue.objectId);
        index += 2;
      } else if (fieldValue.__type === 'Date') {
        updatePatterns.push(`$${index}:name = $${index + 1}`);
        values.push(fieldName, toPostgresValue(fieldValue));
        index += 2;
      } else if (fieldValue instanceof Date) {
        updatePatterns.push(`$${index}:name = $${index + 1}`);
        values.push(fieldName, fieldValue);
        index += 2;
      } else if (fieldValue.__type === 'File') {
        updatePatterns.push(`$${index}:name = $${index + 1}`);
        values.push(fieldName, toPostgresValue(fieldValue));
        index += 2;
      } else if (fieldValue.__type === 'GeoPoint') {
        updatePatterns.push(`$${index}:name = POINT($${index + 1}, $${index + 2})`);
        values.push(fieldName, fieldValue.longitude, fieldValue.latitude);
        index += 3;
      } else if (fieldValue.__type === 'Polygon') {
        const value = convertPolygonToSQL(fieldValue.coordinates);
        updatePatterns.push(`$${index}:name = $${index + 1}::polygon`);
        values.push(fieldName, value);
        index += 2;
      } else if (fieldValue.__type === 'Relation') {
        // noop
      } else if (typeof fieldValue === 'number') {
        updatePatterns.push(`$${index}:name = $${index + 1}`);
        values.push(fieldName, fieldValue);
        index += 2;
      } else if (
        typeof fieldValue === 'object' &&
        schema.fields[fieldName] &&
        schema.fields[fieldName].type === 'Object'
      ) {
        // Gather keys to increment
        const keysToIncrement = Object.keys(originalUpdate)
          .filter(k => {
            // choose top level fields that have a delete operation set
            // Note that Object.keys is iterating over the **original** update object
            // and that some of the keys of the original update could be null or undefined:
            // (See the above check `if (fieldValue === null || typeof fieldValue == "undefined")`)
            const value = originalUpdate[k];
            return (
              value &&
              value.__op === 'Increment' &&
              k.split('.').length === 2 &&
              k.split('.')[0] === fieldName
            );
          })
          .map(k => k.split('.')[1]);

        let incrementPatterns = '';
        if (keysToIncrement.length > 0) {
          incrementPatterns =
            ' || ' +
            keysToIncrement
              .map(c => {
                const amount = fieldValue[c].amount;
                return `CONCAT('{"${c}":', COALESCE($${index}:name->>'${c}','0')::int + ${amount}, '}')::jsonb`;
              })
              .join(' || ');
          // Strip the keys
          keysToIncrement.forEach(key => {
            delete fieldValue[key];
          });
        }

        const keysToDelete: Array<string> = Object.keys(originalUpdate)
          .filter(k => {
            // choose top level fields that have a delete operation set.
            const value = originalUpdate[k];
            return (
              value &&
              value.__op === 'Delete' &&
              k.split('.').length === 2 &&
              k.split('.')[0] === fieldName
            );
          })
          .map(k => k.split('.')[1]);

        const deletePatterns = keysToDelete.reduce((p: string, c: string, i: number) => {
          return p + ` - '$${index + 1 + i}:value'`;
        }, '');
        // Override Object
        let updateObject = "'{}'::jsonb";

        if (dotNotationOptions[fieldName]) {
          // Merge Object
          updateObject = `COALESCE($${index}:name, '{}'::jsonb)`;
        }
        updatePatterns.push(
          `$${index}:name = (${updateObject} ${deletePatterns} ${incrementPatterns} || $${
            index + 1 + keysToDelete.length
          }::jsonb )`
        );
        values.push(fieldName, ...keysToDelete, JSON.stringify(fieldValue));
        index += 2 + keysToDelete.length;
      } else if (
        Array.isArray(fieldValue) &&
        schema.fields[fieldName] &&
        schema.fields[fieldName].type === 'Array'
      ) {
        const expectedType = parseTypeToPostgresType(schema.fields[fieldName]);
        if (expectedType === 'text[]') {
          updatePatterns.push(`$${index}:name = $${index + 1}::text[]`);
          values.push(fieldName, fieldValue);
          index += 2;
        } else {
          updatePatterns.push(`$${index}:name = $${index + 1}::jsonb`);
          values.push(fieldName, JSON.stringify(fieldValue));
          index += 2;
        }
      } else {
        debug('Not supported update', { fieldName, fieldValue });
        return Promise.reject(
          new Parse.Error(
            Parse.Error.OPERATION_FORBIDDEN,
            `Postgres doesn't support update ${JSON.stringify(fieldValue)} yet`
          )
        );
      }
    }

    const where = buildWhereClause({
      schema,
      index,
      query,
      caseInsensitive: false,
    });
    values.push(...where.values);

    const whereClause = where.pattern.length > 0 ? `WHERE ${where.pattern}` : '';
    const qs = `UPDATE $1:name SET ${updatePatterns.join()} ${whereClause} RETURNING *`;
    const promise = (transactionalSession ? transactionalSession.t : this._client).any(qs, values);
    if (transactionalSession) {
      transactionalSession.batch.push(promise);
    }
    return promise;
  }

  // Hopefully, we can get rid of this. It's only used for config and hooks.
  upsertOneObject(
    className: string,
    schema: SchemaType,
    query: QueryType,
    update: any,
    transactionalSession: ?any
  ) {
    debug('upsertOneObject');
    const createValue = Object.assign({}, query, update);
    return this.createObject(className, schema, createValue, transactionalSession).catch(error => {
      // ignore duplicate value errors as it's upsert
      if (error.code !== Parse.Error.DUPLICATE_VALUE) {
        throw error;
      }
      return this.findOneAndUpdate(className, schema, query, update, transactionalSession);
    });
  }

  find(
    className: string,
    schema: SchemaType,
    query: QueryType,
    { skip, limit, sort, keys, caseInsensitive, explain }: QueryOptions
  ) {
    debug('find');
    const hasLimit = limit !== undefined;
    const hasSkip = skip !== undefined;
    let values = [className];
    const where = buildWhereClause({
      schema,
      query,
      index: 2,
      caseInsensitive,
    });
    values.push(...where.values);

    const wherePattern = where.pattern.length > 0 ? `WHERE ${where.pattern}` : '';
    const limitPattern = hasLimit ? `LIMIT $${values.length + 1}` : '';
    if (hasLimit) {
      values.push(limit);
    }
    const skipPattern = hasSkip ? `OFFSET $${values.length + 1}` : '';
    if (hasSkip) {
      values.push(skip);
    }

    let sortPattern = '';
    if (sort) {
      const sortCopy: any = sort;
      const sorting = Object.keys(sort)
        .map(key => {
          const transformKey = transformDotFieldToComponents(key).join('->');
          // Using $idx pattern gives:  non-integer constant in ORDER BY
          if (sortCopy[key] === 1) {
            return `${transformKey} ASC`;
          }
          return `${transformKey} DESC`;
        })
        .join();
      sortPattern = sort !== undefined && Object.keys(sort).length > 0 ? `ORDER BY ${sorting}` : '';
    }
    if (where.sorts && Object.keys((where.sorts: any)).length > 0) {
      sortPattern = `ORDER BY ${where.sorts.join()}`;
    }

    let columns = '*';
    if (keys) {
      // Exclude empty keys
      // Replace ACL by it's keys
      keys = keys.reduce((memo, key) => {
        if (key === 'ACL') {
          memo.push('_rperm');
          memo.push('_wperm');
        } else if (
          key.length > 0 &&
          // Remove selected field not referenced in the schema
          // Relation is not a column in postgres
          // $score is a Parse special field and is also not a column
          ((schema.fields[key] && schema.fields[key].type !== 'Relation') || key === '$score')
        ) {
          memo.push(key);
        }
        return memo;
      }, []);
      columns = keys
        .map((key, index) => {
          if (key === '$score') {
            return `ts_rank_cd(to_tsvector($${2}, $${3}:name), to_tsquery($${4}, $${5}), 32) as score`;
          }
          return `$${index + values.length + 1}:name`;
        })
        .join();
      values = values.concat(keys);
    }

    const originalQuery = `SELECT ${columns} FROM $1:name ${wherePattern} ${sortPattern} ${limitPattern} ${skipPattern}`;
    const qs = explain ? this.createExplainableQuery(originalQuery) : originalQuery;
    return this._client
      .any(qs, values)
      .catch(error => {
        // Query on non existing table, don't crash
        if (error.code !== PostgresRelationDoesNotExistError) {
          throw error;
        }
        return [];
      })
      .then(results => {
        if (explain) {
          return results;
        }
        return results.map(object => this.postgresObjectToParseObject(className, object, schema));
      });
  }

  // Converts from a postgres-format object to a REST-format object.
  // Does not strip out anything based on a lack of authentication.
  postgresObjectToParseObject(className: string, object: any, schema: any) {
    Object.keys(schema.fields).forEach(fieldName => {
      if (schema.fields[fieldName].type === 'Pointer' && object[fieldName]) {
        object[fieldName] = {
          objectId: object[fieldName],
          __type: 'Pointer',
          className: schema.fields[fieldName].targetClass,
        };
      }
      if (schema.fields[fieldName].type === 'Relation') {
        object[fieldName] = {
          __type: 'Relation',
          className: schema.fields[fieldName].targetClass,
        };
      }
      if (object[fieldName] && schema.fields[fieldName].type === 'GeoPoint') {
        object[fieldName] = {
          __type: 'GeoPoint',
          latitude: object[fieldName].y,
          longitude: object[fieldName].x,
        };
      }
      if (object[fieldName] && schema.fields[fieldName].type === 'Polygon') {
        let coords = object[fieldName];
        coords = coords.substr(2, coords.length - 4).split('),(');
        coords = coords.map(point => {
          return [parseFloat(point.split(',')[1]), parseFloat(point.split(',')[0])];
        });
        object[fieldName] = {
          __type: 'Polygon',
          coordinates: coords,
        };
      }
      if (object[fieldName] && schema.fields[fieldName].type === 'File') {
        object[fieldName] = {
          __type: 'File',
          name: object[fieldName],
        };
      }
    });
    //TODO: remove this reliance on the mongo format. DB adapter shouldn't know there is a difference between created at and any other date field.
    if (object.createdAt) {
      object.createdAt = object.createdAt.toISOString();
    }
    if (object.updatedAt) {
      object.updatedAt = object.updatedAt.toISOString();
    }
    if (object.expiresAt) {
      object.expiresAt = {
        __type: 'Date',
        iso: object.expiresAt.toISOString(),
      };
    }
    if (object._email_verify_token_expires_at) {
      object._email_verify_token_expires_at = {
        __type: 'Date',
        iso: object._email_verify_token_expires_at.toISOString(),
      };
    }
    if (object._account_lockout_expires_at) {
      object._account_lockout_expires_at = {
        __type: 'Date',
        iso: object._account_lockout_expires_at.toISOString(),
      };
    }
    if (object._perishable_token_expires_at) {
      object._perishable_token_expires_at = {
        __type: 'Date',
        iso: object._perishable_token_expires_at.toISOString(),
      };
    }
    if (object._password_changed_at) {
      object._password_changed_at = {
        __type: 'Date',
        iso: object._password_changed_at.toISOString(),
      };
    }

    for (const fieldName in object) {
      if (object[fieldName] === null) {
        delete object[fieldName];
      }
      if (object[fieldName] instanceof Date) {
        object[fieldName] = {
          __type: 'Date',
          iso: object[fieldName].toISOString(),
        };
      }
    }

    return object;
  }

  // Create a unique index. Unique indexes on nullable fields are not allowed. Since we don't
  // currently know which fields are nullable and which aren't, we ignore that criteria.
  // As such, we shouldn't expose this function to users of parse until we have an out-of-band
  // Way of determining if a field is nullable. Undefined doesn't count against uniqueness,
  // which is why we use sparse indexes.
  async ensureUniqueness(className: string, schema: SchemaType, fieldNames: string[]) {
    const constraintName = `${className}_unique_${fieldNames.sort().join('_')}`;
    const constraintPatterns = fieldNames.map((fieldName, index) => `$${index + 3}:name`);
    const qs = `CREATE UNIQUE INDEX IF NOT EXISTS $2:name ON $1:name(${constraintPatterns.join()})`;
    return this._client.none(qs, [className, constraintName, ...fieldNames]).catch(error => {
      if (error.code === PostgresDuplicateRelationError && error.message.includes(constraintName)) {
        // Index already exists. Ignore error.
      } else if (
        error.code === PostgresUniqueIndexViolationError &&
        error.message.includes(constraintName)
      ) {
        // Cast the error into the proper parse error
        throw new Parse.Error(
          Parse.Error.DUPLICATE_VALUE,
          'A duplicate value for a field with unique values was provided'
        );
      } else {
        throw error;
      }
    });
  }

  // Executes a count.
  async count(
    className: string,
    schema: SchemaType,
    query: QueryType,
    readPreference?: string,
    estimate?: boolean = true
  ) {
    debug('count');
    const values = [className];
    const where = buildWhereClause({
      schema,
      query,
      index: 2,
      caseInsensitive: false,
    });
    values.push(...where.values);

    const wherePattern = where.pattern.length > 0 ? `WHERE ${where.pattern}` : '';
    let qs = '';

    if (where.pattern.length > 0 || !estimate) {
      qs = `SELECT count(*) FROM $1:name ${wherePattern}`;
    } else {
      qs = 'SELECT reltuples AS approximate_row_count FROM pg_class WHERE relname = $1';
    }

    return this._client
      .one(qs, values, a => {
        if (a.approximate_row_count == null || a.approximate_row_count == -1) {
          return !isNaN(+a.count) ? +a.count : 0;
        } else {
          return +a.approximate_row_count;
        }
      })
      .catch(error => {
        if (error.code !== PostgresRelationDoesNotExistError) {
          throw error;
        }
        return 0;
      });
  }

  async distinct(className: string, schema: SchemaType, query: QueryType, fieldName: string) {
    debug('distinct');
    let field = fieldName;
    let column = fieldName;
    const isNested = fieldName.indexOf('.') >= 0;
    if (isNested) {
      field = transformDotFieldToComponents(fieldName).join('->');
      column = fieldName.split('.')[0];
    }
    const isArrayField =
      schema.fields && schema.fields[fieldName] && schema.fields[fieldName].type === 'Array';
    const isPointerField =
      schema.fields && schema.fields[fieldName] && schema.fields[fieldName].type === 'Pointer';
    const values = [field, column, className];
    const where = buildWhereClause({
      schema,
      query,
      index: 4,
      caseInsensitive: false,
    });
    values.push(...where.values);

    const wherePattern = where.pattern.length > 0 ? `WHERE ${where.pattern}` : '';
    const transformer = isArrayField ? 'jsonb_array_elements' : 'ON';
    let qs = `SELECT DISTINCT ${transformer}($1:name) $2:name FROM $3:name ${wherePattern}`;
    if (isNested) {
      qs = `SELECT DISTINCT ${transformer}($1:raw) $2:raw FROM $3:name ${wherePattern}`;
    }
    return this._client
      .any(qs, values)
      .catch(error => {
        if (error.code === PostgresMissingColumnError) {
          return [];
        }
        throw error;
      })
      .then(results => {
        if (!isNested) {
          results = results.filter(object => object[field] !== null);
          return results.map(object => {
            if (!isPointerField) {
              return object[field];
            }
            return {
              __type: 'Pointer',
              className: schema.fields[fieldName].targetClass,
              objectId: object[field],
            };
          });
        }
        const child = fieldName.split('.')[1];
        return results.map(object => object[column][child]);
      })
      .then(results =>
        results.map(object => this.postgresObjectToParseObject(className, object, schema))
      );
  }

  async aggregate(
    className: string,
    schema: any,
    pipeline: any,
    readPreference: ?string,
    hint: ?mixed,
    explain?: boolean
  ) {
    debug('aggregate');
    const values = [className];
    let index: number = 2;
    let columns: string[] = [];
    let countField = null;
    let groupValues = null;
    let wherePattern = '';
    let limitPattern = '';
    let skipPattern = '';
    let sortPattern = '';
    let groupPattern = '';
    for (let i = 0; i < pipeline.length; i += 1) {
      const stage = pipeline[i];
      if (stage.$group) {
        for (const field in stage.$group) {
          const value = stage.$group[field];
          if (value === null || value === undefined) {
            continue;
          }
          if (field === '_id' && typeof value === 'string' && value !== '') {
            columns.push(`$${index}:name AS "objectId"`);
            groupPattern = `GROUP BY $${index}:name`;
            values.push(transformAggregateField(value));
            index += 1;
            continue;
          }
          if (field === '_id' && typeof value === 'object' && Object.keys(value).length !== 0) {
            groupValues = value;
            const groupByFields = [];
            for (const alias in value) {
              if (typeof value[alias] === 'string' && value[alias]) {
                const source = transformAggregateField(value[alias]);
                if (!groupByFields.includes(`"${source}"`)) {
                  groupByFields.push(`"${source}"`);
                }
                values.push(source, alias);
                columns.push(`$${index}:name AS $${index + 1}:name`);
                index += 2;
              } else {
                const operation = Object.keys(value[alias])[0];
                const source = transformAggregateField(value[alias][operation]);
                if (mongoAggregateToPostgres[operation]) {
                  if (!groupByFields.includes(`"${source}"`)) {
                    groupByFields.push(`"${source}"`);
                  }
                  columns.push(
                    `EXTRACT(${
                      mongoAggregateToPostgres[operation]
                    } FROM $${index}:name AT TIME ZONE 'UTC')::integer AS $${index + 1}:name`
                  );
                  values.push(source, alias);
                  index += 2;
                }
              }
            }
            groupPattern = `GROUP BY $${index}:raw`;
            values.push(groupByFields.join());
            index += 1;
            continue;
          }
          if (typeof value === 'object') {
            if (value.$sum) {
              if (typeof value.$sum === 'string') {
                columns.push(`SUM($${index}:name) AS $${index + 1}:name`);
                values.push(transformAggregateField(value.$sum), field);
                index += 2;
              } else {
                countField = field;
                columns.push(`COUNT(*) AS $${index}:name`);
                values.push(field);
                index += 1;
              }
            }
            if (value.$max) {
              columns.push(`MAX($${index}:name) AS $${index + 1}:name`);
              values.push(transformAggregateField(value.$max), field);
              index += 2;
            }
            if (value.$min) {
              columns.push(`MIN($${index}:name) AS $${index + 1}:name`);
              values.push(transformAggregateField(value.$min), field);
              index += 2;
            }
            if (value.$avg) {
              columns.push(`AVG($${index}:name) AS $${index + 1}:name`);
              values.push(transformAggregateField(value.$avg), field);
              index += 2;
            }
          }
        }
      } else {
        columns.push('*');
      }
      if (stage.$project) {
        if (columns.includes('*')) {
          columns = [];
        }
        for (const field in stage.$project) {
          const value = stage.$project[field];
          if (value === 1 || value === true) {
            columns.push(`$${index}:name`);
            values.push(field);
            index += 1;
          }
        }
      }
      if (stage.$match) {
        const patterns = [];
        const orOrAnd = Object.prototype.hasOwnProperty.call(stage.$match, '$or')
          ? ' OR '
          : ' AND ';

        if (stage.$match.$or) {
          const collapse = {};
          stage.$match.$or.forEach(element => {
            for (const key in element) {
              collapse[key] = element[key];
            }
          });
          stage.$match = collapse;
        }
        for (const field in stage.$match) {
          const value = stage.$match[field];
          const matchPatterns = [];
          Object.keys(ParseToPosgresComparator).forEach(cmp => {
            if (value[cmp]) {
              const pgComparator = ParseToPosgresComparator[cmp];
              matchPatterns.push(`$${index}:name ${pgComparator} $${index + 1}`);
              values.push(field, toPostgresValue(value[cmp]));
              index += 2;
            }
          });
          if (matchPatterns.length > 0) {
            patterns.push(`(${matchPatterns.join(' AND ')})`);
          }
          if (schema.fields[field] && schema.fields[field].type && matchPatterns.length === 0) {
            patterns.push(`$${index}:name = $${index + 1}`);
            values.push(field, value);
            index += 2;
          }
        }
        wherePattern = patterns.length > 0 ? `WHERE ${patterns.join(` ${orOrAnd} `)}` : '';
      }
      if (stage.$limit) {
        limitPattern = `LIMIT $${index}`;
        values.push(stage.$limit);
        index += 1;
      }
      if (stage.$skip) {
        skipPattern = `OFFSET $${index}`;
        values.push(stage.$skip);
        index += 1;
      }
      if (stage.$sort) {
        const sort = stage.$sort;
        const keys = Object.keys(sort);
        const sorting = keys
          .map(key => {
            const transformer = sort[key] === 1 ? 'ASC' : 'DESC';
            const order = `$${index}:name ${transformer}`;
            index += 1;
            return order;
          })
          .join();
        values.push(...keys);
        sortPattern = sort !== undefined && sorting.length > 0 ? `ORDER BY ${sorting}` : '';
      }
    }

    if (groupPattern) {
      columns.forEach((e, i, a) => {
        if (e && e.trim() === '*') {
          a[i] = '';
        }
      });
    }

    const originalQuery = `SELECT ${columns
      .filter(Boolean)
      .join()} FROM $1:name ${wherePattern} ${skipPattern} ${groupPattern} ${sortPattern} ${limitPattern}`;
    const qs = explain ? this.createExplainableQuery(originalQuery) : originalQuery;
    return this._client.any(qs, values).then(a => {
      if (explain) {
        return a;
      }
      const results = a.map(object => this.postgresObjectToParseObject(className, object, schema));
      results.forEach(result => {
        if (!Object.prototype.hasOwnProperty.call(result, 'objectId')) {
          result.objectId = null;
        }
        if (groupValues) {
          result.objectId = {};
          for (const key in groupValues) {
            result.objectId[key] = result[key];
            delete result[key];
          }
        }
        if (countField) {
          result[countField] = parseInt(result[countField], 10);
        }
      });
      return results;
    });
  }

  async performInitialization({ VolatileClassesSchemas }: any) {
    // TODO: This method needs to be rewritten to make proper use of connections (@vitaly-t)
    debug('performInitialization');
    await this._ensureSchemaCollectionExists();
    const promises = VolatileClassesSchemas.map(schema => {
      return this.createTable(schema.className, schema)
        .catch(err => {
          if (
            err.code === PostgresDuplicateRelationError ||
            err.code === Parse.Error.INVALID_CLASS_NAME
          ) {
            return Promise.resolve();
          }
          throw err;
        })
        .then(() => this.schemaUpgrade(schema.className, schema));
    });
    promises.push(this._listenToSchema());
    return Promise.all(promises)
      .then(() => {
        return this._client.tx('perform-initialization', async t => {
          await t.none(sql.misc.jsonObjectSetKeys);
          await t.none(sql.array.add);
          await t.none(sql.array.addUnique);
          await t.none(sql.array.remove);
          await t.none(sql.array.containsAll);
          await t.none(sql.array.containsAllRegex);
          await t.none(sql.array.contains);
          return t.ctx;
        });
      })
      .then(ctx => {
        debug(`initializationDone in ${ctx.duration}`);
      })
      .catch(error => {
        /* eslint-disable no-console */
        console.error(error);
      });
  }

  async createIndexes(className: string, indexes: any, conn: ?any): Promise<void> {
    return (conn || this._client).tx(t =>
      t.batch(
        indexes.map(i => {
          return t.none('CREATE INDEX IF NOT EXISTS $1:name ON $2:name ($3:name)', [
            i.name,
            className,
            i.key,
          ]);
        })
      )
    );
  }

  async createIndexesIfNeeded(
    className: string,
    fieldName: string,
    type: any,
    conn: ?any
  ): Promise<void> {
    await (conn || this._client).none('CREATE INDEX IF NOT EXISTS $1:name ON $2:name ($3:name)', [
      fieldName,
      className,
      type,
    ]);
  }

  async dropIndexes(className: string, indexes: any, conn: any): Promise<void> {
    const queries = indexes.map(i => ({
      query: 'DROP INDEX $1:name',
      values: i,
    }));
    await (conn || this._client).tx(t => t.none(this._pgp.helpers.concat(queries)));
  }

  async getIndexes(className: string) {
    const qs = 'SELECT * FROM pg_indexes WHERE tablename = ${className}';
    return this._client.any(qs, { className });
  }

  async updateSchemaWithIndexes(): Promise<void> {
    return Promise.resolve();
  }

  // Used for testing purposes
  async updateEstimatedCount(className: string) {
    return this._client.none('ANALYZE $1:name', [className]);
  }

  async createTransactionalSession(): Promise<any> {
    return new Promise(resolve => {
      const transactionalSession = {};
      transactionalSession.result = this._client.tx(t => {
        transactionalSession.t = t;
        transactionalSession.promise = new Promise(resolve => {
          transactionalSession.resolve = resolve;
        });
        transactionalSession.batch = [];
        resolve(transactionalSession);
        return transactionalSession.promise;
      });
    });
  }

  commitTransactionalSession(transactionalSession: any): Promise<void> {
    transactionalSession.resolve(transactionalSession.t.batch(transactionalSession.batch));
    return transactionalSession.result;
  }

  abortTransactionalSession(transactionalSession: any): Promise<void> {
    const result = transactionalSession.result.catch();
    transactionalSession.batch.push(Promise.reject());
    transactionalSession.resolve(transactionalSession.t.batch(transactionalSession.batch));
    return result;
  }

  async ensureIndex(
    className: string,
    schema: SchemaType,
    fieldNames: string[],
    indexName: ?string,
    caseInsensitive: boolean = false,
    options?: Object = {}
  ): Promise<any> {
    const conn = options.conn !== undefined ? options.conn : this._client;
    const defaultIndexName = `parse_default_${fieldNames.sort().join('_')}`;
    const indexNameOptions: Object =
      indexName != null ? { name: indexName } : { name: defaultIndexName };
    const constraintPatterns = caseInsensitive
      ? fieldNames.map((fieldName, index) => `lower($${index + 3}:name) varchar_pattern_ops`)
      : fieldNames.map((fieldName, index) => `$${index + 3}:name`);
    const qs = `CREATE INDEX IF NOT EXISTS $1:name ON $2:name (${constraintPatterns.join()})`;
<<<<<<< HEAD
    const setIdempotencyFunction = options.setIdempotencyFunction !== undefined ? options.setIdempotencyFunction : false;
    if (setIdempotencyFunction) {
      await this.ensureIdempotencyFunctionExists(options);
    }
    await conn.none(qs, [indexNameOptions.name, className, ...fieldNames])
      .catch(error => {
        if (
          error.code === PostgresDuplicateRelationError &&
          error.message.includes(indexNameOptions.name)
        ) {
          // Index already exists. Ignore error.
        } else if (
          error.code === PostgresUniqueIndexViolationError &&
          error.message.includes(indexNameOptions.name)
        ) {
          // Cast the error into the proper parse error
          throw new Parse.Error(
            Parse.Error.DUPLICATE_VALUE,
            'A duplicate value for a field with unique values was provided'
          );
        } else {
          throw error;
        }
      });
  }

  async deleteIdempotencyFunction(
    options?: Object = {}
  ): Promise<any> {
    const conn = options.conn !== undefined ? options.conn : this._client;
    const qs = 'DROP FUNCTION IF EXISTS idempotency_delete_expired_records()';
    return conn
      .none(qs)
      .catch(error => {
        throw error;
      });
  }

  async ensureIdempotencyFunctionExists(
    options?: Object = {}
  ): Promise<any> {
    const conn = options.conn !== undefined ? options.conn : this._client;
    const ttlOptions = options.ttl !== undefined ? `${options.ttl} seconds` : '60 seconds';
    const qs = 'CREATE OR REPLACE FUNCTION idempotency_delete_expired_records() RETURNS void LANGUAGE plpgsql AS $$ BEGIN DELETE FROM "_Idempotency" WHERE expire < NOW() - INTERVAL $1; END; $$;';
    return conn
      .none(qs, [ttlOptions])
      .catch(error => {
        throw error;
      });
=======
    await conn.none(qs, [indexNameOptions.name, className, ...fieldNames]).catch(error => {
      throw error;
    });
>>>>>>> 5e363eae
  }
}

function convertPolygonToSQL(polygon) {
  if (polygon.length < 3) {
    throw new Parse.Error(Parse.Error.INVALID_JSON, `Polygon must have at least 3 values`);
  }
  if (
    polygon[0][0] !== polygon[polygon.length - 1][0] ||
    polygon[0][1] !== polygon[polygon.length - 1][1]
  ) {
    polygon.push(polygon[0]);
  }
  const unique = polygon.filter((item, index, ar) => {
    let foundIndex = -1;
    for (let i = 0; i < ar.length; i += 1) {
      const pt = ar[i];
      if (pt[0] === item[0] && pt[1] === item[1]) {
        foundIndex = i;
        break;
      }
    }
    return foundIndex === index;
  });
  if (unique.length < 3) {
    throw new Parse.Error(
      Parse.Error.INTERNAL_SERVER_ERROR,
      'GeoJSON: Loop must have at least 3 different vertices'
    );
  }
  const points = polygon
    .map(point => {
      Parse.GeoPoint._validate(parseFloat(point[1]), parseFloat(point[0]));
      return `(${point[1]}, ${point[0]})`;
    })
    .join(', ');
  return `(${points})`;
}

function removeWhiteSpace(regex) {
  if (!regex.endsWith('\n')) {
    regex += '\n';
  }

  // remove non escaped comments
  return (
    regex
      .replace(/([^\\])#.*\n/gim, '$1')
      // remove lines starting with a comment
      .replace(/^#.*\n/gim, '')
      // remove non escaped whitespace
      .replace(/([^\\])\s+/gim, '$1')
      // remove whitespace at the beginning of a line
      .replace(/^\s+/, '')
      .trim()
  );
}

function processRegexPattern(s) {
  if (s && s.startsWith('^')) {
    // regex for startsWith
    return '^' + literalizeRegexPart(s.slice(1));
  } else if (s && s.endsWith('$')) {
    // regex for endsWith
    return literalizeRegexPart(s.slice(0, s.length - 1)) + '$';
  }

  // regex for contains
  return literalizeRegexPart(s);
}

function isStartsWithRegex(value) {
  if (!value || typeof value !== 'string' || !value.startsWith('^')) {
    return false;
  }

  const matches = value.match(/\^\\Q.*\\E/);
  return !!matches;
}

function isAllValuesRegexOrNone(values) {
  if (!values || !Array.isArray(values) || values.length === 0) {
    return true;
  }

  const firstValuesIsRegex = isStartsWithRegex(values[0].$regex);
  if (values.length === 1) {
    return firstValuesIsRegex;
  }

  for (let i = 1, length = values.length; i < length; ++i) {
    if (firstValuesIsRegex !== isStartsWithRegex(values[i].$regex)) {
      return false;
    }
  }

  return true;
}

function isAnyValueRegexStartsWith(values) {
  return values.some(function (value) {
    return isStartsWithRegex(value.$regex);
  });
}

function createLiteralRegex(remaining) {
  return remaining
    .split('')
    .map(c => {
      const regex = RegExp('[0-9 ]|\\p{L}', 'u'); // Support all unicode letter chars
      if (c.match(regex) !== null) {
        // don't escape alphanumeric characters
        return c;
      }
      // escape everything else (single quotes with single quotes, everything else with a backslash)
      return c === `'` ? `''` : `\\${c}`;
    })
    .join('');
}

function literalizeRegexPart(s: string) {
  const matcher1 = /\\Q((?!\\E).*)\\E$/;
  const result1: any = s.match(matcher1);
  if (result1 && result1.length > 1 && result1.index > -1) {
    // process regex that has a beginning and an end specified for the literal text
    const prefix = s.substr(0, result1.index);
    const remaining = result1[1];

    return literalizeRegexPart(prefix) + createLiteralRegex(remaining);
  }

  // process regex that has a beginning specified for the literal text
  const matcher2 = /\\Q((?!\\E).*)$/;
  const result2: any = s.match(matcher2);
  if (result2 && result2.length > 1 && result2.index > -1) {
    const prefix = s.substr(0, result2.index);
    const remaining = result2[1];

    return literalizeRegexPart(prefix) + createLiteralRegex(remaining);
  }

  // remove all instances of \Q and \E from the remaining text & escape single quotes
  return s
    .replace(/([^\\])(\\E)/, '$1')
    .replace(/([^\\])(\\Q)/, '$1')
    .replace(/^\\E/, '')
    .replace(/^\\Q/, '')
    .replace(/([^'])'/, `$1''`)
    .replace(/^'([^'])/, `''$1`);
}

var GeoPointCoder = {
  isValidJSON(value) {
    return typeof value === 'object' && value !== null && value.__type === 'GeoPoint';
  },
};

export default PostgresStorageAdapter;<|MERGE_RESOLUTION|>--- conflicted
+++ resolved
@@ -2440,7 +2440,6 @@
       ? fieldNames.map((fieldName, index) => `lower($${index + 3}:name) varchar_pattern_ops`)
       : fieldNames.map((fieldName, index) => `$${index + 3}:name`);
     const qs = `CREATE INDEX IF NOT EXISTS $1:name ON $2:name (${constraintPatterns.join()})`;
-<<<<<<< HEAD
     const setIdempotencyFunction = options.setIdempotencyFunction !== undefined ? options.setIdempotencyFunction : false;
     if (setIdempotencyFunction) {
       await this.ensureIdempotencyFunctionExists(options);
@@ -2490,11 +2489,6 @@
       .catch(error => {
         throw error;
       });
-=======
-    await conn.none(qs, [indexNameOptions.name, className, ...fieldNames]).catch(error => {
-      throw error;
-    });
->>>>>>> 5e363eae
   }
 }
 
