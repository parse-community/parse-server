--- conflicted
+++ resolved
@@ -7,13 +7,10 @@
 // @flow-disable-next
 import { v4 as uuidv4 } from 'uuid';
 import sql from './sql';
-<<<<<<< HEAD
 import { ErrorMessage } from '../../../Errors/message';
-=======
 import { StorageAdapter } from '../StorageAdapter';
 import type { SchemaType, QueryType, QueryOptions } from '../StorageAdapter';
 const Utils = require('../../../Utils');
->>>>>>> a5ffb950
 
 const PostgresRelationDoesNotExistError = '42P01';
 const PostgresDuplicateRelationError = '42P07';
@@ -2456,21 +2453,6 @@
       ? fieldNames.map((fieldName, index) => `lower($${index + 3}:name) varchar_pattern_ops`)
       : fieldNames.map((fieldName, index) => `$${index + 3}:name`);
     const qs = `CREATE INDEX IF NOT EXISTS $1:name ON $2:name (${constraintPatterns.join()})`;
-<<<<<<< HEAD
-    await conn.none(qs, [indexNameOptions.name, className, ...fieldNames]).catch(error => {
-      if (
-        error.code === PostgresDuplicateRelationError &&
-        error.message.includes(indexNameOptions.name)
-      ) {
-        // Index already exists. Ignore error.
-      } else if (
-        error.code === PostgresUniqueIndexViolationError &&
-        error.message.includes(indexNameOptions.name)
-      ) {
-        // Cast the error into the proper parse error
-        throw new Parse.Error(Parse.Error.DUPLICATE_VALUE, ErrorMessage.duplicateValue());
-      } else {
-=======
     const setIdempotencyFunction = options.setIdempotencyFunction !== undefined ? options.setIdempotencyFunction : false;
     if (setIdempotencyFunction) {
       await this.ensureIdempotencyFunctionExists(options);
@@ -2489,7 +2471,7 @@
           // Cast the error into the proper parse error
           throw new Parse.Error(
             Parse.Error.DUPLICATE_VALUE,
-            'A duplicate value for a field with unique values was provided'
+            ErrorMessage.duplicateValue()
           );
         } else {
           throw error;
@@ -2505,7 +2487,6 @@
     return conn
       .none(qs)
       .catch(error => {
->>>>>>> a5ffb950
         throw error;
       });
   }
