--- conflicted
+++ resolved
@@ -925,45 +925,34 @@
       } else if (typeof fieldValue === 'object'
                     && schema.fields[fieldName]
                     && schema.fields[fieldName].type === 'Object') {
-<<<<<<< HEAD
         // Gather keys to increment
         const keysToIncrement = Object.keys(originalUpdate).filter(k => {
-          // choose top level fields that have a delete operation set 
+          // choose top level fields that have a delete operation set
           return originalUpdate[k].__op === 'Increment' && k.split('.').length === 2 && k.split(".")[0] === fieldName;
-=======
-        const keysToDelete = Object.keys(originalUpdate).filter(k => {
-          // choose top level fields that have a delete operation set
-          return originalUpdate[k].__op === 'Delete' && k.split('.').length === 2
->>>>>>> 2b0c39ca
         }).map(k => k.split('.')[1]);
 
         let incrementPatterns = '';
-        if (keysToIncrement.length > 0) {
-          incrementPatterns = ' || ' + keysToIncrement.map((c, i) => {
+        if (keysToIncrement.length > 0) {
+          incrementPatterns = ' || ' + keysToIncrement.map((c) => {
             let amount = fieldValue[c].amount;
             return `CONCAT('{"${c}":', COALESCE($${index}:name->>'${c}','0')::int + ${amount}, '}')::jsonb`;
           }).join(' || ');
           // Strip the keys
-          keysToIncrement.forEach((key) => {
+          keysToIncrement.forEach((key) => {
             delete fieldValue[key];
           });
         }
 
-        
         const keysToDelete = Object.keys(originalUpdate).filter(k => {
-          // choose top level fields that have a delete operation set 
+          // choose top level fields that have a delete operation set
           return originalUpdate[k].__op === 'Delete' && k.split('.').length === 2 && k.split(".")[0] === fieldName;
         }).map(k => k.split('.')[1]);
-        
+
         const deletePatterns = keysToDelete.reduce((p, c, i) => {
           return p + ` - '$${index + 1 + i}:value'`;
         }, '');
 
-<<<<<<< HEAD
         updatePatterns.push(`$${index}:name = ( COALESCE($${index}:name, '{}'::jsonb) ${deletePatterns} ${incrementPatterns} || $${index + 1 + keysToDelete.length}::jsonb )`);
-=======
-        updatePatterns.push(`$${index}:name = ( COALESCE($${index}:name, '{}'::jsonb) ${deletePatterns} || $${index + 1 + keysToDelete.length}::jsonb )`);
->>>>>>> 2b0c39ca
 
         values.push(fieldName, ...keysToDelete, JSON.stringify(fieldValue));
         index += 2 + keysToDelete.length;
