import { createClient } from './PostgresClient';
import Parse            from 'parse/node';
import _                from 'lodash';
import sql              from './sql';

const PostgresRelationDoesNotExistError = '42P01';
const PostgresDuplicateRelationError = '42P07';
const PostgresDuplicateColumnError = '42701';
const PostgresDuplicateObjectError = '42710';
const PostgresUniqueIndexViolationError = '23505';
const PostgresTransactionAbortedError = '25P02';
const logger = require('../../../logger');

const debug = function(){
  let args = [...arguments];
  args = ['PG: ' + arguments[0]].concat(args.slice(1, args.length));
  const log = logger.getLogger();
  log.debug.apply(log, args);
}

const parseTypeToPostgresType = type => {
  switch (type.type) {
  case 'String': return 'text';
  case 'Date': return 'timestamp with time zone';
  case 'Object': return 'jsonb';
  case 'File': return 'text';
  case 'Boolean': return 'boolean';
  case 'Pointer': return 'char(10)';
  case 'Number': return 'double precision';
  case 'GeoPoint': return 'point';
  case 'Array':
    if (type.contents && type.contents.type === 'String') {
      return 'text[]';
    } else {
      return 'jsonb';
    }
  default: throw `no type for ${JSON.stringify(type)} yet`;
  }
};

const ParseToPosgresComparator = {
  '$gt': '>',
  '$lt': '<',
  '$gte': '>=',
  '$lte': '<='
}

const toPostgresValue = value => {
  if (typeof value === 'object') {
    if (value.__type === 'Date') {
      return value.iso;
    }
    if (value.__type === 'File') {
      return value.name;
    }
  }
  return value;
}

const transformValue = value => {
  if (value.__type === 'Pointer') {
    return value.objectId;
  }
  return value;
}

// Duplicate from then mongo adapter...
const emptyCLPS = Object.freeze({
  find: {},
  get: {},
  create: {},
  update: {},
  delete: {},
  addField: {},
});

const defaultCLPS = Object.freeze({
  find: {'*': true},
  get: {'*': true},
  create: {'*': true},
  update: {'*': true},
  delete: {'*': true},
  addField: {'*': true},
});

const toParseSchema = (schema) => {
  if (schema.className === '_User') {
    delete schema.fields._hashed_password;
  }
  if (schema.fields) {
    delete schema.fields._wperm;
    delete schema.fields._rperm;
  }
  let clps = defaultCLPS;
  if (schema.classLevelPermissions) {
    clps = {...emptyCLPS, ...schema.classLevelPermissions};
  }
  return {
    className: schema.className,
    fields: schema.fields,
    classLevelPermissions: clps,
  };
}

const toPostgresSchema = (schema) => {
  if (!schema) {
    return schema;
  }
  schema.fields = schema.fields || {};
  schema.fields._wperm = {type: 'Array', contents: {type: 'String'}}
  schema.fields._rperm = {type: 'Array', contents: {type: 'String'}}
  if (schema.className === '_User') {
    schema.fields._hashed_password = {type: 'String'};
    schema.fields._password_history = {type: 'Array'};
  }
  return schema;
}

const handleDotFields = (object) => {
  Object.keys(object).forEach(fieldName => {
    if (fieldName.indexOf('.') > -1) {
      const components = fieldName.split('.');
      const first = components.shift();
      object[first] = object[first] || {};
      let currentObj = object[first];
      let next;
      let value = object[fieldName];
      if (value && value.__op === 'Delete') {
        value = undefined;
      }
      /* eslint-disable no-cond-assign */
      while(next = components.shift()) {
      /* eslint-enable no-cond-assign */
        currentObj[next] = currentObj[next] || {};
        if (components.length === 0) {
          currentObj[next] = value;
        }
        currentObj = currentObj[next];
      }
      delete object[fieldName];
    }
  });
  return object;
}

const validateKeys = (object) => {
  if (typeof object == 'object') {
    for (const key in object) {
      if (typeof object[key] == 'object') {
        validateKeys(object[key]);
      }

      if(key.includes('$') || key.includes('.')){
        throw new Parse.Error(Parse.Error.INVALID_NESTED_KEY, "Nested keys should not contain the '$' or '.' characters");
      }
    }
  }
}

// Returns the list of join tables on a schema
const joinTablesForSchema = (schema) => {
  const list = [];
  if (schema) {
    Object.keys(schema.fields).forEach((field) => {
      if (schema.fields[field].type === 'Relation') {
        list.push(`_Join:${field}:${schema.className}`);
      }
    });
  }
  return list;
}

const buildWhereClause = ({ schema, query, index }) => {
  const patterns = [];
  let values = [];
  const sorts = [];

  schema = toPostgresSchema(schema);
  for (const fieldName in query) {
    const isArrayField = schema.fields
          && schema.fields[fieldName]
          && schema.fields[fieldName].type === 'Array';
    const initialPatternsLength = patterns.length;
    const fieldValue = query[fieldName];

    // nothingin the schema, it's gonna blow up
    if (!schema.fields[fieldName]) {
      // as it won't exist
      if (fieldValue.$exists === false) {
        continue;
      }
    }

    if (fieldName.indexOf('.') >= 0) {
      const components = fieldName.split('.').map((cmpt, index) => {
        if (index === 0) {
          return `"${cmpt}"`;
        }
        return `'${cmpt}'`;
      });
      let name = components.slice(0, components.length - 1).join('->');
      name += '->>' + components[components.length - 1];
      patterns.push(`${name} = '${fieldValue}'`);
    } else if (typeof fieldValue === 'string') {
      patterns.push(`$${index}:name = $${index + 1}`);
      values.push(fieldName, fieldValue);
      index += 2;
    } else if (typeof fieldValue === 'boolean') {
      patterns.push(`$${index}:name = $${index + 1}`);
      values.push(fieldName, fieldValue);
      index += 2;
    } else if (typeof fieldValue === 'number') {
      patterns.push(`$${index}:name = $${index + 1}`);
      values.push(fieldName, fieldValue);
      index += 2;
    } else if (fieldName === '$or' || fieldName === '$and') {
      const clauses = [];
      const clauseValues = [];
      fieldValue.forEach((subQuery) =>  {
        const clause = buildWhereClause({ schema, query: subQuery, index });
        if (clause.pattern.length > 0) {
          clauses.push(clause.pattern);
          clauseValues.push(...clause.values);
          index += clause.values.length;
        }
      });
      const orOrAnd = fieldName === '$or' ? ' OR ' : ' AND ';
      patterns.push(`(${clauses.join(orOrAnd)})`);
      values.push(...clauseValues);
    }

    if (fieldValue.$ne) {
      if (isArrayField) {
        fieldValue.$ne = JSON.stringify([fieldValue.$ne]);
        patterns.push(`NOT array_contains($${index}:name, $${index + 1})`);
      } else {
        if (fieldValue.$ne === null) {
          patterns.push(`$${index}:name <> $${index + 1}`);
        } else {
          // if not null, we need to manually exclude null
          patterns.push(`($${index}:name <> $${index + 1} OR $${index}:name IS NULL)`);
        }
      }

      // TODO: support arrays
      values.push(fieldName, fieldValue.$ne);
      index += 2;
    }

    if (fieldValue.$eq) {
      patterns.push(`$${index}:name = $${index + 1}`);
      values.push(fieldName, fieldValue.$eq);
      index += 2;
    }
    const isInOrNin = Array.isArray(fieldValue.$in) || Array.isArray(fieldValue.$nin);
    if (Array.isArray(fieldValue.$in) &&
        isArrayField &&
        schema.fields[fieldName].contents &&
        schema.fields[fieldName].contents.type === 'String') {
      const inPatterns = [];
      let allowNull = false;
      values.push(fieldName);
      fieldValue.$in.forEach((listElem, listIndex) => {
        if (listElem === null) {
          allowNull = true;
        } else {
          values.push(listElem);
          inPatterns.push(`$${index + 1 + listIndex - (allowNull ? 1 : 0)}`);
        }
      });
      if (allowNull) {
        patterns.push(`($${index}:name IS NULL OR $${index}:name && ARRAY[${inPatterns.join(',')}])`);
      } else {
        patterns.push(`$${index}:name && ARRAY[${inPatterns.join(',')}]`);
      }
      index = index + 1 + inPatterns.length;
    } else if (isInOrNin) {
      var createConstraint = (baseArray, notIn) => {
        if (baseArray.length > 0) {
          const not = notIn ? ' NOT ' : '';
          if (isArrayField) {
            patterns.push(`${not} array_contains($${index}:name, $${index + 1})`);
            values.push(fieldName, JSON.stringify(baseArray));
            index += 2;
          } else {
            const inPatterns = [];
            values.push(fieldName);
            baseArray.forEach((listElem, listIndex) => {
              values.push(listElem);
              inPatterns.push(`$${index + 1 + listIndex}`);
            });
            patterns.push(`$${index}:name ${not} IN (${inPatterns.join(',')})`);
            index = index + 1 + inPatterns.length;
          }
        } else if (!notIn) {
          values.push(fieldName);
          patterns.push(`$${index}:name IS NULL`);
          index = index + 1;
        }
      }
      if (fieldValue.$in) {
        createConstraint(_.flatMap(fieldValue.$in, elt => elt), false);
      }
      if (fieldValue.$nin) {
        createConstraint(_.flatMap(fieldValue.$nin, elt => elt), true);
      }
    }

    if (Array.isArray(fieldValue.$all) && isArrayField) {
      patterns.push(`array_contains_all($${index}:name, $${index + 1}::jsonb)`);
      values.push(fieldName, JSON.stringify(fieldValue.$all));
      index += 2;
    }

    if (typeof fieldValue.$exists !== 'undefined') {
      if (fieldValue.$exists) {
        patterns.push(`$${index}:name IS NOT NULL`);
      } else {
        patterns.push(`$${index}:name IS NULL`);
      }
      values.push(fieldName);
      index += 1;
    }

    if (fieldValue.$nearSphere) {
      const point = fieldValue.$nearSphere;
      const distance = fieldValue.$maxDistance;
      const distanceInKM = distance * 6371 * 1000;
      patterns.push(`ST_distance_sphere($${index}:name::geometry, POINT($${index + 1}, $${index + 2})::geometry) <= $${index + 3}`);
      sorts.push(`ST_distance_sphere($${index}:name::geometry, POINT($${index + 1}, $${index + 2})::geometry) ASC`)
      values.push(fieldName, point.latitude, point.longitude, distanceInKM);
      index += 4;
    }

    if (fieldValue.$within && fieldValue.$within.$box) {
      const box = fieldValue.$within.$box;
      const bottom = box[0].latitude;
      const left = box[0].longitude;
      const top = box[1].latitude;
      const right = box[1].longitude;

      patterns.push(`$${index}:name::point <@ $${index + 1}::box`);
      values.push(fieldName, `((${bottom}, ${left}), (${top}, ${right}))`);
      index += 2;
    }

    if (fieldValue.$regex) {
      let regex = fieldValue.$regex;
      let operator = '~';
      const opts = fieldValue.$options;
      if (opts) {
        if (opts.indexOf('i') >= 0) {
          operator = '~*';
        }
        if (opts.indexOf('x') >= 0) {
          regex = removeWhiteSpace(regex);
        }
      }

      regex = processRegexPattern(regex);

      patterns.push(`$${index}:name ${operator} '$${index + 1}:raw'`);
      values.push(fieldName, regex);
      index += 2;
    }

    if (fieldValue.__type === 'Pointer') {
      if (isArrayField) {
        patterns.push(`array_contains($${index}:name, $${index + 1})`);
        values.push(fieldName, JSON.stringify([fieldValue]));
        index += 2;
      } else {
        patterns.push(`$${index}:name = $${index + 1}`);
        values.push(fieldName, fieldValue.objectId);
        index += 2;
      }
    }

    if (fieldValue.__type === 'Date') {
      patterns.push(`$${index}:name = $${index + 1}`);
      values.push(fieldName, fieldValue.iso);
      index += 2;
    }

    Object.keys(ParseToPosgresComparator).forEach(cmp => {
      if (fieldValue[cmp]) {
        const pgComparator = ParseToPosgresComparator[cmp];
        patterns.push(`$${index}:name ${pgComparator} $${index + 1}`);
        values.push(fieldName, toPostgresValue(fieldValue[cmp]));
        index += 2;
      }
    });

    if (initialPatternsLength === patterns.length) {
      throw new Parse.Error(Parse.Error.OPERATION_FORBIDDEN, `Postgres doesn't support this query type yet ${JSON.stringify(fieldValue)}`);
    }
  }
  values = values.map(transformValue);
  return { pattern: patterns.join(' AND '), values, sorts };
}

export class PostgresStorageAdapter {
  // Private
  _collectionPrefix: string;
  _client;

  constructor({
    uri,
    collectionPrefix = '',
    databaseOptions
  }) {
    this._collectionPrefix = collectionPrefix;
    this._client = createClient(uri, databaseOptions);
  }

  _ensureSchemaCollectionExists(conn) {
    conn = conn || this._client;
    return conn.none('CREATE TABLE IF NOT EXISTS "_SCHEMA" ( "className" varChar(120), "schema" jsonb, "isParseClass" bool, PRIMARY KEY ("className") )')
    .catch(error => {
      if (error.code === PostgresDuplicateRelationError
          || error.code === PostgresUniqueIndexViolationError
          || error.code === PostgresDuplicateObjectError) {
        // Table already exists, must have been created by a different request. Ignore error.
      } else {
        throw error;
      }
    });
  }

  classExists(name) {
    return this._client.one(`SELECT EXISTS (SELECT 1 FROM   information_schema.tables WHERE table_name = $1)`, [name]).then((res) => {
      return res.exists;
    });
  }

  setClassLevelPermissions(className, CLPs) {
    return this._ensureSchemaCollectionExists().then(() => {
      const values = [className, 'schema', 'classLevelPermissions', JSON.stringify(CLPs)]
      return this._client.none(`UPDATE "_SCHEMA" SET $2:name = json_object_set_key($2:name, $3::text, $4::jsonb) WHERE "className"=$1 `, values);
    });
  }

  createClass(className, schema) {
    return this._client.tx(t => {
      const q1 = this.createTable(className, schema, t);
      const q2 = t.none('INSERT INTO "_SCHEMA" ("className", "schema", "isParseClass") VALUES ($<className>, $<schema>, true)', { className, schema });

      return t.batch([q1, q2]);
    })
    .then(() => {
      return toParseSchema(schema)
    })
    .catch((err) => {
      if (Array.isArray(err.data) && err.data.length > 1 && err.data[0].result.code === PostgresTransactionAbortedError) {
        err = err.data[1].result;
      }

      if (err.code === PostgresUniqueIndexViolationError && err.detail.includes(className)) {
        throw new Parse.Error(Parse.Error.DUPLICATE_VALUE, `Class ${className} already exists.`)
      }
      throw err;
    })
  }

  // Just create a table, do not insert in schema
  createTable(className, schema, conn) {
    conn = conn || this._client;
    debug('createTable', className, schema);
    const valuesArray = [];
    const patternsArray = [];
    const fields = Object.assign({}, schema.fields);
    if (className === '_User') {
      fields._email_verify_token_expires_at = {type: 'Date'};
      fields._email_verify_token = {type: 'String'};
      fields._account_lockout_expires_at = {type: 'Date'};
      fields._failed_login_count = {type: 'Number'};
      fields._perishable_token = {type: 'String'};
      fields._perishable_token_expires_at = {type: 'Date'};
      fields._password_changed_at = {type: 'Date'};
      fields._password_history = { type: 'Array'};
    }
    let index = 2;
    const relations = [];
    Object.keys(fields).forEach((fieldName) => {
      const parseType = fields[fieldName];
      // Skip when it's a relation
      // We'll create the tables later
      if (parseType.type === 'Relation') {
        relations.push(fieldName)
        return;
      }
      if (['_rperm', '_wperm'].indexOf(fieldName) >= 0) {
        parseType.contents = { type: 'String' };
      }
      valuesArray.push(fieldName);
      valuesArray.push(parseTypeToPostgresType(parseType));
      patternsArray.push(`$${index}:name $${index + 1}:raw`);
      if (fieldName === 'objectId') {
        patternsArray.push(`PRIMARY KEY ($${index}:name)`)
      }
      index = index + 2;
    });
    const qs = `CREATE TABLE IF NOT EXISTS $1:name (${patternsArray.join(',')})`;
    const values = [className, ...valuesArray];
    return this._ensureSchemaCollectionExists(conn)
    .then(() => conn.none(qs, values))
    .catch(error => {
      if (error.code === PostgresDuplicateRelationError) {
        // Table already exists, must have been created by a different request. Ignore error.
      } else {
        throw error;
      }
    }).then(() => {
      // Create the relation tables
      return Promise.all(relations.map((fieldName) => {
        return conn.none('CREATE TABLE IF NOT EXISTS $<joinTable:name> ("relatedId" varChar(120), "owningId" varChar(120), PRIMARY KEY("relatedId", "owningId") )', {joinTable: `_Join:${fieldName}:${className}`});
      }));
    });
  }

  addFieldIfNotExists(className, fieldName, type) {
    // TODO: Must be revised for invalid logic...
    debug('addFieldIfNotExists', {className, fieldName, type});
    return this._client.tx("addFieldIfNotExists", t=> {
      let promise = Promise.resolve();
      if (type.type !== 'Relation') {
        promise = t.none('ALTER TABLE $<className:name> ADD COLUMN $<fieldName:name> $<postgresType:raw>', {
          className,
          fieldName,
          postgresType: parseTypeToPostgresType(type)
        })
        .catch(error => {
          if (error.code === PostgresRelationDoesNotExistError) {
            return this.createClass(className, {fields: {[fieldName]: type}})
          } else if (error.code === PostgresDuplicateColumnError) {
            // Column already exists, created by other request. Carry on to
            // See if it's the right type.
          } else {
            throw error;
          }
        })
      } else {
        promise = t.none('CREATE TABLE IF NOT EXISTS $<joinTable:name> ("relatedId" varChar(120), "owningId" varChar(120), PRIMARY KEY("relatedId", "owningId") )', {joinTable: `_Join:${fieldName}:${className}`})
      }
      return promise.then(() => {
        return t.any('SELECT "schema" FROM "_SCHEMA" WHERE "className" = $<className>', {className});
      }).then(result => {
        if (fieldName in result[0].schema.fields) {
          throw "Attempted to add a field that already exists";
        } else {
          result[0].schema.fields[fieldName] = type;
          return t.none(
            'UPDATE "_SCHEMA" SET "schema"=$<schema> WHERE "className"=$<className>',
            {schema: result[0].schema, className}
          );
        }
      });
    });
  }

  // Drops a collection. Resolves with true if it was a Parse Schema (eg. _User, Custom, etc.)
  // and resolves with false if it wasn't (eg. a join table). Rejects if deletion was impossible.
  deleteClass(className) {
    return Promise.resolve().then(() => {
      const operations = [[`DROP TABLE IF EXISTS $1:name`, [className]],
        [`DELETE FROM "_SCHEMA" WHERE "className"=$1`, [className]]];
      return this._client.tx(t=>t.batch(operations.map(statement=>t.none(statement[0], statement[1]))));
    }).then(() => {
      // resolves with false when _Join table
      return className.indexOf('_Join:') != 0;
    });
  }

  // Delete all data known to this adapter. Used for testing.
  deleteAllClasses() {
    const now = new Date().getTime();
    debug('deleteAllClasses');
    return this._client.any('SELECT * FROM "_SCHEMA"')
    .then(results => {
      const joins = results.reduce((list, schema) => {
        return list.concat(joinTablesForSchema(schema.schema));
      }, []);
      const classes = ['_SCHEMA','_PushStatus','_JobStatus','_Hooks','_GlobalConfig', ...results.map(result => result.className), ...joins];
      return this._client.tx(t=>t.batch(classes.map(className=>t.none('DROP TABLE IF EXISTS $<className:name>', { className }))));
    }, error => {
      if (error.code === PostgresRelationDoesNotExistError) {
        // No _SCHEMA collection. Don't delete anything.
        return;
      } else {
        throw error;
      }
    }).then(() => {
      debug(`deleteAllClasses done in ${new Date().getTime() - now}`);
    });
  }

  // Remove the column and all the data. For Relations, the _Join collection is handled
  // specially, this function does not delete _Join columns. It should, however, indicate
  // that the relation fields does not exist anymore. In mongo, this means removing it from
  // the _SCHEMA collection.  There should be no actual data in the collection under the same name
  // as the relation column, so it's fine to attempt to delete it. If the fields listed to be
  // deleted do not exist, this function should return successfully anyways. Checking for
  // attempts to delete non-existent fields is the responsibility of Parse Server.

  // This function is not obligated to delete fields atomically. It is given the field
  // names in a list so that databases that are capable of deleting fields atomically
  // may do so.

  // Returns a Promise.
  deleteFields(className, schema, fieldNames) {
    debug('deleteFields', className, fieldNames);
    return Promise.resolve()
    .then(() => {
      fieldNames = fieldNames.reduce((list, fieldName) => {
        const field = schema.fields[fieldName]
        if (field.type !== 'Relation') {
          list.push(fieldName);
        }
        delete schema.fields[fieldName];
        return list;
      }, []);

      const values = [className, ...fieldNames];
      const columns = fieldNames.map((name, idx) => {
        return `$${idx + 2}:name`;
      }).join(',');

      const doBatch = (t) => {
        const batch = [
          t.none('UPDATE "_SCHEMA" SET "schema"=$<schema> WHERE "className"=$<className>', {schema, className})
        ];
        if (values.length > 1) {
          batch.push(t.none(`ALTER TABLE $1:name DROP COLUMN ${columns}`, values));
        }
        return batch;
      }
      return this._client.tx((t) => {
        return t.batch(doBatch(t));
      });
    });
  }

  // Return a promise for all schemas known to this adapter, in Parse format. In case the
  // schemas cannot be retrieved, returns a promise that rejects. Requirements for the
  // rejection reason are TBD.
  getAllClasses() {
    return this._ensureSchemaCollectionExists()
    .then(() => this._client.map('SELECT * FROM "_SCHEMA"', null, row => ({ className: row.className, ...row.schema })))
    .then(res => res.map(toParseSchema))
  }

  // Return a promise for the schema with the given name, in Parse format. If
  // this adapter doesn't know about the schema, return a promise that rejects with
  // undefined as the reason.
  getClass(className) {
    debug('getClass', className);
    return this._client.any('SELECT * FROM "_SCHEMA" WHERE "className"=$<className>', { className })
    .then(result => {
      if (result.length === 1) {
        return result[0].schema;
      } else {
        throw undefined;
      }
    }).then(toParseSchema);
  }

  // TODO: remove the mongo format dependency in the return value
  createObject(className, schema, object) {
    debug('createObject', className, object);
    let columnsArray = [];
    const valuesArray = [];
    schema = toPostgresSchema(schema);
    const geoPoints = {};

    object = handleDotFields(object);

    validateKeys(object);

    Object.keys(object).forEach(fieldName => {
      var authDataMatch = fieldName.match(/^_auth_data_([a-zA-Z0-9_]+)$/);
      if (authDataMatch) {
        var provider = authDataMatch[1];
        object['authData'] = object['authData'] || {};
        object['authData'][provider] = object[fieldName];
        delete object[fieldName];
        fieldName = 'authData';
      }

      columnsArray.push(fieldName);
      if (!schema.fields[fieldName] && className === '_User') {
        if (fieldName === '_email_verify_token' ||
            fieldName === '_failed_login_count' ||
            fieldName === '_perishable_token' ||
            fieldName === '_password_history'){
          valuesArray.push(object[fieldName]);
        }

        if (fieldName === '_email_verify_token_expires_at') {
          if (object[fieldName]) {
            valuesArray.push(object[fieldName].iso);
          } else {
            valuesArray.push(null);
          }
        }

        if (fieldName === '_account_lockout_expires_at' ||
            fieldName === '_perishable_token_expires_at' ||
            fieldName === '_password_changed_at') {
          if (object[fieldName]) {
            valuesArray.push(object[fieldName].iso);
          } else {
            valuesArray.push(null);
          }
        }
        return;
      }
      switch (schema.fields[fieldName].type) {
      case 'Date':
        if (object[fieldName]) {
          valuesArray.push(object[fieldName].iso);
        } else {
          valuesArray.push(null);
        }
        break;
      case 'Pointer':
        valuesArray.push(object[fieldName].objectId);
        break;
      case 'Array':
        if (['_rperm', '_wperm'].indexOf(fieldName) >= 0) {
          valuesArray.push(object[fieldName]);
        } else {
          valuesArray.push(JSON.stringify(object[fieldName]));
        }
        break;
      case 'Object':
      case 'String':
      case 'Number':
      case 'Boolean':
        valuesArray.push(object[fieldName]);
        break;
      case 'File':
        valuesArray.push(object[fieldName].name);
        break;
      case 'GeoPoint':
          // pop the point and process later
        geoPoints[fieldName] = object[fieldName];
        columnsArray.pop();
        break;
      default:
        throw `Type ${schema.fields[fieldName].type} not supported yet`;
      }
    });

    columnsArray = columnsArray.concat(Object.keys(geoPoints));
    const initialValues = valuesArray.map((val, index) => {
      let termination = '';
      const fieldName = columnsArray[index];
      if (['_rperm','_wperm'].indexOf(fieldName) >= 0) {
        termination = '::text[]';
      } else if (schema.fields[fieldName] && schema.fields[fieldName].type === 'Array') {
        termination = '::jsonb';
      }
      return `$${index + 2 + columnsArray.length}${termination}`;
    });
    const geoPointsInjects = Object.keys(geoPoints).map((key) => {
      const value = geoPoints[key];
      valuesArray.push(value.latitude, value.longitude);
      const l = valuesArray.length + columnsArray.length;
      return `POINT($${l}, $${l + 1})`;
    });

    const columnsPattern = columnsArray.map((col, index) => `$${index + 2}:name`).join(',');
    const valuesPattern = initialValues.concat(geoPointsInjects).join(',')

    const qs = `INSERT INTO $1:name (${columnsPattern}) VALUES (${valuesPattern})`
    const values = [className, ...columnsArray, ...valuesArray]
    debug(qs, values);
    return this._client.any(qs, values)
    .then(() => ({ ops: [object] }))
    .catch(error => {
      if (error.code === PostgresUniqueIndexViolationError) {
        throw new Parse.Error(Parse.Error.DUPLICATE_VALUE, 'A duplicate value for a field with unique values was provided');
      } else {
        throw error;
      }
    })
  }

  // Remove all objects that match the given Parse Query.
  // If no objects match, reject with OBJECT_NOT_FOUND. If objects are found and deleted, resolve with undefined.
  // If there is some other error, reject with INTERNAL_SERVER_ERROR.
  deleteObjectsByQuery(className, schema, query) {
    debug('deleteObjectsByQuery', className, query);
    const values = [className];
    const index = 2;
    const where = buildWhereClause({ schema, index, query })
    values.push(...where.values);
    if (Object.keys(query).length === 0) {
      where.pattern = 'TRUE';
    }
    const qs = `WITH deleted AS (DELETE FROM $1:name WHERE ${where.pattern} RETURNING *) SELECT count(*) FROM deleted`;
    debug(qs, values);
    return this._client.one(qs, values , a => +a.count)
    .then(count => {
      if (count === 0) {
        throw new Parse.Error(Parse.Error.OBJECT_NOT_FOUND, 'Object not found.');
      } else {
        return count;
      }
    });
  }
  // Return value not currently well specified.
  findOneAndUpdate(className, schema, query, update) {
    debug('findOneAndUpdate', className, query, update);
    return this.updateObjectsByQuery(className, schema, query, update).then((val) => val[0]);
  }

  // Apply the update to all objects that match the given Parse Query.
  updateObjectsByQuery(className, schema, query, update) {
    debug('updateObjectsByQuery', className, query, update);
    const updatePatterns = [];
    const values = [className]
    let index = 2;
    schema = toPostgresSchema(schema);

    const originalUpdate = {...update};
    update = handleDotFields(update);
    // Resolve authData first,
    // So we don't end up with multiple key updates
    for (const fieldName in update) {
      const authDataMatch = fieldName.match(/^_auth_data_([a-zA-Z0-9_]+)$/);
      if (authDataMatch) {
        var provider = authDataMatch[1];
        const value = update[fieldName];
        delete update[fieldName];
        update['authData'] = update['authData'] || {};
        update['authData'][provider] = value;
      }
    }

    for (const fieldName in update) {
      const fieldValue = update[fieldName];
      if (fieldValue === null) {
        updatePatterns.push(`$${index}:name = NULL`);
        values.push(fieldName);
        index += 1;
      } else if (fieldName == 'authData') {
        // This recursively sets the json_object
        // Only 1 level deep
        const generate = (jsonb, key, value) => {
          return `json_object_set_key(COALESCE(${jsonb}, '{}'::jsonb), ${key}, ${value})::jsonb`;
        }
        const lastKey = `$${index}:name`;
        const fieldNameIndex = index;
        index += 1;
        values.push(fieldName);
        const update = Object.keys(fieldValue).reduce((lastKey, key) => {
          const str = generate(lastKey, `$${index}::text`, `$${index + 1}::jsonb`)
          index += 2;
          let value = fieldValue[key];
          if (value) {
            if (value.__op === 'Delete') {
              value = null;
            } else {
              value = JSON.stringify(value)
            }
          }
          values.push(key, value);
          return str;
        }, lastKey);
        updatePatterns.push(`$${fieldNameIndex}:name = ${update}`);
      } else if (fieldValue.__op === 'Increment') {
        updatePatterns.push(`$${index}:name = COALESCE($${index}:name, 0) + $${index + 1}`);
        values.push(fieldName, fieldValue.amount);
        index += 2;
      } else if (fieldValue.__op === 'Add') {
        updatePatterns.push(`$${index}:name = array_add(COALESCE($${index}:name, '[]'::jsonb), $${index + 1}::jsonb)`);
        values.push(fieldName, JSON.stringify(fieldValue.objects));
        index += 2;
      } else if (fieldValue.__op === 'Delete') {
        updatePatterns.push(`$${index}:name = $${index + 1}`)
        values.push(fieldName, null);
        index += 2;
      } else if (fieldValue.__op === 'Remove') {
        updatePatterns.push(`$${index}:name = array_remove(COALESCE($${index}:name, '[]'::jsonb), $${index + 1}::jsonb)`)
        values.push(fieldName, JSON.stringify(fieldValue.objects));
        index += 2;
      } else if (fieldValue.__op === 'AddUnique') {
        updatePatterns.push(`$${index}:name = array_add_unique(COALESCE($${index}:name, '[]'::jsonb), $${index + 1}::jsonb)`);
        values.push(fieldName, JSON.stringify(fieldValue.objects));
        index += 2;
      } else if (fieldName === 'updatedAt') { //TODO: stop special casing this. It should check for __type === 'Date' and use .iso
        updatePatterns.push(`$${index}:name = $${index + 1}`)
        values.push(fieldName, fieldValue);
        index += 2;
      } else if (typeof fieldValue === 'string') {
        updatePatterns.push(`$${index}:name = $${index + 1}`);
        values.push(fieldName, fieldValue);
        index += 2;
      } else if (typeof fieldValue === 'boolean') {
        updatePatterns.push(`$${index}:name = $${index + 1}`);
        values.push(fieldName, fieldValue);
        index += 2;
      } else if (fieldValue.__type === 'Pointer') {
        updatePatterns.push(`$${index}:name = $${index + 1}`);
        values.push(fieldName, fieldValue.objectId);
        index += 2;
      } else if (fieldValue.__type === 'Date') {
        updatePatterns.push(`$${index}:name = $${index + 1}`);
        values.push(fieldName, toPostgresValue(fieldValue));
        index += 2;
      } else if (fieldValue instanceof Date) {
        updatePatterns.push(`$${index}:name = $${index + 1}`);
        values.push(fieldName, fieldValue);
        index += 2;
      } else if (fieldValue.__type === 'File') {
        updatePatterns.push(`$${index}:name = $${index + 1}`);
        values.push(fieldName, toPostgresValue(fieldValue));
        index += 2;
      } else if (fieldValue.__type === 'GeoPoint') {
        updatePatterns.push(`$${index}:name = POINT($${index + 1}, $${index + 2})`);
        values.push(fieldName, fieldValue.latitude, fieldValue.longitude);
        index += 3;
      } else if (fieldValue.__type === 'Relation') {
        // noop
      } else if (typeof fieldValue === 'number') {
        updatePatterns.push(`$${index}:name = $${index + 1}`);
        values.push(fieldName, fieldValue);
        index += 2;
      } else if (typeof fieldValue === 'object'
                    && schema.fields[fieldName]
                    && schema.fields[fieldName].type === 'Object') {
        // Gather keys to increment
        const keysToIncrement = Object.keys(originalUpdate).filter(k => {
          // choose top level fields that have a delete operation set
          return originalUpdate[k].__op === 'Increment' && k.split('.').length === 2 && k.split(".")[0] === fieldName;
        }).map(k => k.split('.')[1]);

        let incrementPatterns = '';
        if (keysToIncrement.length > 0) {
          incrementPatterns = ' || ' + keysToIncrement.map((c) => {
            const amount = fieldValue[c].amount;
            return `CONCAT('{"${c}":', COALESCE($${index}:name->>'${c}','0')::int + ${amount}, '}')::jsonb`;
          }).join(' || ');
          // Strip the keys
          keysToIncrement.forEach((key) => {
            delete fieldValue[key];
          });
        }

        const keysToDelete = Object.keys(originalUpdate).filter(k => {
          // choose top level fields that have a delete operation set
          return originalUpdate[k].__op === 'Delete' && k.split('.').length === 2 && k.split(".")[0] === fieldName;
        }).map(k => k.split('.')[1]);

        const deletePatterns = keysToDelete.reduce((p, c, i) => {
          return p + ` - '$${index + 1 + i}:value'`;
        }, '');

        updatePatterns.push(`$${index}:name = ( COALESCE($${index}:name, '{}'::jsonb) ${deletePatterns} ${incrementPatterns} || $${index + 1 + keysToDelete.length}::jsonb )`);

        values.push(fieldName, ...keysToDelete, JSON.stringify(fieldValue));
        index += 2 + keysToDelete.length;
      } else if (Array.isArray(fieldValue)
                    && schema.fields[fieldName]
                    && schema.fields[fieldName].type === 'Array') {
        const expectedType = parseTypeToPostgresType(schema.fields[fieldName]);
        if (expectedType === 'text[]') {
          updatePatterns.push(`$${index}:name = $${index + 1}::text[]`);
        } else {
          let type = 'text';
          for (const elt of fieldValue) {
            if (typeof elt == 'object') {
              type = 'json';
              break;
            }
          }
          updatePatterns.push(`$${index}:name = array_to_json($${index + 1}::${type}[])::jsonb`);
        }
        values.push(fieldName, fieldValue);
        index += 2;
      } else {
        debug('Not supported update', fieldName, fieldValue);
        return Promise.reject(new Parse.Error(Parse.Error.OPERATION_FORBIDDEN, `Postgres doesn't support update ${JSON.stringify(fieldValue)} yet`));
      }
    }

    const where = buildWhereClause({ schema, index, query })
    values.push(...where.values);

    const qs = `UPDATE $1:name SET ${updatePatterns.join(',')} WHERE ${where.pattern} RETURNING *`;
    debug('update: ', qs, values);
    return this._client.any(qs, values); // TODO: This is unsafe, verification is needed, or a different query method;
  }

  // Hopefully, we can get rid of this. It's only used for config and hooks.
  upsertOneObject(className, schema, query, update) {
    debug('upsertOneObject', {className, query, update});
    const createValue = Object.assign({}, query, update);
    return this.createObject(className, schema, createValue).catch((err) => {
      // ignore duplicate value errors as it's upsert
      if (err.code === Parse.Error.DUPLICATE_VALUE) {
        return this.findOneAndUpdate(className, schema, query, update);
      }
      throw err;
    });
  }

  find(className, schema, query, { skip, limit, sort, keys }) {
    debug('find', className, query, {skip, limit, sort, keys });
    const hasLimit = limit !== undefined;
    const hasSkip = skip !== undefined;
    let values = [className];
    const where = buildWhereClause({ schema, query, index: 2 })
    values.push(...where.values);

    const wherePattern = where.pattern.length > 0 ? `WHERE ${where.pattern}` : '';
    const limitPattern = hasLimit ? `LIMIT $${values.length + 1}` : '';
    if (hasLimit) {
      values.push(limit);
    }
    const skipPattern = hasSkip ? `OFFSET $${values.length + 1}` : '';
    if (hasSkip) {
      values.push(skip);
    }

    let sortPattern = '';
    if (sort) {
      const sorting = Object.keys(sort).map((key) => {
        // Using $idx pattern gives:  non-integer constant in ORDER BY
        if (sort[key] === 1) {
          return `"${key}" ASC`;
        }
        return `"${key}" DESC`;
      }).join(',');
      sortPattern = sort !== undefined && Object.keys(sort).length > 0 ? `ORDER BY ${sorting}` : '';
    }
    if (where.sorts && Object.keys(where.sorts).length > 0) {
      sortPattern = `ORDER BY ${where.sorts.join(',')}`;
    }

    let columns = '*';
    if (keys) {
      // Exclude empty keys
      keys = keys.filter((key) => {
        return key.length > 0;
      });
      columns = keys.map((key, index) => {
        return `$${index + values.length + 1}:name`;
      }).join(',');
      values = values.concat(keys);
    }

    const qs = `SELECT ${columns} FROM $1:name ${wherePattern} ${sortPattern} ${limitPattern} ${skipPattern}`;
    debug(qs, values);
    return this._client.any(qs, values)
    .catch((err) => {
      // Query on non existing table, don't crash
      if (err.code === PostgresRelationDoesNotExistError) {
        return [];
      }
      return Promise.reject(err);
    })
    .then(results => results.map(object => {
      Object.keys(schema.fields).forEach(fieldName => {
        if (schema.fields[fieldName].type === 'Pointer' && object[fieldName]) {
          object[fieldName] = { objectId: object[fieldName], __type: 'Pointer', className: schema.fields[fieldName].targetClass };
        }
        if (schema.fields[fieldName].type === 'Relation') {
          object[fieldName] = {
            __type: "Relation",
            className: schema.fields[fieldName].targetClass
          }
        }
        if (object[fieldName] && schema.fields[fieldName].type === 'GeoPoint') {
          object[fieldName] = {
<<<<<<< HEAD
            latitude: object[fieldName].x,
            longitude: object[fieldName].y
=======
            __type: "GeoPoint",
            latitude: object[fieldName].y,
            longitude: object[fieldName].x
>>>>>>> 52828683
          }
        }
        if (object[fieldName] && schema.fields[fieldName].type === 'File') {
          object[fieldName] = {
            __type: 'File',
            name: object[fieldName]
          }
        }
      });
      //TODO: remove this reliance on the mongo format. DB adapter shouldn't know there is a difference between created at and any other date field.
      if (object.createdAt) {
        object.createdAt = object.createdAt.toISOString();
      }
      if (object.updatedAt) {
        object.updatedAt = object.updatedAt.toISOString();
      }
      if (object.expiresAt) {
        object.expiresAt = { __type: 'Date', iso: object.expiresAt.toISOString() };
      }
      if (object._email_verify_token_expires_at) {
        object._email_verify_token_expires_at = { __type: 'Date', iso: object._email_verify_token_expires_at.toISOString() };
      }
      if (object._account_lockout_expires_at) {
        object._account_lockout_expires_at = { __type: 'Date', iso: object._account_lockout_expires_at.toISOString() };
      }
      if (object._perishable_token_expires_at) {
        object._perishable_token_expires_at = { __type: 'Date', iso: object._perishable_token_expires_at.toISOString() };
      }
      if (object._password_changed_at) {
        object._password_changed_at = { __type: 'Date', iso: object._password_changed_at.toISOString() };
      }

      for (const fieldName in object) {
        if (object[fieldName] === null) {
          delete object[fieldName];
        }
        if (object[fieldName] instanceof Date) {
          object[fieldName] = { __type: 'Date', iso: object[fieldName].toISOString() };
        }
      }

      return object;
    }));
  }

  // Create a unique index. Unique indexes on nullable fields are not allowed. Since we don't
  // currently know which fields are nullable and which aren't, we ignore that criteria.
  // As such, we shouldn't expose this function to users of parse until we have an out-of-band
  // Way of determining if a field is nullable. Undefined doesn't count against uniqueness,
  // which is why we use sparse indexes.
  ensureUniqueness(className, schema, fieldNames) {
    // Use the same name for every ensureUniqueness attempt, because postgres
    // Will happily create the same index with multiple names.
    const constraintName = `unique_${fieldNames.sort().join('_')}`;
    const constraintPatterns = fieldNames.map((fieldName, index) => `$${index + 3}:name`);
    const qs = `ALTER TABLE $1:name ADD CONSTRAINT $2:name UNIQUE (${constraintPatterns.join(',')})`;
    return this._client.none(qs,[className, constraintName, ...fieldNames])
    .catch(error => {
      if (error.code === PostgresDuplicateRelationError && error.message.includes(constraintName)) {
        // Index already exists. Ignore error.
      } else if (error.code === PostgresUniqueIndexViolationError && error.message.includes(constraintName)) {
        // Cast the error into the proper parse error
        throw new Parse.Error(Parse.Error.DUPLICATE_VALUE, 'A duplicate value for a field with unique values was provided');
      } else {
        throw error;
      }
    });
  }

  // Executes a count.
  count(className, schema, query) {
    debug('count', className, query);
    const values = [className];
    const where = buildWhereClause({ schema, query, index: 2 });
    values.push(...where.values);

    const wherePattern = where.pattern.length > 0 ? `WHERE ${where.pattern}` : '';
    const qs = `SELECT count(*) FROM $1:name ${wherePattern}`;
    return this._client.one(qs, values, a => +a.count).catch((err) => {
      if (err.code === PostgresRelationDoesNotExistError) {
        return 0;
      }
      throw err;
    });
  }

  performInitialization({ VolatileClassesSchemas }) {
    debug('performInitialization');
    const promises = VolatileClassesSchemas.map((schema) => {
      return this.createTable(schema.className, schema).catch((err) => {
        if (err.code === PostgresDuplicateRelationError || err.code === Parse.Error.INVALID_CLASS_NAME) {
          return Promise.resolve();
        }
        throw err;
      });
    });
    return Promise.all(promises)
      .then(() => {
        return this._client.tx(t => {
          return t.batch([
            t.none(sql.misc.jsonObjectSetKeys),
            t.none(sql.array.add),
            t.none(sql.array.addUnique),
            t.none(sql.array.remove),
            t.none(sql.array.containsAll),
            t.none(sql.array.contains)
          ]);
        });
      })
      .then(data => {
        debug(`initializationDone in ${data.duration}`);
      })
      .catch(error => {
        /* eslint-disable no-console */
        console.error(error);
      });
  }
}

function removeWhiteSpace(regex) {
  if (!regex.endsWith('\n')){
    regex += '\n';
  }

  // remove non escaped comments
  return regex.replace(/([^\\])#.*\n/gmi, '$1')
    // remove lines starting with a comment
    .replace(/^#.*\n/gmi, '')
    // remove non escaped whitespace
    .replace(/([^\\])\s+/gmi, '$1')
    // remove whitespace at the beginning of a line
    .replace(/^\s+/, '')
    .trim();
}

function processRegexPattern(s) {
  if (s && s.startsWith('^')){
    // regex for startsWith
    return '^' + literalizeRegexPart(s.slice(1));

  } else if (s && s.endsWith('$')) {
    // regex for endsWith
    return literalizeRegexPart(s.slice(0, s.length - 1)) + '$';
  }

  // regex for contains
  return literalizeRegexPart(s);
}

function createLiteralRegex(remaining) {
  return remaining.split('').map(c => {
    if (c.match(/[0-9a-zA-Z]/) !== null) {
      // don't escape alphanumeric characters
      return c;
    }
    // escape everything else (single quotes with single quotes, everything else with a backslash)
    return c === `'` ? `''` : `\\${c}`;
  }).join('');
}

function literalizeRegexPart(s) {
  const matcher1 = /\\Q((?!\\E).*)\\E$/
  const result1 = s.match(matcher1);
  if(result1 && result1.length > 1 && result1.index > -1){
    // process regex that has a beginning and an end specified for the literal text
    const prefix = s.substr(0, result1.index);
    const remaining = result1[1];

    return literalizeRegexPart(prefix) + createLiteralRegex(remaining);
  }

  // process regex that has a beginning specified for the literal text
  const matcher2 = /\\Q((?!\\E).*)$/
  const result2 = s.match(matcher2);
  if(result2 && result2.length > 1 && result2.index > -1){
    const prefix = s.substr(0, result2.index);
    const remaining = result2[1];

    return literalizeRegexPart(prefix) + createLiteralRegex(remaining);
  }

  // remove all instances of \Q and \E from the remaining text & escape single quotes
  return (
    s.replace(/([^\\])(\\E)/, '$1')
      .replace(/([^\\])(\\Q)/, '$1')
      .replace(/^\\E/, '')
      .replace(/^\\Q/, '')
      .replace(/([^'])'/, `$1''`)
      .replace(/^'([^'])/, `''$1`)
  );
}

export default PostgresStorageAdapter;
module.exports = PostgresStorageAdapter; // Required for tests<|MERGE_RESOLUTION|>--- conflicted
+++ resolved
@@ -1074,14 +1074,9 @@
         }
         if (object[fieldName] && schema.fields[fieldName].type === 'GeoPoint') {
           object[fieldName] = {
-<<<<<<< HEAD
+            __type: "GeoPoint",
             latitude: object[fieldName].x,
             longitude: object[fieldName].y
-=======
-            __type: "GeoPoint",
-            latitude: object[fieldName].y,
-            longitude: object[fieldName].x
->>>>>>> 52828683
           }
         }
         if (object[fieldName] && schema.fields[fieldName].type === 'File') {
