// @flow
export type SchemaType = any;
export type StorageClass = any;
export type QueryType = any;

export type QueryOptions = {
  skip?: number,
  limit?: number,
  acl?: string[],
  sort?: { [string]: number },
  count?: boolean | number,
  keys?: string[],
  op?: string,
  distinct?: boolean,
  pipeline?: any,
  readPreference?: ?string,
  hint?: ?mixed,
<<<<<<< HEAD
=======
  explain?: Boolean,
>>>>>>> b30683e6
};

export type UpdateQueryOptions = {
  many?: boolean,
  upsert?: boolean,
};

export type FullQueryOptions = QueryOptions & UpdateQueryOptions;

export interface StorageAdapter {
  canSortOnJoinTables: boolean;

  classExists(className: string): Promise<boolean>;
  setClassLevelPermissions(className: string, clps: any): Promise<void>;
  createClass(className: string, schema: SchemaType): Promise<void>;
  addFieldIfNotExists(
    className: string,
    fieldName: string,
    type: any
  ): Promise<void>;
  deleteClass(className: string): Promise<void>;
  deleteAllClasses(fast: boolean): Promise<void>;
  deleteFields(
    className: string,
    schema: SchemaType,
    fieldNames: Array<string>
  ): Promise<void>;
  getAllClasses(): Promise<StorageClass[]>;
  getClass(className: string): Promise<StorageClass>;
  createObject(
    className: string,
    schema: SchemaType,
    object: any,
    transactionalSession: ?any
  ): Promise<any>;
  deleteObjectsByQuery(
    className: string,
    schema: SchemaType,
    query: QueryType,
    transactionalSession: ?any
  ): Promise<void>;
  updateObjectsByQuery(
    className: string,
    schema: SchemaType,
    query: QueryType,
    update: any,
    transactionalSession: ?any
  ): Promise<[any]>;
  findOneAndUpdate(
    className: string,
    schema: SchemaType,
    query: QueryType,
    update: any,
    transactionalSession: ?any
  ): Promise<any>;
  upsertOneObject(
    className: string,
    schema: SchemaType,
    query: QueryType,
    update: any,
    transactionalSession: ?any
  ): Promise<any>;
  find(
    className: string,
    schema: SchemaType,
    query: QueryType,
    options: QueryOptions,
    hint?: mixed
  ): Promise<[any]>;
  ensureUniqueness(
    className: string,
    schema: SchemaType,
    fieldNames: Array<string>
  ): Promise<void>;
  count(
    className: string,
    schema: SchemaType,
    query: QueryType,
    readPreference?: string,
    estimate?: boolean,
    hint?: mixed
  ): Promise<number>;
  distinct(
    className: string,
    schema: SchemaType,
    query: QueryType,
    fieldName: string
  ): Promise<any>;
  aggregate(
    className: string,
    schema: any,
    pipeline: any,
    readPreference: ?string,
<<<<<<< HEAD
    hint: ?mixed
=======
    hint: ?mixed,
    explain?: boolean
>>>>>>> b30683e6
  ): Promise<any>;
  performInitialization(options: ?any): Promise<void>;

  // Indexing
  createIndexes(className: string, indexes: any, conn: ?any): Promise<void>;
  getIndexes(className: string, connection: ?any): Promise<void>;
  updateSchemaWithIndexes(): Promise<void>;
  setIndexesWithSchemaFormat(
    className: string,
    submittedIndexes: any,
    existingIndexes: any,
    fields: any,
    conn: ?any
  ): Promise<void>;
  createTransactionalSession(): Promise<any>;
  commitTransactionalSession(transactionalSession: any): Promise<void>;
  abortTransactionalSession(transactionalSession: any): Promise<void>;
}<|MERGE_RESOLUTION|>--- conflicted
+++ resolved
@@ -15,10 +15,7 @@
   pipeline?: any,
   readPreference?: ?string,
   hint?: ?mixed,
-<<<<<<< HEAD
-=======
   explain?: Boolean,
->>>>>>> b30683e6
 };
 
 export type UpdateQueryOptions = {
@@ -112,12 +109,8 @@
     schema: any,
     pipeline: any,
     readPreference: ?string,
-<<<<<<< HEAD
-    hint: ?mixed
-=======
     hint: ?mixed,
     explain?: boolean
->>>>>>> b30683e6
   ): Promise<any>;
   performInitialization(options: ?any): Promise<void>;
 
