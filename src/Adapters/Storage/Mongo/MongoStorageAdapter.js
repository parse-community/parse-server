--- conflicted
+++ resolved
@@ -279,16 +279,12 @@
         delete existingIndexes[name];
       } else {
         Object.keys(field).forEach(key => {
-<<<<<<< HEAD
-          if (!Object.prototype.hasOwnProperty.call(fields, key)) {
-=======
           if (
             !Object.prototype.hasOwnProperty.call(
               fields,
               key.indexOf('_p_') === 0 ? key.replace('_p_', '') : key
             )
           ) {
->>>>>>> 929c4e1b
             throw new Parse.Error(
               Parse.Error.INVALID_QUERY,
               `Field ${key} does not exist, cannot add index.`
