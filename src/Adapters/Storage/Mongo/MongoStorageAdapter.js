// @flow
import MongoCollection from './MongoCollection';
import MongoSchemaCollection from './MongoSchemaCollection';
import { StorageAdapter } from '../StorageAdapter';
import type {
  SchemaType,
  QueryType,
  StorageClass,
  QueryOptions,
} from '../StorageAdapter';
import {
  parse as parseUrl,
  format as formatUrl,
} from '../../../vendor/mongodbUrl';
import {
  parseObjectToMongoObjectForCreate,
  mongoObjectToParseObject,
  transformKey,
  transformWhere,
  transformUpdate,
  transformPointerString,
} from './MongoTransform';
// @flow-disable-next
import Parse from 'parse/node';
// @flow-disable-next
import _ from 'lodash';
import defaults from '../../../defaults';
import logger from '../../../logger';

// @flow-disable-next
const mongodb = require('mongodb');
const MongoClient = mongodb.MongoClient;
const ReadPreference = mongodb.ReadPreference;

const MongoSchemaCollectionName = '_SCHEMA';

const storageAdapterAllCollections = mongoAdapter => {
  return mongoAdapter
    .connect()
    .then(() => mongoAdapter.database.collections())
    .then(collections => {
      return collections.filter(collection => {
        if (collection.namespace.match(/\.system\./)) {
          return false;
        }
        // TODO: If you have one app with a collection prefix that happens to be a prefix of another
        // apps prefix, this will go very very badly. We should fix that somehow.
        return (
          collection.collectionName.indexOf(mongoAdapter._collectionPrefix) == 0
        );
      });
    });
};

const convertParseSchemaToMongoSchema = ({ ...schema }) => {
  delete schema.fields._rperm;
  delete schema.fields._wperm;

  if (schema.className === '_User') {
    // Legacy mongo adapter knows about the difference between password and _hashed_password.
    // Future database adapters will only know about _hashed_password.
    // Note: Parse Server will bring back password with injectDefaultSchema, so we don't need
    // to add _hashed_password back ever.
    delete schema.fields._hashed_password;
  }

  return schema;
};

// Returns { code, error } if invalid, or { result }, an object
// suitable for inserting into _SCHEMA collection, otherwise.
const mongoSchemaFromFieldsAndClassNameAndCLP = (
  fields,
  className,
  classLevelPermissions,
  indexes
) => {
  const mongoObject = {
    _id: className,
    objectId: 'string',
    updatedAt: 'string',
    createdAt: 'string',
    _metadata: undefined,
  };

  for (const fieldName in fields) {
    const { type, targetClass, ...fieldOptions } = fields[fieldName];
    mongoObject[
      fieldName
    ] = MongoSchemaCollection.parseFieldTypeToMongoFieldType({
      type,
      targetClass,
    });
    if (fieldOptions && Object.keys(fieldOptions).length > 0) {
      mongoObject._metadata = mongoObject._metadata || {};
      mongoObject._metadata.fields_options =
        mongoObject._metadata.fields_options || {};
      mongoObject._metadata.fields_options[fieldName] = fieldOptions;
    }
  }

  if (typeof classLevelPermissions !== 'undefined') {
    mongoObject._metadata = mongoObject._metadata || {};
    if (!classLevelPermissions) {
      delete mongoObject._metadata.class_permissions;
    } else {
      mongoObject._metadata.class_permissions = classLevelPermissions;
    }
  }

  if (
    indexes &&
    typeof indexes === 'object' &&
    Object.keys(indexes).length > 0
  ) {
    mongoObject._metadata = mongoObject._metadata || {};
    mongoObject._metadata.indexes = indexes;
  }

  if (!mongoObject._metadata) {
    // cleanup the unused _metadata
    delete mongoObject._metadata;
  }

  return mongoObject;
};

export class MongoStorageAdapter implements StorageAdapter {
  // Private
  _uri: string;
  _collectionPrefix: string;
  _mongoOptions: Object;
  // Public
  connectionPromise: ?Promise<any>;
  database: any;
  client: MongoClient;
  _maxTimeMS: ?number;
  canSortOnJoinTables: boolean;

  constructor({
    uri = defaults.DefaultMongoURI,
    collectionPrefix = '',
    mongoOptions = {},
  }: any) {
    this._uri = uri;
    this._collectionPrefix = collectionPrefix;
    this._mongoOptions = mongoOptions;
    this._mongoOptions.useNewUrlParser = true;
    this._mongoOptions.useUnifiedTopology = true;

    // MaxTimeMS is not a global MongoDB client option, it is applied per operation.
    this._maxTimeMS = mongoOptions.maxTimeMS;
    this.canSortOnJoinTables = true;
    delete mongoOptions.maxTimeMS;
  }

  connect() {
    if (this.connectionPromise) {
      return this.connectionPromise;
    }

    // parsing and re-formatting causes the auth value (if there) to get URI
    // encoded
    const encodedUri = formatUrl(parseUrl(this._uri));

    this.connectionPromise = MongoClient.connect(encodedUri, this._mongoOptions)
      .then(client => {
        // Starting mongoDB 3.0, the MongoClient.connect don't return a DB anymore but a client
        // Fortunately, we can get back the options and use them to select the proper DB.
        // https://github.com/mongodb/node-mongodb-native/blob/2c35d76f08574225b8db02d7bef687123e6bb018/lib/mongo_client.js#L885
        const options = client.s.options;
        const database = client.db(options.dbName);
        if (!database) {
          delete this.connectionPromise;
          return;
        }
        database.on('error', () => {
          delete this.connectionPromise;
        });
        database.on('close', () => {
          delete this.connectionPromise;
        });
        this.client = client;
        this.database = database;
      })
      .catch(err => {
        delete this.connectionPromise;
        return Promise.reject(err);
      });

    return this.connectionPromise;
  }

  handleError<T>(error: ?(Error | Parse.Error)): Promise<T> {
    if (error && error.code === 13) {
      // Unauthorized error
      delete this.client;
      delete this.database;
      delete this.connectionPromise;
      logger.error('Received unauthorized error', { error: error });
    }
    throw error;
  }

  handleShutdown() {
    if (!this.client) {
      return Promise.resolve();
    }
    return this.client.close(false);
  }

  _adaptiveCollection(name: string) {
    return this.connect()
      .then(() => this.database.collection(this._collectionPrefix + name))
      .then(rawCollection => new MongoCollection(rawCollection))
      .catch(err => this.handleError(err));
  }

  _schemaCollection(): Promise<MongoSchemaCollection> {
    return this.connect()
      .then(() => this._adaptiveCollection(MongoSchemaCollectionName))
      .then(collection => new MongoSchemaCollection(collection));
  }

  classExists(name: string) {
    return this.connect()
      .then(() => {
        return this.database
          .listCollections({ name: this._collectionPrefix + name })
          .toArray();
      })
      .then(collections => {
        return collections.length > 0;
      })
      .catch(err => this.handleError(err));
  }

  setClassLevelPermissions(className: string, CLPs: any): Promise<void> {
    return this._schemaCollection()
      .then(schemaCollection =>
        schemaCollection.updateSchema(className, {
          $set: { '_metadata.class_permissions': CLPs },
        })
      )
      .catch(err => this.handleError(err));
  }

  setIndexesWithSchemaFormat(
    className: string,
    submittedIndexes: any,
    existingIndexes: any = {},
    fields: any
  ): Promise<void> {
    if (submittedIndexes === undefined) {
      return Promise.resolve();
    }
    if (Object.keys(existingIndexes).length === 0) {
      existingIndexes = { _id_: { _id: 1 } };
    }
    const deletePromises = [];
    const insertedIndexes = [];
    Object.keys(submittedIndexes).forEach(name => {
      const field = submittedIndexes[name];
      if (existingIndexes[name] && field.__op !== 'Delete') {
        throw new Parse.Error(
          Parse.Error.INVALID_QUERY,
          `Index ${name} exists, cannot update.`
        );
      }
      if (!existingIndexes[name] && field.__op === 'Delete') {
        throw new Parse.Error(
          Parse.Error.INVALID_QUERY,
          `Index ${name} does not exist, cannot delete.`
        );
      }
      if (field.__op === 'Delete') {
        const promise = this.dropIndex(className, name);
        deletePromises.push(promise);
        delete existingIndexes[name];
      } else {
        Object.keys(field).forEach(key => {
          if (!Object.prototype.hasOwnProperty.call(fields, key)) {
            throw new Parse.Error(
              Parse.Error.INVALID_QUERY,
              `Field ${key} does not exist, cannot add index.`
            );
          }
        });
        existingIndexes[name] = field;
        insertedIndexes.push({
          key: field,
          name,
        });
      }
    });
    let insertPromise = Promise.resolve();
    if (insertedIndexes.length > 0) {
      insertPromise = this.createIndexes(className, insertedIndexes);
    }
    return Promise.all(deletePromises)
      .then(() => insertPromise)
      .then(() => this._schemaCollection())
      .then(schemaCollection =>
        schemaCollection.updateSchema(className, {
          $set: { '_metadata.indexes': existingIndexes },
        })
      )
      .catch(err => this.handleError(err));
  }

  setIndexesFromMongo(className: string) {
    return this.getIndexes(className)
      .then(indexes => {
        indexes = indexes.reduce((obj, index) => {
          if (index.key._fts) {
            delete index.key._fts;
            delete index.key._ftsx;
            for (const field in index.weights) {
              index.key[field] = 'text';
            }
          }
          obj[index.name] = index.key;
          return obj;
        }, {});
        return this._schemaCollection().then(schemaCollection =>
          schemaCollection.updateSchema(className, {
            $set: { '_metadata.indexes': indexes },
          })
        );
      })
      .catch(err => this.handleError(err))
      .catch(() => {
        // Ignore if collection not found
        return Promise.resolve();
      });
  }

  createClass(className: string, schema: SchemaType): Promise<void> {
    schema = convertParseSchemaToMongoSchema(schema);
    const mongoObject = mongoSchemaFromFieldsAndClassNameAndCLP(
      schema.fields,
      className,
      schema.classLevelPermissions,
      schema.indexes
    );
    mongoObject._id = className;
    return this.setIndexesWithSchemaFormat(
      className,
      schema.indexes,
      {},
      schema.fields
    )
      .then(() => this._schemaCollection())
      .then(schemaCollection => schemaCollection.insertSchema(mongoObject))
      .catch(err => this.handleError(err));
  }

  addFieldIfNotExists(
    className: string,
    fieldName: string,
    type: any
  ): Promise<void> {
    return this._schemaCollection()
      .then(schemaCollection =>
        schemaCollection.addFieldIfNotExists(className, fieldName, type)
      )
      .then(() => this.createIndexesIfNeeded(className, fieldName, type))
      .catch(err => this.handleError(err));
  }

  // Drops a collection. Resolves with true if it was a Parse Schema (eg. _User, Custom, etc.)
  // and resolves with false if it wasn't (eg. a join table). Rejects if deletion was impossible.
  deleteClass(className: string) {
    return (
      this._adaptiveCollection(className)
        .then(collection => collection.drop())
        .catch(error => {
          // 'ns not found' means collection was already gone. Ignore deletion attempt.
          if (error.message == 'ns not found') {
            return;
          }
          throw error;
        })
        // We've dropped the collection, now remove the _SCHEMA document
        .then(() => this._schemaCollection())
        .then(schemaCollection =>
          schemaCollection.findAndDeleteSchema(className)
        )
        .catch(err => this.handleError(err))
    );
  }

  deleteAllClasses(fast: boolean) {
    return storageAdapterAllCollections(this).then(collections =>
      Promise.all(
        collections.map(collection =>
          fast ? collection.deleteMany({}) : collection.drop()
        )
      )
    );
  }

  // Remove the column and all the data. For Relations, the _Join collection is handled
  // specially, this function does not delete _Join columns. It should, however, indicate
  // that the relation fields does not exist anymore. In mongo, this means removing it from
  // the _SCHEMA collection.  There should be no actual data in the collection under the same name
  // as the relation column, so it's fine to attempt to delete it. If the fields listed to be
  // deleted do not exist, this function should return successfully anyways. Checking for
  // attempts to delete non-existent fields is the responsibility of Parse Server.

  // Pointer field names are passed for legacy reasons: the original mongo
  // format stored pointer field names differently in the database, and therefore
  // needed to know the type of the field before it could delete it. Future database
  // adapters should ignore the pointerFieldNames argument. All the field names are in
  // fieldNames, they show up additionally in the pointerFieldNames database for use
  // by the mongo adapter, which deals with the legacy mongo format.

  // This function is not obligated to delete fields atomically. It is given the field
  // names in a list so that databases that are capable of deleting fields atomically
  // may do so.

  // Returns a Promise.
  deleteFields(className: string, schema: SchemaType, fieldNames: string[]) {
    const mongoFormatNames = fieldNames.map(fieldName => {
      if (schema.fields[fieldName].type === 'Pointer') {
        return `_p_${fieldName}`;
      } else {
        return fieldName;
      }
    });
    const collectionUpdate = { $unset: {} };
    mongoFormatNames.forEach(name => {
      collectionUpdate['$unset'][name] = null;
    });

    const schemaUpdate = { $unset: {} };
    fieldNames.forEach(name => {
      schemaUpdate['$unset'][name] = null;
      schemaUpdate['$unset'][`_metadata.fields_options.${name}`] = null;
    });

    return this._adaptiveCollection(className)
      .then(collection => collection.updateMany({}, collectionUpdate))
      .then(() => this._schemaCollection())
      .then(schemaCollection =>
        schemaCollection.updateSchema(className, schemaUpdate)
      )
      .catch(err => this.handleError(err));
  }

  // Return a promise for all schemas known to this adapter, in Parse format. In case the
  // schemas cannot be retrieved, returns a promise that rejects. Requirements for the
  // rejection reason are TBD.
  getAllClasses(): Promise<StorageClass[]> {
    return this._schemaCollection()
      .then(schemasCollection =>
        schemasCollection._fetchAllSchemasFrom_SCHEMA()
      )
      .catch(err => this.handleError(err));
  }

  // Return a promise for the schema with the given name, in Parse format. If
  // this adapter doesn't know about the schema, return a promise that rejects with
  // undefined as the reason.
  getClass(className: string): Promise<StorageClass> {
    return this._schemaCollection()
      .then(schemasCollection =>
        schemasCollection._fetchOneSchemaFrom_SCHEMA(className)
      )
      .catch(err => this.handleError(err));
  }

  // TODO: As yet not particularly well specified. Creates an object. Maybe shouldn't even need the schema,
  // and should infer from the type. Or maybe does need the schema for validations. Or maybe needs
  // the schema only for the legacy mongo format. We'll figure that out later.
  createObject(
    className: string,
    schema: SchemaType,
    object: any,
    transactionalSession: ?any
  ) {
    schema = convertParseSchemaToMongoSchema(schema);
    const mongoObject = parseObjectToMongoObjectForCreate(
      className,
      object,
      schema
    );
    return this._adaptiveCollection(className)
      .then(collection =>
        collection.insertOne(mongoObject, transactionalSession)
      )
      .catch(error => {
        if (error.code === 11000) {
          // Duplicate value
          const err = new Parse.Error(
            Parse.Error.DUPLICATE_VALUE,
            'A duplicate value for a field with unique values was provided'
          );
          err.underlyingError = error;
          if (error.message) {
            const matches = error.message.match(
              /index:[\sa-zA-Z0-9_\-\.]+\$?([a-zA-Z_-]+)_1/
            );
            if (matches && Array.isArray(matches)) {
              err.userInfo = { duplicated_field: matches[1] };
            }
          }
          throw err;
        }
        throw error;
      })
      .catch(err => this.handleError(err));
  }

  // Remove all objects that match the given Parse Query.
  // If no objects match, reject with OBJECT_NOT_FOUND. If objects are found and deleted, resolve with undefined.
  // If there is some other error, reject with INTERNAL_SERVER_ERROR.
  deleteObjectsByQuery(
    className: string,
    schema: SchemaType,
    query: QueryType,
    transactionalSession: ?any
  ) {
    schema = convertParseSchemaToMongoSchema(schema);
    return this._adaptiveCollection(className)
      .then(collection => {
        const mongoWhere = transformWhere(className, query, schema);
        return collection.deleteMany(mongoWhere, transactionalSession);
      })
      .catch(err => this.handleError(err))
      .then(
        ({ result }) => {
          if (result.n === 0) {
            throw new Parse.Error(
              Parse.Error.OBJECT_NOT_FOUND,
              'Object not found.'
            );
          }
          return Promise.resolve();
        },
        () => {
          throw new Parse.Error(
            Parse.Error.INTERNAL_SERVER_ERROR,
            'Database adapter error'
          );
        }
      );
  }

  // Apply the update to all objects that match the given Parse Query.
  updateObjectsByQuery(
    className: string,
    schema: SchemaType,
    query: QueryType,
    update: any,
    transactionalSession: ?any
  ) {
    schema = convertParseSchemaToMongoSchema(schema);
    const mongoUpdate = transformUpdate(className, update, schema);
    const mongoWhere = transformWhere(className, query, schema);
    return this._adaptiveCollection(className)
      .then(collection =>
        collection.updateMany(mongoWhere, mongoUpdate, transactionalSession)
      )
      .catch(err => this.handleError(err));
  }

  // Atomically finds and updates an object based on query.
  // Return value not currently well specified.
  findOneAndUpdate(
    className: string,
    schema: SchemaType,
    query: QueryType,
    update: any,
    transactionalSession: ?any
  ) {
    schema = convertParseSchemaToMongoSchema(schema);
    const mongoUpdate = transformUpdate(className, update, schema);
    const mongoWhere = transformWhere(className, query, schema);
    return this._adaptiveCollection(className)
      .then(collection =>
        collection._mongoCollection.findOneAndUpdate(mongoWhere, mongoUpdate, {
          returnOriginal: false,
          session: transactionalSession || undefined,
        })
      )
      .then(result => mongoObjectToParseObject(className, result.value, schema))
      .catch(error => {
        if (error.code === 11000) {
          throw new Parse.Error(
            Parse.Error.DUPLICATE_VALUE,
            'A duplicate value for a field with unique values was provided'
          );
        }
        throw error;
      })
      .catch(err => this.handleError(err));
  }

  // Hopefully we can get rid of this. It's only used for config and hooks.
  upsertOneObject(
    className: string,
    schema: SchemaType,
    query: QueryType,
    update: any,
    transactionalSession: ?any
  ) {
    schema = convertParseSchemaToMongoSchema(schema);
    const mongoUpdate = transformUpdate(className, update, schema);
    const mongoWhere = transformWhere(className, query, schema);
    return this._adaptiveCollection(className)
      .then(collection =>
        collection.upsertOne(mongoWhere, mongoUpdate, transactionalSession)
      )
      .catch(err => this.handleError(err));
  }

  // Executes a find. Accepts: className, query in Parse format, and { skip, limit, sort }.
  find(
    className: string,
    schema: SchemaType,
    query: QueryType,
<<<<<<< HEAD
    { skip, limit, sort, keys, readPreference }: QueryOptions,
    hint: ?mixed
=======
    { skip, limit, sort, keys, readPreference, hint, explain }: QueryOptions
>>>>>>> b30683e6
  ): Promise<any> {
    schema = convertParseSchemaToMongoSchema(schema);
    const mongoWhere = transformWhere(className, query, schema);
    const mongoSort = _.mapKeys(sort, (value, fieldName) =>
      transformKey(className, fieldName, schema)
    );
    const mongoKeys = _.reduce(
      keys,
      (memo, key) => {
        if (key === 'ACL') {
          memo['_rperm'] = 1;
          memo['_wperm'] = 1;
        } else {
          memo[transformKey(className, key, schema)] = 1;
        }
        return memo;
      },
      {}
    );

    readPreference = this._parseReadPreference(readPreference);
    return this.createTextIndexesIfNeeded(className, query, schema)
      .then(() => this._adaptiveCollection(className))
      .then(collection =>
        collection.find(mongoWhere, {
          skip,
          limit,
          sort: mongoSort,
          keys: mongoKeys,
          maxTimeMS: this._maxTimeMS,
          readPreference,
          hint,
<<<<<<< HEAD
=======
          explain,
>>>>>>> b30683e6
        })
      )
      .then(objects => {
        if (explain) {
          return objects;
        }
        return objects.map(object =>
          mongoObjectToParseObject(className, object, schema)
        );
      })
      .catch(err => this.handleError(err));
  }

  // Create a unique index. Unique indexes on nullable fields are not allowed. Since we don't
  // currently know which fields are nullable and which aren't, we ignore that criteria.
  // As such, we shouldn't expose this function to users of parse until we have an out-of-band
  // Way of determining if a field is nullable. Undefined doesn't count against uniqueness,
  // which is why we use sparse indexes.
  ensureUniqueness(
    className: string,
    schema: SchemaType,
    fieldNames: string[]
  ) {
    schema = convertParseSchemaToMongoSchema(schema);
    const indexCreationRequest = {};
    const mongoFieldNames = fieldNames.map(fieldName =>
      transformKey(className, fieldName, schema)
    );
    mongoFieldNames.forEach(fieldName => {
      indexCreationRequest[fieldName] = 1;
    });
    return this._adaptiveCollection(className)
      .then(collection =>
        collection._ensureSparseUniqueIndexInBackground(indexCreationRequest)
      )
      .catch(error => {
        if (error.code === 11000) {
          throw new Parse.Error(
            Parse.Error.DUPLICATE_VALUE,
            'Tried to ensure field uniqueness for a class that already has duplicates.'
          );
        }
        throw error;
      })
      .catch(err => this.handleError(err));
  }

  // Used in tests
  _rawFind(className: string, query: QueryType) {
    return this._adaptiveCollection(className)
      .then(collection =>
        collection.find(query, {
          maxTimeMS: this._maxTimeMS,
        })
      )
      .catch(err => this.handleError(err));
  }

  // Executes a count.
  count(
    className: string,
    schema: SchemaType,
    query: QueryType,
    readPreference: ?string,
    hint: ?mixed
  ) {
    schema = convertParseSchemaToMongoSchema(schema);
    readPreference = this._parseReadPreference(readPreference);
    return this._adaptiveCollection(className)
      .then(collection =>
        collection.count(transformWhere(className, query, schema, true), {
          maxTimeMS: this._maxTimeMS,
          readPreference,
          hint,
        })
      )
      .catch(err => this.handleError(err));
  }

  distinct(
    className: string,
    schema: SchemaType,
    query: QueryType,
    fieldName: string
  ) {
    schema = convertParseSchemaToMongoSchema(schema);
    const isPointerField =
      schema.fields[fieldName] && schema.fields[fieldName].type === 'Pointer';
    const transformField = transformKey(className, fieldName, schema);

    return this._adaptiveCollection(className)
      .then(collection =>
        collection.distinct(
          transformField,
          transformWhere(className, query, schema)
        )
      )
      .then(objects => {
        objects = objects.filter(obj => obj != null);
        return objects.map(object => {
          if (isPointerField) {
            return transformPointerString(schema, fieldName, object);
          }
          return mongoObjectToParseObject(className, object, schema);
        });
      })
      .catch(err => this.handleError(err));
  }

  aggregate(
    className: string,
    schema: any,
    pipeline: any,
    readPreference: ?string,
<<<<<<< HEAD
    hint: ?mixed
=======
    hint: ?mixed,
    explain?: boolean
>>>>>>> b30683e6
  ) {
    let isPointerField = false;
    pipeline = pipeline.map(stage => {
      if (stage.$group) {
        stage.$group = this._parseAggregateGroupArgs(schema, stage.$group);
        if (
          stage.$group._id &&
          typeof stage.$group._id === 'string' &&
          stage.$group._id.indexOf('$_p_') >= 0
        ) {
          isPointerField = true;
        }
      }
      if (stage.$match) {
        stage.$match = this._parseAggregateArgs(schema, stage.$match);
      }
      if (stage.$project) {
        stage.$project = this._parseAggregateProjectArgs(
          schema,
          stage.$project
        );
      }
      return stage;
    });
    readPreference = this._parseReadPreference(readPreference);
    return this._adaptiveCollection(className)
      .then(collection =>
        collection.aggregate(pipeline, {
          readPreference,
          maxTimeMS: this._maxTimeMS,
          hint,
<<<<<<< HEAD
=======
          explain,
>>>>>>> b30683e6
        })
      )
      .then(results => {
        results.forEach(result => {
          if (Object.prototype.hasOwnProperty.call(result, '_id')) {
            if (isPointerField && result._id) {
              result._id = result._id.split('$')[1];
            }
            if (
              result._id == null ||
              result._id == undefined ||
              (['object', 'string'].includes(typeof result._id) &&
                _.isEmpty(result._id))
            ) {
              result._id = null;
            }
            result.objectId = result._id;
            delete result._id;
          }
        });
        return results;
      })
      .then(objects =>
        objects.map(object =>
          mongoObjectToParseObject(className, object, schema)
        )
      )
      .catch(err => this.handleError(err));
  }

  // This function will recursively traverse the pipeline and convert any Pointer or Date columns.
  // If we detect a pointer column we will rename the column being queried for to match the column
  // in the database. We also modify the value to what we expect the value to be in the database
  // as well.
  // For dates, the driver expects a Date object, but we have a string coming in. So we'll convert
  // the string to a Date so the driver can perform the necessary comparison.
  //
  // The goal of this method is to look for the "leaves" of the pipeline and determine if it needs
  // to be converted. The pipeline can have a few different forms. For more details, see:
  //     https://docs.mongodb.com/manual/reference/operator/aggregation/
  //
  // If the pipeline is an array, it means we are probably parsing an '$and' or '$or' operator. In
  // that case we need to loop through all of it's children to find the columns being operated on.
  // If the pipeline is an object, then we'll loop through the keys checking to see if the key name
  // matches one of the schema columns. If it does match a column and the column is a Pointer or
  // a Date, then we'll convert the value as described above.
  //
  // As much as I hate recursion...this seemed like a good fit for it. We're essentially traversing
  // down a tree to find a "leaf node" and checking to see if it needs to be converted.
  _parseAggregateArgs(schema: any, pipeline: any): any {
    if (pipeline === null) {
      return null;
    } else if (Array.isArray(pipeline)) {
      return pipeline.map(value => this._parseAggregateArgs(schema, value));
    } else if (typeof pipeline === 'object') {
      const returnValue = {};
      for (const field in pipeline) {
        if (schema.fields[field] && schema.fields[field].type === 'Pointer') {
          if (typeof pipeline[field] === 'object') {
            // Pass objects down to MongoDB...this is more than likely an $exists operator.
            returnValue[`_p_${field}`] = pipeline[field];
          } else {
            returnValue[
              `_p_${field}`
            ] = `${schema.fields[field].targetClass}$${pipeline[field]}`;
          }
        } else if (
          schema.fields[field] &&
          schema.fields[field].type === 'Date'
        ) {
          returnValue[field] = this._convertToDate(pipeline[field]);
        } else {
          returnValue[field] = this._parseAggregateArgs(
            schema,
            pipeline[field]
          );
        }

        if (field === 'objectId') {
          returnValue['_id'] = returnValue[field];
          delete returnValue[field];
        } else if (field === 'createdAt') {
          returnValue['_created_at'] = returnValue[field];
          delete returnValue[field];
        } else if (field === 'updatedAt') {
          returnValue['_updated_at'] = returnValue[field];
          delete returnValue[field];
        }
      }
      return returnValue;
    }
    return pipeline;
  }

  // This function is slightly different than the one above. Rather than trying to combine these
  // two functions and making the code even harder to understand, I decided to split it up. The
  // difference with this function is we are not transforming the values, only the keys of the
  // pipeline.
  _parseAggregateProjectArgs(schema: any, pipeline: any): any {
    const returnValue = {};
    for (const field in pipeline) {
      if (schema.fields[field] && schema.fields[field].type === 'Pointer') {
        returnValue[`_p_${field}`] = pipeline[field];
      } else {
        returnValue[field] = this._parseAggregateArgs(schema, pipeline[field]);
      }

      if (field === 'objectId') {
        returnValue['_id'] = returnValue[field];
        delete returnValue[field];
      } else if (field === 'createdAt') {
        returnValue['_created_at'] = returnValue[field];
        delete returnValue[field];
      } else if (field === 'updatedAt') {
        returnValue['_updated_at'] = returnValue[field];
        delete returnValue[field];
      }
    }
    return returnValue;
  }

  // This function is slightly different than the two above. MongoDB $group aggregate looks like:
  //     { $group: { _id: <expression>, <field1>: { <accumulator1> : <expression1> }, ... } }
  // The <expression> could be a column name, prefixed with the '$' character. We'll look for
  // these <expression> and check to see if it is a 'Pointer' or if it's one of createdAt,
  // updatedAt or objectId and change it accordingly.
  _parseAggregateGroupArgs(schema: any, pipeline: any): any {
    if (Array.isArray(pipeline)) {
      return pipeline.map(value =>
        this._parseAggregateGroupArgs(schema, value)
      );
    } else if (typeof pipeline === 'object') {
      const returnValue = {};
      for (const field in pipeline) {
        returnValue[field] = this._parseAggregateGroupArgs(
          schema,
          pipeline[field]
        );
      }
      return returnValue;
    } else if (typeof pipeline === 'string') {
      const field = pipeline.substring(1);
      if (schema.fields[field] && schema.fields[field].type === 'Pointer') {
        return `$_p_${field}`;
      } else if (field == 'createdAt') {
        return '$_created_at';
      } else if (field == 'updatedAt') {
        return '$_updated_at';
      }
    }
    return pipeline;
  }

  // This function will attempt to convert the provided value to a Date object. Since this is part
  // of an aggregation pipeline, the value can either be a string or it can be another object with
  // an operator in it (like $gt, $lt, etc). Because of this I felt it was easier to make this a
  // recursive method to traverse down to the "leaf node" which is going to be the string.
  _convertToDate(value: any): any {
    if (typeof value === 'string') {
      return new Date(value);
    }

    const returnValue = {};
    for (const field in value) {
      returnValue[field] = this._convertToDate(value[field]);
    }
    return returnValue;
  }

  _parseReadPreference(readPreference: ?string): ?string {
    if (readPreference) {
      readPreference = readPreference.toUpperCase();
    }
    switch (readPreference) {
      case 'PRIMARY':
        readPreference = ReadPreference.PRIMARY;
        break;
      case 'PRIMARY_PREFERRED':
        readPreference = ReadPreference.PRIMARY_PREFERRED;
        break;
      case 'SECONDARY':
        readPreference = ReadPreference.SECONDARY;
        break;
      case 'SECONDARY_PREFERRED':
        readPreference = ReadPreference.SECONDARY_PREFERRED;
        break;
      case 'NEAREST':
        readPreference = ReadPreference.NEAREST;
        break;
      case undefined:
      case null:
      case '':
        break;
      default:
        throw new Parse.Error(
          Parse.Error.INVALID_QUERY,
          'Not supported read preference.'
        );
    }
    return readPreference;
  }

  performInitialization(): Promise<void> {
    return Promise.resolve();
  }

  createIndex(className: string, index: any) {
    return this._adaptiveCollection(className)
      .then(collection => collection._mongoCollection.createIndex(index))
      .catch(err => this.handleError(err));
  }

  createIndexes(className: string, indexes: any) {
    return this._adaptiveCollection(className)
      .then(collection => collection._mongoCollection.createIndexes(indexes))
      .catch(err => this.handleError(err));
  }

  createIndexesIfNeeded(className: string, fieldName: string, type: any) {
    if (type && type.type === 'Polygon') {
      const index = {
        [fieldName]: '2dsphere',
      };
      return this.createIndex(className, index);
    }
    return Promise.resolve();
  }

  createTextIndexesIfNeeded(
    className: string,
    query: QueryType,
    schema: any
  ): Promise<void> {
    for (const fieldName in query) {
      if (!query[fieldName] || !query[fieldName].$text) {
        continue;
      }
      const existingIndexes = schema.indexes;
      for (const key in existingIndexes) {
        const index = existingIndexes[key];
        if (Object.prototype.hasOwnProperty.call(index, fieldName)) {
          return Promise.resolve();
        }
      }
      const indexName = `${fieldName}_text`;
      const textIndex = {
        [indexName]: { [fieldName]: 'text' },
      };
      return this.setIndexesWithSchemaFormat(
        className,
        textIndex,
        existingIndexes,
        schema.fields
      ).catch(error => {
        if (error.code === 85) {
          // Index exist with different options
          return this.setIndexesFromMongo(className);
        }
        throw error;
      });
    }
    return Promise.resolve();
  }

  getIndexes(className: string) {
    return this._adaptiveCollection(className)
      .then(collection => collection._mongoCollection.indexes())
      .catch(err => this.handleError(err));
  }

  dropIndex(className: string, index: any) {
    return this._adaptiveCollection(className)
      .then(collection => collection._mongoCollection.dropIndex(index))
      .catch(err => this.handleError(err));
  }

  dropAllIndexes(className: string) {
    return this._adaptiveCollection(className)
      .then(collection => collection._mongoCollection.dropIndexes())
      .catch(err => this.handleError(err));
  }

  updateSchemaWithIndexes(): Promise<any> {
    return this.getAllClasses()
      .then(classes => {
        const promises = classes.map(schema => {
          return this.setIndexesFromMongo(schema.className);
        });
        return Promise.all(promises);
      })
      .catch(err => this.handleError(err));
  }

  createTransactionalSession(): Promise<any> {
    const transactionalSection = this.client.startSession();
    transactionalSection.startTransaction();
    return Promise.resolve(transactionalSection);
  }

  commitTransactionalSession(transactionalSection: any): Promise<void> {
    return transactionalSection.commitTransaction().then(() => {
      transactionalSection.endSession();
    });
  }

  abortTransactionalSession(transactionalSection: any): Promise<void> {
    return transactionalSection.abortTransaction().then(() => {
      transactionalSection.endSession();
    });
  }
}

export default MongoStorageAdapter;<|MERGE_RESOLUTION|>--- conflicted
+++ resolved
@@ -620,12 +620,7 @@
     className: string,
     schema: SchemaType,
     query: QueryType,
-<<<<<<< HEAD
-    { skip, limit, sort, keys, readPreference }: QueryOptions,
-    hint: ?mixed
-=======
     { skip, limit, sort, keys, readPreference, hint, explain }: QueryOptions
->>>>>>> b30683e6
   ): Promise<any> {
     schema = convertParseSchemaToMongoSchema(schema);
     const mongoWhere = transformWhere(className, query, schema);
@@ -658,10 +653,7 @@
           maxTimeMS: this._maxTimeMS,
           readPreference,
           hint,
-<<<<<<< HEAD
-=======
           explain,
->>>>>>> b30683e6
         })
       )
       .then(objects => {
@@ -776,12 +768,8 @@
     schema: any,
     pipeline: any,
     readPreference: ?string,
-<<<<<<< HEAD
-    hint: ?mixed
-=======
     hint: ?mixed,
     explain?: boolean
->>>>>>> b30683e6
   ) {
     let isPointerField = false;
     pipeline = pipeline.map(stage => {
@@ -813,10 +801,7 @@
           readPreference,
           maxTimeMS: this._maxTimeMS,
           hint,
-<<<<<<< HEAD
-=======
           explain,
->>>>>>> b30683e6
         })
       )
       .then(results => {
