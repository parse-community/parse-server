--- conflicted
+++ resolved
@@ -925,14 +925,8 @@
     return returnValue;
   }
 
-<<<<<<< HEAD
-  _parseReadPreference(readPreference) {
-    if (readPreference) {
-      switch (readPreference.toUpperCase()) {
-=======
   _parseReadPreference(readPreference: ?string): ?string {
     switch (readPreference) {
->>>>>>> 5a8a9472
       case 'PRIMARY':
         readPreference = ReadPreference.PRIMARY;
         break;
