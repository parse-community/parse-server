--- conflicted
+++ resolved
@@ -139,11 +139,8 @@
   _maxTimeMS: ?number;
   canSortOnJoinTables: boolean;
   enableSchemaHooks: boolean;
-<<<<<<< HEAD
+  schemaCacheTtl: ?number;
   disableIndexFieldValidation: boolean;
-=======
-  schemaCacheTtl: ?number;
->>>>>>> 748f68f5
 
   constructor({ uri = defaults.DefaultMongoURI, collectionPrefix = '', mongoOptions = {} }: any) {
     this._uri = uri;
@@ -157,18 +154,15 @@
     this._maxTimeMS = mongoOptions.maxTimeMS;
     this.canSortOnJoinTables = true;
     this.enableSchemaHooks = !!mongoOptions.enableSchemaHooks;
-<<<<<<< HEAD
+    this.schemaCacheTtl = mongoOptions.schemaCacheTtl;
+    for (const key of ['enableSchemaHooks', 'schemaCacheTtl', 'maxTimeMS']) {
+      delete mongoOptions[key];
+      delete this._mongoOptions[key];
+    }
     this.disableIndexFieldValidation = !!mongoOptions.disableIndexFieldValidation;
     delete mongoOptions.enableSchemaHooks;
     delete mongoOptions.disableIndexFieldValidation;
     delete mongoOptions.maxTimeMS;
-=======
-    this.schemaCacheTtl = mongoOptions.schemaCacheTtl;
-    for (const key of ['enableSchemaHooks', 'schemaCacheTtl', 'maxTimeMS']) {
-      delete mongoOptions[key];
-      delete this._mongoOptions[key];
-    }
->>>>>>> 748f68f5
   }
 
   watch(callback: () => void): void {
