/*eslint no-unused-vars: "off"*/
// Files Adapter
//
// Allows you to change the file storage mechanism.
//
// Adapter classes must implement the following functions:
// * createFile(filename, data, contentType)
// * deleteFile(filename)
// * getFileData(filename)
// * getFileLocation(config, filename)
// Adapter classes should implement the following functions:
// * validateFilename(filename)
// * handleFileStream(filename, req, res, contentType)
//
// Default is GridFSBucketAdapter, which requires mongo
// and for the API server to be using the DatabaseController with Mongo
// database adapter.

import type { Config } from '../../Config';
import Parse from 'parse/node';
/**
 * @module Adapters
 */
/**
 * @interface FilesAdapter
 */
export class FilesAdapter {
  /** Responsible for storing the file in order to be retrieved later by its filename
   *
   * @param {string} filename - the filename to save
   * @param {*} data - the buffer of data from the file
   * @param {string} contentType - the supposed contentType
   * @discussion the contentType can be undefined if the controller was not able to determine it
   * @param {object} options - (Optional) options to be passed to file adapter (S3 File Adapter Only)
   * - tags: object containing key value pairs that will be stored with file
   * - metadata: object containing key value pairs that will be sotred with file (https://docs.aws.amazon.com/AmazonS3/latest/user-guide/add-object-metadata.html)
<<<<<<< HEAD
   * Note: options are not supported by all file adapters. Check the your adapter's documentation for compatibility
   * @discussion the contentType can be undefined if the controller was not able to determine it (https://docs.aws.amazon.com/AmazonS3/latest/user-guide/add-object-metadata.html)
=======
>>>>>>> b7edf4b3
   *
   * @return {Promise} a promise that should fail if the storage didn't succeed
   */
  createFile(
    filename: string,
    data,
    contentType: string,
    options: Object
  ): Promise {}

  /** Responsible for deleting the specified file
   *
   * @param {string} filename - the filename to delete
   *
   * @return {Promise} a promise that should fail if the deletion didn't succeed
   */
  deleteFile(filename: string): Promise {}

  /** Responsible for retrieving the data of the specified file
   *
   * @param {string} filename - the name of file to retrieve
   *
   * @return {Promise} a promise that should pass with the file data or fail on error
   */
  getFileData(filename: string): Promise<any> {}

  /** Returns an absolute URL where the file can be accessed
   *
   * @param {Config} config - server configuration
   * @param {string} filename
   *
   * @return {string} Absolute URL
   */
  getFileLocation(config: Config, filename: string): string {}

  /** Validate a filename for this adapter type
   *
   * @param {string} filename
   *
   * @returns {null|Parse.Error} null if there are no errors
   */
  // validateFilename(filename: string): ?Parse.Error {}

  /** Handles Byte-Range Requests for Streaming
   *
   * @param {string} filename
   * @param {object} req
   * @param {object} res
   * @param {string} contentType
   *
   * @returns {Promise} Data for byte range
   */
  // handleFileStream(filename: string, res: any, req: any, contentType: string): Promise
}

/**
 * Simple filename validation
 *
 * @param filename
 * @returns {null|Parse.Error}
 */
export function validateFilename(filename): ?Parse.Error {
  if (filename.length > 128) {
    return new Parse.Error(Parse.Error.INVALID_FILE_NAME, 'Filename too long.');
  }

  const regx = /^[_a-zA-Z0-9][a-zA-Z0-9@. ~_-]*$/;
  if (!filename.match(regx)) {
    return new Parse.Error(
      Parse.Error.INVALID_FILE_NAME,
      'Filename contains invalid characters.'
    );
  }
  return null;
}

export default FilesAdapter;<|MERGE_RESOLUTION|>--- conflicted
+++ resolved
@@ -34,11 +34,7 @@
    * @param {object} options - (Optional) options to be passed to file adapter (S3 File Adapter Only)
    * - tags: object containing key value pairs that will be stored with file
    * - metadata: object containing key value pairs that will be sotred with file (https://docs.aws.amazon.com/AmazonS3/latest/user-guide/add-object-metadata.html)
-<<<<<<< HEAD
-   * Note: options are not supported by all file adapters. Check the your adapter's documentation for compatibility
-   * @discussion the contentType can be undefined if the controller was not able to determine it (https://docs.aws.amazon.com/AmazonS3/latest/user-guide/add-object-metadata.html)
-=======
->>>>>>> b7edf4b3
+   * @discussion options are not supported by all file adapters. Check the your adapter's documentation for compatibility
    *
    * @return {Promise} a promise that should fail if the storage didn't succeed
    */
