/**
 GridFSBucketAdapter
 Stores files in Mongo using GridFS
 Requires the database adapter to be based on mongoclient

 @flow weak
 */

// @flow-disable-next
import { MongoClient, GridFSBucket, Db } from 'mongodb';
import { FilesAdapter, validateFilename } from './FilesAdapter';
import defaults from '../../defaults';
const crypto = require('crypto');

export class GridFSBucketAdapter extends FilesAdapter {
  _databaseURI: string;
  _connectionPromise: Promise<Db>;
  _mongoOptions: Object;
  _algorithm: string;

  constructor(
    mongoDatabaseURI = defaults.DefaultMongoURI,
    mongoOptions = {},
    encryptionKey = undefined
  ) {
    super();
    this._databaseURI = mongoDatabaseURI;
    this._algorithm = 'aes-256-gcm';
    this._encryptionKey =
      encryptionKey !== undefined
        ? crypto
          .createHash('sha256')
          .update(String(encryptionKey))
          .digest('base64')
          .substring(0, 32)
        : null;
    const defaultMongoOptions = {
      useNewUrlParser: true,
      useUnifiedTopology: true,
    };
<<<<<<< HEAD
    this._mongoOptions = Object.assign(defaultMongoOptions, mongoOptions);
    for (const key of [
      'enableSchemaHooks',
      'schemaCacheTtl',
      'maxTimeMS',
      'disableIndexFieldValidation',
    ]) {
      delete this._mongoOptions[key];
    }
=======
    const _mongoOptions = Object.assign(defaultMongoOptions, mongoOptions);
    for (const key of ['enableSchemaHooks', 'schemaCacheTtl', 'maxTimeMS']) {
      delete _mongoOptions[key];
    }
    this._mongoOptions = _mongoOptions;
>>>>>>> 330e1d5f
  }

  _connect() {
    if (!this._connectionPromise) {
      this._connectionPromise = MongoClient.connect(this._databaseURI, this._mongoOptions).then(
        client => {
          this._client = client;
          return client.db(client.s.options.dbName);
        }
      );
    }
    return this._connectionPromise;
  }

  _getBucket() {
    return this._connect().then(database => new GridFSBucket(database));
  }

  // For a given config object, filename, and data, store a file
  // Returns a promise
  async createFile(filename: string, data, contentType, options = {}) {
    const bucket = await this._getBucket();
    const stream = await bucket.openUploadStream(filename, {
      metadata: options.metadata,
    });
    if (this._encryptionKey !== null) {
      try {
        const iv = crypto.randomBytes(16);
        const cipher = crypto.createCipheriv(this._algorithm, this._encryptionKey, iv);
        const encryptedResult = Buffer.concat([
          cipher.update(data),
          cipher.final(),
          iv,
          cipher.getAuthTag(),
        ]);
        await stream.write(encryptedResult);
      } catch (err) {
        return new Promise((resolve, reject) => {
          return reject(err);
        });
      }
    } else {
      await stream.write(data);
    }
    stream.end();
    return new Promise((resolve, reject) => {
      stream.on('finish', resolve);
      stream.on('error', reject);
    });
  }

  async deleteFile(filename: string) {
    const bucket = await this._getBucket();
    const documents = await bucket.find({ filename }).toArray();
    if (documents.length === 0) {
      throw new Error('FileNotFound');
    }
    return Promise.all(
      documents.map(doc => {
        return bucket.delete(doc._id);
      })
    );
  }

  async getFileData(filename: string) {
    const bucket = await this._getBucket();
    const stream = bucket.openDownloadStreamByName(filename);
    stream.read();
    return new Promise((resolve, reject) => {
      const chunks = [];
      stream.on('data', data => {
        chunks.push(data);
      });
      stream.on('end', () => {
        const data = Buffer.concat(chunks);
        if (this._encryptionKey !== null) {
          try {
            const authTagLocation = data.length - 16;
            const ivLocation = data.length - 32;
            const authTag = data.slice(authTagLocation);
            const iv = data.slice(ivLocation, authTagLocation);
            const encrypted = data.slice(0, ivLocation);
            const decipher = crypto.createDecipheriv(this._algorithm, this._encryptionKey, iv);
            decipher.setAuthTag(authTag);
            const decrypted = Buffer.concat([decipher.update(encrypted), decipher.final()]);
            return resolve(decrypted);
          } catch (err) {
            return reject(err);
          }
        }
        resolve(data);
      });
      stream.on('error', err => {
        reject(err);
      });
    });
  }

  async rotateEncryptionKey(options = {}) {
    let fileNames = [];
    let oldKeyFileAdapter = {};
    const bucket = await this._getBucket();
    if (options.oldKey !== undefined) {
      oldKeyFileAdapter = new GridFSBucketAdapter(
        this._databaseURI,
        this._mongoOptions,
        options.oldKey
      );
    } else {
      oldKeyFileAdapter = new GridFSBucketAdapter(this._databaseURI, this._mongoOptions);
    }
    if (options.fileNames !== undefined) {
      fileNames = options.fileNames;
    } else {
      const fileNamesIterator = await bucket.find().toArray();
      fileNamesIterator.forEach(file => {
        fileNames.push(file.filename);
      });
    }
    let fileNamesNotRotated = fileNames;
    const fileNamesRotated = [];
    for (const fileName of fileNames) {
      try {
        const plainTextData = await oldKeyFileAdapter.getFileData(fileName);
        // Overwrite file with data encrypted with new key
        await this.createFile(fileName, plainTextData);
        fileNamesRotated.push(fileName);
        fileNamesNotRotated = fileNamesNotRotated.filter(function (value) {
          return value !== fileName;
        });
      } catch (err) {
        continue;
      }
    }
    return { rotated: fileNamesRotated, notRotated: fileNamesNotRotated };
  }

  getFileLocation(config, filename) {
    return config.mount + '/files/' + config.applicationId + '/' + encodeURIComponent(filename);
  }

  async getMetadata(filename) {
    const bucket = await this._getBucket();
    const files = await bucket.find({ filename }).toArray();
    if (files.length === 0) {
      return {};
    }
    const { metadata } = files[0];
    return { metadata };
  }

  async handleFileStream(filename: string, req, res, contentType) {
    const bucket = await this._getBucket();
    const files = await bucket.find({ filename }).toArray();
    if (files.length === 0) {
      throw new Error('FileNotFound');
    }
    const parts = req
      .get('Range')
      .replace(/bytes=/, '')
      .split('-');
    const partialstart = parts[0];
    const partialend = parts[1];

    const fileLength = files[0].length;
    const fileStart = parseInt(partialstart, 10);
    const fileEnd = partialend ? parseInt(partialend, 10) : fileLength;

    let start = Math.min(fileStart || 0, fileEnd, fileLength);
    let end = Math.max(fileStart || 0, fileEnd) + 1 || fileLength;
    if (isNaN(fileStart)) {
      start = fileLength - end + 1;
      end = fileLength;
    }
    end = Math.min(end, fileLength);
    start = Math.max(start, 0);

    res.status(206);
    res.header('Accept-Ranges', 'bytes');
    res.header('Content-Length', end - start);
    res.header('Content-Range', 'bytes ' + start + '-' + end + '/' + fileLength);
    res.header('Content-Type', contentType);
    const stream = bucket.openDownloadStreamByName(filename);
    stream.start(start);
    if (end) {
      stream.end(end);
    }
    stream.on('data', chunk => {
      res.write(chunk);
    });
    stream.on('error', e => {
      res.status(404);
      res.send(e.message);
    });
    stream.on('end', () => {
      res.end();
    });
  }

  handleShutdown() {
    if (!this._client) {
      return Promise.resolve();
    }
    return this._client.close(false);
  }

  validateFilename(filename) {
    return validateFilename(filename);
  }
}

export default GridFSBucketAdapter;<|MERGE_RESOLUTION|>--- conflicted
+++ resolved
@@ -38,23 +38,16 @@
       useNewUrlParser: true,
       useUnifiedTopology: true,
     };
-<<<<<<< HEAD
-    this._mongoOptions = Object.assign(defaultMongoOptions, mongoOptions);
+    const _mongoOptions = Object.assign(defaultMongoOptions, mongoOptions);
     for (const key of [
       'enableSchemaHooks',
       'schemaCacheTtl',
       'maxTimeMS',
       'disableIndexFieldValidation',
     ]) {
-      delete this._mongoOptions[key];
-    }
-=======
-    const _mongoOptions = Object.assign(defaultMongoOptions, mongoOptions);
-    for (const key of ['enableSchemaHooks', 'schemaCacheTtl', 'maxTimeMS']) {
       delete _mongoOptions[key];
     }
     this._mongoOptions = _mongoOptions;
->>>>>>> 330e1d5f
   }
 
   _connect() {
