--- conflicted
+++ resolved
@@ -1,25 +1,7 @@
-import AuthAdapter from './AuthAdapter';
 import loadAdapter from '../AdapterLoader';
 
 const facebook = require('./facebook');
 const facebookaccountkit = require('./facebookaccountkit');
-<<<<<<< HEAD
-const instagram = require("./instagram");
-const linkedin = require("./linkedin");
-const meetup = require("./meetup");
-const google = require("./google");
-const github = require("./github");
-const twitter = require("./twitter");
-const spotify = require("./spotify");
-const digits = require("./twitter"); // digits tokens are validated by twitter
-const janrainengage = require("./janrainengage");
-const janraincapture = require("./janraincapture");
-const vkontakte = require("./vkontakte");
-const qq = require("./qq");
-const wechat = require("./wechat");
-const weibo = require("./weibo");
-const oauth2 = require("./oauth2");
-=======
 const instagram = require('./instagram');
 const linkedin = require('./linkedin');
 const meetup = require('./meetup');
@@ -34,7 +16,7 @@
 const qq = require('./qq');
 const wechat = require('./wechat');
 const weibo = require('./weibo');
->>>>>>> 7a01fa0a
+const oauth2 = require('./oauth2');
 
 const anonymous = {
   validateAuthData: () => {
@@ -62,14 +44,9 @@
   vkontakte,
   qq,
   wechat,
-<<<<<<< HEAD
-  weibo
-}
-
-=======
   weibo,
 };
->>>>>>> 7a01fa0a
+
 function authDataValidator(adapter, appIds, options) {
   return function(authData) {
     return adapter.validateAuthData(authData, options).then(() => {
@@ -81,36 +58,14 @@
   };
 }
 
-function validateAdapter(adapter) {
-  const mismatches = Object.getOwnPropertyNames(AuthAdapter.prototype).reduce((obj, key) => {
-    const adapterType = typeof adapter[key];
-    const expectedType = typeof AuthAdapter.prototype[key];
-    if (adapterType !== expectedType) {
-      obj[key] = {
-        expected: expectedType,
-        actual: adapterType
-      }
-    }
-    return obj;
-  }, {});
-
-  let ret = null;
-  if (Object.keys(mismatches).length > 0) {
-    ret = new Error('Adapter prototype doesn\'t match expected prototype', adapter, mismatches);
-  }
-  return ret;
-}
-
 function loadAuthAdapter(provider, authOptions) {
   let defaultAdapter = providers[provider];
   const providerOptions = authOptions[provider];
-  if (providerOptions && providerOptions.hasOwnProperty('oauth2')) {
-    if (providerOptions['oauth2'] === true) {
-      defaultAdapter = oauth2;
-    }
+  if (providerOptions && providerOptions.hasOwnProperty('oauth2') && providerOptions['oauth2'] === true) {
+    defaultAdapter = oauth2;
   }
 
-  if (!defaultAdapter && !providerOptions) {
+  if (!defaultAdapter) {
     return;
   }
 
@@ -133,7 +88,7 @@
     }
   }
 
-  if (validateAdapter(adapter)) {
+  if (!adapter.validateAuthData || !adapter.validateAppId) {
     return;
   }
 
@@ -144,20 +99,7 @@
   let _enableAnonymousUsers = enableAnonymousUsers;
   const setEnableAnonymousUsers = function(enable) {
     _enableAnonymousUsers = enable;
-<<<<<<< HEAD
-  }
-
-  for (var prov in providers) {
-    const adapter = providers[prov];
-    const validationError = validateAdapter(adapter);
-    if (validationError) {
-      throw validationError;
-    }
-  }
-
-=======
   };
->>>>>>> 7a01fa0a
   // To handle the test cases on configuration
   const getValidatorForProvider = function(provider) {
     if (provider === 'anonymous' && !_enableAnonymousUsers) {
