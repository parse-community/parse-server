--- conflicted
+++ resolved
@@ -105,22 +105,12 @@
 export function pushStatusHandler(config, objectId = newObjectId()) {
 
   let pushStatus;
-<<<<<<< HEAD
-  let database = config.database;
-  let handler = statusHandler(PUSH_STATUS_COLLECTION, database);
-  let setInitial = function(body = {}, where, options = {source: 'rest'}) {
-    let now = new Date();
-    let data =  body.data || {};
-    let payloadString = JSON.stringify(data);
-=======
-  const objectId = newObjectId();
   const database = config.database;
   const handler = statusHandler(PUSH_STATUS_COLLECTION, database);
   const setInitial = function(body = {}, where, options = {source: 'rest'}) {
     const now = new Date();
     const data =  body.data || {};
     const payloadString = JSON.stringify(data);
->>>>>>> aa071e03
     let pushHash;
     if (typeof data.alert === 'string') {
       pushHash = md5Hash(data.alert);
@@ -153,25 +143,14 @@
     });
   }
 
-<<<<<<< HEAD
-  let setRunning = function(count) {
+  const setRunning = function(count) {
     logger.verbose(`_PushStatus ${objectId}: sending push to %d installations`, count);
-=======
-  const setRunning = function(installations) {
-    logger.verbose('sending push to %d installations', installations.length);
->>>>>>> aa071e03
     return handler.update({status:"pending", objectId: objectId},
         {status: "running", updatedAt: new Date(), count });
   }
 
-<<<<<<< HEAD
-  let trackSent = function(results) {
-    let update = {
-=======
-  const complete = function(results) {
+  const trackSent = function(results) {
     const update = {
-      status: 'succeeded',
->>>>>>> aa071e03
       updatedAt: new Date(),
       numSent: 0,
       numFailed: 0
@@ -183,16 +162,10 @@
         if (!result || !result.device || !result.device.deviceType) {
           return memo;
         }
-<<<<<<< HEAD
-        let deviceType = result.device.deviceType;
-        let key = result.transmitted ? `sentPerType.${deviceType}` : `failedPerType.${deviceType}`;
+        const deviceType = result.device.deviceType;
+        const key = result.transmitted ? `sentPerType.${deviceType}` : `failedPerType.${deviceType}`;
         memo[key] = incrementOp(memo, key);
         if (result.transmitted) {
-=======
-        const deviceType = result.device.deviceType;
-        if (result.transmitted)
-        {
->>>>>>> aa071e03
           memo.numSent++;
         } else {
           memo.numFailed++;
@@ -222,7 +195,7 @@
     })
   }
 
-  let complete = function() {
+  const complete = function() {
     return handler.update({ objectId }, {
       status: 'succeeded',
       count: {__op: 'Delete'},
