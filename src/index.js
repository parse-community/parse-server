import winston           from 'winston';
import ParseServer       from './ParseServer';
import GCSAdapter        from 'parse-server-gcs-adapter';
import S3Adapter         from 'parse-server-s3-adapter';
import FileSystemAdapter from 'parse-server-fs-adapter';

if (process.env.VERBOSE || process.env.VERBOSE_PARSE_SERVER) {
  winston.level = 'silly';
}

if (process.env.DEBUG || process.env.DEBUG_PARSE_SERVER) {
  winston.level = 'debug';
}

// Factory function
let _ParseServer = function(options) {
  let server = new ParseServer(options);
  return server.app;
}
// Mount the create liveQueryServer
_ParseServer.createLiveQueryServer = ParseServer.createLiveQueryServer;

<<<<<<< HEAD
export { S3Adapter, GCSAdapter, FileSystemAdapter, DatabaseAdapter };
export { runServer as ParseServer };
=======
export default ParseServer;
export { S3Adapter, GCSAdapter, FileSystemAdapter, _ParseServer as ParseServer };
>>>>>>> acc23d08
<|MERGE_RESOLUTION|>--- conflicted
+++ resolved
@@ -20,10 +20,5 @@
 // Mount the create liveQueryServer
 _ParseServer.createLiveQueryServer = ParseServer.createLiveQueryServer;
 
-<<<<<<< HEAD
-export { S3Adapter, GCSAdapter, FileSystemAdapter, DatabaseAdapter };
-export { runServer as ParseServer };
-=======
 export default ParseServer;
-export { S3Adapter, GCSAdapter, FileSystemAdapter, _ParseServer as ParseServer };
->>>>>>> acc23d08
+export { S3Adapter, GCSAdapter, FileSystemAdapter, _ParseServer as ParseServer };