// ParseServer - open-source compatible API Server for Parse apps

import 'babel-polyfill';

var batch = require('./batch'),
    bodyParser = require('body-parser'),
    DatabaseAdapter = require('./DatabaseAdapter'),
    express = require('express'),
    middlewares = require('./middlewares'),
    multer = require('multer'),
    Parse = require('parse/node').Parse,
    authDataManager = require('./authDataManager');

//import passwordReset             from './passwordReset';
import cache                       from './cache';
import Config                      from './Config';
import parseServerPackage          from '../package.json';
import ParsePushAdapter            from './Adapters/Push/ParsePushAdapter';
import PromiseRouter               from './PromiseRouter';
import requiredParameter           from './requiredParameter';
import { AnalyticsRouter }         from './Routers/AnalyticsRouter';
import { ClassesRouter }           from './Routers/ClassesRouter';
import { FeaturesRouter }          from './Routers/FeaturesRouter';
import { FileLoggerAdapter }       from './Adapters/Logger/FileLoggerAdapter';
import { FilesController }         from './Controllers/FilesController';
import { FilesRouter }             from './Routers/FilesRouter';
import { FunctionsRouter }         from './Routers/FunctionsRouter';
import { GCSAdapter }              from './Adapters/Files/GCSAdapter';
import { GlobalConfigRouter }      from './Routers/GlobalConfigRouter';
import { GridStoreAdapter }        from './Adapters/Files/GridStoreAdapter';
import { HooksController }         from './Controllers/HooksController';
import { HooksRouter }             from './Routers/HooksRouter';
import { IAPValidationRouter }     from './Routers/IAPValidationRouter';
import { InstallationsRouter }     from './Routers/InstallationsRouter';
import { loadAdapter }             from './Adapters/AdapterLoader';
import { LiveQueryController }     from './Controllers/LiveQueryController';
import { LoggerController }        from './Controllers/LoggerController';
import { LogsRouter }              from './Routers/LogsRouter';
import { ParseLiveQueryServer }    from './LiveQuery/ParseLiveQueryServer';
import { PublicAPIRouter }         from './Routers/PublicAPIRouter';
import { PushController }          from './Controllers/PushController';
import { PushRouter }              from './Routers/PushRouter';
import { randomString }            from './cryptoUtils';
import { RolesRouter }             from './Routers/RolesRouter';
import { S3Adapter }               from './Adapters/Files/S3Adapter';
import { SchemasRouter }           from './Routers/SchemasRouter';
import { SessionsRouter }          from './Routers/SessionsRouter';
import { setFeature }              from './features';
import { UserController }          from './Controllers/UserController';
import { UsersRouter }             from './Routers/UsersRouter';
import { FileSystemAdapter }       from './Adapters/Files/FileSystemAdapter';

// Mutate the Parse object to add the Cloud Code handlers
addParseCloud();

// ParseServer works like a constructor of an express app.
// The args that we understand are:
// "databaseAdapter": a class like DatabaseController providing create, find,
//                    update, and delete
// "filesAdapter": a class like GridStoreAdapter providing create, get,
//                 and delete
// "loggerAdapter": a class like FileLoggerAdapter providing info, error,
//                 and query
// "databaseURI": a uri like mongodb://localhost:27017/dbname to tell us
//          what database this Parse API connects to.
// "cloud": relative location to cloud code to require, or a function
//          that is given an instance of Parse as a parameter.  Use this instance of Parse
//          to register your cloud code hooks and functions.
// "appId": the application id to host
// "masterKey": the master key for requests to this app
// "facebookAppIds": an array of valid Facebook Application IDs, required
//                   if using Facebook login
// "collectionPrefix": optional prefix for database collection names
// "fileKey": optional key from Parse dashboard for supporting older files
//            hosted by Parse
// "clientKey": optional key from Parse dashboard
// "dotNetKey": optional key from Parse dashboard
// "restAPIKey": optional key from Parse dashboard
// "javascriptKey": optional key from Parse dashboard
// "push": optional key from configure push

export default class ParseServer {

  constructor({
    appId = requiredParameter('You must provide an appId!'),
    masterKey = requiredParameter('You must provide a masterKey!'),
    appName,
    databaseAdapter,
    filesAdapter,
    push,
    loggerAdapter,
    databaseURI = DatabaseAdapter.defaultDatabaseURI,
    databaseOptions,
    cloud,
    collectionPrefix = '',
    clientKey,
    javascriptKey,
    dotNetKey,
    restAPIKey,
    fileKey = 'invalid-file-key',
    facebookAppIds = [],
    enableAnonymousUsers = true,
    allowClientClassCreation = true,
    oauth = {},
    serverURL = requiredParameter('You must provide a serverURL!'),
    maxUploadSize = '20mb',
    verifyUserEmails = false,
    emailAdapter,
    publicServerURL,
    customPages = {
      invalidLink: undefined,
      verifyEmailSuccess: undefined,
      choosePassword: undefined,
      passwordResetSuccess: undefined
    },
    liveQuery = {}
  }) {
    setFeature('serverVersion', parseServerPackage.version);
    // Initialize the node client SDK automatically
    Parse.initialize(appId, javascriptKey || 'unused', masterKey);
    Parse.serverURL = serverURL;

    if (databaseAdapter) {
      DatabaseAdapter.setAdapter(databaseAdapter);
    }

    if (databaseOptions) {
      DatabaseAdapter.setAppDatabaseOptions(appId, databaseOptions);
    }

    if (databaseURI) {
      DatabaseAdapter.setAppDatabaseURI(appId, databaseURI);
    }

    if (cloud) {
      addParseCloud();
      if (typeof cloud === 'function') {
        cloud(Parse)
      } else if (typeof cloud === 'string') {
        require(cloud);
      } else {
        throw "argument 'cloud' must either be a string or a function";
      }
    }


    const filesControllerAdapter = loadAdapter(filesAdapter, () => {
      return new GridStoreAdapter(databaseURI);
    });
    // Pass the push options too as it works with the default
    const pushControllerAdapter = loadAdapter(push && push.adapter, ParsePushAdapter, push);
    const loggerControllerAdapter = loadAdapter(loggerAdapter, FileLoggerAdapter);
    const emailControllerAdapter = loadAdapter(emailAdapter);
    // We pass the options and the base class for the adatper,
    // Note that passing an instance would work too
    const filesController = new FilesController(filesControllerAdapter, appId);
    const pushController = new PushController(pushControllerAdapter, appId);
    const loggerController = new LoggerController(loggerControllerAdapter, appId);
    const hooksController = new HooksController(appId, collectionPrefix);
    const userController = new UserController(emailControllerAdapter, appId, { verifyUserEmails });
    const liveQueryController = new LiveQueryController(liveQuery);

    cache.apps.set(appId, {
      masterKey: masterKey,
      serverURL: serverURL,
      collectionPrefix: collectionPrefix,
      clientKey: clientKey,
      javascriptKey: javascriptKey,
      dotNetKey: dotNetKey,
      restAPIKey: restAPIKey,
      fileKey: fileKey,
      facebookAppIds: facebookAppIds,
      filesController: filesController,
      pushController: pushController,
      loggerController: loggerController,
      hooksController: hooksController,
      userController: userController,
      verifyUserEmails: verifyUserEmails,
      allowClientClassCreation: allowClientClassCreation,
      authDataManager: authDataManager(oauth, enableAnonymousUsers),
      appName: appName,
      publicServerURL: publicServerURL,
      customPages: customPages,
      maxUploadSize: maxUploadSize,
      liveQueryController: liveQueryController
    });

    // To maintain compatibility. TODO: Remove in some version that breaks backwards compatability
    if (process.env.FACEBOOK_APP_ID) {
      cache.apps.get(appId)['facebookAppIds'].push(process.env.FACEBOOK_APP_ID);
    }

    Config.validate(cache.apps.get(appId));
    this.config = cache.apps.get(appId);
    hooksController.load();
  }

  get app() {
    return ParseServer.app(this.config);
  }

  static app({maxUploadSize = '20mb'}) {
    // This app serves the Parse API directly.
    // It's the equivalent of https://api.parse.com/1 in the hosted Parse API.
    var api = express();
    //api.use("/apps", express.static(__dirname + "/public"));
    // File handling needs to be before default middlewares are applied
    api.use('/', middlewares.allowCrossDomain, new FilesRouter().getExpressRouter({
      maxUploadSize: maxUploadSize
    }));

    api.use('/', bodyParser.urlencoded({extended: false}), new PublicAPIRouter().expressApp());

    // TODO: separate this from the regular ParseServer object
    if (process.env.TESTING == 1) {
      api.use('/', require('./testing-routes').router);
    }

    api.use(bodyParser.json({ 'type': '*/*' , limit: maxUploadSize }));
    api.use(middlewares.allowCrossDomain);
    api.use(middlewares.allowMethodOverride);
    api.use(middlewares.handleParseHeaders);

    let routers = [
      new ClassesRouter(),
      new UsersRouter(),
      new SessionsRouter(),
      new RolesRouter(),
      new AnalyticsRouter(),
      new InstallationsRouter(),
      new FunctionsRouter(),
      new SchemasRouter(),
      new PushRouter(),
      new LogsRouter(),
      new IAPValidationRouter(),
      new FeaturesRouter(),
    ];

    if (process.env.PARSE_EXPERIMENTAL_CONFIG_ENABLED || process.env.TESTING) {
      routers.push(new GlobalConfigRouter());
    }

    if (process.env.PARSE_EXPERIMENTAL_HOOKS_ENABLED || process.env.TESTING) {
      routers.push(new HooksRouter());
    }

    let routes = routers.reduce((memo, router) => {
      return memo.concat(router.routes);
    }, []);

    let appRouter = new PromiseRouter(routes);

    batch.mountOnto(appRouter);

    api.use(appRouter.expressApp());

    api.use(middlewares.handleParseErrors);

    //This causes tests to spew some useless warnings, so disable in test
    if (!process.env.TESTING) {
      process.on('uncaughtException', (err) => {
        if ( err.code === "EADDRINUSE" ) { // user-friendly message for this common error
          console.log(`Unable to listen on port ${err.port}. The port is already in use.`);
          process.exit(0);
        } else {
          throw err;
        }
      });
    }
    return api;
  }

  static ParseServer(options) {
    let server = new ParseServer(options);
    return server.app;
  }

  static createLiveQueryServer(httpServer, config) {
    return new ParseLiveQueryServer(httpServer, config);
  }
}

function addParseCloud() {
  const ParseCloud = require("./cloud-code/Parse.Cloud");
  Object.assign(Parse.Cloud, ParseCloud);
  global.Parse = Parse;
}

let runServer = function(options) {
  return ParseServer.ParseServer(options);
}

<<<<<<< HEAD
module.exports = {
  ParseServer: ParseServer,
  S3Adapter: S3Adapter,
  GCSAdapter: GCSAdapter,
  FileSystemAdapter: FileSystemAdapter,
  DatabaseAdapter: DatabaseAdapter
};
=======
export { S3Adapter, GCSAdapter, FileSystemAdapter };
export { runServer as ParseServer };
>>>>>>> 4bd32c8a
<|MERGE_RESOLUTION|>--- conflicted
+++ resolved
@@ -290,15 +290,5 @@
   return ParseServer.ParseServer(options);
 }
 
-<<<<<<< HEAD
-module.exports = {
-  ParseServer: ParseServer,
-  S3Adapter: S3Adapter,
-  GCSAdapter: GCSAdapter,
-  FileSystemAdapter: FileSystemAdapter,
-  DatabaseAdapter: DatabaseAdapter
-};
-=======
-export { S3Adapter, GCSAdapter, FileSystemAdapter };
-export { runServer as ParseServer };
->>>>>>> 4bd32c8a
+export { S3Adapter, GCSAdapter, FileSystemAdapter, DatabaseAdapter };
+export { runServer as ParseServer };