--- conflicted
+++ resolved
@@ -365,10 +365,7 @@
   schemaPromise: ?Promise<SchemaController.SchemaController>;
   _transactionalSession: ?any;
   options: ParseServerOptions;
-<<<<<<< HEAD
   idempotencyOptions: any;
-=======
->>>>>>> f5ef2e91
 
   constructor(adapter: StorageAdapter, options: ParseServerOptions) {
     this.adapter = adapter;
