--- conflicted
+++ resolved
@@ -531,6 +531,8 @@
     var relationUpdates = [];
     var isMaster = acl === undefined;
     var aclGroup = acl || [];
+    const skipMongoDBServer13732Workaround = this
+      .skipMongoDBServer13732Workaround;
 
     return this.loadSchemaIfNeeded(validSchemaController).then(
       schemaController => {
@@ -544,33 +546,6 @@
               originalQuery.objectId,
               update
             );
-<<<<<<< HEAD
-          }
-          if (!query) {
-            return Promise.resolve();
-          }
-          if (acl) {
-            query = addWriteACL(query, acl);
-          }
-          validateQuery(query, this.skipMongoDBServer13732Workaround);
-          return schemaController
-            .getOneSchema(className, true)
-            .catch(error => {
-              // If the schema doesn't exist, pretend it exists with no fields. This behavior
-              // will likely need revisiting.
-              if (error === undefined) {
-                return { fields: {} };
-              }
-              throw error;
-            })
-            .then(schema => {
-              Object.keys(update).forEach(fieldName => {
-                if (fieldName.match(/^authData\.([a-zA-Z0-9_]+)\.id$/)) {
-                  throw new Parse.Error(
-                    Parse.Error.INVALID_KEY_NAME,
-                    `Invalid field name for update: ${fieldName}`
-                  );
-=======
             if (!isMaster) {
               query = this.addPointerPermissions(
                 schemaController,
@@ -586,7 +561,7 @@
             if (acl) {
               query = addWriteACL(query, acl);
             }
-            validateQuery(query);
+            validateQuery(query, skipMongoDBServer13732Workaround);
             return schemaController
               .getOneSchema(className, true)
               .catch(error => {
@@ -594,7 +569,6 @@
                 // will likely need revisiting.
                 if (error === undefined) {
                   return { fields: {} };
->>>>>>> c016cf79
                 }
                 throw error;
               })
@@ -835,6 +809,8 @@
   ): Promise<any> {
     const isMaster = acl === undefined;
     const aclGroup = acl || [];
+    const skipMongoDBServer13732Workaround = this
+      .skipMongoDBServer13732Workaround;
 
     return this.loadSchemaIfNeeded(validSchemaController).then(
       schemaController => {
@@ -850,35 +826,18 @@
               query,
               aclGroup
             );
-<<<<<<< HEAD
-          }
-        }
-        // delete by query
-        if (acl) {
-          query = addWriteACL(query, acl);
-        }
-        validateQuery(query, this.skipMongoDBServer13732Workaround);
-        return schemaController
-          .getOneSchema(className)
-          .catch(error => {
-            // If the schema doesn't exist, pretend it exists with no fields. This behavior
-            // will likely need revisiting.
-            if (error === undefined) {
-              return { fields: {} };
-=======
             if (!query) {
               throw new Parse.Error(
                 Parse.Error.OBJECT_NOT_FOUND,
                 'Object not found.'
               );
->>>>>>> c016cf79
             }
           }
           // delete by query
           if (acl) {
             query = addWriteACL(query, acl);
           }
-          validateQuery(query);
+          validateQuery(query, skipMongoDBServer13732Workaround);
           return schemaController
             .getOneSchema(className)
             .catch(error => {
@@ -1277,6 +1236,9 @@
   ): Promise<any> {
     const isMaster = acl === undefined;
     const aclGroup = acl || [];
+    const skipMongoDBServer13732Workaround = this
+      .skipMongoDBServer13732Workaround;
+
     op =
       op ||
       (typeof query.objectId == 'string' && Object.keys(query).length === 1
@@ -1329,14 +1291,6 @@
                   `Invalid field name: ${fieldName}.`
                 );
               }
-<<<<<<< HEAD
-              validateQuery(query, this.skipMongoDBServer13732Workaround);
-              if (count) {
-                if (!classExists) {
-                  return 0;
-                } else {
-                  return this.adapter.count(
-=======
             });
             return (isMaster
               ? Promise.resolve()
@@ -1353,7 +1307,6 @@
                 if (!isMaster) {
                   query = this.addPointerPermissions(
                     schemaController,
->>>>>>> c016cf79
                     className,
                     op,
                     query,
@@ -1386,7 +1339,7 @@
                     query = addReadACL(query, aclGroup);
                   }
                 }
-                validateQuery(query);
+                validateQuery(query, skipMongoDBServer13732Workaround);
                 if (count) {
                   if (!classExists) {
                     return 0;
