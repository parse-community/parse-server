--- conflicted
+++ resolved
@@ -1725,7 +1725,6 @@
       throw error;
     });
 
-<<<<<<< HEAD
     if (!this.options.disableCaseInsensitivity) {
       await this.adapter
         .ensureIndex('_User', requiredUserFields, ['username'], 'case_insensitive_username', true)
@@ -1741,14 +1740,6 @@
           throw error;
         });
     }
-=======
-    await this.adapter
-      .ensureIndex('_User', requiredUserFields, ['username'], 'case_insensitive_username', true)
-      .catch(error => {
-        logger.warn('Unable to create case insensitive username index: ', error);
-        throw error;
-      });
->>>>>>> 330e1d5f
 
     await this.adapter.ensureUniqueness('_User', requiredUserFields, ['email']).catch(error => {
       logger.warn('Unable to ensure uniqueness for user email addresses: ', error);
