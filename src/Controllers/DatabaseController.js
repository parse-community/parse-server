--- conflicted
+++ resolved
@@ -1567,7 +1567,6 @@
         objectId: userId,
       };
 
-<<<<<<< HEAD
       const queries = permFields.map((key) => {
         const fieldDescriptor = schema.getExpectedType(className, key);
         const fieldType =
@@ -1595,17 +1594,6 @@
             `An unexpected condition occurred when resolving pointer permissions: ${className} ${key}`
           );
         }
-=======
-      const ors = permFields.flatMap(key => {
-        // constraint for single pointer setup
-        const q = {
-          [key]: userPointer,
-        };
-        // constraint for users-array setup
-        const qa = {
-          [key]: { $all: [userPointer] },
-        };
->>>>>>> ea1ec9b3
         // if we already have a constraint on the key, use the $and
         if (Object.prototype.hasOwnProperty.call(query, key)) {
           return { $and: [queryClause, query] };
