--- conflicted
+++ resolved
@@ -43,11 +43,7 @@
 
   static validateAdapter(adapter, self, ExpectedType) {
     if (!adapter) {
-<<<<<<< HEAD
-      throw new Error(self.constructor.name+" requires an adapter");
-=======
       throw new Error(this.constructor.name + " requires an adapter");
->>>>>>> 0279b5e5
     }
 
     const Type = ExpectedType || self.expectedAdapterType();
