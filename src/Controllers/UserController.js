--- conflicted
+++ resolved
@@ -119,13 +119,9 @@
     // We may need to fetch the user in case of update email
     this.getUserIfNeeded(user).then((user) => {
       const username = encodeURIComponent(user.username);
-<<<<<<< HEAD
-      let link = buildEmailLink(this.config.verifyEmailURL, username, token, this.config);
-      let options = {
-=======
-      const link = `${this.config.verifyEmailURL}?token=${token}&username=${username}`;
+
+      const link = buildEmailLink(this.config.verifyEmailURL, username, token, this.config);
       const options = {
->>>>>>> f4734a65
         appName: this.config.appName,
         link: link,
         user: inflate('_User', user),
@@ -158,15 +154,9 @@
     .then(user => {
       const token = encodeURIComponent(user._perishable_token);
       const username = encodeURIComponent(user.username);
-<<<<<<< HEAD
-
-      let link = buildEmailLink(this.config.requestResetPasswordURL, username, token, this.config);
-      let options = {
-=======
-      const link = `${this.config.requestResetPasswordURL}?token=${token}&username=${username}`
-
+
+      const link = buildEmailLink(this.config.requestResetPasswordURL, username, token, this.config);
       const options = {
->>>>>>> f4734a65
         appName: this.config.appName,
         link: link,
         user: inflate('_User', user),
