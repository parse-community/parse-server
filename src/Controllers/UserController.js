--- conflicted
+++ resolved
@@ -119,10 +119,7 @@
     // We may need to fetch the user in case of update email
     this.getUserIfNeeded(user).then((user) => {
       const username = encodeURIComponent(user.username);
-<<<<<<< HEAD
-
-=======
->>>>>>> f6fd93fd
+
       const link = buildEmailLink(this.config.verifyEmailURL, username, token, this.config);
       const options = {
         appName: this.config.appName,
@@ -220,17 +217,11 @@
 }
 
 function buildEmailLink(destination, username, token, config) {
-<<<<<<< HEAD
   const usernameAndToken = `token=${token}&username=${username}`
 
   if (config.parseFrameURL) {
     const destinationWithoutHost = destination.replace(config.publicServerURL, '');
-=======
-  let usernameAndToken = `token=${token}&username=${username}`
-
-  if (config.parseFrameURL) {
-    let destinationWithoutHost = destination.replace(config.publicServerURL, '');
->>>>>>> f6fd93fd
+
     return `${config.parseFrameURL}?link=${encodeURIComponent(destinationWithoutHost)}&${usernameAndToken}`;
   } else {
     return `${destination}?${usernameAndToken}`;
