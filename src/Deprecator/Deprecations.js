--- conflicted
+++ resolved
@@ -15,9 +15,6 @@
  *
  * If there are no deprecations, this must return an empty array.
  */
-<<<<<<< HEAD
-module.exports = [{ optionKey: 'enforcePrivateUsers', changeNewDefault: 'true' }];
-=======
 module.exports = [
   {
     optionKey: 'directAccess',
@@ -25,5 +22,5 @@
     solution:
       "Additionally, the environment variable 'PARSE_SERVER_ENABLE_EXPERIMENTAL_DIRECT_ACCESS' will be deprecated and renamed to 'PARSE_SERVER_DIRECT_ACCESS' in a future version; it is currently possible to use either one.",
   },
-];
->>>>>>> 70425525
+  { optionKey: 'enforcePrivateUsers', changeNewDefault: 'true' },
+];