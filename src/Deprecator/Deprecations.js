--- conflicted
+++ resolved
@@ -16,10 +16,5 @@
  * If there are no deprecations, this must return an empty array.
  */
 module.exports = [
-<<<<<<< HEAD
-  { optionKey: 'allowExpiredAuthDataToken', changeNewDefault: 'false' },
-=======
-  { optionKey: 'allowClientClassCreation', changeNewDefault: 'false' },
->>>>>>> af686f31
   { optionKey: 'encodeParseObjectInCloudFunction', changeNewDefault: 'true' },
 ];