--- conflicted
+++ resolved
@@ -1268,7 +1268,6 @@
 RestWrite.prototype.expandFilesForExistingObjects = async function () {
   // Check whether we have a short-circuited response - only then run expansion.
   if (this.response && this.response.response) {
-<<<<<<< HEAD
     await this.config.filesController.expandFilesInObject(
       this.config,
       this.response.response,
@@ -1281,9 +1280,6 @@
       this.originalData,
       this.className
     );
-=======
-    this.config.filesController.expandFilesInObject(this.config, this.response.response);
->>>>>>> 41a052c2
   }
 };
 
