--- conflicted
+++ resolved
@@ -857,15 +857,11 @@
     return;
   }
 
-<<<<<<< HEAD
   if (this.storage['authProvider'] == null && this.data.authData) {
     this.storage['authProvider'] = Object.keys(this.data.authData).join(',');
   }
 
-  const { sessionData, createSession } = Auth.createSession(this.config, {
-=======
   const { sessionData, createSession } = RestWrite.createSession(this.config, {
->>>>>>> c66a39fa
     userId: this.objectId(),
     createdWith: {
       action: this.storage['authProvider'] ? 'login' : 'signup',
