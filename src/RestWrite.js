--- conflicted
+++ resolved
@@ -1421,20 +1421,18 @@
     this.response.status || 200
   );
 
-<<<<<<< HEAD
-  this.config.database.loadSchema().then((schemaController) => {
+  this.config.database.loadSchema().then(schemaController => {
     // Notifiy LiveQueryServer if possible
-    const perms = schemaController.perms[updatedObject.className];
-    this.config.liveQueryController.onAfterSave(updatedObject.className, updatedObject, originalObject, perms);
+    const perms = schemaController.getClassLevelPermissions(
+      updatedObject.className
+    );
+    this.config.liveQueryController.onAfterSave(
+      updatedObject.className,
+      updatedObject,
+      originalObject,
+      perms
+    );
   });
-=======
-  // Notifiy LiveQueryServer if possible
-  this.config.liveQueryController.onAfterSave(
-    updatedObject.className,
-    updatedObject,
-    originalObject
-  );
->>>>>>> f1bc55bf
 
   // Run afterSave trigger
   return triggers
