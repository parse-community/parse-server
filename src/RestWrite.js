--- conflicted
+++ resolved
@@ -15,11 +15,8 @@
 import RestQuery from './RestQuery';
 import _ from 'lodash';
 import logger from './logger';
-<<<<<<< HEAD
 import Deprecator from './Deprecator/Deprecator';
-=======
 import { requiredColumns } from './Controllers/SchemaController';
->>>>>>> 28901aa3
 
 // query and data are both provided in REST API format. So data
 // types are encoded by plain old objects.
