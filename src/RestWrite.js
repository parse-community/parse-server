--- conflicted
+++ resolved
@@ -15,7 +15,6 @@
 import RestQuery from './RestQuery';
 import _ from 'lodash';
 import logger from './logger';
-import Deprecator from './Deprecator/Deprecator';
 import { requiredColumns } from './Controllers/SchemaController';
 
 // query and data are both provided in REST API format. So data
@@ -437,58 +436,6 @@
   );
 };
 
-<<<<<<< HEAD
-=======
-RestWrite.prototype.handleAuthDataValidation = function (authData) {
-  const validations = Object.keys(authData).map(provider => {
-    if (authData[provider] === null) {
-      return Promise.resolve();
-    }
-    const validateAuthData = this.config.authDataManager.getValidatorForProvider(provider);
-    const authProvider = (this.config.auth || {})[provider] || {};
-    if (authProvider.enabled == null) {
-      Deprecator.logRuntimeDeprecation({
-        usage: `auth.${provider}`,
-        solution: `auth.${provider}.enabled: true`,
-      });
-    }
-    if (!validateAuthData || authProvider.enabled === false) {
-      throw new Parse.Error(
-        Parse.Error.UNSUPPORTED_SERVICE,
-        'This authentication method is unsupported.'
-      );
-    }
-    return validateAuthData(authData[provider]);
-  });
-  return Promise.all(validations);
-};
-
-RestWrite.prototype.findUsersWithAuthData = function (authData) {
-  const providers = Object.keys(authData);
-  const query = providers
-    .reduce((memo, provider) => {
-      if (!authData[provider]) {
-        return memo;
-      }
-      const queryKey = `authData.${provider}.id`;
-      const query = {};
-      query[queryKey] = authData[provider].id;
-      memo.push(query);
-      return memo;
-    }, [])
-    .filter(q => {
-      return typeof q !== 'undefined';
-    });
-
-  let findPromise = Promise.resolve([]);
-  if (query.length > 0) {
-    findPromise = this.config.database.find(this.className, { $or: query }, {});
-  }
-
-  return findPromise;
-};
-
->>>>>>> 0dc28435
 RestWrite.prototype.filteredObjectsByACL = function (objects) {
   if (this.auth.isMaster) {
     return objects;
