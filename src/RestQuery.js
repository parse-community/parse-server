--- conflicted
+++ resolved
@@ -665,11 +665,7 @@
     .then(results => {
       if (this.className === '_User' && !findOptions.explain) {
         for (var result of results) {
-<<<<<<< HEAD
-          this.cleanResultAuthData(result, this.auth, this.config);
-=======
           this.cleanResultAuthData(result);
->>>>>>> 748f68f5
         }
       }
 
