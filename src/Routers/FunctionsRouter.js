--- conflicted
+++ resolved
@@ -182,14 +182,10 @@
       );
       return Promise.resolve()
         .then(() => {
-<<<<<<< HEAD
-          return theFunction(request);
-=======
           return triggers.maybeRunValidator(request, functionName);
         })
         .then(() => {
-          return theFunction(request, { message });
->>>>>>> c2f2281e
+          return theFunction(request);
         })
         .then(success, error);
     });
