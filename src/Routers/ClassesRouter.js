import PromiseRouter from '../PromiseRouter';
import rest from '../rest';
import _ from 'lodash';
import Parse from 'parse/node';

const ALLOWED_GET_QUERY_KEYS = [
  'keys',
  'include',
  'readPreference',
  'includeReadPreference',
  'subqueryReadPreference',
];

export class ClassesRouter extends PromiseRouter {
  className(req) {
    return req.params.className;
  }

  handleFind(req) {
    const body = Object.assign(
      req.body,
      ClassesRouter.JSONFromQuery(req.query)
    );
    const options = ClassesRouter.optionsFromBody(body);
    if (req.config.maxLimit && body.limit > req.config.maxLimit) {
      // Silently replace the limit on the query with the max configured
      options.limit = Number(req.config.maxLimit);
    }
    if (body.redirectClassNameForKey) {
      options.redirectClassNameForKey = String(body.redirectClassNameForKey);
    }
    if (typeof body.where === 'string') {
      body.where = JSON.parse(body.where);
    }
    return rest
      .find(
        req.config,
        req.auth,
        this.className(req),
        body.where,
        options,
        req.info.clientSDK
      )
      .then(response => {
        return { response: response };
      });
  }

  // Returns a promise for a {response} object.
  handleGet(req) {
    const body = Object.assign(
      req.body,
      ClassesRouter.JSONFromQuery(req.query)
    );
    const options = {};

    for (const key of Object.keys(body)) {
      if (ALLOWED_GET_QUERY_KEYS.indexOf(key) === -1) {
        throw new Parse.Error(
          Parse.Error.INVALID_QUERY,
          'Improper encode of parameter'
        );
      }
    }

    if (typeof body.keys === 'string') {
      options.keys = body.keys;
    }
    if (body.include) {
      options.include = String(body.include);
    }
    if (typeof body.readPreference === 'string') {
      options.readPreference = body.readPreference;
    }
    if (typeof body.includeReadPreference === 'string') {
      options.includeReadPreference = body.includeReadPreference;
    }
    if (typeof body.subqueryReadPreference === 'string') {
      options.subqueryReadPreference = body.subqueryReadPreference;
    }

    return rest
      .get(
        req.config,
        req.auth,
        this.className(req),
        req.params.objectId,
        options,
        req.info.clientSDK
      )
      .then(response => {
        if (!response.results || response.results.length == 0) {
          throw new Parse.Error(
            Parse.Error.OBJECT_NOT_FOUND,
            'Object not found.'
          );
        }

        if (this.className(req) === '_User') {
          delete response.results[0].sessionToken;

          const user = response.results[0];

          if (req.auth.user && user.objectId == req.auth.user.id) {
            // Force the session token
            response.results[0].sessionToken = req.info.sessionToken;
          }
        }
        return { response: response.results[0] };
      });
  }

  handleCreate(req) {
    return rest.create(
      req.config,
      req.auth,
      this.className(req),
      req.body,
      req.info.clientSDK
    );
  }

  handleUpdate(req) {
    const where = { objectId: req.params.objectId };
    return rest.update(
      req.config,
      req.auth,
      this.className(req),
      where,
      req.body,
      req.info.clientSDK
    );
  }

  handleDelete(req) {
    return rest
      .del(
        req.config,
        req.auth,
        this.className(req),
        req.params.objectId,
        req.info.clientSDK
      )
      .then(() => {
        return { response: {} };
      });
  }

  static JSONFromQuery(query) {
    const json = {};
    for (const [key, value] of _.entries(query)) {
      try {
        json[key] = JSON.parse(value);
      } catch (e) {
        json[key] = value;
      }
    }
    return json;
  }

  static optionsFromBody(body) {
    const allowConstraints = [
      'skip',
      'limit',
      'order',
      'count',
      'keys',
      'excludeKeys',
      'include',
      'includeAll',
      'redirectClassNameForKey',
      'where',
      'readPreference',
      'includeReadPreference',
      'subqueryReadPreference',
      'hint',
<<<<<<< HEAD
=======
      'explain',
>>>>>>> b30683e6
    ];

    for (const key of Object.keys(body)) {
      if (allowConstraints.indexOf(key) === -1) {
        throw new Parse.Error(
          Parse.Error.INVALID_QUERY,
          `Invalid parameter for query: ${key}`
        );
      }
    }
    const options = {};
    if (body.skip) {
      options.skip = Number(body.skip);
    }
    if (body.limit || body.limit === 0) {
      options.limit = Number(body.limit);
    } else {
      options.limit = Number(100);
    }
    if (body.order) {
      options.order = String(body.order);
    }
    if (body.count) {
      options.count = true;
    }
    if (typeof body.keys == 'string') {
      options.keys = body.keys;
    }
    if (typeof body.excludeKeys == 'string') {
      options.excludeKeys = body.excludeKeys;
    }
    if (body.include) {
      options.include = String(body.include);
    }
    if (body.includeAll) {
      options.includeAll = true;
    }
    if (typeof body.readPreference === 'string') {
      options.readPreference = body.readPreference;
    }
    if (typeof body.includeReadPreference === 'string') {
      options.includeReadPreference = body.includeReadPreference;
    }
    if (typeof body.subqueryReadPreference === 'string') {
      options.subqueryReadPreference = body.subqueryReadPreference;
    }
    if (
      body.hint &&
      (typeof body.hint === 'string' || typeof body.hint === 'object')
    ) {
      options.hint = body.hint;
    }
<<<<<<< HEAD
=======
    if (body.explain) {
      options.explain = body.explain;
    }
>>>>>>> b30683e6
    return options;
  }

  mountRoutes() {
    this.route('GET', '/classes/:className', req => {
      return this.handleFind(req);
    });
    this.route('GET', '/classes/:className/:objectId', req => {
      return this.handleGet(req);
    });
    this.route('POST', '/classes/:className', req => {
      return this.handleCreate(req);
    });
    this.route('PUT', '/classes/:className/:objectId', req => {
      return this.handleUpdate(req);
    });
    this.route('DELETE', '/classes/:className/:objectId', req => {
      return this.handleDelete(req);
    });
  }
}

export default ClassesRouter;<|MERGE_RESOLUTION|>--- conflicted
+++ resolved
@@ -174,10 +174,7 @@
       'includeReadPreference',
       'subqueryReadPreference',
       'hint',
-<<<<<<< HEAD
-=======
       'explain',
->>>>>>> b30683e6
     ];
 
     for (const key of Object.keys(body)) {
@@ -230,12 +227,9 @@
     ) {
       options.hint = body.hint;
     }
-<<<<<<< HEAD
-=======
     if (body.explain) {
       options.explain = body.explain;
     }
->>>>>>> b30683e6
     return options;
   }
 
