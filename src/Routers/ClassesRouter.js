import PromiseRouter from '../PromiseRouter';
import rest from '../rest';
import _ from 'lodash';
import Parse from 'parse/node';

const ALLOWED_GET_QUERY_KEYS = ['keys', 'include', 'readPreference',
  'includeReadPreference', 'subqueryReadPreference'];

export class ClassesRouter extends PromiseRouter {
  className(req) {
    return req.params.className;
  }

  handleFind(req) {
<<<<<<< HEAD
    const body = Object.assign(req.body, ClassesRouter.JSONFromQuery(req.query));
    const options = {};
    const allowConstraints = ['skip', 'limit', 'order', 'count', 'keys',
      'include', 'redirectClassNameForKey', 'where', 'readPreference',
      'includeReadPreference', 'subqueryReadPreference'];

    for (const key of Object.keys(body)) {
      if (allowConstraints.indexOf(key) === -1) {
        throw new Parse.Error(Parse.Error.INVALID_QUERY, `Invalid parameter for query: ${key}`);
      }
    }

    if (body.skip) {
      options.skip = Number(body.skip);
    }
    if (body.limit || body.limit === 0) {
      options.limit = Number(body.limit);
    } else {
      options.limit = Number(100);
    }
    if (body.order) {
      options.order = String(body.order);
    }
    if (body.count) {
      options.count = true;
    }
    if (typeof body.keys === 'string') {
      options.keys = body.keys;
    }
    if (body.include) {
      options.include = String(body.include);
=======
    const body = Object.assign(
      req.body,
      ClassesRouter.JSONFromQuery(req.query)
    );
    const options = ClassesRouter.optionsFromBody(body);
    if (req.config.maxLimit && body.limit > req.config.maxLimit) {
      // Silently replace the limit on the query with the max configured
      options.limit = Number(req.config.maxLimit);
>>>>>>> 5a8a9472
    }
    if (body.redirectClassNameForKey) {
      options.redirectClassNameForKey = String(body.redirectClassNameForKey);
    }
    if (typeof body.where === 'string') {
      body.where = JSON.parse(body.where);
    }
<<<<<<< HEAD
    if (typeof body.readPreference === 'string') {
      options.readPreference = body.readPreference;
    }
    if (typeof body.includeReadPreference === 'string') {
      options.includeReadPreference = body.includeReadPreference;
    }
    if (typeof body.subqueryReadPreference === 'string') {
      options.subqueryReadPreference = body.subqueryReadPreference;
    }
    return rest.find(req.config, req.auth, req.params.className, body.where, options, req.info.clientSDK)
      .then((response) => {
        if (response && response.results) {
          for (const result of response.results) {
            if (result.sessionToken) {
              result.sessionToken = req.info.sessionToken || result.sessionToken;
            }
          }
        }
=======
    return rest
      .find(
        req.config,
        req.auth,
        this.className(req),
        body.where,
        options,
        req.info.clientSDK
      )
      .then(response => {
>>>>>>> 5a8a9472
        return { response: response };
      });
  }

  // Returns a promise for a {response} object.
  handleGet(req) {
    const body = Object.assign(
      req.body,
      ClassesRouter.JSONFromQuery(req.query)
    );
    const options = {};

    for (const key of Object.keys(body)) {
      if (ALLOWED_GET_QUERY_KEYS.indexOf(key) === -1) {
        throw new Parse.Error(
          Parse.Error.INVALID_QUERY,
          'Improper encode of parameter'
        );
      }
    }

    if (typeof body.keys === 'string') {
      options.keys = body.keys;
    }
    if (body.include) {
      options.include = String(body.include);
    }
    if (typeof body.readPreference === 'string') {
      options.readPreference = body.readPreference;
    }
    if (typeof body.includeReadPreference === 'string') {
      options.includeReadPreference = body.includeReadPreference;
    }
    if (typeof body.subqueryReadPreference === 'string') {
      options.subqueryReadPreference = body.subqueryReadPreference;
    }

    return rest
      .get(
        req.config,
        req.auth,
        this.className(req),
        req.params.objectId,
        options,
        req.info.clientSDK
      )
      .then(response => {
        if (!response.results || response.results.length == 0) {
          throw new Parse.Error(
            Parse.Error.OBJECT_NOT_FOUND,
            'Object not found.'
          );
        }

        if (this.className(req) === '_User') {
          delete response.results[0].sessionToken;

          const user = response.results[0];

          if (req.auth.user && user.objectId == req.auth.user.id) {
            // Force the session token
            response.results[0].sessionToken = req.info.sessionToken;
          }
        }
        return { response: response.results[0] };
      });
  }

  handleCreate(req) {
    return rest.create(
      req.config,
      req.auth,
      this.className(req),
      req.body,
      req.info.clientSDK
    );
  }

  handleUpdate(req) {
    const where = { objectId: req.params.objectId };
    return rest.update(
      req.config,
      req.auth,
      this.className(req),
      where,
      req.body,
      req.info.clientSDK
    );
  }

  handleDelete(req) {
    return rest
      .del(
        req.config,
        req.auth,
        this.className(req),
        req.params.objectId,
        req.info.clientSDK
      )
      .then(() => {
        return { response: {} };
      });
  }

  static JSONFromQuery(query) {
    const json = {};
    for (const [key, value] of _.entries(query)) {
      try {
        json[key] = JSON.parse(value);
      } catch (e) {
        json[key] = value;
      }
    }
    return json;
  }

  static optionsFromBody(body) {
    const allowConstraints = [
      'skip',
      'limit',
      'order',
      'count',
      'keys',
      'include',
      'includeAll',
      'redirectClassNameForKey',
      'where',
    ];

    for (const key of Object.keys(body)) {
      if (allowConstraints.indexOf(key) === -1) {
        throw new Parse.Error(
          Parse.Error.INVALID_QUERY,
          `Invalid parameter for query: ${key}`
        );
      }
    }
    const options = {};
    if (body.skip) {
      options.skip = Number(body.skip);
    }
    if (body.limit || body.limit === 0) {
      options.limit = Number(body.limit);
    } else {
      options.limit = Number(100);
    }
    if (body.order) {
      options.order = String(body.order);
    }
    if (body.count) {
      options.count = true;
    }
    if (typeof body.keys == 'string') {
      options.keys = body.keys;
    }
    if (body.include) {
      options.include = String(body.include);
    }
    if (body.includeAll) {
      options.includeAll = true;
    }
    return options;
  }

  mountRoutes() {
    this.route('GET', '/classes/:className', req => {
      return this.handleFind(req);
    });
    this.route('GET', '/classes/:className/:objectId', req => {
      return this.handleGet(req);
    });
    this.route('POST', '/classes/:className', req => {
      return this.handleCreate(req);
    });
    this.route('PUT', '/classes/:className/:objectId', req => {
      return this.handleUpdate(req);
    });
    this.route('DELETE', '/classes/:className/:objectId', req => {
      return this.handleDelete(req);
    });
  }
}

export default ClassesRouter;<|MERGE_RESOLUTION|>--- conflicted
+++ resolved
@@ -3,8 +3,13 @@
 import _ from 'lodash';
 import Parse from 'parse/node';
 
-const ALLOWED_GET_QUERY_KEYS = ['keys', 'include', 'readPreference',
-  'includeReadPreference', 'subqueryReadPreference'];
+const ALLOWED_GET_QUERY_KEYS = [
+  'keys',
+  'include',
+  'readPreference',
+  'includeReadPreference',
+  'subqueryReadPreference',
+];
 
 export class ClassesRouter extends PromiseRouter {
   className(req) {
@@ -12,39 +17,6 @@
   }
 
   handleFind(req) {
-<<<<<<< HEAD
-    const body = Object.assign(req.body, ClassesRouter.JSONFromQuery(req.query));
-    const options = {};
-    const allowConstraints = ['skip', 'limit', 'order', 'count', 'keys',
-      'include', 'redirectClassNameForKey', 'where', 'readPreference',
-      'includeReadPreference', 'subqueryReadPreference'];
-
-    for (const key of Object.keys(body)) {
-      if (allowConstraints.indexOf(key) === -1) {
-        throw new Parse.Error(Parse.Error.INVALID_QUERY, `Invalid parameter for query: ${key}`);
-      }
-    }
-
-    if (body.skip) {
-      options.skip = Number(body.skip);
-    }
-    if (body.limit || body.limit === 0) {
-      options.limit = Number(body.limit);
-    } else {
-      options.limit = Number(100);
-    }
-    if (body.order) {
-      options.order = String(body.order);
-    }
-    if (body.count) {
-      options.count = true;
-    }
-    if (typeof body.keys === 'string') {
-      options.keys = body.keys;
-    }
-    if (body.include) {
-      options.include = String(body.include);
-=======
     const body = Object.assign(
       req.body,
       ClassesRouter.JSONFromQuery(req.query)
@@ -53,7 +25,6 @@
     if (req.config.maxLimit && body.limit > req.config.maxLimit) {
       // Silently replace the limit on the query with the max configured
       options.limit = Number(req.config.maxLimit);
->>>>>>> 5a8a9472
     }
     if (body.redirectClassNameForKey) {
       options.redirectClassNameForKey = String(body.redirectClassNameForKey);
@@ -61,26 +32,6 @@
     if (typeof body.where === 'string') {
       body.where = JSON.parse(body.where);
     }
-<<<<<<< HEAD
-    if (typeof body.readPreference === 'string') {
-      options.readPreference = body.readPreference;
-    }
-    if (typeof body.includeReadPreference === 'string') {
-      options.includeReadPreference = body.includeReadPreference;
-    }
-    if (typeof body.subqueryReadPreference === 'string') {
-      options.subqueryReadPreference = body.subqueryReadPreference;
-    }
-    return rest.find(req.config, req.auth, req.params.className, body.where, options, req.info.clientSDK)
-      .then((response) => {
-        if (response && response.results) {
-          for (const result of response.results) {
-            if (result.sessionToken) {
-              result.sessionToken = req.info.sessionToken || result.sessionToken;
-            }
-          }
-        }
-=======
     return rest
       .find(
         req.config,
@@ -91,7 +42,6 @@
         req.info.clientSDK
       )
       .then(response => {
->>>>>>> 5a8a9472
         return { response: response };
       });
   }
@@ -219,6 +169,9 @@
       'includeAll',
       'redirectClassNameForKey',
       'where',
+      'readPreference',
+      'includeReadPreference',
+      'subqueryReadPreference',
     ];
 
     for (const key of Object.keys(body)) {
