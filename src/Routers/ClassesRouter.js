--- conflicted
+++ resolved
@@ -14,45 +14,11 @@
 
   handleFind(req) {
     const body = Object.assign(req.body, ClassesRouter.JSONFromQuery(req.query));
-<<<<<<< HEAD
-    const options = {};
-    const allowConstraints = ['skip', 'limit', 'order', 'count', 'keys',
-      'include', 'redirectClassNameForKey', 'where'];
-    for (const key of Object.keys(body)) {
-      if (allowConstraints.indexOf(key) === -1) {
-        throw new Parse.Error(Parse.Error.INVALID_QUERY, `Invalid parameter for query: ${key}`);
-      }
+    const options = ClassesRouter.optionsFromBody(body);
+    if (req.config.maxLimit && (body.limit > req.config.maxLimit)) {
+      // Silently replace the limit on the query with the max configured
+      options.limit = Number(req.config.maxLimit);
     }
-
-    if (body.skip) {
-      options.skip = Number(body.skip);
-    }
-
-    if (body.limit || body.limit === 0) {
-      if (req.config.maxLimit && (body.limit > req.config.maxLimit)) {
-        // Silently replace the limit on the query with the max configured
-        options.limit = Number(req.config.maxLimit);
-      } else {
-        options.limit = Number(body.limit);
-      }
-    } else {
-      options.limit = Number(100);
-    }
-    if (body.order) {
-      options.order = String(body.order);
-    }
-    if (body.count) {
-      options.count = true;
-    }
-    if (typeof body.keys == 'string') {
-      options.keys = body.keys;
-    }
-    if (body.include) {
-      options.include = String(body.include);
-    }
-=======
-    const options = ClassesRouter.optionsFromBody(body);
->>>>>>> 952e64d9
     if (body.redirectClassNameForKey) {
       options.redirectClassNameForKey = String(body.redirectClassNameForKey);
     }
