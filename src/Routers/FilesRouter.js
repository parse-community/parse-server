--- conflicted
+++ resolved
@@ -33,7 +33,6 @@
   return file;
 };
 
-<<<<<<< HEAD
 const errorMessageFromError = e => {
   if (typeof e === 'string') {
     return e;
@@ -42,6 +41,7 @@
   }
   return undefined;
 };
+
 const createFileData = async fileObject => {
   const fileData = new Parse.Object('_File');
   fileData.set('references', []);
@@ -50,8 +50,6 @@
   await fileData.save(null, { useMasterKey: true });
 };
 
-=======
->>>>>>> 41a052c2
 export class FilesRouter {
   expressRouter({ maxUploadSize = '20Mb' } = {}) {
     var router = express.Router();
@@ -185,9 +183,29 @@
 
   async createHandler(req, res, next) {
     const config = req.config;
-<<<<<<< HEAD
+    const user = req.auth.user;
+    const isMaster = req.auth.isMaster;
+    const isLinked = user && Parse.AnonymousUtils.isLinked(user);
+    if (!isMaster && !config.fileUpload.enableForAnonymousUser && isLinked) {
+      next(new Parse.Error(
+        Parse.Error.FILE_SAVE_ERROR,
+        'File upload by anonymous user is disabled.'
+      ));
+      return;
+    }
+    if (!isMaster && !config.fileUpload.enableForAuthenticatedUser && !isLinked && user) {
+      next(new Parse.Error(
+        Parse.Error.FILE_SAVE_ERROR,
+        'File upload by authenticated user is disabled.'
+      ));
+      return;
+    }
+    if (!isMaster && !config.fileUpload.enableForPublic && !user) {
+      next(new Parse.Error(Parse.Error.FILE_SAVE_ERROR, 'File upload by public is disabled.'));
+      return;
+    }
+    
     const schema = await config.database.loadSchema();
-
     // CLP for _File always returns {}, even though I thought I set default CLP in SchemaController.js line 694
     const schemaPerms = schema.testPermissionsForClassName(
       '_File',
@@ -201,27 +219,6 @@
           'You are not authorized to upload a file.'
         )
       );
-=======
-    const user = req.auth.user;
-    const isMaster = req.auth.isMaster;
-    const isLinked = user && Parse.AnonymousUtils.isLinked(user);
-    if (!isMaster && !config.fileUpload.enableForAnonymousUser && isLinked) {
-      next(new Parse.Error(
-        Parse.Error.FILE_SAVE_ERROR,
-        'File upload by anonymous user is disabled.'
-      ));
-      return;
-    }
-    if (!isMaster && !config.fileUpload.enableForAuthenticatedUser && !isLinked && user) {
-      next(new Parse.Error(
-        Parse.Error.FILE_SAVE_ERROR,
-        'File upload by authenticated user is disabled.'
-      ));
-      return;
-    }
-    if (!isMaster && !config.fileUpload.enableForPublic && !user) {
-      next(new Parse.Error(Parse.Error.FILE_SAVE_ERROR, 'File upload by public is disabled.'));
->>>>>>> 41a052c2
       return;
     }
     const filesController = config.filesController;
