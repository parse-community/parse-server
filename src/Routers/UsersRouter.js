--- conflicted
+++ resolved
@@ -148,29 +148,6 @@
 
         user = res;
 
-<<<<<<< HEAD
-=======
-        return passwordCrypto.compare(password, user.password);
-      })
-      .then((correct) => {
-        isValidPassword = correct;
-        const accountLockoutPolicy = new AccountLockout(user, req.config);
-        return accountLockoutPolicy.handleLoginAttempt(isValidPassword);
-      })
-      .then(() => {
-        if (!isValidPassword) {
-          throw new Parse.Error(Parse.Error.OBJECT_NOT_FOUND, 'Invalid username/password.');
-        }
-        // Ensure the user isn't locked out
-        // A locked out user won't be able to login
-        // To lock a user out, just set the ACL to `masterKey` only  ({}).
-        if (!req.auth.isMaster && (!user.ACL || Object.keys(user.ACL).length == 0)) {
-          throw new Parse.Error(Parse.Error.OBJECT_NOT_FOUND, 'Invalid username/password.');
-        }
-        if (req.config.verifyUserEmails && req.config.preventLoginWithUnverifiedEmail && !user.emailVerified) {
-          throw new Parse.Error(Parse.Error.EMAIL_NOT_FOUND, 'User email is not verified.');
-        }
->>>>>>> 8fe3265c
         // handle password expiry policy
         if (req.config.passwordPolicy && req.config.passwordPolicy.maxPasswordAge) {
           let changedAt = user._password_changed_at;
