// These methods handle the User-related routes.

import Parse from 'parse/node';
import Config from '../Config';
import AccountLockout from '../AccountLockout';
import ClassesRouter from './ClassesRouter';
import rest from '../rest';
import Auth from '../Auth';
import passwordCrypto from '../password';
<<<<<<< HEAD
import { maybeRunTrigger, Types as TriggerTypes, getRequestObject } from '../triggers';
import { promiseEnsureIdempotency } from '../middlewares';
import RestWrite from '../RestWrite';
import { logger } from '../../lib/Adapters/Logger/WinstonLogger';
=======
import {
  maybeRunTrigger,
  Types as TriggerTypes,
  getRequestObject,
  resolveError,
} from '../triggers';
import { promiseEnsureIdempotency } from '../middlewares';
import RestWrite from '../RestWrite';
import { logger } from '../logger';
>>>>>>> 748f68f5

export class UsersRouter extends ClassesRouter {
  className() {
    return '_User';
  }

  /**
   * Removes all "_" prefixed properties from an object, except "__type"
   * @param {Object} obj An object.
   */
  static removeHiddenProperties(obj) {
    for (var key in obj) {
      if (Object.prototype.hasOwnProperty.call(obj, key)) {
        // Regexp comes from Parse.Object.prototype.validate
        if (key !== '__type' && !/^[A-Za-z][0-9A-Za-z_]*$/.test(key)) {
          delete obj[key];
        }
      }
    }
  }

  /**
   * After retrieving a user directly from the database, we need to remove the
   * password from the object (for security), and fix an issue some SDKs have
   * with null values
   */
  _sanitizeAuthData(user) {
    delete user.password;

    // Sometimes the authData still has null on that keys
    // https://github.com/parse-community/parse-server/issues/935
    if (user.authData) {
      Object.keys(user.authData).forEach(provider => {
        if (user.authData[provider] === null) {
          delete user.authData[provider];
        }
      });
      if (Object.keys(user.authData).length == 0) {
        delete user.authData;
      }
    }
  }

  /**
   * Validates a password request in login and verifyPassword
   * @param {Object} req The request
   * @returns {Object} User object
   * @private
   */
  _authenticateUserFromRequest(req) {
    return new Promise((resolve, reject) => {
      // Use query parameters instead if provided in url
      let payload = req.body;
      if (
        (!payload.username && req.query && req.query.username) ||
        (!payload.email && req.query && req.query.email)
      ) {
        payload = req.query;
      }
      const { username, email, password } = payload;

      // TODO: use the right error codes / descriptions.
      if (!username && !email) {
        throw new Parse.Error(Parse.Error.USERNAME_MISSING, 'username/email is required.');
      }
      if (!password) {
        throw new Parse.Error(Parse.Error.PASSWORD_MISSING, 'password is required.');
      }
      if (
        typeof password !== 'string' ||
        (email && typeof email !== 'string') ||
        (username && typeof username !== 'string')
      ) {
        throw new Parse.Error(Parse.Error.OBJECT_NOT_FOUND, 'Invalid username/password.');
      }

      let user;
      let isValidPassword = false;
      let query;
      if (email && username) {
        query = { email, username };
      } else if (email) {
        query = { email };
      } else {
        query = { $or: [{ username }, { email: username }] };
      }
      return req.config.database
        .find('_User', query, {}, Auth.maintenance(req.config))
        .then(results => {
          if (!results.length) {
            throw new Parse.Error(Parse.Error.OBJECT_NOT_FOUND, 'Invalid username/password.');
          }

          if (results.length > 1) {
            // corner case where user1 has username == user2 email
            req.config.loggerController.warn(
              "There is a user which email is the same as another user's username, logging in based on username"
            );
            user = results.filter(user => user.username === username)[0];
          } else {
            user = results[0];
          }

          return passwordCrypto.compare(password, user.password);
        })
        .then(correct => {
          isValidPassword = correct;
          const accountLockoutPolicy = new AccountLockout(user, req.config);
          return accountLockoutPolicy.handleLoginAttempt(isValidPassword);
        })
        .then(() => {
          if (!isValidPassword) {
            throw new Parse.Error(Parse.Error.OBJECT_NOT_FOUND, 'Invalid username/password.');
          }
          // Ensure the user isn't locked out
          // A locked out user won't be able to login
          // To lock a user out, just set the ACL to `masterKey` only  ({}).
          // Empty ACL is OK
          if (!req.auth.isMaster && user.ACL && Object.keys(user.ACL).length == 0) {
            throw new Parse.Error(Parse.Error.OBJECT_NOT_FOUND, 'Invalid username/password.');
          }
          if (
            req.config.verifyUserEmails &&
            req.config.preventLoginWithUnverifiedEmail &&
            !user.emailVerified
          ) {
            throw new Parse.Error(Parse.Error.EMAIL_NOT_FOUND, 'User email is not verified.');
          }

          this._sanitizeAuthData(user);

          return resolve(user);
        })
        .catch(error => {
          return reject(error);
        });
    });
  }

  handleMe(req) {
    if (!req.info || !req.info.sessionToken) {
      throw new Parse.Error(Parse.Error.INVALID_SESSION_TOKEN, 'Invalid session token');
    }
    const sessionToken = req.info.sessionToken;
    return rest
      .find(
        req.config,
        Auth.master(req.config),
        '_Session',
        { sessionToken },
        { include: 'user' },
        req.info.clientSDK,
        req.info.context
      )
      .then(response => {
        if (!response.results || response.results.length == 0 || !response.results[0].user) {
          throw new Parse.Error(Parse.Error.INVALID_SESSION_TOKEN, 'Invalid session token');
        } else {
          const user = response.results[0].user;
          // Send token back on the login, because SDKs expect that.
          user.sessionToken = sessionToken;

          // Remove hidden properties.
          UsersRouter.removeHiddenProperties(user);
          return { response: user };
        }
      });
  }

  async handleLogIn(req) {
    const user = await this._authenticateUserFromRequest(req);
    const authData = req.body && req.body.authData;
    // Check if user has provided their required auth providers
    Auth.checkIfUserHasProvidedConfiguredProvidersForLogin(authData, user.authData, req.config);

    let authDataResponse;
    let validatedAuthData;
    if (authData) {
      const res = await Auth.handleAuthDataValidation(
        authData,
        new RestWrite(
          req.config,
          req.auth,
          '_User',
          { objectId: user.objectId },
          req.body,
          user,
          req.info.clientSDK,
          req.info.context
        ),
        user
      );
      authDataResponse = res.authDataResponse;
      validatedAuthData = res.authData;
    }

    // handle password expiry policy
    if (req.config.passwordPolicy && req.config.passwordPolicy.maxPasswordAge) {
      let changedAt = user._password_changed_at;

      if (!changedAt) {
        // password was created before expiry policy was enabled.
        // simply update _User object so that it will start enforcing from now
        changedAt = new Date();
        req.config.database.update(
          '_User',
          { username: user.username },
          { _password_changed_at: Parse._encode(changedAt) }
        );
      } else {
        // check whether the password has expired
        if (changedAt.__type == 'Date') {
          changedAt = new Date(changedAt.iso);
        }
        // Calculate the expiry time.
        const expiresAt = new Date(
          changedAt.getTime() + 86400000 * req.config.passwordPolicy.maxPasswordAge
        );
        if (expiresAt < new Date())
          // fail of current time is past password expiry time
          throw new Parse.Error(
            Parse.Error.OBJECT_NOT_FOUND,
            'Your password has expired. Please reset your password.'
          );
      }
    }

    // Remove hidden properties.
    UsersRouter.removeHiddenProperties(user);

    req.config.filesController.expandFilesInObject(req.config, user);

    // Before login trigger; throws if failure
    await maybeRunTrigger(
      TriggerTypes.beforeLogin,
      req.auth,
      Parse.User.fromJSON(Object.assign({ className: '_User' }, user)),
      null,
      req.config
    );

    // If we have some new validated authData update directly
    if (validatedAuthData && Object.keys(validatedAuthData).length) {
      await req.config.database.update(
        '_User',
        { objectId: user.objectId },
        { authData: validatedAuthData },
        {}
      );
    }

    const { sessionData, createSession } = RestWrite.createSession(req.config, {
      userId: user.objectId,
      createdWith: {
        action: 'login',
        authProvider: 'password',
      },
      installationId: req.info.installationId,
    });

    user.sessionToken = sessionData.sessionToken;

    await createSession();

    const afterLoginUser = Parse.User.fromJSON(Object.assign({ className: '_User' }, user));
    await maybeRunTrigger(
      TriggerTypes.afterLogin,
      { ...req.auth, user: afterLoginUser },
      afterLoginUser,
      null,
      req.config
    );

    if (authDataResponse) {
      user.authDataResponse = authDataResponse;
    }
<<<<<<< HEAD
=======
    await req.config.authDataManager.runAfterFind(req, user.authData);
>>>>>>> 748f68f5

    return { response: user };
  }

  /**
   * This allows master-key clients to create user sessions without access to
   * user credentials. This enables systems that can authenticate access another
   * way (API key, app administrators) to act on a user's behalf.
   *
   * We create a new session rather than looking for an existing session; we
   * want this to work in situations where the user is logged out on all
   * devices, since this can be used by automated systems acting on the user's
   * behalf.
   *
   * For the moment, we're omitting event hooks and lockout checks, since
   * immediate use cases suggest /loginAs could be used for semantically
   * different reasons from /login
   */
  async handleLogInAs(req) {
    if (!req.auth.isMaster) {
      throw new Parse.Error(Parse.Error.OPERATION_FORBIDDEN, 'master key is required');
    }

    const userId = req.body.userId || req.query.userId;
    if (!userId) {
      throw new Parse.Error(
        Parse.Error.INVALID_VALUE,
        'userId must not be empty, null, or undefined'
      );
    }

    const queryResults = await req.config.database.find('_User', { objectId: userId });
    const user = queryResults[0];
    if (!user) {
      throw new Parse.Error(Parse.Error.OBJECT_NOT_FOUND, 'user not found');
    }

    this._sanitizeAuthData(user);

    const { sessionData, createSession } = RestWrite.createSession(req.config, {
      userId,
      createdWith: {
        action: 'login',
        authProvider: 'masterkey',
      },
      installationId: req.info.installationId,
    });

    user.sessionToken = sessionData.sessionToken;

    await createSession();

    return { response: user };
  }

  handleVerifyPassword(req) {
    return this._authenticateUserFromRequest(req)
      .then(user => {
        // Remove hidden properties.
        UsersRouter.removeHiddenProperties(user);

        return { response: user };
      })
      .catch(error => {
        throw error;
      });
  }

  async handleLogOut(req) {
    const success = { response: {} };
    if (req.info && req.info.sessionToken) {
      const records = await rest.find(
        req.config,
        Auth.master(req.config),
        '_Session',
        { sessionToken: req.info.sessionToken },
        undefined,
        req.info.clientSDK,
        req.info.context
      );
      if (records.results && records.results.length) {
        await rest.del(
          req.config,
          Auth.master(req.config),
          '_Session',
          records.results[0].objectId,
          req.info.context
        );
        await maybeRunTrigger(
          TriggerTypes.afterLogout,
          req.auth,
          Parse.Session.fromJSON(Object.assign({ className: '_Session' }, records.results[0])),
          null,
          req.config
        );
      }
    }
    return success;
  }

  _throwOnBadEmailConfig(req) {
    try {
      Config.validateEmailConfiguration({
        emailAdapter: req.config.userController.adapter,
        appName: req.config.appName,
        publicServerURL: req.config.publicServerURL,
        emailVerifyTokenValidityDuration: req.config.emailVerifyTokenValidityDuration,
        emailVerifyTokenReuseIfValid: req.config.emailVerifyTokenReuseIfValid,
      });
    } catch (e) {
      if (typeof e === 'string') {
        // Maybe we need a Bad Configuration error, but the SDKs won't understand it. For now, Internal Server Error.
        throw new Parse.Error(
          Parse.Error.INTERNAL_SERVER_ERROR,
          'An appName, publicServerURL, and emailAdapter are required for password reset and email verification functionality.'
        );
      } else {
        throw e;
      }
    }
  }

  async handleResetRequest(req) {
    this._throwOnBadEmailConfig(req);

    const { email } = req.body;
    if (!email) {
      throw new Parse.Error(Parse.Error.EMAIL_MISSING, 'you must provide an email');
    }
    if (typeof email !== 'string') {
      throw new Parse.Error(
        Parse.Error.INVALID_EMAIL_ADDRESS,
        'you must provide a valid email string'
      );
    }
    const userController = req.config.userController;
    try {
      await userController.sendPasswordResetEmail(email);
      return {
        response: {},
      };
    } catch (err) {
      if (err.code === Parse.Error.OBJECT_NOT_FOUND) {
        if (req.config.passwordPolicy?.resetPasswordSuccessOnInvalidEmail ?? true) {
          return {
            response: {},
          };
        }
        err.message = `A user with that email does not exist.`;
      }
      throw err;
    }
  }

  handleVerificationEmailRequest(req) {
    this._throwOnBadEmailConfig(req);

    const { email } = req.body;
    if (!email) {
      throw new Parse.Error(Parse.Error.EMAIL_MISSING, 'you must provide an email');
    }
    if (typeof email !== 'string') {
      throw new Parse.Error(
        Parse.Error.INVALID_EMAIL_ADDRESS,
        'you must provide a valid email string'
      );
    }

    return req.config.database.find('_User', { email: email }).then(results => {
      if (!results.length || results.length < 1) {
        throw new Parse.Error(Parse.Error.EMAIL_NOT_FOUND, `No user found with email ${email}`);
      }
      const user = results[0];

      // remove password field, messes with saving on postgres
      delete user.password;

      if (user.emailVerified) {
        throw new Parse.Error(Parse.Error.OTHER_CAUSE, `Email ${email} is already verified.`);
      }

      const userController = req.config.userController;
      return userController.regenerateEmailVerifyToken(user).then(() => {
        userController.sendVerificationEmail(user);
        return { response: {} };
      });
    });
  }

  async handleChallenge(req) {
    const { username, email, password, authData, challengeData } = req.body;

    // if username or email provided with password try to authenticate the user by username
    let user;
    if (username || email) {
<<<<<<< HEAD
      if (!password)
=======
      if (!password) {
>>>>>>> 748f68f5
        throw new Parse.Error(
          Parse.Error.OTHER_CAUSE,
          'You provided username or email, you need to also provide password.'
        );
<<<<<<< HEAD
      user = await this._authenticateUserFromRequest(req);
    }

    if (!challengeData) throw new Parse.Error(Parse.Error.OTHER_CAUSE, 'Nothing to challenge.');

    if (typeof challengeData !== 'object')
      throw new Parse.Error(Parse.Error.OTHER_CAUSE, 'challengeData should be an object.');
=======
      }
      user = await this._authenticateUserFromRequest(req);
    }

    if (!challengeData) {
      throw new Parse.Error(Parse.Error.OTHER_CAUSE, 'Nothing to challenge.');
    }

    if (typeof challengeData !== 'object') {
      throw new Parse.Error(Parse.Error.OTHER_CAUSE, 'challengeData should be an object.');
    }
>>>>>>> 748f68f5

    let request;
    let parseUser;

    // Try to find user by authData
    if (authData) {
      if (typeof authData !== 'object') {
        throw new Parse.Error(Parse.Error.OTHER_CAUSE, 'authData should be an object.');
      }
      if (user) {
        throw new Parse.Error(
          Parse.Error.OTHER_CAUSE,
<<<<<<< HEAD
          'You cant provide username/email and authData, only use one identification method.'
=======
          'You cannot provide username/email and authData, only use one identification method.'
>>>>>>> 748f68f5
        );
      }

      if (Object.keys(authData).filter(key => authData[key].id).length > 1) {
        throw new Parse.Error(
          Parse.Error.OTHER_CAUSE,
<<<<<<< HEAD
          'You cant provide more than one authData provider with an id.'
=======
          'You cannot provide more than one authData provider with an id.'
>>>>>>> 748f68f5
        );
      }

      const results = await Auth.findUsersWithAuthData(req.config, authData);

      try {
        if (!results[0] || results.length > 1) {
<<<<<<< HEAD
          throw new Parse.Error(Parse.Error.OTHER_CAUSE, 'User not found.');
=======
          throw new Parse.Error(Parse.Error.OBJECT_NOT_FOUND, 'User not found.');
>>>>>>> 748f68f5
        }
        // Find the provider used to find the user
        const provider = Object.keys(authData).find(key => authData[key].id);

        parseUser = Parse.User.fromJSON({ className: '_User', ...results[0] });
        request = getRequestObject(undefined, req.auth, parseUser, parseUser, req.config);
        request.isChallenge = true;
        // Validate authData used to identify the user to avoid brute-force attack on `id`
        const { validator } = req.config.authDataManager.getValidatorForProvider(provider);
<<<<<<< HEAD
        await validator(authData[provider], req, parseUser, request);
      } catch (e) {
        // Rewrite the error to avoid guess id attack
        logger.error(e);
        throw new Parse.Error(Parse.Error.OTHER_CAUSE, 'User not found.');
=======
        const validatorResponse = await validator(authData[provider], req, parseUser, request);
        if (validatorResponse && validatorResponse.validator) {
          await validatorResponse.validator();
        }
      } catch (e) {
        // Rewrite the error to avoid guess id attack
        logger.error(e);
        throw new Parse.Error(Parse.Error.OBJECT_NOT_FOUND, 'User not found.');
>>>>>>> 748f68f5
      }
    }

    if (!parseUser) {
      parseUser = user ? Parse.User.fromJSON({ className: '_User', ...user }) : undefined;
    }

    if (!request) {
      request = getRequestObject(undefined, req.auth, parseUser, parseUser, req.config);
      request.isChallenge = true;
    }
<<<<<<< HEAD

    // Execute challenge step-by-step with consistent order for better error feedback
    // and to avoid to trigger others challenges if one of them fails
    const challenge = await Auth.reducePromise(
      Object.keys(challengeData).sort(),
      async (acc, provider) => {
        const authAdapter = req.config.authDataManager.getValidatorForProvider(provider);
        if (!authAdapter) return acc;
=======
    const acc = {};
    // Execute challenge step-by-step with consistent order for better error feedback
    // and to avoid to trigger others challenges if one of them fails
    for (const provider of Object.keys(challengeData).sort()) {
      try {
        const authAdapter = req.config.authDataManager.getValidatorForProvider(provider);
        if (!authAdapter) {
          continue;
        }
>>>>>>> 748f68f5
        const {
          adapter: { challenge },
        } = authAdapter;
        if (typeof challenge === 'function') {
          const providerChallengeResponse = await challenge(
            challengeData[provider],
            authData && authData[provider],
            req.config.auth[provider],
<<<<<<< HEAD
            request,
            req.config
          );
          acc[provider] = providerChallengeResponse || true;
          return acc;
        }
      },
      {}
    );

    return { response: { challengeData: challenge } };
=======
            request
          );
          acc[provider] = providerChallengeResponse || true;
        }
      } catch (err) {
        const e = resolveError(err, {
          code: Parse.Error.SCRIPT_FAILED,
          message: 'Challenge failed. Unknown error.',
        });
        const userString = req.auth && req.auth.user ? req.auth.user.id : undefined;
        logger.error(
          `Failed running auth step challenge for ${provider} for user ${userString} with Error: ` +
            JSON.stringify(e),
          {
            authenticationStep: 'challenge',
            error: e,
            user: userString,
            provider,
          }
        );
        throw e;
      }
    }
    return { response: { challengeData: acc } };
>>>>>>> 748f68f5
  }

  mountRoutes() {
    this.route('GET', '/users', req => {
      return this.handleFind(req);
    });
    this.route('POST', '/users', promiseEnsureIdempotency, req => {
      return this.handleCreate(req);
    });
    this.route('GET', '/users/me', req => {
      return this.handleMe(req);
    });
    this.route('GET', '/users/:objectId', req => {
      return this.handleGet(req);
    });
    this.route('PUT', '/users/:objectId', promiseEnsureIdempotency, req => {
      return this.handleUpdate(req);
    });
    this.route('DELETE', '/users/:objectId', req => {
      return this.handleDelete(req);
    });
    this.route('GET', '/login', req => {
      return this.handleLogIn(req);
    });
    this.route('POST', '/login', req => {
      return this.handleLogIn(req);
    });
    this.route('POST', '/loginAs', req => {
      return this.handleLogInAs(req);
    });
    this.route('POST', '/logout', req => {
      return this.handleLogOut(req);
    });
    this.route('POST', '/requestPasswordReset', req => {
      return this.handleResetRequest(req);
    });
    this.route('POST', '/verificationEmailRequest', req => {
      return this.handleVerificationEmailRequest(req);
    });
    this.route('GET', '/verifyPassword', req => {
      return this.handleVerifyPassword(req);
    });
    this.route('POST', '/challenge', req => {
      return this.handleChallenge(req);
    });
  }
}

export default UsersRouter;<|MERGE_RESOLUTION|>--- conflicted
+++ resolved
@@ -7,12 +7,6 @@
 import rest from '../rest';
 import Auth from '../Auth';
 import passwordCrypto from '../password';
-<<<<<<< HEAD
-import { maybeRunTrigger, Types as TriggerTypes, getRequestObject } from '../triggers';
-import { promiseEnsureIdempotency } from '../middlewares';
-import RestWrite from '../RestWrite';
-import { logger } from '../../lib/Adapters/Logger/WinstonLogger';
-=======
 import {
   maybeRunTrigger,
   Types as TriggerTypes,
@@ -22,7 +16,6 @@
 import { promiseEnsureIdempotency } from '../middlewares';
 import RestWrite from '../RestWrite';
 import { logger } from '../logger';
->>>>>>> 748f68f5
 
 export class UsersRouter extends ClassesRouter {
   className() {
@@ -299,10 +292,7 @@
     if (authDataResponse) {
       user.authDataResponse = authDataResponse;
     }
-<<<<<<< HEAD
-=======
     await req.config.authDataManager.runAfterFind(req, user.authData);
->>>>>>> 748f68f5
 
     return { response: user };
   }
@@ -498,24 +488,11 @@
     // if username or email provided with password try to authenticate the user by username
     let user;
     if (username || email) {
-<<<<<<< HEAD
-      if (!password)
-=======
       if (!password) {
->>>>>>> 748f68f5
         throw new Parse.Error(
           Parse.Error.OTHER_CAUSE,
           'You provided username or email, you need to also provide password.'
         );
-<<<<<<< HEAD
-      user = await this._authenticateUserFromRequest(req);
-    }
-
-    if (!challengeData) throw new Parse.Error(Parse.Error.OTHER_CAUSE, 'Nothing to challenge.');
-
-    if (typeof challengeData !== 'object')
-      throw new Parse.Error(Parse.Error.OTHER_CAUSE, 'challengeData should be an object.');
-=======
       }
       user = await this._authenticateUserFromRequest(req);
     }
@@ -527,7 +504,6 @@
     if (typeof challengeData !== 'object') {
       throw new Parse.Error(Parse.Error.OTHER_CAUSE, 'challengeData should be an object.');
     }
->>>>>>> 748f68f5
 
     let request;
     let parseUser;
@@ -540,22 +516,14 @@
       if (user) {
         throw new Parse.Error(
           Parse.Error.OTHER_CAUSE,
-<<<<<<< HEAD
-          'You cant provide username/email and authData, only use one identification method.'
-=======
           'You cannot provide username/email and authData, only use one identification method.'
->>>>>>> 748f68f5
         );
       }
 
       if (Object.keys(authData).filter(key => authData[key].id).length > 1) {
         throw new Parse.Error(
           Parse.Error.OTHER_CAUSE,
-<<<<<<< HEAD
-          'You cant provide more than one authData provider with an id.'
-=======
           'You cannot provide more than one authData provider with an id.'
->>>>>>> 748f68f5
         );
       }
 
@@ -563,11 +531,7 @@
 
       try {
         if (!results[0] || results.length > 1) {
-<<<<<<< HEAD
-          throw new Parse.Error(Parse.Error.OTHER_CAUSE, 'User not found.');
-=======
           throw new Parse.Error(Parse.Error.OBJECT_NOT_FOUND, 'User not found.');
->>>>>>> 748f68f5
         }
         // Find the provider used to find the user
         const provider = Object.keys(authData).find(key => authData[key].id);
@@ -577,13 +541,6 @@
         request.isChallenge = true;
         // Validate authData used to identify the user to avoid brute-force attack on `id`
         const { validator } = req.config.authDataManager.getValidatorForProvider(provider);
-<<<<<<< HEAD
-        await validator(authData[provider], req, parseUser, request);
-      } catch (e) {
-        // Rewrite the error to avoid guess id attack
-        logger.error(e);
-        throw new Parse.Error(Parse.Error.OTHER_CAUSE, 'User not found.');
-=======
         const validatorResponse = await validator(authData[provider], req, parseUser, request);
         if (validatorResponse && validatorResponse.validator) {
           await validatorResponse.validator();
@@ -592,7 +549,6 @@
         // Rewrite the error to avoid guess id attack
         logger.error(e);
         throw new Parse.Error(Parse.Error.OBJECT_NOT_FOUND, 'User not found.');
->>>>>>> 748f68f5
       }
     }
 
@@ -604,16 +560,6 @@
       request = getRequestObject(undefined, req.auth, parseUser, parseUser, req.config);
       request.isChallenge = true;
     }
-<<<<<<< HEAD
-
-    // Execute challenge step-by-step with consistent order for better error feedback
-    // and to avoid to trigger others challenges if one of them fails
-    const challenge = await Auth.reducePromise(
-      Object.keys(challengeData).sort(),
-      async (acc, provider) => {
-        const authAdapter = req.config.authDataManager.getValidatorForProvider(provider);
-        if (!authAdapter) return acc;
-=======
     const acc = {};
     // Execute challenge step-by-step with consistent order for better error feedback
     // and to avoid to trigger others challenges if one of them fails
@@ -623,7 +569,6 @@
         if (!authAdapter) {
           continue;
         }
->>>>>>> 748f68f5
         const {
           adapter: { challenge },
         } = authAdapter;
@@ -632,19 +577,6 @@
             challengeData[provider],
             authData && authData[provider],
             req.config.auth[provider],
-<<<<<<< HEAD
-            request,
-            req.config
-          );
-          acc[provider] = providerChallengeResponse || true;
-          return acc;
-        }
-      },
-      {}
-    );
-
-    return { response: { challengeData: challenge } };
-=======
             request
           );
           acc[provider] = providerChallengeResponse || true;
@@ -669,7 +601,6 @@
       }
     }
     return { response: { challengeData: acc } };
->>>>>>> 748f68f5
   }
 
   mountRoutes() {
