--- conflicted
+++ resolved
@@ -144,39 +144,28 @@
             installationId: req.auth.installationId,
             object: Parse.User.fromJSON(Object.assign({ className: '_User' }, user)),
           };
-<<<<<<< HEAD
-          // Get verification conditions which can be booleans or functions; the purpose of this async/await
-          // structure is to avoid unnecessarily executing subsequent functions if previous ones fail in the
-          // conditional statement below, as a developer may decide to execute expensive operations in them
-          const verifyUserEmails = async () =>
-            req.config.verifyUserEmails === true ||
-            (typeof req.config.verifyUserEmails === 'function' &&
-              (await Promise.resolve(req.config.verifyUserEmails(request))) === true);
-          const preventLoginWithUnverifiedEmail = async () =>
-            req.config.preventLoginWithUnverifiedEmail === true ||
-            (typeof req.config.preventLoginWithUnverifiedEmail === 'function' &&
-              (await Promise.resolve(req.config.preventLoginWithUnverifiedEmail(request))) ===
-                true);
-          if (
-            (await verifyUserEmails()) &&
-            (await preventLoginWithUnverifiedEmail()) &&
-            !user.emailVerified
-          ) {
-            throw new Parse.Error(Parse.Error.EMAIL_NOT_FOUND, 'User email is not verified.');
-=======
 
           // If request doesn't use master or maintenance key with ignoring email verification
           if (!((req.auth.isMaster || req.auth.isMaintenance) && ignoreEmailVerification)) {
-
             // Get verification conditions which can be booleans or functions; the purpose of this async/await
             // structure is to avoid unnecessarily executing subsequent functions if previous ones fail in the
             // conditional statement below, as a developer may decide to execute expensive operations in them
-            const verifyUserEmails = async () => req.config.verifyUserEmails === true || (typeof req.config.verifyUserEmails === 'function' && await Promise.resolve(req.config.verifyUserEmails(request)) === true);
-            const preventLoginWithUnverifiedEmail = async () => req.config.preventLoginWithUnverifiedEmail === true || (typeof req.config.preventLoginWithUnverifiedEmail === 'function' && await Promise.resolve(req.config.preventLoginWithUnverifiedEmail(request)) === true);
-            if (await verifyUserEmails() && await preventLoginWithUnverifiedEmail() && !user.emailVerified) {
+            const verifyUserEmails = async () =>
+              req.config.verifyUserEmails === true ||
+              (typeof req.config.verifyUserEmails === 'function' &&
+                (await Promise.resolve(req.config.verifyUserEmails(request))) === true);
+            const preventLoginWithUnverifiedEmail = async () =>
+              req.config.preventLoginWithUnverifiedEmail === true ||
+              (typeof req.config.preventLoginWithUnverifiedEmail === 'function' &&
+                (await Promise.resolve(req.config.preventLoginWithUnverifiedEmail(request))) ===
+                  true);
+            if (
+              (await verifyUserEmails()) &&
+              (await preventLoginWithUnverifiedEmail()) &&
+              !user.emailVerified
+            ) {
               throw new Parse.Error(Parse.Error.EMAIL_NOT_FOUND, 'User email is not verified.');
             }
->>>>>>> ac7399b2
           }
 
           this._sanitizeAuthData(user);
