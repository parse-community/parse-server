import ClassesRouter from './ClassesRouter';
import * as middleware from '../middlewares';
import Parse         from 'parse/node';
import UsersRouter   from './UsersRouter';

const ALLOWED_KEYS = [
  'where',
  'distinct',
  'project',
  'match',
  'redact',
  'limit',
  'skip',
  'unwind',
  'group',
  'sample',
  'sort',
  'geoNear',
  'lookup',
  'out',
  'indexStats',
  'facet',
  'bucket',
  'bucketAuto',
  'sortByCount',
  'addFields',
  'replaceRoot',
  'count',
  'graphLookup',
];

export class AggregateRouter extends ClassesRouter {

  handleFind(req) {
    const body = Object.assign(req.body, ClassesRouter.JSONFromQuery(req.query));
    const options = {};
    const pipeline = [];

    for (const key in body) {
      if (ALLOWED_KEYS.indexOf(key) === -1) {
        throw new Parse.Error(Parse.Error.INVALID_QUERY, `Invalid parameter for query: ${key}`);
      }
      if (key === 'group') {
        if (body[key].hasOwnProperty('_id')) {
          throw new Parse.Error(
            Parse.Error.INVALID_QUERY,
            `Invalid parameter for query: group. Please use objectId instead of _id`
          );
        }
        if (!body[key].hasOwnProperty('objectId')) {
          throw new Parse.Error(
            Parse.Error.INVALID_QUERY,
            `Invalid parameter for query: group. objectId is required`
          );
        }
        body[key]._id = body[key].objectId;
        delete body[key].objectId;
      }
      pipeline.push({ [`$${key}`]: body[key] });
    }
    if (body.distinct) {
      options.distinct = String(body.distinct);
    }
    options.pipeline = pipeline;
<<<<<<< HEAD
    return this.runFind(req, body, options).then((response) => { return { response }; });
=======
    if (typeof body.where === 'string') {
      body.where = JSON.parse(body.where);
    }
    return rest.find(req.config, req.auth, this.className(req), body.where, options, req.info.clientSDK).then((response) => {
      for(const result of response.results) {
        if(typeof result === 'object') {
          UsersRouter.removeHiddenProperties(result);
        }
      }
      return { response };
    });
>>>>>>> 4f56ec62
  }

  mountRoutes() {
    this.route('GET','/aggregate/:className', middleware.promiseEnforceMasterKeyAccess, req => { return this.handleFind(req); });
  }
}

export default AggregateRouter;<|MERGE_RESOLUTION|>--- conflicted
+++ resolved
@@ -62,21 +62,7 @@
       options.distinct = String(body.distinct);
     }
     options.pipeline = pipeline;
-<<<<<<< HEAD
     return this.runFind(req, body, options).then((response) => { return { response }; });
-=======
-    if (typeof body.where === 'string') {
-      body.where = JSON.parse(body.where);
-    }
-    return rest.find(req.config, req.auth, this.className(req), body.where, options, req.info.clientSDK).then((response) => {
-      for(const result of response.results) {
-        if(typeof result === 'object') {
-          UsersRouter.removeHiddenProperties(result);
-        }
-      }
-      return { response };
-    });
->>>>>>> 4f56ec62
   }
 
   mountRoutes() {
