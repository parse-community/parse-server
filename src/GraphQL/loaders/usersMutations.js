import { GraphQLNonNull, GraphQLString, GraphQLBoolean, GraphQLInputObjectType } from 'graphql';
import { mutationWithClientMutationId } from 'graphql-relay';
import deepcopy from 'deepcopy';
import UsersRouter from '../../Routers/UsersRouter';
import * as objectsMutations from '../helpers/objectsMutations';
import { OBJECT } from './defaultGraphQLTypes';
import { getUserFromSessionToken } from './usersQueries';
import { transformTypes } from '../transformers/mutation';
<<<<<<< HEAD
=======
import Parse from 'parse/node';
>>>>>>> 4b40b9da

const usersRouter = new UsersRouter();

const load = parseGraphQLSchema => {
  if (parseGraphQLSchema.isUsersClassDisabled) {
    return;
  }

  const signUpMutation = mutationWithClientMutationId({
    name: 'SignUp',
    description: 'The signUp mutation can be used to create and sign up a new user.',
    inputFields: {
      fields: {
        descriptions: 'These are the fields of the new user to be created and signed up.',
        type: parseGraphQLSchema.parseClassTypes['_User'].classGraphQLCreateType,
      },
    },
    outputFields: {
      viewer: {
        description: 'This is the new user that was created, signed up and returned as a viewer.',
        type: new GraphQLNonNull(parseGraphQLSchema.viewerType),
      },
    },
    mutateAndGetPayload: async (args, context, mutationInfo) => {
      try {
        const { fields } = deepcopy(args);
        const { config, auth, info } = context;

        const parseFields = await transformTypes('create', fields, {
          className: '_User',
          parseGraphQLSchema,
          req: { config, auth, info },
        });

        const { sessionToken, objectId } = await objectsMutations.createObject(
          '_User',
          parseFields,
          config,
          auth,
          info
        );

        context.info.sessionToken = sessionToken;

        return {
          viewer: await getUserFromSessionToken(context, mutationInfo, 'viewer.user.', objectId),
        };
      } catch (e) {
        parseGraphQLSchema.handleError(e);
      }
    },
  });

  parseGraphQLSchema.addGraphQLType(signUpMutation.args.input.type.ofType, true, true);
  parseGraphQLSchema.addGraphQLType(signUpMutation.type, true, true);
  parseGraphQLSchema.addGraphQLMutation('signUp', signUpMutation, true, true);
  const logInWithMutation = mutationWithClientMutationId({
    name: 'LogInWith',
    description:
      'The logInWith mutation can be used to signup, login user with 3rd party authentication system. This mutation create a user if the authData do not correspond to an existing one.',
    inputFields: {
      authData: {
        descriptions: 'This is the auth data of your custom auth provider',
        type: new GraphQLNonNull(OBJECT),
      },
      fields: {
        descriptions: 'These are the fields of the user to be created/updated and logged in.',
        type: new GraphQLInputObjectType({
          name: 'UserLoginWithInput',
          fields: () => {
            const classGraphQLCreateFields = parseGraphQLSchema.parseClassTypes[
              '_User'
            ].classGraphQLCreateType.getFields();
            return Object.keys(classGraphQLCreateFields).reduce((fields, fieldName) => {
              if (
                fieldName !== 'password' &&
                fieldName !== 'username' &&
                fieldName !== 'authData'
              ) {
                fields[fieldName] = classGraphQLCreateFields[fieldName];
              }
              return fields;
            }, {});
          },
        }),
      },
    },
    outputFields: {
      viewer: {
        description: 'This is the new user that was created, signed up and returned as a viewer.',
        type: new GraphQLNonNull(parseGraphQLSchema.viewerType),
      },
    },
    mutateAndGetPayload: async (args, context, mutationInfo) => {
      try {
        const { fields, authData } = deepcopy(args);
        const { config, auth, info } = context;

        const parseFields = await transformTypes('create', fields, {
          className: '_User',
          parseGraphQLSchema,
          req: { config, auth, info },
        });

        const { sessionToken, objectId } = await objectsMutations.createObject(
          '_User',
          { ...parseFields, authData },
          config,
          auth,
          info
        );

        context.info.sessionToken = sessionToken;

        return {
          viewer: await getUserFromSessionToken(context, mutationInfo, 'viewer.user.', objectId),
        };
      } catch (e) {
        parseGraphQLSchema.handleError(e);
      }
    },
  });

  parseGraphQLSchema.addGraphQLType(logInWithMutation.args.input.type.ofType, true, true);
  parseGraphQLSchema.addGraphQLType(logInWithMutation.type, true, true);
  parseGraphQLSchema.addGraphQLMutation('logInWith', logInWithMutation, true, true);

  const logInMutation = mutationWithClientMutationId({
    name: 'LogIn',
    description: 'The logIn mutation can be used to log in an existing user.',
    inputFields: {
      username: {
        description: 'This is the username used to log in the user.',
        type: new GraphQLNonNull(GraphQLString),
      },
      password: {
        description: 'This is the password used to log in the user.',
        type: new GraphQLNonNull(GraphQLString),
      },
    },
    outputFields: {
      viewer: {
        description: 'This is the existing user that was logged in and returned as a viewer.',
        type: new GraphQLNonNull(parseGraphQLSchema.viewerType),
      },
    },
    mutateAndGetPayload: async (args, context, mutationInfo) => {
      try {
        const { username, password } = deepcopy(args);
        const { config, auth, info } = context;

        const { sessionToken, objectId } = (
          await usersRouter.handleLogIn({
            body: {
              username,
              password,
            },
            query: {},
            config,
            auth,
            info,
          })
        ).response;

        context.info.sessionToken = sessionToken;

        return {
          viewer: await getUserFromSessionToken(context, mutationInfo, 'viewer.user.', objectId),
        };
      } catch (e) {
        parseGraphQLSchema.handleError(e);
      }
    },
  });

  parseGraphQLSchema.addGraphQLType(logInMutation.args.input.type.ofType, true, true);
  parseGraphQLSchema.addGraphQLType(logInMutation.type, true, true);
  parseGraphQLSchema.addGraphQLMutation('logIn', logInMutation, true, true);

  const logOutMutation = mutationWithClientMutationId({
    name: 'LogOut',
    description: 'The logOut mutation can be used to log out an existing user.',
    outputFields: {
      ok: {
        description: "It's always true.",
        type: new GraphQLNonNull(GraphQLBoolean),
      },
    },
    mutateAndGetPayload: async (_args, context) => {
      try {
        const { config, auth, info } = context;

        await usersRouter.handleLogOut({
          config,
          auth,
          info,
        });

        return { ok: true };
      } catch (e) {
        parseGraphQLSchema.handleError(e);
      }
    },
  });

  parseGraphQLSchema.addGraphQLType(logOutMutation.args.input.type.ofType, true, true);
  parseGraphQLSchema.addGraphQLType(logOutMutation.type, true, true);
  parseGraphQLSchema.addGraphQLMutation('logOut', logOutMutation, true, true);

  const resetPasswordMutation = mutationWithClientMutationId({
    name: 'ResetPassword',
    description:
      'The resetPassword mutation can be used to reset the password of an existing user.',
    inputFields: {
      email: {
        descriptions: 'Email of the user that should receive the reset email',
        type: new GraphQLNonNull(GraphQLString),
      },
    },
    outputFields: {
      ok: {
        description: "It's always true.",
        type: new GraphQLNonNull(GraphQLBoolean),
      },
    },
    mutateAndGetPayload: async ({ email }, context) => {
      const { config, auth, info } = context;

      await usersRouter.handleResetRequest({
        body: {
          email,
        },
        config,
        auth,
        info,
      });

      return { ok: true };
    },
  });

  parseGraphQLSchema.addGraphQLType(resetPasswordMutation.args.input.type.ofType, true, true);
  parseGraphQLSchema.addGraphQLType(resetPasswordMutation.type, true, true);
  parseGraphQLSchema.addGraphQLMutation('resetPassword', resetPasswordMutation, true, true);

  const confirmResetPasswordMutation = mutationWithClientMutationId({
    name: 'ConfirmResetPassword',
    description:
      'The confirmResetPassword mutation can be used to reset the password of an existing user.',
    inputFields: {
      username: {
        descriptions: 'Username of the user that have received the reset email',
        type: new GraphQLNonNull(GraphQLString),
      },
      password: {
        descriptions: 'New password of the user',
        type: new GraphQLNonNull(GraphQLString),
      },
      token: {
        descriptions: 'Reset token that was emailed to the user',
        type: new GraphQLNonNull(GraphQLString),
      },
    },
    outputFields: {
      ok: {
        description: "It's always true.",
        type: new GraphQLNonNull(GraphQLBoolean),
      },
    },
    mutateAndGetPayload: async ({ username, password, token }, context) => {
      const { config } = context;
      if (!username) {
        throw new Parse.Error(Parse.Error.USERNAME_MISSING, 'you must provide a username');
      }
      if (!password) {
        throw new Parse.Error(Parse.Error.PASSWORD_MISSING, 'you must provide a password');
      }
      if (!token) {
        throw new Parse.Error(Parse.Error.OTHER_CAUSE, 'you must provide a token');
      }

      const userController = config.userController;
      await userController.updatePassword(username, token, password);
      return { ok: true };
    },
  });

  parseGraphQLSchema.addGraphQLType(
    confirmResetPasswordMutation.args.input.type.ofType,
    true,
    true
  );
  parseGraphQLSchema.addGraphQLType(confirmResetPasswordMutation.type, true, true);
  parseGraphQLSchema.addGraphQLMutation(
    'confirmResetPassword',
    confirmResetPasswordMutation,
    true,
    true
  );

  const sendVerificationEmailMutation = mutationWithClientMutationId({
    name: 'SendVerificationEmail',
    description:
      'The sendVerificationEmail mutation can be used to send the verification email again.',
    inputFields: {
      email: {
        descriptions: 'Email of the user that should receive the verification email',
        type: new GraphQLNonNull(GraphQLString),
      },
    },
    outputFields: {
      ok: {
        description: "It's always true.",
        type: new GraphQLNonNull(GraphQLBoolean),
      },
    },
    mutateAndGetPayload: async ({ email }, context) => {
      try {
        const { config, auth, info } = context;

        await usersRouter.handleVerificationEmailRequest({
          body: {
            email,
          },
          config,
          auth,
          info,
        });

        return { ok: true };
      } catch (e) {
        parseGraphQLSchema.handleError(e);
      }
    },
  });

  parseGraphQLSchema.addGraphQLType(
    sendVerificationEmailMutation.args.input.type.ofType,
    true,
    true
  );
  parseGraphQLSchema.addGraphQLType(sendVerificationEmailMutation.type, true, true);
  parseGraphQLSchema.addGraphQLMutation(
    'sendVerificationEmail',
    sendVerificationEmailMutation,
    true,
    true
  );
};

export { load };<|MERGE_RESOLUTION|>--- conflicted
+++ resolved
@@ -6,10 +6,7 @@
 import { OBJECT } from './defaultGraphQLTypes';
 import { getUserFromSessionToken } from './usersQueries';
 import { transformTypes } from '../transformers/mutation';
-<<<<<<< HEAD
-=======
 import Parse from 'parse/node';
->>>>>>> 4b40b9da
 
 const usersRouter = new UsersRouter();
 
