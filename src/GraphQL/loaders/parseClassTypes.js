import {
  Kind,
  GraphQLObjectType,
  GraphQLString,
  GraphQLFloat,
  GraphQLBoolean,
  GraphQLList,
  GraphQLInputObjectType,
  GraphQLNonNull,
  GraphQLScalarType,
} from 'graphql';
import getFieldNames from 'graphql-list-fields';
import * as defaultGraphQLTypes from './defaultGraphQLTypes';
import * as objectsQueries from './objectsQueries';

const mapInputType = (parseType, targetClass, parseClassTypes) => {
  switch (parseType) {
    case 'String':
      return GraphQLString;
    case 'Number':
      return GraphQLFloat;
    case 'Boolean':
      return GraphQLBoolean;
    case 'Array':
      return new GraphQLList(defaultGraphQLTypes.ANY);
    case 'Object':
      return defaultGraphQLTypes.OBJECT;
    case 'Date':
      return defaultGraphQLTypes.DATE;
    case 'Pointer':
      if (parseClassTypes[targetClass]) {
        return parseClassTypes[targetClass].classGraphQLScalarType;
      } else {
        return defaultGraphQLTypes.OBJECT;
      }
    case 'Relation':
<<<<<<< HEAD
      if (parseClassTypes[targetClass]) {
        return parseClassTypes[targetClass].classGraphQLRelationOpType;
      } else {
        return defaultGraphQLTypes.OBJECT;
      }
=======
      return new GraphQLList(defaultGraphQLTypes.OBJECT);
>>>>>>> 223f217c
    case 'File':
      return defaultGraphQLTypes.OBJECT;
    case 'GeoPoint':
      return defaultGraphQLTypes.OBJECT;
    case 'ACL':
      return defaultGraphQLTypes.OBJECT;
    default:
      return undefined;
  }
};

const mapOutputType = (parseType, targetClass, parseClassTypes) => {
  switch (parseType) {
    case 'String':
      return GraphQLString;
    case 'Number':
      return GraphQLFloat;
    case 'Boolean':
      return GraphQLBoolean;
    case 'Array':
      return new GraphQLList(defaultGraphQLTypes.ANY);
    case 'Object':
      return defaultGraphQLTypes.OBJECT;
    case 'Date':
      return defaultGraphQLTypes.DATE;
    case 'Pointer':
      if (parseClassTypes[targetClass]) {
        return parseClassTypes[targetClass].classGraphQLOutputType;
      } else {
        return defaultGraphQLTypes.OBJECT;
      }
    case 'Relation':
<<<<<<< HEAD
      if (parseClassTypes[targetClass]) {
        return new GraphQLNonNull(
          parseClassTypes[targetClass].classGraphQLFindResultType
        );
      } else {
        return new GraphQLNonNull(defaultGraphQLTypes.FIND_RESULT);
      }
    case 'File':
      return defaultGraphQLTypes.FILE;
=======
      return new GraphQLList(defaultGraphQLTypes.OBJECT);
    case 'File':
      return defaultGraphQLTypes.OBJECT;
>>>>>>> 223f217c
    case 'GeoPoint':
      return defaultGraphQLTypes.OBJECT;
    case 'ACL':
      return defaultGraphQLTypes.OBJECT;
    default:
      return undefined;
  }
};

const mapConstraintType = (parseType, targetClass, parseClassTypes) => {
  switch (parseType) {
    case 'String':
      return defaultGraphQLTypes.STRING_CONSTRAINT;
    case 'Number':
      return defaultGraphQLTypes.NUMBER_CONSTRAINT;
    case 'Boolean':
      return defaultGraphQLTypes.BOOLEAN_CONSTRAINT;
    case 'Array':
      return defaultGraphQLTypes.ARRAY_CONSTRAINT;
    case 'Object':
      return defaultGraphQLTypes.OBJECT_CONSTRAINT;
    case 'Date':
      return defaultGraphQLTypes.DATE_CONSTRAINT;
    case 'Pointer':
      if (parseClassTypes[targetClass]) {
        return parseClassTypes[targetClass].classGraphQLConstraintType;
      } else {
        return defaultGraphQLTypes.OBJECT;
      }
<<<<<<< HEAD
=======
    case 'Relation':
      return new GraphQLList(defaultGraphQLTypes.OBJECT);
>>>>>>> 223f217c
    case 'File':
      return defaultGraphQLTypes.OBJECT;
    case 'GeoPoint':
      return defaultGraphQLTypes.OBJECT;
    case 'ACL':
      return defaultGraphQLTypes.OBJECT;
    case 'Relation':
    default:
      return undefined;
  }
};

const load = (parseGraphQLSchema, parseClass) => {
  const className = parseClass.className;

  const classFields = Object.keys(parseClass.fields);

  const classCustomFields = classFields.filter(
    field => !Object.keys(defaultGraphQLTypes.CLASS_FIELDS).includes(field)
  );

  const classGraphQLScalarTypeName = `${className}Field`;
  const parseScalarValue = value => {
    if (typeof value === 'string') {
      return {
        __type: 'Pointer',
        className,
        objectId: value,
      };
    } else if (
      typeof value === 'object' &&
      value.__type === 'Pointer' &&
      value.className === className &&
      typeof value.objectId === 'string'
    ) {
      return value;
    }

    throw new defaultGraphQLTypes.TypeValidationError(
      value,
      classGraphQLScalarTypeName
    );
  };
  const classGraphQLScalarType = new GraphQLScalarType({
    name: classGraphQLScalarTypeName,
    description: `The ${classGraphQLScalarTypeName} is used in operations that involve ${className} pointers.`,
    parseValue: parseScalarValue,
    serialize: parseScalarValue,
    parseLiteral(ast) {
      if (ast.kind === Kind.STRING) {
        return parseScalarValue(ast.value);
      } else if (ast.kind === Kind.OBJECT) {
        const __type = ast.fields.find(field => field.name.value === '__type');
        const className = ast.fields.find(
          field => field.name.value === 'className'
        );
        const objectId = ast.fields.find(
          field => field.name.value === 'objectId'
        );
        if (
          __type &&
          __type.value &&
          className &&
          className.value &&
          objectId &&
          objectId.value
        ) {
          return parseScalarValue({
            __type: __type.value.value,
            className: className.value.value,
            objectId: objectId.value.value,
          });
        }
      }

      throw new defaultGraphQLTypes.TypeValidationError(
        ast.kind,
        classGraphQLScalarTypeName
      );
    },
  });
  parseGraphQLSchema.graphQLTypes.push(classGraphQLScalarType);

<<<<<<< HEAD
  const classGraphQLRelationOpTypeName = `${className}RelationOp`;
  const classGraphQLRelationOpType = new GraphQLInputObjectType({
    name: classGraphQLRelationOpTypeName,
    description: `The ${classGraphQLRelationOpTypeName} input type is used in operations that involve relations with the ${className} class.`,
    fields: () => ({
      _op: {
        description: 'This is the operation to be executed.',
        type: new GraphQLNonNull(defaultGraphQLTypes.RELATION_OP),
      },
      ops: {
        description:
          'In the case of a Batch operation, this is the list of operations to be executed.',
        type: new GraphQLList(new GraphQLNonNull(classGraphQLRelationOpType)),
      },
      objects: {
        description:
          'In the case of a AddRelation or RemoveRelation operation, this is the list of objects to be added/removed.',
        type: new GraphQLList(new GraphQLNonNull(classGraphQLScalarType)),
      },
    }),
  });
  parseGraphQLSchema.graphQLTypes.push(classGraphQLRelationOpType);

=======
>>>>>>> 223f217c
  const classGraphQLInputTypeName = `${className}Fields`;
  const classGraphQLInputType = new GraphQLInputObjectType({
    name: classGraphQLInputTypeName,
    description: `The ${classGraphQLInputTypeName} input type is used in operations that involve inputting objects of ${className} class.`,
    fields: () =>
      classCustomFields.reduce(
<<<<<<< HEAD
        (fields, field) => {
          const type = mapInputType(
            parseClass.fields[field].type,
            parseClass.fields[field].targetClass,
            parseGraphQLSchema.parseClassTypes
          );
          if (type) {
            return {
              ...fields,
              [field]: {
                description: `This is the object ${field}.`,
                type,
              },
            };
          } else {
            return fields;
          }
        },
=======
        (fields, field) => ({
          ...fields,
          [field]: {
            description: `This is the object ${field}.`,
            type: mapInputType(
              parseClass.fields[field].type,
              parseClass.fields[field].targetClass,
              parseGraphQLSchema.parseClassTypes
            ),
          },
        }),
>>>>>>> 223f217c
        {
          ACL: defaultGraphQLTypes.ACL_ATT,
        }
      ),
  });
  parseGraphQLSchema.graphQLTypes.push(classGraphQLInputType);

<<<<<<< HEAD
  const classGraphQLConstraintTypeName = `${className}Constraint`;
  const classGraphQLConstraintType = new GraphQLInputObjectType({
    name: classGraphQLConstraintTypeName,
    description: `The ${classGraphQLConstraintTypeName} input type is used in operations that involve filtering objects by a pointer field to ${className} class.`,
    fields: {
      _eq: defaultGraphQLTypes._eq(classGraphQLScalarType),
      _ne: defaultGraphQLTypes._ne(classGraphQLScalarType),
      _in: defaultGraphQLTypes._in(classGraphQLScalarType),
      _nin: defaultGraphQLTypes._nin(classGraphQLScalarType),
      _exists: defaultGraphQLTypes._exists,
      _select: defaultGraphQLTypes._select,
      _dontSelect: defaultGraphQLTypes._dontSelect,
      _inQuery: {
        description:
          'This is the $inQuery operator to specify a constraint to select the objects where a field equals to any of the ids in the result of a different query.',
        type: defaultGraphQLTypes.SUBQUERY,
      },
      _notInQuery: {
        description:
          'This is the $notInQuery operator to specify a constraint to select the objects where a field do not equal to any of the ids in the result of a different query.',
        type: defaultGraphQLTypes.SUBQUERY,
      },
    },
=======
  const classGraphQLOutputTypeName = `${className}Class`;
  const outputFields = () => {
    const fields = classCustomFields.reduce(
      (fields, field) => ({
        ...fields,
        [field]: {
          description: `This is the object ${field}.`,
          type: mapOutputType(
            parseClass.fields[field].type,
            parseClass.fields[field].targetClass,
            parseGraphQLSchema.parseClassTypes
          ),
        },
      }),
      defaultGraphQLTypes.CLASS_FIELDS
    );
    if (className === '_User') {
      fields.sessionToken = {
        description: 'The user session token',
        type: GraphQLString,
      };
    }
    return fields;
  };
  const classGraphQLOutputType = new GraphQLObjectType({
    name: classGraphQLOutputTypeName,
    description: `The ${classGraphQLOutputTypeName} object type is used in operations that involve outputting objects of ${className} class.`,
    interfaces: [defaultGraphQLTypes.CLASS],
    fields: outputFields,
>>>>>>> 223f217c
  });
  parseGraphQLSchema.graphQLTypes.push(classGraphQLConstraintType);

<<<<<<< HEAD
=======
  const classGraphQLConstraintTypeName = `${className}Constraint`;
  const classGraphQLConstraintType = new GraphQLInputObjectType({
    name: classGraphQLConstraintTypeName,
    description: `The ${classGraphQLConstraintTypeName} input type is used in operations that involve filtering objects by a pointer field to ${className} class.`,
    fields: {
      _eq: defaultGraphQLTypes._eq(classGraphQLScalarType),
      _ne: defaultGraphQLTypes._ne(classGraphQLScalarType),
      _in: defaultGraphQLTypes._in(classGraphQLScalarType),
      _nin: defaultGraphQLTypes._nin(classGraphQLScalarType),
      _exists: defaultGraphQLTypes._exists,
      _select: defaultGraphQLTypes._select,
      _dontSelect: defaultGraphQLTypes._dontSelect,
      _inQuery: {
        description:
          'This is the $inQuery operator to specify a constraint to select the objects where a field equals to any of the ids in the result of a different query.',
        type: defaultGraphQLTypes.SUBQUERY,
      },
      _notInQuery: {
        description:
          'This is the $notInQuery operator to specify a constraint to select the objects where a field do not equal to any of the ids in the result of a different query.',
        type: defaultGraphQLTypes.SUBQUERY,
      },
    },
  });
  parseGraphQLSchema.graphQLTypes.push(classGraphQLConstraintType);

>>>>>>> 223f217c
  const classGraphQLConstraintsTypeName = `${className}Constraints`;
  const classGraphQLConstraintsType = new GraphQLInputObjectType({
    name: classGraphQLConstraintsTypeName,
    description: `The ${classGraphQLConstraintsTypeName} input type is used in operations that involve filtering objects of ${className} class.`,
    fields: () => ({
<<<<<<< HEAD
      ...classFields.reduce((fields, field) => {
        const type = mapConstraintType(
          parseClass.fields[field].type,
          parseClass.fields[field].targetClass,
          parseGraphQLSchema.parseClassTypes
        );
        if (type) {
          return {
            ...fields,
            [field]: {
              description: `This is the object ${field}.`,
              type,
            },
          };
        } else {
          return fields;
        }
      }, {}),
=======
      ...classFields.reduce(
        (fields, field) => ({
          ...fields,
          [field]: {
            description: `This is the object ${field}.`,
            type: mapConstraintType(
              parseClass.fields[field].type,
              parseClass.fields[field].targetClass,
              parseGraphQLSchema.parseClassTypes
            ),
          },
        }),
        {}
      ),
>>>>>>> 223f217c
      _or: {
        description: 'This is the $or operator to compound constraints.',
        type: new GraphQLList(new GraphQLNonNull(classGraphQLConstraintsType)),
      },
      _and: {
        description: 'This is the $and operator to compound constraints.',
        type: new GraphQLList(new GraphQLNonNull(classGraphQLConstraintsType)),
      },
      _nor: {
        description: 'This is the $nor operator to compound constraints.',
        type: new GraphQLList(new GraphQLNonNull(classGraphQLConstraintsType)),
      },
    }),
  });
  parseGraphQLSchema.graphQLTypes.push(classGraphQLConstraintsType);

  const classGraphQLFindArgs = {
    where: {
      description:
        'These are the conditions that the objects need to match in order to be found.',
      type: classGraphQLConstraintsType,
    },
    skip: defaultGraphQLTypes.SKIP_ATT,
    limit: defaultGraphQLTypes.LIMIT_ATT,
    readPreference: defaultGraphQLTypes.READ_PREFERENCE_ATT,
    includeReadPreference: defaultGraphQLTypes.INCLUDE_READ_PREFERENCE_ATT,
    subqueryReadPreference: defaultGraphQLTypes.SUBQUERY_READ_PREFERENCE_ATT,
  };

  const classGraphQLOutputTypeName = `${className}Class`;
  const outputFields = () =>
    classCustomFields.reduce((fields, field) => {
      const type = mapOutputType(
        parseClass.fields[field].type,
        parseClass.fields[field].targetClass,
        parseGraphQLSchema.parseClassTypes
      );
      if (parseClass.fields[field].type === 'Relation') {
        const targetParseClassTypes =
          parseGraphQLSchema.parseClassTypes[
            parseClass.fields[field].targetClass
          ];
        const args = targetParseClassTypes
          ? targetParseClassTypes.classGraphQLFindArgs
          : undefined;
        return {
          ...fields,
          [field]: {
            description: `This is the object ${field}.`,
            args,
            type,
            async resolve(source, args, context, queryInfo) {
              try {
                const {
                  where,
                  order,
                  skip,
                  limit,
                  readPreference,
                  includeReadPreference,
                  subqueryReadPreference,
                } = args;
                const { config, auth, info } = context;
                const selectedFields = getFieldNames(queryInfo);

                const { keys, include } = objectsQueries.extractKeysAndInclude(
                  selectedFields
                    .filter(field => field.includes('.'))
                    .map(field => field.slice(field.indexOf('.') + 1))
                );

                return await objectsQueries.findObjects(
                  source[field].className,
                  {
                    _relatedTo: {
                      object: {
                        __type: 'Pointer',
                        className,
                        objectId: source.objectId,
                      },
                      key: field,
                    },
                    ...(where || {}),
                  },
                  order,
                  skip,
                  limit,
                  keys,
                  include,
                  false,
                  readPreference,
                  includeReadPreference,
                  subqueryReadPreference,
                  config,
                  auth,
                  info,
                  selectedFields.map(field => field.split('.', 1)[0])
                );
              } catch (e) {
                parseGraphQLSchema.handleError(e);
              }
            },
          },
        };
      } else if (type) {
        return {
          ...fields,
          [field]: {
            description: `This is the object ${field}.`,
            type,
          },
        };
      } else {
        return fields;
      }
    }, defaultGraphQLTypes.CLASS_FIELDS);
  const classGraphQLOutputType = new GraphQLObjectType({
    name: classGraphQLOutputTypeName,
    description: `The ${classGraphQLOutputTypeName} object type is used in operations that involve outputting objects of ${className} class.`,
    interfaces: [defaultGraphQLTypes.CLASS],
    fields: outputFields,
  });
  parseGraphQLSchema.graphQLTypes.push(classGraphQLOutputType);

  const classGraphQLFindResultTypeName = `${className}FindResult`;
  const classGraphQLFindResultType = new GraphQLObjectType({
    name: classGraphQLFindResultTypeName,
    description: `The ${classGraphQLFindResultTypeName} object type is used in the ${className} find query to return the data of the matched objects.`,
    fields: {
      results: {
        description: 'This is the objects returned by the query',
        type: new GraphQLNonNull(
          new GraphQLList(new GraphQLNonNull(classGraphQLOutputType))
        ),
      },
      count: defaultGraphQLTypes.COUNT_ATT,
    },
  });
  parseGraphQLSchema.graphQLTypes.push(classGraphQLFindResultType);

  parseGraphQLSchema.parseClassTypes[className] = {
    classGraphQLScalarType,
<<<<<<< HEAD
    classGraphQLRelationOpType,
=======
>>>>>>> 223f217c
    classGraphQLInputType,
    classGraphQLOutputType,
    classGraphQLConstraintType,
    classGraphQLConstraintsType,
<<<<<<< HEAD
    classGraphQLFindArgs,
=======
>>>>>>> 223f217c
    classGraphQLFindResultType,
  };
};

export { load };<|MERGE_RESOLUTION|>--- conflicted
+++ resolved
@@ -34,15 +34,11 @@
         return defaultGraphQLTypes.OBJECT;
       }
     case 'Relation':
-<<<<<<< HEAD
       if (parseClassTypes[targetClass]) {
         return parseClassTypes[targetClass].classGraphQLRelationOpType;
       } else {
         return defaultGraphQLTypes.OBJECT;
       }
-=======
-      return new GraphQLList(defaultGraphQLTypes.OBJECT);
->>>>>>> 223f217c
     case 'File':
       return defaultGraphQLTypes.OBJECT;
     case 'GeoPoint':
@@ -75,7 +71,6 @@
         return defaultGraphQLTypes.OBJECT;
       }
     case 'Relation':
-<<<<<<< HEAD
       if (parseClassTypes[targetClass]) {
         return new GraphQLNonNull(
           parseClassTypes[targetClass].classGraphQLFindResultType
@@ -85,11 +80,6 @@
       }
     case 'File':
       return defaultGraphQLTypes.FILE;
-=======
-      return new GraphQLList(defaultGraphQLTypes.OBJECT);
-    case 'File':
-      return defaultGraphQLTypes.OBJECT;
->>>>>>> 223f217c
     case 'GeoPoint':
       return defaultGraphQLTypes.OBJECT;
     case 'ACL':
@@ -119,11 +109,6 @@
       } else {
         return defaultGraphQLTypes.OBJECT;
       }
-<<<<<<< HEAD
-=======
-    case 'Relation':
-      return new GraphQLList(defaultGraphQLTypes.OBJECT);
->>>>>>> 223f217c
     case 'File':
       return defaultGraphQLTypes.OBJECT;
     case 'GeoPoint':
@@ -207,7 +192,6 @@
   });
   parseGraphQLSchema.graphQLTypes.push(classGraphQLScalarType);
 
-<<<<<<< HEAD
   const classGraphQLRelationOpTypeName = `${className}RelationOp`;
   const classGraphQLRelationOpType = new GraphQLInputObjectType({
     name: classGraphQLRelationOpTypeName,
@@ -231,15 +215,12 @@
   });
   parseGraphQLSchema.graphQLTypes.push(classGraphQLRelationOpType);
 
-=======
->>>>>>> 223f217c
   const classGraphQLInputTypeName = `${className}Fields`;
   const classGraphQLInputType = new GraphQLInputObjectType({
     name: classGraphQLInputTypeName,
     description: `The ${classGraphQLInputTypeName} input type is used in operations that involve inputting objects of ${className} class.`,
     fields: () =>
       classCustomFields.reduce(
-<<<<<<< HEAD
         (fields, field) => {
           const type = mapInputType(
             parseClass.fields[field].type,
@@ -258,19 +239,6 @@
             return fields;
           }
         },
-=======
-        (fields, field) => ({
-          ...fields,
-          [field]: {
-            description: `This is the object ${field}.`,
-            type: mapInputType(
-              parseClass.fields[field].type,
-              parseClass.fields[field].targetClass,
-              parseGraphQLSchema.parseClassTypes
-            ),
-          },
-        }),
->>>>>>> 223f217c
         {
           ACL: defaultGraphQLTypes.ACL_ATT,
         }
@@ -278,7 +246,6 @@
   });
   parseGraphQLSchema.graphQLTypes.push(classGraphQLInputType);
 
-<<<<<<< HEAD
   const classGraphQLConstraintTypeName = `${className}Constraint`;
   const classGraphQLConstraintType = new GraphQLInputObjectType({
     name: classGraphQLConstraintTypeName,
@@ -302,75 +269,14 @@
         type: defaultGraphQLTypes.SUBQUERY,
       },
     },
-=======
-  const classGraphQLOutputTypeName = `${className}Class`;
-  const outputFields = () => {
-    const fields = classCustomFields.reduce(
-      (fields, field) => ({
-        ...fields,
-        [field]: {
-          description: `This is the object ${field}.`,
-          type: mapOutputType(
-            parseClass.fields[field].type,
-            parseClass.fields[field].targetClass,
-            parseGraphQLSchema.parseClassTypes
-          ),
-        },
-      }),
-      defaultGraphQLTypes.CLASS_FIELDS
-    );
-    if (className === '_User') {
-      fields.sessionToken = {
-        description: 'The user session token',
-        type: GraphQLString,
-      };
-    }
-    return fields;
-  };
-  const classGraphQLOutputType = new GraphQLObjectType({
-    name: classGraphQLOutputTypeName,
-    description: `The ${classGraphQLOutputTypeName} object type is used in operations that involve outputting objects of ${className} class.`,
-    interfaces: [defaultGraphQLTypes.CLASS],
-    fields: outputFields,
->>>>>>> 223f217c
   });
   parseGraphQLSchema.graphQLTypes.push(classGraphQLConstraintType);
 
-<<<<<<< HEAD
-=======
-  const classGraphQLConstraintTypeName = `${className}Constraint`;
-  const classGraphQLConstraintType = new GraphQLInputObjectType({
-    name: classGraphQLConstraintTypeName,
-    description: `The ${classGraphQLConstraintTypeName} input type is used in operations that involve filtering objects by a pointer field to ${className} class.`,
-    fields: {
-      _eq: defaultGraphQLTypes._eq(classGraphQLScalarType),
-      _ne: defaultGraphQLTypes._ne(classGraphQLScalarType),
-      _in: defaultGraphQLTypes._in(classGraphQLScalarType),
-      _nin: defaultGraphQLTypes._nin(classGraphQLScalarType),
-      _exists: defaultGraphQLTypes._exists,
-      _select: defaultGraphQLTypes._select,
-      _dontSelect: defaultGraphQLTypes._dontSelect,
-      _inQuery: {
-        description:
-          'This is the $inQuery operator to specify a constraint to select the objects where a field equals to any of the ids in the result of a different query.',
-        type: defaultGraphQLTypes.SUBQUERY,
-      },
-      _notInQuery: {
-        description:
-          'This is the $notInQuery operator to specify a constraint to select the objects where a field do not equal to any of the ids in the result of a different query.',
-        type: defaultGraphQLTypes.SUBQUERY,
-      },
-    },
-  });
-  parseGraphQLSchema.graphQLTypes.push(classGraphQLConstraintType);
-
->>>>>>> 223f217c
   const classGraphQLConstraintsTypeName = `${className}Constraints`;
   const classGraphQLConstraintsType = new GraphQLInputObjectType({
     name: classGraphQLConstraintsTypeName,
     description: `The ${classGraphQLConstraintsTypeName} input type is used in operations that involve filtering objects of ${className} class.`,
     fields: () => ({
-<<<<<<< HEAD
       ...classFields.reduce((fields, field) => {
         const type = mapConstraintType(
           parseClass.fields[field].type,
@@ -389,22 +295,6 @@
           return fields;
         }
       }, {}),
-=======
-      ...classFields.reduce(
-        (fields, field) => ({
-          ...fields,
-          [field]: {
-            description: `This is the object ${field}.`,
-            type: mapConstraintType(
-              parseClass.fields[field].type,
-              parseClass.fields[field].targetClass,
-              parseGraphQLSchema.parseClassTypes
-            ),
-          },
-        }),
-        {}
-      ),
->>>>>>> 223f217c
       _or: {
         description: 'This is the $or operator to compound constraints.',
         type: new GraphQLList(new GraphQLNonNull(classGraphQLConstraintsType)),
@@ -435,8 +325,15 @@
   };
 
   const classGraphQLOutputTypeName = `${className}Class`;
-  const outputFields = () =>
-    classCustomFields.reduce((fields, field) => {
+  const outputFields = () => {
+    let defaultFields = defaultGraphQLTypes.CLASS_FIELDS;
+    if (className === '_User') {
+      defaultFields = {
+        ...defaultFields,
+        sessionToken: defaultGraphQLTypes.SESSION_TOKEN_ATT,
+      };
+    }
+    return classCustomFields.reduce((fields, field) => {
       const type = mapOutputType(
         parseClass.fields[field].type,
         parseClass.fields[field].targetClass,
@@ -520,7 +417,8 @@
       } else {
         return fields;
       }
-    }, defaultGraphQLTypes.CLASS_FIELDS);
+    }, defaultFields);
+  };
   const classGraphQLOutputType = new GraphQLObjectType({
     name: classGraphQLOutputTypeName,
     description: `The ${classGraphQLOutputTypeName} object type is used in operations that involve outputting objects of ${className} class.`,
@@ -547,18 +445,12 @@
 
   parseGraphQLSchema.parseClassTypes[className] = {
     classGraphQLScalarType,
-<<<<<<< HEAD
     classGraphQLRelationOpType,
-=======
->>>>>>> 223f217c
     classGraphQLInputType,
     classGraphQLOutputType,
     classGraphQLConstraintType,
     classGraphQLConstraintsType,
-<<<<<<< HEAD
     classGraphQLFindArgs,
-=======
->>>>>>> 223f217c
     classGraphQLFindResultType,
   };
 };
