--- conflicted
+++ resolved
@@ -14,11 +14,8 @@
 import * as defaultGraphQLTypes from './defaultGraphQLTypes';
 import * as objectsQueries from './objectsQueries';
 import { ParseGraphQLClassConfig } from '../../Controllers/ParseGraphQLController';
-<<<<<<< HEAD
 import { transformClassNameToGraphQL } from '../transformers/className';
-=======
 import { extractKeysAndInclude } from '../parseGraphQLUtils';
->>>>>>> cf6e79ee
 
 const mapInputType = (parseType, targetClass, parseClassTypes) => {
   switch (parseType) {
