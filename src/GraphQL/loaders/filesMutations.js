import { GraphQLNonNull } from 'graphql';
import { GraphQLUpload } from 'graphql-upload';
import Parse from 'parse/node';
import * as defaultGraphQLTypes from './defaultGraphQLTypes';
import logger from '../../logger';

const load = parseGraphQLSchema => {
  parseGraphQLSchema.addGraphQLMutation(
    'createFile',
    {
      description:
        'The create mutation can be used to create and upload a new file.',
      args: {
        upload: {
          description: 'This is the new file to be created and uploaded',
          type: new GraphQLNonNull(GraphQLUpload),
        },
      },
      type: new GraphQLNonNull(defaultGraphQLTypes.FILE_INFO),
      async resolve(_source, args, context) {
        try {
          const { upload } = args;
          const { config } = context;

          const { createReadStream, filename, mimetype } = await upload;
          let data = null;
          if (createReadStream) {
            const stream = createReadStream();
            data = await new Promise((resolve, reject) => {
<<<<<<< HEAD
              let data = '';
              stream
                .on('error', reject)
                .on('data', chunk => (data += chunk))
                .on('end', () => resolve(data));
=======
              const chunks = [];
              stream
                .on('error', reject)
                .on('data', chunk => chunks.push(chunk))
                .on('end', () => resolve(Buffer.concat(chunks)));
>>>>>>> a3689953
            });
          }

          if (!data || !data.length) {
            throw new Parse.Error(
              Parse.Error.FILE_SAVE_ERROR,
              'Invalid file upload.'
            );
          }

          if (filename.length > 128) {
            throw new Parse.Error(
              Parse.Error.INVALID_FILE_NAME,
              'Filename too long.'
            );
          }

          if (!filename.match(/^[_a-zA-Z0-9][a-zA-Z0-9@\.\ ~_-]*$/)) {
            throw new Parse.Error(
              Parse.Error.INVALID_FILE_NAME,
              'Filename contains invalid characters.'
            );
          }

          try {
            return await config.filesController.createFile(
              config,
              filename,
              data,
              mimetype
            );
          } catch (e) {
            logger.error('Error creating a file: ', e);
            throw new Parse.Error(
              Parse.Error.FILE_SAVE_ERROR,
              `Could not store file: ${filename}.`
            );
          }
        } catch (e) {
          parseGraphQLSchema.handleError(e);
        }
      },
    },
    true,
    true
  );
};

export { load };<|MERGE_RESOLUTION|>--- conflicted
+++ resolved
@@ -27,19 +27,11 @@
           if (createReadStream) {
             const stream = createReadStream();
             data = await new Promise((resolve, reject) => {
-<<<<<<< HEAD
-              let data = '';
-              stream
-                .on('error', reject)
-                .on('data', chunk => (data += chunk))
-                .on('end', () => resolve(data));
-=======
               const chunks = [];
               stream
                 .on('error', reject)
                 .on('data', chunk => chunks.push(chunk))
                 .on('end', () => resolve(Buffer.concat(chunks)));
->>>>>>> a3689953
             });
           }
 
