--- conflicted
+++ resolved
@@ -10,23 +10,6 @@
 // We do not call directly createFile from the Parse Server
 // to leverage the standard file upload mechanism
 const handleUpload = async (upload, config) => {
-<<<<<<< HEAD
-  const data = await upload.buffer();
-  const fileName = upload.name;
-  const type = upload.type;
-  if (!data || !data.length) {
-    throw new Parse.Error(Parse.Error.FILE_SAVE_ERROR, 'Invalid file upload.');
-  }
-
-  if (fileName.length > 128) {
-    throw new Parse.Error(Parse.Error.INVALID_FILE_NAME, 'Filename too long.');
-  }
-
-  if (!fileName.match(/^[_a-zA-Z0-9][a-zA-Z0-9@\.\ ~_-]*$/)) {
-    throw new Parse.Error(Parse.Error.INVALID_FILE_NAME, 'Filename contains invalid characters.');
-  }
-
-=======
   const { createReadStream, filename } = await upload;
   const headers = { ...config.headers };
   delete headers['accept-encoding'];
@@ -35,7 +18,6 @@
   delete headers['host'];
   delete headers['content-length'];
   const stream = createReadStream();
->>>>>>> 33559528
   try {
     const serverUrl = new URL(config.serverURL);
     const fileInfo = await new Promise((resolve, reject) => {
