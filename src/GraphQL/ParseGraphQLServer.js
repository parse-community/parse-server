import corsMiddleware from 'cors';
<<<<<<< HEAD
import bodyParser from 'body-parser';
import { graphqlUploadExpress } from 'graphql-upload';
import { ApolloServer } from 'apollo-server-express';
import { renderPlaygroundPage } from '@apollographql/graphql-playground-html';
=======
import { createServer, renderGraphiQL } from '@graphql-yoga/node';
>>>>>>> 0081e1c8
import { execute, subscribe } from 'graphql';
import { SubscriptionServer } from 'subscriptions-transport-ws';
import { handleParseErrors, handleParseHeaders } from '../middlewares';
import requiredParameter from '../requiredParameter';
import defaultLogger from '../logger';
import { ParseGraphQLSchema } from './ParseGraphQLSchema';
import ParseGraphQLController, { ParseGraphQLConfig } from '../Controllers/ParseGraphQLController';

class ParseGraphQLServer {
  parseGraphQLController: ParseGraphQLController;

  constructor(parseServer, config) {
    this.parseServer = parseServer || requiredParameter('You must provide a parseServer instance!');
    if (!config || !config.graphQLPath) {
      requiredParameter('You must provide a config.graphQLPath!');
    }
    this.config = config;
    this.parseGraphQLController = this.parseServer.config.parseGraphQLController;
    this.log =
      (this.parseServer.config && this.parseServer.config.loggerController) || defaultLogger;
    this.parseGraphQLSchema = new ParseGraphQLSchema({
      parseGraphQLController: this.parseGraphQLController,
      databaseController: this.parseServer.config.databaseController,
      log: this.log,
      graphQLCustomTypeDefs: this.config.graphQLCustomTypeDefs,
      appId: this.parseServer.config.appId,
    });
  }

  async _getGraphQLOptions() {
    try {
      return {
        schema: await this.parseGraphQLSchema.load(),
        context: ({ req: { info, config, auth } }) => ({
          info,
          config,
          auth,
        }),
        multipart: {
          fileSize: this._transformMaxUploadSizeToBytes(
            this.parseServer.config.maxUploadSize || '20mb'
          ),
        },
      };
    } catch (e) {
      this.log.error(e.stack || (typeof e.toString === 'function' && e.toString()) || e);
      throw e;
    }
  }

  async _getServer() {
    const schemaRef = this.parseGraphQLSchema.graphQLSchema;
    const newSchemaRef = await this.parseGraphQLSchema.load();
    if (schemaRef === newSchemaRef && this._server) {
      return this._server;
    }
    const options = await this._getGraphQLOptions();
    this._server = createServer(options);
    return this._server;
  }

  _transformMaxUploadSizeToBytes(maxUploadSize) {
    const unitMap = {
      kb: 1,
      mb: 2,
      gb: 3,
    };

    return (
      Number(maxUploadSize.slice(0, -2)) *
      Math.pow(1024, unitMap[maxUploadSize.slice(-2).toLowerCase()])
    );
  }

  async applyGraphQL(app) {
    if (!app || !app.use) {
      requiredParameter('You must provide an Express.js app instance!');
    }

    app.use(this.config.graphQLPath, corsMiddleware());
    app.use(this.config.graphQLPath, handleParseHeaders);
    app.use(this.config.graphQLPath, handleParseErrors);
<<<<<<< HEAD
    const server = new ApolloServer({ typeDefs: 'type Query { tmp: Boolean }' });
    server.createGraphQLServerOptions = req => {
      return this._getGraphQLOptions(req);
    };
    await server.start();
    app.use(server.getMiddleware({ path: this.config.graphQLPath }));
=======
    app.use(this.config.graphQLPath, async (req, res) => {
      const server = await this._getServer();
      return server(req, res);
    });
>>>>>>> 0081e1c8
  }

  applyPlayground(app) {
    if (!app || !app.get) {
      requiredParameter('You must provide an Express.js app instance!');
    }
    app.get(
      this.config.playgroundPath ||
        requiredParameter('You must provide a config.playgroundPath to applyPlayground!'),
      (_req, res) => {
        res.setHeader('Content-Type', 'text/html');
        res.write(
          renderGraphiQL({
            endpoint: this.config.graphQLPath,
            subscriptionEndpoint: this.config.subscriptionsPath,
            headers: JSON.stringify({
              'X-Parse-Application-Id': this.parseServer.config.appId,
              'X-Parse-Master-Key': this.parseServer.config.masterKey,
            }),
          })
        );
        res.end();
      }
    );
  }

  createSubscriptions(server) {
    SubscriptionServer.create(
      {
        execute,
        subscribe,
        onOperation: async (_message, params, webSocket) =>
          Object.assign({}, params, await this._getGraphQLOptions(webSocket.upgradeReq)),
      },
      {
        server,
        path:
          this.config.subscriptionsPath ||
          requiredParameter('You must provide a config.subscriptionsPath to createSubscriptions!'),
      }
    );
  }

  setGraphQLConfig(graphQLConfig: ParseGraphQLConfig): Promise {
    return this.parseGraphQLController.updateGraphQLConfig(graphQLConfig);
  }
}

export { ParseGraphQLServer };<|MERGE_RESOLUTION|>--- conflicted
+++ resolved
@@ -1,12 +1,5 @@
 import corsMiddleware from 'cors';
-<<<<<<< HEAD
-import bodyParser from 'body-parser';
-import { graphqlUploadExpress } from 'graphql-upload';
-import { ApolloServer } from 'apollo-server-express';
-import { renderPlaygroundPage } from '@apollographql/graphql-playground-html';
-=======
 import { createServer, renderGraphiQL } from '@graphql-yoga/node';
->>>>>>> 0081e1c8
 import { execute, subscribe } from 'graphql';
 import { SubscriptionServer } from 'subscriptions-transport-ws';
 import { handleParseErrors, handleParseHeaders } from '../middlewares';
@@ -81,7 +74,7 @@
     );
   }
 
-  async applyGraphQL(app) {
+  applyGraphQL(app) {
     if (!app || !app.use) {
       requiredParameter('You must provide an Express.js app instance!');
     }
@@ -89,19 +82,10 @@
     app.use(this.config.graphQLPath, corsMiddleware());
     app.use(this.config.graphQLPath, handleParseHeaders);
     app.use(this.config.graphQLPath, handleParseErrors);
-<<<<<<< HEAD
-    const server = new ApolloServer({ typeDefs: 'type Query { tmp: Boolean }' });
-    server.createGraphQLServerOptions = req => {
-      return this._getGraphQLOptions(req);
-    };
-    await server.start();
-    app.use(server.getMiddleware({ path: this.config.graphQLPath }));
-=======
     app.use(this.config.graphQLPath, async (req, res) => {
       const server = await this._getServer();
       return server(req, res);
     });
->>>>>>> 0081e1c8
   }
 
   applyPlayground(app) {
