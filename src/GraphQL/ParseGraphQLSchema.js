import Parse from 'parse/node';
import { GraphQLSchema, GraphQLObjectType, DocumentNode, GraphQLNamedType } from 'graphql';
import { mergeSchemas } from '@graphql-tools/schema';
import { mergeTypeDefs } from '@graphql-tools/merge';
import { isDeepStrictEqual } from 'util';
import requiredParameter from '../requiredParameter';
import * as defaultGraphQLTypes from './loaders/defaultGraphQLTypes';
import * as parseClassTypes from './loaders/parseClassTypes';
import * as parseClassQueries from './loaders/parseClassQueries';
import * as parseClassMutations from './loaders/parseClassMutations';
import * as defaultGraphQLQueries from './loaders/defaultGraphQLQueries';
import * as defaultGraphQLMutations from './loaders/defaultGraphQLMutations';
import ParseGraphQLController, { ParseGraphQLConfig } from '../Controllers/ParseGraphQLController';
import DatabaseController from '../Controllers/DatabaseController';
import SchemaCache from '../Adapters/Cache/SchemaCache';
import { toGraphQLError } from './parseGraphQLUtils';
import * as schemaDirectives from './loaders/schemaDirectives';
import * as schemaTypes from './loaders/schemaTypes';
import { getFunctionNames } from '../triggers';
import * as defaultRelaySchema from './loaders/defaultRelaySchema';

const RESERVED_GRAPHQL_TYPE_NAMES = [
  'String',
  'Boolean',
  'Int',
  'Float',
  'ID',
  'ArrayResult',
  'Query',
  'Mutation',
  'Subscription',
  'CreateFileInput',
  'CreateFilePayload',
  'Viewer',
  'SignUpInput',
  'SignUpPayload',
  'LogInInput',
  'LogInPayload',
  'LogOutInput',
  'LogOutPayload',
  'CloudCodeFunction',
  'CallCloudCodeInput',
  'CallCloudCodePayload',
  'CreateClassInput',
  'CreateClassPayload',
  'UpdateClassInput',
  'UpdateClassPayload',
  'DeleteClassInput',
  'DeleteClassPayload',
  'PageInfo',
];
const RESERVED_GRAPHQL_QUERY_NAMES = ['health', 'viewer', 'class', 'classes'];
const RESERVED_GRAPHQL_MUTATION_NAMES = [
  'signUp',
  'logIn',
  'logOut',
  'createFile',
  'callCloudCode',
  'createClass',
  'updateClass',
  'deleteClass',
];

class ParseGraphQLSchema {
  databaseController: DatabaseController;
  parseGraphQLController: ParseGraphQLController;
  parseGraphQLConfig: ParseGraphQLConfig;
  log: any;
  appId: string;
  graphQLCustomTypeDefs: ?(string | GraphQLSchema | DocumentNode | GraphQLNamedType[]);
  schemaCache: any;

  constructor(
    params: {
      databaseController: DatabaseController,
      parseGraphQLController: ParseGraphQLController,
      log: any,
      appId: string,
      graphQLCustomTypeDefs: ?(string | GraphQLSchema | DocumentNode | GraphQLNamedType[]),
    } = {}
  ) {
    this.parseGraphQLController =
      params.parseGraphQLController ||
      requiredParameter('You must provide a parseGraphQLController instance!');
    this.databaseController =
      params.databaseController ||
      requiredParameter('You must provide a databaseController instance!');
    this.log = params.log || requiredParameter('You must provide a log instance!');
    this.graphQLCustomTypeDefs = params.graphQLCustomTypeDefs;
    this.appId = params.appId || requiredParameter('You must provide the appId!');
    this.schemaCache = SchemaCache;
    this.logCache = {};
  }

  async load() {
    const { parseGraphQLConfig } = await this._initializeSchemaAndConfig();
    const parseClassesArray = await this._getClassesForSchema(parseGraphQLConfig);
    const functionNames = await this._getFunctionNames();
    const functionNamesString = functionNames.join();

    const parseClasses = parseClassesArray.reduce((acc, clazz) => {
      acc[clazz.className] = clazz;
      return acc;
    }, {});
    if (
      !this._hasSchemaInputChanged({
        parseClasses,
        parseGraphQLConfig,
        functionNamesString,
      })
    ) {
      return this.graphQLSchema;
    }

    this.parseClasses = parseClasses;
    this.parseGraphQLConfig = parseGraphQLConfig;
    this.functionNames = functionNames;
    this.functionNamesString = functionNamesString;
    this.parseClassTypes = {};
    this.viewerType = null;
    this.graphQLAutoSchema = null;
    this.graphQLSchema = null;
    this.graphQLTypes = [];
    this.graphQLQueries = {};
    this.graphQLMutations = {};
    this.graphQLSubscriptions = {};
    this.graphQLSchemaDirectivesDefinitions = null;
    this.graphQLSchemaDirectives = {};
    this.relayNodeInterface = null;

    defaultGraphQLTypes.load(this);
    defaultRelaySchema.load(this);
    schemaTypes.load(this);

    this._getParseClassesWithConfig(parseClassesArray, parseGraphQLConfig).forEach(
      ([parseClass, parseClassConfig]) => {
        // Some times schema return the _auth_data_ field
        // it will lead to unstable graphql generation order
        if (parseClass.className === '_User') {
          Object.keys(parseClass.fields).forEach(fieldName => {
            if (fieldName.startsWith('_auth_data_')) {
              delete parseClass.fields[fieldName];
            }
          });
        }

        // Fields order inside the schema seems to not be consistent across
        // restart so we need to ensure an alphabetical order
        // also it's better for the playground documentation
        const orderedFields = {};
        Object.keys(parseClass.fields)
          .sort()
          .forEach(fieldName => {
            orderedFields[fieldName] = parseClass.fields[fieldName];
          });
        parseClass.fields = orderedFields;
        parseClassTypes.load(this, parseClass, parseClassConfig);
        parseClassQueries.load(this, parseClass, parseClassConfig);
        parseClassMutations.load(this, parseClass, parseClassConfig);
      }
    );

    defaultGraphQLTypes.loadArrayResult(this, parseClassesArray);
    defaultGraphQLQueries.load(this);
    defaultGraphQLMutations.load(this);

    let graphQLQuery = undefined;
    if (Object.keys(this.graphQLQueries).length > 0) {
      graphQLQuery = new GraphQLObjectType({
        name: 'Query',
        description: 'Query is the top level type for queries.',
        fields: this.graphQLQueries,
      });
      this.addGraphQLType(graphQLQuery, true, true);
    }

    let graphQLMutation = undefined;
    if (Object.keys(this.graphQLMutations).length > 0) {
      graphQLMutation = new GraphQLObjectType({
        name: 'Mutation',
        description: 'Mutation is the top level type for mutations.',
        fields: this.graphQLMutations,
      });
      this.addGraphQLType(graphQLMutation, true, true);
    }

    let graphQLSubscription = undefined;
    if (Object.keys(this.graphQLSubscriptions).length > 0) {
      graphQLSubscription = new GraphQLObjectType({
        name: 'Subscription',
        description: 'Subscription is the top level type for subscriptions.',
        fields: this.graphQLSubscriptions,
      });
      this.addGraphQLType(graphQLSubscription, true, true);
    }

    this.graphQLAutoSchema = new GraphQLSchema({
      types: this.graphQLTypes,
      query: graphQLQuery,
      mutation: graphQLMutation,
      subscription: graphQLSubscription,
    });

    if (this.graphQLCustomTypeDefs) {
      schemaDirectives.load(this);
      if (typeof this.graphQLCustomTypeDefs.getTypeMap === 'function') {
        // In following code we use underscore attr to avoid js var un ref
        const customGraphQLSchemaTypeMap = this.graphQLCustomTypeDefs._typeMap;
        const findAndReplaceLastType = (parent, key) => {
          if (parent[key].name) {
            if (
              this.graphQLAutoSchema._typeMap[parent[key].name] &&
              this.graphQLAutoSchema._typeMap[parent[key].name] !== parent[key]
            ) {
              // To avoid unresolved field on overloaded schema
              // replace the final type with the auto schema one
              parent[key] = this.graphQLAutoSchema._typeMap[parent[key].name];
            }
          } else {
            if (parent[key].ofType) {
              findAndReplaceLastType(parent[key], 'ofType');
            }
          }
        };
        // Add non shared types from custom schema to auto schema
        // note: some non shared types can use some shared types
        // so this code need to be ran before the shared types addition
        // we use sort to ensure schema consistency over restarts
        Object.keys(customGraphQLSchemaTypeMap)
          .sort()
          .forEach(customGraphQLSchemaTypeKey => {
            const customGraphQLSchemaType = customGraphQLSchemaTypeMap[customGraphQLSchemaTypeKey];
            if (
              !customGraphQLSchemaType ||
              !customGraphQLSchemaType.name ||
              customGraphQLSchemaType.name.startsWith('__')
            ) {
              return;
            }
            const autoGraphQLSchemaType = this.graphQLAutoSchema._typeMap[
              customGraphQLSchemaType.name
            ];
            if (!autoGraphQLSchemaType) {
              this.graphQLAutoSchema._typeMap[
                customGraphQLSchemaType.name
              ] = customGraphQLSchemaType;
            }
          });
        // Handle shared types
        // We pass through each type and ensure that all sub field types are replaced
        // we use sort to ensure schema consistency over restarts
        Object.keys(customGraphQLSchemaTypeMap)
          .sort()
          .forEach(customGraphQLSchemaTypeKey => {
            const customGraphQLSchemaType = customGraphQLSchemaTypeMap[customGraphQLSchemaTypeKey];
            if (
              !customGraphQLSchemaType ||
              !customGraphQLSchemaType.name ||
              customGraphQLSchemaType.name.startsWith('__')
            ) {
              return;
            }
            const autoGraphQLSchemaType = this.graphQLAutoSchema._typeMap[
              customGraphQLSchemaType.name
            ];

            if (autoGraphQLSchemaType && typeof customGraphQLSchemaType.getFields === 'function') {
              Object.keys(customGraphQLSchemaType._fields)
                .sort()
                .forEach(fieldKey => {
                  const field = customGraphQLSchemaType._fields[fieldKey];
                  findAndReplaceLastType(field, 'type');
                  autoGraphQLSchemaType._fields[field.name] = field;
                });
            }
          });
        this.graphQLSchema = this.graphQLAutoSchema;
      } else if (typeof this.graphQLCustomTypeDefs === 'function') {
        this.graphQLSchema = await this.graphQLCustomTypeDefs({
          directivesDefinitionsSchema: this.graphQLSchemaDirectivesDefinitions,
          autoSchema: this.graphQLAutoSchema,
          graphQLSchemaDirectives: this.graphQLSchemaDirectives,
        });
      } else {
        this.graphQLSchema = mergeSchemas({
          schemas: [this.graphQLAutoSchema],
          typeDefs: mergeTypeDefs([
            this.graphQLCustomTypeDefs,
            this.graphQLSchemaDirectivesDefinitions,
          ]),
        });
        this.graphQLSchema = this.graphQLSchemaDirectives(this.graphQLSchema);
      }
    } else {
      this.graphQLSchema = this.graphQLAutoSchema;
    }

    return this.graphQLSchema;
  }

  _logOnce(severity, message) {
    if (this.logCache[message]) {
      return;
    }
    this.log[severity](message);
    this.logCache[message] = true;
  }

  addGraphQLType(type, throwError = false, ignoreReserved = false, ignoreConnection = false) {
    if (
      (!ignoreReserved && RESERVED_GRAPHQL_TYPE_NAMES.includes(type.name)) ||
      this.graphQLTypes.find(existingType => existingType.name === type.name) ||
      (!ignoreConnection && type.name.endsWith('Connection'))
    ) {
      const message = `Type ${type.name} could not be added to the auto schema because it collided with an existing type.`;
      if (throwError) {
        throw new Error(message);
      }
      this._logOnce('warn', message);
      return undefined;
    }
    this.graphQLTypes.push(type);
    return type;
  }

  addGraphQLQuery(fieldName, field, throwError = false, ignoreReserved = false) {
    if (
      (!ignoreReserved && RESERVED_GRAPHQL_QUERY_NAMES.includes(fieldName)) ||
      this.graphQLQueries[fieldName]
    ) {
      const message = `Query ${fieldName} could not be added to the auto schema because it collided with an existing field.`;
      if (throwError) {
        throw new Error(message);
      }
      this._logOnce('warn', message);
      return undefined;
    }
    this.graphQLQueries[fieldName] = field;
    return field;
  }

  addGraphQLMutation(fieldName, field, throwError = false, ignoreReserved = false) {
    if (
      (!ignoreReserved && RESERVED_GRAPHQL_MUTATION_NAMES.includes(fieldName)) ||
      this.graphQLMutations[fieldName]
    ) {
      const message = `Mutation ${fieldName} could not be added to the auto schema because it collided with an existing field.`;
      if (throwError) {
        throw new Error(message);
      }
      this._logOnce('warn', message);
      return undefined;
    }
    this.graphQLMutations[fieldName] = field;
    return field;
  }

  handleError(error) {
    if (error instanceof Parse.Error) {
      this.log.error('Parse error: ', error);
    } else {
      this.log.error('Uncaught internal server error.', error, error.stack);
    }
    throw toGraphQLError(error);
  }

  async _initializeSchemaAndConfig() {
    const [schemaController, parseGraphQLConfig] = await Promise.all([
      this.databaseController.loadSchema(),
      this.parseGraphQLController.getGraphQLConfig(),
    ]);

    this.schemaController = schemaController;

    return {
      parseGraphQLConfig,
    };
  }

  /**
   * Gets all classes found by the `schemaController`
   * minus those filtered out by the app's parseGraphQLConfig.
   */
  async _getClassesForSchema(parseGraphQLConfig: ParseGraphQLConfig) {
    const { enabledForClasses, disabledForClasses } = parseGraphQLConfig;
    const allClasses = await this.schemaController.getAllClasses();

    if (Array.isArray(enabledForClasses) || Array.isArray(disabledForClasses)) {
      let includedClasses = allClasses;
      if (enabledForClasses) {
        includedClasses = allClasses.filter(clazz => {
          return enabledForClasses.includes(clazz.className);
        });
      }
      if (disabledForClasses) {
        // Classes included in `enabledForClasses` that
        // are also present in `disabledForClasses` will
        // still be filtered out
        includedClasses = includedClasses.filter(clazz => {
          return !disabledForClasses.includes(clazz.className);
        });
      }

      this.isUsersClassDisabled = !includedClasses.some(clazz => {
        return clazz.className === '_User';
      });

      return includedClasses;
    } else {
      return allClasses;
    }
  }

  /**
   * This method returns a list of tuples
   * that provide the parseClass along with
   * its parseClassConfig where provided.
   */
  _getParseClassesWithConfig(parseClasses, parseGraphQLConfig: ParseGraphQLConfig) {
    const { classConfigs } = parseGraphQLConfig;

    // Make sures that the default classes and classes that
    // starts with capitalized letter will be generated first.
    const sortClasses = (a, b) => {
      a = a.className;
      b = b.className;
      if (a[0] === '_') {
        if (b[0] !== '_') {
          return -1;
        }
      }
      if (b[0] === '_') {
        if (a[0] !== '_') {
          return 1;
        }
      }
      if (a === b) {
        return 0;
      } else if (a < b) {
        return -1;
      } else {
        return 1;
      }
    };

    return parseClasses.sort(sortClasses).map(parseClass => {
      let parseClassConfig;
      if (classConfigs) {
        parseClassConfig = classConfigs.find(c => c.className === parseClass.className);
      }
      return [parseClass, parseClassConfig];
    });
  }

  async _getFunctionNames() {
    return await getFunctionNames(this.appId).filter(functionName => {
      if (/^[_a-zA-Z][_a-zA-Z0-9]*$/.test(functionName)) {
        return true;
      } else {
<<<<<<< HEAD
        this.log.warn(
          `Function ${functionName} could not be added to the auto schema because GraphQL names must match /^ [_a - zA - Z][_a - zA - Z0 - 9] * $ /.`
=======
        this._logOnce(
          'warn',
          `Function ${functionName} could not be added to the auto schema because GraphQL names must match /^[_a-zA-Z][_a-zA-Z0-9]*$/.`
>>>>>>> 0081e1c8
        );
        return false;
      }
    });
  }

  /**
   * Checks for changes to the parseClasses
   * objects (i.e. database schema) or to
   * the parseGraphQLConfig object. If no
   * changes are found, return true;
   */
  _hasSchemaInputChanged(params: {
    parseClasses: any,
    parseGraphQLConfig: ?ParseGraphQLConfig,
    functionNamesString: string,
  }): boolean {
    const { parseClasses, parseGraphQLConfig, functionNamesString } = params;

    // First init
    if (!this.graphQLSchema) {
      return true;
    }

    if (
      isDeepStrictEqual(this.parseGraphQLConfig, parseGraphQLConfig) &&
      this.functionNamesString === functionNamesString &&
      isDeepStrictEqual(this.parseClasses, parseClasses)
    ) {
      return false;
    }
    return true;
  }
}

export { ParseGraphQLSchema };<|MERGE_RESOLUTION|>--- conflicted
+++ resolved
@@ -457,14 +457,9 @@
       if (/^[_a-zA-Z][_a-zA-Z0-9]*$/.test(functionName)) {
         return true;
       } else {
-<<<<<<< HEAD
-        this.log.warn(
-          `Function ${functionName} could not be added to the auto schema because GraphQL names must match /^ [_a - zA - Z][_a - zA - Z0 - 9] * $ /.`
-=======
         this._logOnce(
           'warn',
           `Function ${functionName} could not be added to the auto schema because GraphQL names must match /^[_a-zA-Z][_a-zA-Z0-9]*$/.`
->>>>>>> 0081e1c8
         );
         return false;
       }
