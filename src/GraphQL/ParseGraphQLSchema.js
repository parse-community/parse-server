import Parse from 'parse/node';
import { GraphQLSchema, GraphQLObjectType } from 'graphql';
import { mergeSchemas, SchemaDirectiveVisitor } from 'graphql-tools';
import requiredParameter from '../requiredParameter';
import * as defaultGraphQLTypes from './loaders/defaultGraphQLTypes';
import * as parseClassTypes from './loaders/parseClassTypes';
import * as parseClassQueries from './loaders/parseClassQueries';
import * as parseClassMutations from './loaders/parseClassMutations';
import * as defaultGraphQLQueries from './loaders/defaultGraphQLQueries';
import * as defaultGraphQLMutations from './loaders/defaultGraphQLMutations';
import ParseGraphQLController, {
  ParseGraphQLConfig,
} from '../Controllers/ParseGraphQLController';
import DatabaseController from '../Controllers/DatabaseController';
import { toGraphQLError } from './parseGraphQLUtils';
import * as schemaDirectives from './loaders/schemaDirectives';
import * as schemaTypes from './loaders/schemaTypes';

const RESERVED_GRAPHQL_TYPE_NAMES = [
  'String',
  'Boolean',
  'Int',
  'Float',
  'ID',
  'ArrayResult',
  'Query',
  'Mutation',
  'Subscription',
  'Viewer',
  'SignUpFieldsInput',
  'LogInFieldsInput',
  'CreateClassSchemaInput',
];
const RESERVED_GRAPHQL_QUERY_NAMES = ['health', 'viewer', 'get', 'find'];
const RESERVED_GRAPHQL_MUTATION_NAMES = [
  'signUp',
  'logIn',
  'logOut',
  'call',
  'createFile',
  'createClass',
  'create',
  'update',
  'delete',
];
<<<<<<< HEAD
=======
const RESERVED_GRAPHQL_QUERY_NAMES = ['health', 'viewer', 'get', 'find'];
const RESERVED_GRAPHQL_MUTATION_NAMES = [
  'signUp',
  'logIn',
  'logOut',
  'createFile',
  'callCloudCode',
  'create',
  'update',
  'delete',
];
>>>>>>> a3689953

class ParseGraphQLSchema {
  databaseController: DatabaseController;
  parseGraphQLController: ParseGraphQLController;
  parseGraphQLConfig: ParseGraphQLConfig;
  graphQLCustomTypeDefs: any;

  constructor(
    params: {
      databaseController: DatabaseController,
      parseGraphQLController: ParseGraphQLController,
      log: any,
    } = {}
  ) {
    this.parseGraphQLController =
      params.parseGraphQLController ||
      requiredParameter('You must provide a parseGraphQLController instance!');
    this.databaseController =
      params.databaseController ||
      requiredParameter('You must provide a databaseController instance!');
    this.log =
      params.log || requiredParameter('You must provide a log instance!');
    this.graphQLCustomTypeDefs = params.graphQLCustomTypeDefs;
  }

  async load() {
    const { parseGraphQLConfig } = await this._initializeSchemaAndConfig();

    const parseClasses = await this._getClassesForSchema(parseGraphQLConfig);
    const parseClassesString = JSON.stringify(parseClasses);

    if (
      this.graphQLSchema &&
      !this._hasSchemaInputChanged({
        parseClasses,
        parseClassesString,
        parseGraphQLConfig,
      })
    ) {
      return this.graphQLSchema;
    }

    this.parseClasses = parseClasses;
    this.parseClassesString = parseClassesString;
    this.parseGraphQLConfig = parseGraphQLConfig;
    this.parseClassTypes = {};
    this.viewerType = null;
    this.graphQLAutoSchema = null;
    this.graphQLSchema = null;
    this.graphQLTypes = [];
    this.graphQLQueries = {};
    this.graphQLMutations = {};
    this.graphQLSubscriptions = {};
    this.graphQLSchemaDirectivesDefinitions = null;
    this.graphQLSchemaDirectives = {};

    defaultGraphQLTypes.load(this);

    this._getParseClassesWithConfig(parseClasses, parseGraphQLConfig).forEach(
      ([parseClass, parseClassConfig]) => {
        parseClassTypes.load(this, parseClass, parseClassConfig);
        parseClassQueries.load(this, parseClass, parseClassConfig);
        parseClassMutations.load(this, parseClass, parseClassConfig);
      }
    );

    defaultGraphQLTypes.loadArrayResult(this, parseClasses);
    schemaTypes.load(this);
    defaultGraphQLQueries.load(this);
    defaultGraphQLMutations.load(this);

    let graphQLQuery = undefined;
    if (Object.keys(this.graphQLQueries).length > 0) {
      graphQLQuery = new GraphQLObjectType({
        name: 'Query',
        description: 'Query is the top level type for queries.',
        fields: this.graphQLQueries,
      });
      this.addGraphQLType(graphQLQuery, true, true);
    }

    let graphQLMutation = undefined;
    if (Object.keys(this.graphQLMutations).length > 0) {
      graphQLMutation = new GraphQLObjectType({
        name: 'Mutation',
        description: 'Mutation is the top level type for mutations.',
        fields: this.graphQLMutations,
      });
      this.addGraphQLType(graphQLMutation, true, true);
    }

    let graphQLSubscription = undefined;
    if (Object.keys(this.graphQLSubscriptions).length > 0) {
      graphQLSubscription = new GraphQLObjectType({
        name: 'Subscription',
        description: 'Subscription is the top level type for subscriptions.',
        fields: this.graphQLSubscriptions,
      });
      this.addGraphQLType(graphQLSubscription, true, true);
    }

    this.graphQLAutoSchema = new GraphQLSchema({
      types: this.graphQLTypes,
      query: graphQLQuery,
      mutation: graphQLMutation,
      subscription: graphQLSubscription,
    });

    if (this.graphQLCustomTypeDefs) {
      schemaDirectives.load(this);

      this.graphQLSchema = mergeSchemas({
        schemas: [
          this.graphQLSchemaDirectivesDefinitions,
          this.graphQLAutoSchema,
          this.graphQLCustomTypeDefs,
        ],
        mergeDirectives: true,
      });

      const graphQLSchemaTypeMap = this.graphQLSchema.getTypeMap();
      Object.keys(graphQLSchemaTypeMap).forEach(graphQLSchemaTypeName => {
        const graphQLSchemaType = graphQLSchemaTypeMap[graphQLSchemaTypeName];
        if (typeof graphQLSchemaType.getFields === 'function') {
          const graphQLCustomTypeDef = this.graphQLCustomTypeDefs.definitions.find(
            definition => definition.name.value === graphQLSchemaTypeName
          );
          if (graphQLCustomTypeDef) {
            const graphQLSchemaTypeFieldMap = graphQLSchemaType.getFields();
            Object.keys(graphQLSchemaTypeFieldMap).forEach(
              graphQLSchemaTypeFieldName => {
                const graphQLSchemaTypeField =
                  graphQLSchemaTypeFieldMap[graphQLSchemaTypeFieldName];
                if (!graphQLSchemaTypeField.astNode) {
                  const astNode = graphQLCustomTypeDef.fields.find(
                    field => field.name.value === graphQLSchemaTypeFieldName
                  );
                  if (astNode) {
                    graphQLSchemaTypeField.astNode = astNode;
                  }
                }
              }
            );
          }
        }
      });

      SchemaDirectiveVisitor.visitSchemaDirectives(
        this.graphQLSchema,
        this.graphQLSchemaDirectives
      );
    } else {
      this.graphQLSchema = this.graphQLAutoSchema;
    }

    return this.graphQLSchema;
  }

  addGraphQLType(type, throwError = false, ignoreReserved = false) {
    if (
      (!ignoreReserved && RESERVED_GRAPHQL_TYPE_NAMES.includes(type.name)) ||
      this.graphQLTypes.find(existingType => existingType.name === type.name)
    ) {
      const message = `Type ${type.name} could not be added to the auto schema because it collided with an existing type.`;
      if (throwError) {
        throw new Error(message);
      }
      this.log.warn(message);
      return undefined;
    }
    this.graphQLTypes.push(type);
    return type;
  }

  addGraphQLQuery(
    fieldName,
    field,
    throwError = false,
    ignoreReserved = false
  ) {
    if (
      (!ignoreReserved && RESERVED_GRAPHQL_QUERY_NAMES.includes(fieldName)) ||
      this.graphQLQueries[fieldName]
    ) {
      const message = `Query ${fieldName} could not be added to the auto schema because it collided with an existing field.`;
      if (throwError) {
        throw new Error(message);
      }
      this.log.warn(message);
      return undefined;
    }
    this.graphQLQueries[fieldName] = field;
    return field;
  }

  addGraphQLMutation(
    fieldName,
    field,
    throwError = false,
    ignoreReserved = false
  ) {
    if (
      (!ignoreReserved &&
        RESERVED_GRAPHQL_MUTATION_NAMES.includes(fieldName)) ||
      this.graphQLMutations[fieldName]
    ) {
      const message = `Mutation ${fieldName} could not be added to the auto schema because it collided with an existing field.`;
      if (throwError) {
        throw new Error(message);
      }
      this.log.warn(message);
      return undefined;
    }
    this.graphQLMutations[fieldName] = field;
    return field;
  }

  handleError(error) {
    if (error instanceof Parse.Error) {
      this.log.error('Parse error: ', error);
    } else {
      this.log.error('Uncaught internal server error.', error, error.stack);
    }
    throw toGraphQLError(error);
  }

  async _initializeSchemaAndConfig() {
    const [schemaController, parseGraphQLConfig] = await Promise.all([
      this.databaseController.loadSchema(),
      this.parseGraphQLController.getGraphQLConfig(),
    ]);

    this.schemaController = schemaController;

    return {
      parseGraphQLConfig,
    };
  }

  /**
   * Gets all classes found by the `schemaController`
   * minus those filtered out by the app's parseGraphQLConfig.
   */
  async _getClassesForSchema(parseGraphQLConfig: ParseGraphQLConfig) {
    const { enabledForClasses, disabledForClasses } = parseGraphQLConfig;
    const allClasses = await this.schemaController.getAllClasses();

    if (Array.isArray(enabledForClasses) || Array.isArray(disabledForClasses)) {
      let includedClasses = allClasses;
      if (enabledForClasses) {
        includedClasses = allClasses.filter(clazz => {
          return enabledForClasses.includes(clazz.className);
        });
      }
      if (disabledForClasses) {
        // Classes included in `enabledForClasses` that
        // are also present in `disabledForClasses` will
        // still be filtered out
        includedClasses = includedClasses.filter(clazz => {
          return !disabledForClasses.includes(clazz.className);
        });
      }

      this.isUsersClassDisabled = !includedClasses.some(clazz => {
        return clazz.className === '_User';
      });

      return includedClasses;
    } else {
      return allClasses;
    }
  }

  /**
   * This method returns a list of tuples
   * that provide the parseClass along with
   * its parseClassConfig where provided.
   */
  _getParseClassesWithConfig(
    parseClasses,
    parseGraphQLConfig: ParseGraphQLConfig
  ) {
    const { classConfigs } = parseGraphQLConfig;

    // Make sures that the default classes and classes that
    // starts with capitalized letter will be generated first.
    const sortClasses = (a, b) => {
      a = a.className;
      b = b.className;
      if (a[0] === '_') {
        if (b[0] !== '_') {
          return -1;
        }
      }
      if (b[0] === '_') {
        if (a[0] !== '_') {
          return 1;
        }
      }
      if (a === b) {
        return 0;
      } else if (a < b) {
        return -1;
      } else {
        return 1;
      }
    };

    return parseClasses.sort(sortClasses).map(parseClass => {
      let parseClassConfig;
      if (classConfigs) {
        parseClassConfig = classConfigs.find(
          c => c.className === parseClass.className
        );
      }
      return [parseClass, parseClassConfig];
    });
  }

  /**
   * Checks for changes to the parseClasses
   * objects (i.e. database schema) or to
   * the parseGraphQLConfig object. If no
   * changes are found, return true;
   */
  _hasSchemaInputChanged(params: {
    parseClasses: any,
    parseClassesString: string,
    parseGraphQLConfig: ?ParseGraphQLConfig,
  }): boolean {
    const { parseClasses, parseClassesString, parseGraphQLConfig } = params;

    if (
      JSON.stringify(this.parseGraphQLConfig) ===
      JSON.stringify(parseGraphQLConfig)
    ) {
      if (this.parseClasses === parseClasses) {
        return false;
      }

      if (this.parseClassesString === parseClassesString) {
        this.parseClasses = parseClasses;
        return false;
      }
    }

    return true;
  }
}

export { ParseGraphQLSchema };<|MERGE_RESOLUTION|>--- conflicted
+++ resolved
@@ -32,31 +32,18 @@
   'CreateClassSchemaInput',
 ];
 const RESERVED_GRAPHQL_QUERY_NAMES = ['health', 'viewer', 'get', 'find'];
-const RESERVED_GRAPHQL_MUTATION_NAMES = [
-  'signUp',
-  'logIn',
-  'logOut',
-  'call',
-  'createFile',
-  'createClass',
-  'create',
-  'update',
-  'delete',
-];
-<<<<<<< HEAD
-=======
-const RESERVED_GRAPHQL_QUERY_NAMES = ['health', 'viewer', 'get', 'find'];
+
 const RESERVED_GRAPHQL_MUTATION_NAMES = [
   'signUp',
   'logIn',
   'logOut',
   'createFile',
   'callCloudCode',
+  'createClass',
   'create',
   'update',
   'delete',
 ];
->>>>>>> a3689953
 
 class ParseGraphQLSchema {
   databaseController: DatabaseController;
