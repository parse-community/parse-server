--- conflicted
+++ resolved
@@ -162,14 +162,12 @@
         break;
     }
     if (typeof fieldValue === 'object') {
-<<<<<<< HEAD
-      transformQueryInputToParse(fieldValue, fields, fieldName, constraints);
-=======
       if (fieldName === 'where') {
         transformQueryInputToParse(fieldValue);
       } else {
         transformQueryConstraintInputToParse(
           fieldValue,
+          fields,
           fieldName,
           constraints
         );
@@ -178,7 +176,7 @@
   });
 };
 
-const transformQueryInputToParse = constraints => {
+const transformQueryInputToParse = (constraints, fields) => {
   if (!constraints || typeof constraints !== 'object') {
     return;
   }
@@ -193,15 +191,14 @@
 
       if (fieldName !== 'objectId') {
         fieldValue.forEach(fieldValueItem => {
-          transformQueryInputToParse(fieldValueItem);
+          transformQueryInputToParse(fieldValueItem, fields);
         });
         return;
       }
     }
 
     if (typeof fieldValue === 'object') {
-      transformQueryConstraintInputToParse(fieldValue, fieldName, constraints);
->>>>>>> 34f1bf38
+      transformQueryConstraintInputToParse(fieldValue, fields, fieldName, constraints);
     }
   });
 };
