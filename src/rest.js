--- conflicted
+++ resolved
@@ -172,9 +172,6 @@
     })
     .then(() => {
       // Notify LiveQuery server if possible
-<<<<<<< HEAD
-      config.liveQueryController.onAfterDelete(className, inflatedObject);
-=======
       config.database.loadSchema().then(schemaController => {
         const perms = schemaController.getClassLevelPermissions(className);
         config.liveQueryController.onAfterDelete(
@@ -184,7 +181,6 @@
           perms
         );
       });
->>>>>>> bc12b149
       return triggers.maybeRunTrigger(
         triggers.Types.afterDelete,
         auth,
