--- conflicted
+++ resolved
@@ -101,24 +101,8 @@
 
   enforceRoleSecurity('delete', className, auth);
 
-  var inflatedObject;
-
-<<<<<<< HEAD
-  return Promise.resolve().then(() => {
-    const hasTriggers = checkTriggers(className, config, ['beforeDelete', 'afterDelete']);
-    const hasLiveQuery = checkLiveQuery(className, config);
-    if (hasTriggers || hasLiveQuery || className == '_Session') {
-      return new RestQuery(config, auth, className, { objectId })
-        .forWrite()
-        .execute({ op: 'delete' })
-        .then((response) => {
-          if (response && response.results && response.results.length) {
-            const firstResult = response.results[0];
-            firstResult.className = className;
-            if (className === '_Session' && !auth.isMaster) {
-              if (!auth.user || firstResult.user.objectId !== auth.user.id) {
-                throw new Parse.Error(Parse.Error.INVALID_SESSION_TOKEN, 'Invalid session token');
-=======
+  let inflatedObject;
+
   return Promise.resolve()
     .then(() => {
       const hasTriggers = checkTriggers(className, config, [
@@ -129,7 +113,7 @@
       if (hasTriggers || hasLiveQuery || className == '_Session') {
         return new RestQuery(config, auth, className, { objectId })
           .forWrite()
-          .execute()
+          .execute({ op: 'delete' })
           .then(response => {
             if (response && response.results && response.results.length) {
               const firstResult = response.results[0];
@@ -141,7 +125,6 @@
                     'Invalid session token'
                   );
                 }
->>>>>>> f1bc55bf
               }
               var cacheAdapter = config.cacheController;
               cacheAdapter.user.del(firstResult.sessionToken);
@@ -154,36 +137,6 @@
                 config
               );
             }
-<<<<<<< HEAD
-            var cacheAdapter = config.cacheController;
-            cacheAdapter.user.del(firstResult.sessionToken);
-            inflatedObject = Parse.Object.fromJSON(firstResult);
-            // Notify LiveQuery server if possible
-            config.database.loadSchema().then((schemaController) => {
-              const perms = schemaController.perms[inflatedObject.className];
-              config.liveQueryController.onAfterDelete(inflatedObject.className, inflatedObject, null, perms);
-            });
-            return triggers.maybeRunTrigger(triggers.Types.beforeDelete, auth, inflatedObject, null,  config);
-          }
-          throw new Parse.Error(Parse.Error.OBJECT_NOT_FOUND,
-            'Object not found for delete.');
-        });
-    }
-    return Promise.resolve({});
-  }).then(() => {
-    if (!auth.isMaster) {
-      return auth.getUserRoles();
-    } else {
-      return;
-    }
-  }).then(() => {
-    var options = {};
-    if (!auth.isMaster) {
-      options.acl = ['*'];
-      if (auth.user) {
-        options.acl.push(auth.user.id);
-        options.acl = options.acl.concat(auth.userRoles);
-=======
             throw new Parse.Error(
               Parse.Error.OBJECT_NOT_FOUND,
               'Object not found for delete.'
@@ -207,7 +160,6 @@
           options.acl.push(auth.user.id);
           options.acl = options.acl.concat(auth.userRoles);
         }
->>>>>>> f1bc55bf
       }
 
       return config.database.destroy(
@@ -220,7 +172,15 @@
     })
     .then(() => {
       // Notify LiveQuery server if possible
-      config.liveQueryController.onAfterDelete(className, inflatedObject);
+      config.database.loadSchema().then(schemaController => {
+        const perms = schemaController.getClassLevelPermissions(className);
+        config.liveQueryController.onAfterDelete(
+          className,
+          inflatedObject,
+          null,
+          perms
+        );
+      });
       return triggers.maybeRunTrigger(
         triggers.Types.afterDelete,
         auth,
