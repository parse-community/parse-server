--- conflicted
+++ resolved
@@ -10,11 +10,7 @@
 import SchemaController from '../Controllers/SchemaController';
 import _ from 'lodash';
 import { v4 as uuidv4 } from 'uuid';
-<<<<<<< HEAD
-import { runLiveQueryEventHandlers, getTrigger, runTrigger, resolveError } from '../triggers';
-=======
-import { runLiveQueryEventHandlers, getTrigger, runTrigger, toJSONwithObjects } from '../triggers';
->>>>>>> 8a126fc1
+import { runLiveQueryEventHandlers, getTrigger, runTrigger, resolveError, toJSONwithObjects } from '../triggers';
 import { getAuthForSessionToken, Auth } from '../Auth';
 import { getCacheController } from '../Controllers';
 import LRU from 'lru-cache';
@@ -198,20 +194,9 @@
               delete deletedParseObject.authData;
             }
             client.pushDelete(requestId, deletedParseObject);
-<<<<<<< HEAD
           } catch (e) {
             const error = resolveError(e);
             Client.pushError(client.parseWebSocket, error.code, error.message, false, requestId);
-=======
-          } catch (error) {
-            Client.pushError(
-              client.parseWebSocket,
-              error.code || Parse.Error.SCRIPT_FAILED,
-              error.message || error,
-              false,
-              requestId
-            );
->>>>>>> 8a126fc1
             logger.error(
               `Failed running afterLiveQueryEvent on class ${className} for event ${res.event} with session ${res.sessionToken} with:\n Error: ` +
                 JSON.stringify(error)
@@ -368,20 +353,9 @@
             if (client[functionName]) {
               client[functionName](requestId, currentParseObject, originalParseObject);
             }
-<<<<<<< HEAD
           } catch (e) {
             const error = resolveError(e);
             Client.pushError(client.parseWebSocket, error.code, error.message, false, requestId);
-=======
-          } catch (error) {
-            Client.pushError(
-              client.parseWebSocket,
-              error.code || Parse.Error.SCRIPT_FAILED,
-              error.message || error,
-              false,
-              requestId
-            );
->>>>>>> 8a126fc1
             logger.error(
               `Failed running afterLiveQueryEvent on class ${className} for event ${res.event} with session ${res.sessionToken} with:\n Error: ` +
                 JSON.stringify(error)
@@ -697,19 +671,9 @@
       logger.info(`Create new client: ${parseWebsocket.clientId}`);
       client.pushConnect();
       runLiveQueryEventHandlers(req);
-<<<<<<< HEAD
     } catch (e) {
       const error = resolveError(e);
       Client.pushError(parseWebsocket, error.code, error.message, false);
-=======
-    } catch (error) {
-      Client.pushError(
-        parseWebsocket,
-        error.code || Parse.Error.SCRIPT_FAILED,
-        error.message || error,
-        false
-      );
->>>>>>> 8a126fc1
       logger.error(
         `Failed running beforeConnect for session ${request.sessionToken} with:\n Error: ` +
           JSON.stringify(error)
@@ -849,18 +813,8 @@
         installationId: client.installationId,
       });
     } catch (e) {
-<<<<<<< HEAD
       const error = resolveError(e);
       Client.pushError(parseWebsocket, error.code, error.message, false, request.requestId);
-=======
-      Client.pushError(
-        parseWebsocket,
-        e.code || Parse.Error.SCRIPT_FAILED,
-        e.message || e,
-        false,
-        request.requestId
-      );
->>>>>>> 8a126fc1
       logger.error(
         `Failed running beforeSubscribe on ${className} for session ${request.sessionToken} with:\n Error: ` +
           JSON.stringify(error)
