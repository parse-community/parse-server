--- conflicted
+++ resolved
@@ -5,9 +5,6 @@
 // An Auth object tells you who is requesting something and whether
 // the master key was used.
 // userObject is a Parse.User and can be null if there's no user.
-<<<<<<< HEAD
-function Auth({ config, cacheController = undefined, isMaster = false, isReadOnly = false, user, installationId }) {
-=======
 function Auth({
   config,
   cacheController = undefined,
@@ -16,7 +13,6 @@
   user,
   installationId,
 }) {
->>>>>>> f1bc55bf
   this.config = config;
   this.cacheController = cacheController || (config && config.cacheController);
   this.installationId = installationId;
@@ -59,24 +55,17 @@
 }
 
 // Returns a promise that resolves to an Auth object
-<<<<<<< HEAD
-const getAuthForSessionToken = async function({ config, cacheController, sessionToken, installationId }) {
-=======
 const getAuthForSessionToken = async function({
   config,
   cacheController,
   sessionToken,
   installationId,
 }) {
->>>>>>> f1bc55bf
   cacheController = cacheController || (config && config.cacheController);
   if (cacheController) {
     const userJSON = await cacheController.user.get(sessionToken);
     if (userJSON) {
       const cachedUser = Parse.Object.fromJSON(userJSON);
-<<<<<<< HEAD
-      return Promise.resolve(new Auth({config, cacheController, isMaster: false, installationId, user: cachedUser}));
-=======
       return Promise.resolve(
         new Auth({
           config,
@@ -86,7 +75,6 @@
           user: cachedUser,
         })
       );
->>>>>>> f1bc55bf
     }
   }
 
@@ -97,9 +85,6 @@
       include: 'user',
     };
 
-<<<<<<< HEAD
-    const query = new RestQuery(config, master(config), '_Session', { sessionToken }, restOptions);
-=======
     const query = new RestQuery(
       config,
       master(config),
@@ -107,26 +92,12 @@
       { sessionToken },
       restOptions
     );
->>>>>>> f1bc55bf
     results = (await query.execute()).results;
   } else {
     results = (await new Parse.Query(Parse.Session)
       .limit(1)
       .include('user')
       .equalTo('sessionToken', sessionToken)
-<<<<<<< HEAD
-      .find({ useMasterKey: true })).map((obj) => obj.toJSON())
-  }
-
-  if (results.length !== 1 || !results[0]['user']) {
-    throw new Parse.Error(Parse.Error.INVALID_SESSION_TOKEN, 'Invalid session token');
-  }
-  const now = new Date(),
-    expiresAt = results[0].expiresAt ? new Date(results[0].expiresAt.iso) : undefined;
-  if (expiresAt < now) {
-    throw new Parse.Error(Parse.Error.INVALID_SESSION_TOKEN,
-      'Session token is expired.');
-=======
       .find({ useMasterKey: true })).map(obj => obj.toJSON());
   }
 
@@ -145,7 +116,6 @@
       Parse.Error.INVALID_SESSION_TOKEN,
       'Session token is expired.'
     );
->>>>>>> f1bc55bf
   }
   const obj = results[0]['user'];
   delete obj.password;
@@ -155,12 +125,6 @@
     cacheController.user.put(sessionToken, obj);
   }
   const userObject = Parse.Object.fromJSON(obj);
-<<<<<<< HEAD
-  return new Auth({ config, cacheController, isMaster: false, installationId, user: userObject });
-};
-
-var getAuthForLegacySessionToken = function({ config, sessionToken, installationId }) {
-=======
   return new Auth({
     config,
     cacheController,
@@ -175,14 +139,9 @@
   sessionToken,
   installationId,
 }) {
->>>>>>> f1bc55bf
   var restOptions = {
     limit: 1,
   };
-<<<<<<< HEAD
-  var query = new RestQuery(config, master(config), '_User', { sessionToken }, restOptions);
-  return query.execute().then((response) => {
-=======
   var query = new RestQuery(
     config,
     master(config),
@@ -191,7 +150,6 @@
     restOptions
   );
   return query.execute().then(response => {
->>>>>>> f1bc55bf
     var results = response.results;
     if (results.length !== 1) {
       throw new Parse.Error(
@@ -202,16 +160,12 @@
     const obj = results[0];
     obj.className = '_User';
     const userObject = Parse.Object.fromJSON(obj);
-<<<<<<< HEAD
-    return new Auth({ config, isMaster: false, installationId, user: userObject });
-=======
     return new Auth({
       config,
       isMaster: false,
       installationId,
       user: userObject,
     });
->>>>>>> f1bc55bf
   });
 };
 
@@ -233,15 +187,6 @@
 Auth.prototype.getRolesForUser = function() {
   if (this.config) {
     const restWhere = {
-<<<<<<< HEAD
-      'users': {
-        __type: 'Pointer',
-        className: '_User',
-        objectId: this.user.id
-      }
-    };
-    const query = new RestQuery(this.config, master(this.config), '_Role', restWhere, {});
-=======
       users: {
         __type: 'Pointer',
         className: '_User',
@@ -255,20 +200,14 @@
       restWhere,
       {}
     );
->>>>>>> f1bc55bf
     return query.execute().then(({ results }) => results);
   }
 
   return new Parse.Query(Parse.Role)
     .equalTo('users', this.user)
     .find({ useMasterKey: true })
-<<<<<<< HEAD
-    .then((results) => results.map((obj) => obj.toJSON()));
-}
-=======
     .then(results => results.map(obj => obj.toJSON()));
 };
->>>>>>> f1bc55bf
 
 // Iterates through the role tree and compiles a user's roles
 Auth.prototype._loadRoles = async function() {
@@ -292,17 +231,6 @@
     return this.userRoles;
   }
 
-<<<<<<< HEAD
-  const rolesMap = results.reduce((m, r) => {
-    m.names.push(r.name);
-    m.ids.push(r.objectId);
-    return m;
-  }, {ids: [], names: []});
-
-  // run the recursive finding
-  const roleNames = await this._getAllRolesNamesForRoleIds(rolesMap.ids, rolesMap.names);
-  this.userRoles = roleNames.map((r) => {
-=======
   const rolesMap = results.reduce(
     (m, r) => {
       m.names.push(r.name);
@@ -318,7 +246,6 @@
     rolesMap.names
   );
   this.userRoles = roleNames.map(r => {
->>>>>>> f1bc55bf
     return 'role:' + r;
   });
   this.fetchedRoles = true;
@@ -333,17 +260,6 @@
   }
   this.cacheController.role.put(this.user.id, Array(...this.userRoles));
   return true;
-<<<<<<< HEAD
-}
-
-Auth.prototype.getRolesByIds = function(ins) {
-  const roles = ins.map((id) => {
-    return {
-      __type: 'Pointer',
-      className: '_Role',
-      objectId: id
-    }
-=======
 };
 
 Auth.prototype.getRolesByIds = function(ins) {
@@ -386,62 +302,12 @@
     const wasQueried = queriedRoles[roleID] !== true;
     queriedRoles[roleID] = true;
     return wasQueried;
->>>>>>> f1bc55bf
-  });
-  const restWhere = { 'roles': { '$in': roles }};
-
-  // Build an OR query across all parentRoles
-  if (!this.config) {
-    return new Parse.Query(Parse.Role)
-      .containedIn('roles', ins.map((id) => {
-        const role = new Parse.Object(Parse.Role);
-        role.id = id;
-        return role;
-      }))
-      .find({ useMasterKey: true })
-      .then((results) => results.map((obj) => obj.toJSON()));
-  }
-
-  return new RestQuery(this.config, master(this.config), '_Role', restWhere, {})
-    .execute()
-    .then(({ results }) => results);
-}
-
-// Given a list of roleIds, find all the parent roles, returns a promise with all names
-Auth.prototype._getAllRolesNamesForRoleIds = function(roleIDs, names = [], queriedRoles = {}) {
-  const ins = roleIDs.filter((roleID) => {
-    const wasQueried = queriedRoles[roleID] !== true;
-    queriedRoles[roleID] = true;
-    return wasQueried;
   });
 
   // all roles are accounted for, return the names
   if (ins.length == 0) {
     return Promise.resolve([...new Set(names)]);
   }
-<<<<<<< HEAD
-
-  return this.getRolesByIds(ins).then((results) => {
-    // Nothing found
-    if (!results.length) {
-      return Promise.resolve(names);
-    }
-    // Map the results with all Ids and names
-    const resultMap = results.reduce((memo, role) => {
-      memo.names.push(role.name);
-      memo.ids.push(role.objectId);
-      return memo;
-    }, {ids: [], names: []});
-    // store the new found names
-    names = names.concat(resultMap.names);
-    // find the next ones, circular roles will be cut
-    return this._getAllRolesNamesForRoleIds(resultMap.ids, names, queriedRoles)
-  }).then((names) => {
-    return Promise.resolve([...new Set(names)])
-  })
-}
-=======
->>>>>>> f1bc55bf
 
   return this.getRolesByIds(ins)
     .then(results => {
