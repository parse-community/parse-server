--- conflicted
+++ resolved
@@ -1,7 +1,7 @@
+import { AuthRoles } from "./AuthRoles";
 const cryptoUtils = require('./cryptoUtils');
 const RestQuery = require('./RestQuery');
 const Parse = require('parse/node');
-import { AuthRoles } from "./AuthRoles";
 
 // An Auth object tells you who is requesting something and whether
 // the master key was used.
@@ -22,7 +22,7 @@
 
   // return the auth role validator
   this.getAuthRoles = () => {
-    return new AuthRoles(master(this.config), this.user.id);
+    return new AuthRoles(master(this.config), this.user);
   }
 }
 
@@ -134,54 +134,9 @@
   return this.rolePromise;
 };
 
-<<<<<<< HEAD
-// Iterates through the role tree and compiles a users roles
-Auth.prototype._loadRoles = function() {
-  var cacheAdapter = this.config.cacheController;
-  return cacheAdapter.role.get(this.user.id).then((cachedRoles) => {
-    if (cachedRoles != null) {
-      this.fetchedRoles = true;
-      this.userRoles = cachedRoles;
-      return Promise.resolve(cachedRoles);
-    }
-
-    const authRoles = this.getAuthRoles()
-    return authRoles.findRoles()
-      .then((result) => {
-        // mark the roles as fetched and clear promise
-        this.fetchedRoles = true;
-        this.rolePromise = null;
-        // role names
-        if (!result) {
-          this.userRoles = [];
-        }else{
-          this.userRoles = result
-        }
-        cacheAdapter.role.put(this.user.id, Array(...this.userRoles));
-        return Promise.resolve(this.userRoles)
-      })
-=======
-Auth.prototype.getRolesForUser = function() {
-  if (this.config) {
-    const restWhere = {
-      'users': {
-        __type: 'Pointer',
-        className: '_User',
-        objectId: this.user.id
-      }
-    };
-    const query = new RestQuery(this.config, master(this.config), '_Role', restWhere, {});
-    return query.execute().then(({ results }) => results);
-  }
-
-  return new Parse.Query(Parse.Role)
-    .equalTo('users', this.user)
-    .find({ useMasterKey: true })
-    .then((results) => results.map((obj) => obj.toJSON()));
-}
-
 // Iterates through the role tree and compiles a user's roles
 Auth.prototype._loadRoles = async function() {
+  // attempt to load from cache first
   if (this.cacheController) {
     const cachedRoles = await this.cacheController.role.get(this.user.id);
     if (cachedRoles != null) {
@@ -190,38 +145,17 @@
       return cachedRoles;
     }
   }
-
-  // First get the role ids this user is directly a member of
-  const results = await this.getRolesForUser();
-  if (!results.length) {
-    this.userRoles = [];
-    this.fetchedRoles = true;
-    this.rolePromise = null;
-
-    this.cacheRoles();
-    return this.userRoles;
-  }
-
-  const rolesMap = results.reduce((m, r) => {
-    m.names.push(r.name);
-    m.ids.push(r.objectId);
-    return m;
-  }, {ids: [], names: []});
-
-  // run the recursive finding
-  const roleNames = await this._getAllRolesNamesForRoleIds(rolesMap.ids, rolesMap.names);
-  this.userRoles = roleNames.map((r) => {
-    return 'role:' + r;
->>>>>>> 61720181
-  });
+  // if cache miss (or cache not available) compute roles
+  const authRoles = this.getAuthRoles();
+  const roleNames = await authRoles.findRoles();
+  // mark the roles as fetched and clear the promise
   this.fetchedRoles = true;
   this.rolePromise = null;
+  this.userRoles = roleNames;
   this.cacheRoles();
   return this.userRoles;
 };
 
-<<<<<<< HEAD
-=======
 Auth.prototype.cacheRoles = function() {
   if (!this.cacheController) {
     return false;
@@ -230,67 +164,6 @@
   return true;
 }
 
-Auth.prototype.getRolesByIds = function(ins) {
-  const roles = ins.map((id) => {
-    return {
-      __type: 'Pointer',
-      className: '_Role',
-      objectId: id
-    }
-  });
-  const restWhere = { 'roles': { '$in': roles }};
-
-  // Build an OR query across all parentRoles
-  if (!this.config) {
-    return new Parse.Query(Parse.Role)
-      .containedIn('roles', ins.map((id) => {
-        const role = new Parse.Object(Parse.Role);
-        role.id = id;
-        return role;
-      }))
-      .find({ useMasterKey: true })
-      .then((results) => results.map((obj) => obj.toJSON()));
-  }
-
-  return new RestQuery(this.config, master(this.config), '_Role', restWhere, {})
-    .execute()
-    .then(({ results }) => results);
-}
-
-// Given a list of roleIds, find all the parent roles, returns a promise with all names
-Auth.prototype._getAllRolesNamesForRoleIds = function(roleIDs, names = [], queriedRoles = {}) {
-  const ins = roleIDs.filter((roleID) => {
-    const wasQueried = queriedRoles[roleID] !== true;
-    queriedRoles[roleID] = true;
-    return wasQueried;
-  });
-
-  // all roles are accounted for, return the names
-  if (ins.length == 0) {
-    return Promise.resolve([...new Set(names)]);
-  }
-
-  return this.getRolesByIds(ins).then((results) => {
-    // Nothing found
-    if (!results.length) {
-      return Promise.resolve(names);
-    }
-    // Map the results with all Ids and names
-    const resultMap = results.reduce((memo, role) => {
-      memo.names.push(role.name);
-      memo.ids.push(role.objectId);
-      return memo;
-    }, {ids: [], names: []});
-    // store the new found names
-    names = names.concat(resultMap.names);
-    // find the next ones, circular roles will be cut
-    return this._getAllRolesNamesForRoleIds(resultMap.ids, names, queriedRoles)
-  }).then((names) => {
-    return Promise.resolve([...new Set(names)])
-  })
-}
-
->>>>>>> 61720181
 const createSession = function(config, {
   userId,
   createdWith,
