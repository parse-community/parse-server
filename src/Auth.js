<<<<<<< HEAD
const cryptoUtils = require('./cryptoUtils');
=======
const RestQuery = require('./RestQuery');
>>>>>>> 9ea355b4
const Parse = require('parse/node');
import _ from 'lodash';

const reducePromise = async (arr, fn, acc, index = 0) => {
  if (arr[index]) {
    const newAcc = await Promise.resolve(fn(acc, arr[index]));
    return reducePromise(arr, fn, newAcc, index + 1);
  }
  return acc;
};

// An Auth object tells you who is requesting something and whether
// the master key was used.
// userObject is a Parse.User and can be null if there's no user.
function Auth({
  config,
  cacheController = undefined,
  isMaster = false,
  isReadOnly = false,
  user,
  installationId,
}) {
  this.config = config;
  this.cacheController = cacheController || (config && config.cacheController);
  this.installationId = installationId;
  this.isMaster = isMaster;
  this.user = user;
  this.isReadOnly = isReadOnly;

  // Assuming a users roles won't change during a single request, we'll
  // only load them once.
  this.userRoles = [];
  this.fetchedRoles = false;
  this.rolePromise = null;
}

// Whether this auth could possibly modify the given user id.
// It still could be forbidden via ACLs even if this returns true.
Auth.prototype.isUnauthenticated = function () {
  if (this.isMaster) {
    return false;
  }
  if (this.user) {
    return false;
  }
  return true;
};

// A helper to get a master-level Auth object
function master(config) {
  return new Auth({ config, isMaster: true });
}

// A helper to get a master-level Auth object
function readOnly(config) {
  return new Auth({ config, isMaster: true, isReadOnly: true });
}

// A helper to get a nobody-level Auth object
function nobody(config) {
  return new Auth({ config, isMaster: false });
}

// Returns a promise that resolves to an Auth object
const getAuthForSessionToken = async function ({
  config,
  cacheController,
  sessionToken,
  installationId,
}) {
  cacheController = cacheController || (config && config.cacheController);
  if (cacheController) {
    const userJSON = await cacheController.user.get(sessionToken);
    if (userJSON) {
      const cachedUser = Parse.Object.fromJSON(userJSON);
      return Promise.resolve(
        new Auth({
          config,
          cacheController,
          isMaster: false,
          installationId,
          user: cachedUser,
        })
      );
    }
  }

  let results;
  if (config) {
    const restOptions = {
      limit: 1,
      include: 'user',
    };
    // For cyclic dep
    const RestQuery = require('./RestQuery');
    const query = new RestQuery(config, master(config), '_Session', { sessionToken }, restOptions);
    results = (await query.execute()).results;
  } else {
    results = (
      await new Parse.Query(Parse.Session)
        .limit(1)
        .include('user')
        .equalTo('sessionToken', sessionToken)
        .find({ useMasterKey: true })
    ).map(obj => obj.toJSON());
  }

  if (results.length !== 1 || !results[0]['user']) {
    throw new Parse.Error(Parse.Error.INVALID_SESSION_TOKEN, 'Invalid session token');
  }
  const now = new Date(),
    expiresAt = results[0].expiresAt ? new Date(results[0].expiresAt.iso) : undefined;
  if (expiresAt < now) {
    throw new Parse.Error(Parse.Error.INVALID_SESSION_TOKEN, 'Session token is expired.');
  }
  const obj = results[0]['user'];
  delete obj.password;
  obj['className'] = '_User';
  obj['sessionToken'] = sessionToken;
  if (cacheController) {
    cacheController.user.put(sessionToken, obj);
  }
  const userObject = Parse.Object.fromJSON(obj);
  return new Auth({
    config,
    cacheController,
    isMaster: false,
    installationId,
    user: userObject,
  });
};

var getAuthForLegacySessionToken = function ({ config, sessionToken, installationId }) {
  var restOptions = {
    limit: 1,
  };
  // For cyclic dep
  const RestQuery = require('./RestQuery');
  var query = new RestQuery(config, master(config), '_User', { sessionToken }, restOptions);
  return query.execute().then(response => {
    var results = response.results;
    if (results.length !== 1) {
      throw new Parse.Error(Parse.Error.INVALID_SESSION_TOKEN, 'invalid legacy session token');
    }
    const obj = results[0];
    obj.className = '_User';
    const userObject = Parse.Object.fromJSON(obj);
    return new Auth({
      config,
      isMaster: false,
      installationId,
      user: userObject,
    });
  });
};

// Returns a promise that resolves to an array of role names
Auth.prototype.getUserRoles = function () {
  if (this.isMaster || !this.user) {
    return Promise.resolve([]);
  }
  if (this.fetchedRoles) {
    return Promise.resolve(this.userRoles);
  }
  if (this.rolePromise) {
    return this.rolePromise;
  }
  this.rolePromise = this._loadRoles();
  return this.rolePromise;
};

Auth.prototype.getRolesForUser = async function () {
  //Stack all Parse.Role
  const results = [];
  if (this.config) {
    const restWhere = {
      users: {
        __type: 'Pointer',
        className: '_User',
        objectId: this.user.id,
      },
    };
    // For cyclic dep
    const RestQuery = require('./RestQuery');
    await new RestQuery(this.config, master(this.config), '_Role', restWhere, {}).each(result =>
      results.push(result)
    );
  } else {
    await new Parse.Query(Parse.Role)
      .equalTo('users', this.user)
      .each(result => results.push(result.toJSON()), { useMasterKey: true });
  }
  return results;
};

// Iterates through the role tree and compiles a user's roles
Auth.prototype._loadRoles = async function () {
  if (this.cacheController) {
    const cachedRoles = await this.cacheController.role.get(this.user.id);
    if (cachedRoles != null) {
      this.fetchedRoles = true;
      this.userRoles = cachedRoles;
      return cachedRoles;
    }
  }

  // First get the role ids this user is directly a member of
  const results = await this.getRolesForUser();
  if (!results.length) {
    this.userRoles = [];
    this.fetchedRoles = true;
    this.rolePromise = null;

    this.cacheRoles();
    return this.userRoles;
  }

  const rolesMap = results.reduce(
    (m, r) => {
      m.names.push(r.name);
      m.ids.push(r.objectId);
      return m;
    },
    { ids: [], names: [] }
  );

  // run the recursive finding
  const roleNames = await this._getAllRolesNamesForRoleIds(rolesMap.ids, rolesMap.names);
  this.userRoles = roleNames.map(r => {
    return 'role:' + r;
  });
  this.fetchedRoles = true;
  this.rolePromise = null;
  this.cacheRoles();
  return this.userRoles;
};

Auth.prototype.cacheRoles = function () {
  if (!this.cacheController) {
    return false;
  }
  this.cacheController.role.put(this.user.id, Array(...this.userRoles));
  return true;
};

Auth.prototype.getRolesByIds = async function (ins) {
  const results = [];
  // Build an OR query across all parentRoles
  if (!this.config) {
    await new Parse.Query(Parse.Role)
      .containedIn(
        'roles',
        ins.map(id => {
          const role = new Parse.Object(Parse.Role);
          role.id = id;
          return role;
        })
      )
      .each(result => results.push(result.toJSON()), { useMasterKey: true });
  } else {
    const roles = ins.map(id => {
      return {
        __type: 'Pointer',
        className: '_Role',
        objectId: id,
      };
    });
    const restWhere = { roles: { $in: roles } };
    // For cyclic dep
    const RestQuery = require('./RestQuery');
    await new RestQuery(this.config, master(this.config), '_Role', restWhere, {}).each(result =>
      results.push(result)
    );
  }
  return results;
};

// Given a list of roleIds, find all the parent roles, returns a promise with all names
Auth.prototype._getAllRolesNamesForRoleIds = function (roleIDs, names = [], queriedRoles = {}) {
  const ins = roleIDs.filter(roleID => {
    const wasQueried = queriedRoles[roleID] !== true;
    queriedRoles[roleID] = true;
    return wasQueried;
  });

  // all roles are accounted for, return the names
  if (ins.length == 0) {
    return Promise.resolve([...new Set(names)]);
  }

  return this.getRolesByIds(ins)
    .then(results => {
      // Nothing found
      if (!results.length) {
        return Promise.resolve(names);
      }
      // Map the results with all Ids and names
      const resultMap = results.reduce(
        (memo, role) => {
          memo.names.push(role.name);
          memo.ids.push(role.objectId);
          return memo;
        },
        { ids: [], names: [] }
      );
      // store the new found names
      names = names.concat(resultMap.names);
      // find the next ones, circular roles will be cut
      return this._getAllRolesNamesForRoleIds(resultMap.ids, names, queriedRoles);
    })
    .then(names => {
      return Promise.resolve([...new Set(names)]);
    });
};

<<<<<<< HEAD
const createSession = function (
  config,
  { userId, createdWith, installationId, additionalSessionData }
) {
  const token = 'r:' + cryptoUtils.newToken();
  const expiresAt = config.generateSessionExpiresAt();
  const sessionData = {
    sessionToken: token,
    user: {
      __type: 'Pointer',
      className: '_User',
      objectId: userId,
    },
    createdWith,
    restricted: false,
    expiresAt: Parse._encode(expiresAt),
  };

  if (installationId) {
    sessionData.installationId = installationId;
  }

  Object.assign(sessionData, additionalSessionData);
  // We need to import RestWrite at this point for the cyclic dependency it has to it
  const RestWrite = require('./RestWrite');

  return {
    sessionData,
    createSession: () =>
      new RestWrite(config, master(config), '_Session', null, sessionData).execute(),
  };
};

const findUsersWithAuthData = (config, authData) => {
  const providers = Object.keys(authData);
  const query = providers
    .reduce((memo, provider) => {
      if (!authData[provider] || (authData && !authData[provider].id)) {
        return memo;
      }
      const queryKey = `authData.${provider}.id`;
      const query = {};
      query[queryKey] = authData[provider].id;
      memo.push(query);
      return memo;
    }, [])
    .filter(q => {
      return typeof q !== 'undefined';
    });

  let findPromise = Promise.resolve([]);
  if (query.length > 0) {
    findPromise = config.database.find('_User', { $or: query }, {});
  }

  return findPromise;
};

const hasMutatedAuthData = (authData, userAuthData) => {
  if (!userAuthData) return { hasMutatedAuthData: true, mutatedAuthData: authData };
  const mutatedAuthData = {};
  Object.keys(authData).forEach(provider => {
    // Anonymous provider is not handled this way
    if (provider === 'anonymous') return;
    const providerData = authData[provider];
    const userProviderAuthData = userAuthData[provider];
    if (!_.isEqual(providerData, userProviderAuthData)) {
      mutatedAuthData[provider] = providerData;
    }
  });
  const hasMutatedAuthData = Object.keys(mutatedAuthData).length !== 0;
  return { hasMutatedAuthData, mutatedAuthData };
};

const checkIfUserHasProvidedConfiguredProvidersForLogin = (
  authData = {},
  userAuthData = {},
  config
) => {
  const savedUserProviders = Object.keys(userAuthData).map(provider => ({
    name: provider,
    adapter: config.authDataManager.getValidatorForProvider(provider).adapter,
  }));

  const hasProvidedASoloProvider = savedUserProviders.some(
    provider =>
      provider && provider.adapter && provider.adapter.policy === 'solo' && authData[provider.name]
  );

  // Solo providers can be considered as safe
  // so we do not have to check if the user need
  // to provide an additional provider to login
  if (hasProvidedASoloProvider) return;

  const additionProvidersNotFound = [];
  const hasProvidedAtLeastOneAdditionalProvider = savedUserProviders.some(provider => {
    if (provider && provider.adapter && provider.adapter.policy === 'additional') {
      if (authData[provider.name]) {
        return true;
      } else {
        // Push missing provider for plausible error return
        additionProvidersNotFound.push(provider.name);
      }
    }
  });
  if (hasProvidedAtLeastOneAdditionalProvider || !additionProvidersNotFound.length) return;

  throw new Parse.Error(
    Parse.Error.OTHER_CAUSE,
    `Missing additional authData ${additionProvidersNotFound.join(',')}`
  );
};

// Validate each authData step by step and return the provider responses
const handleAuthDataValidation = async (authData, req, foundUser) => {
  let user;
  if (foundUser) {
    user = Parse.User.fromJSON({ className: '_User', ...foundUser });
    // Find the user by session and current object id
    // Only pass user if it's the current one or master key with provided user
  } else if (
    (req.auth &&
      req.auth.user &&
      typeof req.getUserId === 'function' &&
      req.getUserId() === req.auth.user.id) ||
    (req.auth && req.auth.isMaster && typeof req.getUserId === 'function' && req.getUserId())
  ) {
    user = new Parse.User();
    user.id = req.auth.isMaster ? req.getUserId() : req.auth.user.id;
    await user.fetch({ useMasterKey: true });
  }

  // Perform validation as step by step pipeline
  // for better error consistency and also to avoid to trigger a provider (like OTP SMS)
  // if another one fail
  return reducePromise(
    // apply sort to run the pipeline each time in the same order

    Object.keys(authData).sort(),
    async (acc, provider) => {
      if (authData[provider] === null) {
        acc.authData[provider] = null;
        return acc;
      }
      const { validator } = req.config.authDataManager.getValidatorForProvider(provider);
      if (!validator) {
        throw new Parse.Error(
          Parse.Error.UNSUPPORTED_SERVICE,
          'This authentication method is unsupported.'
        );
      }
      const validationResult = await validator(
        authData[provider],
        { config: req.config, auth: req.auth },
        user
      );
      if (validationResult) {
        if (!Object.keys(validationResult).length) acc.authData[provider] = authData[provider];

        if (validationResult.response) acc.authDataResponse[provider] = validationResult.response;
        // Some auth providers after initialization will avoid
        // to replace authData already stored
        if (!validationResult.doNotSave) {
          acc.authData[provider] = validationResult.save || authData[provider];
        }
      } else {
        // Support current authData behavior
        // no result store the new AuthData
        acc.authData[provider] = authData[provider];
      }
      return acc;
    },
    { authData: {}, authDataResponse: {} }
  );
};

=======
>>>>>>> 9ea355b4
module.exports = {
  Auth,
  master,
  nobody,
  readOnly,
  getAuthForSessionToken,
  getAuthForLegacySessionToken,
<<<<<<< HEAD
  createSession,
  findUsersWithAuthData,
  hasMutatedAuthData,
  checkIfUserHasProvidedConfiguredProvidersForLogin,
  reducePromise,
  handleAuthDataValidation,
=======
>>>>>>> 9ea355b4
};<|MERGE_RESOLUTION|>--- conflicted
+++ resolved
@@ -1,8 +1,3 @@
-<<<<<<< HEAD
-const cryptoUtils = require('./cryptoUtils');
-=======
-const RestQuery = require('./RestQuery');
->>>>>>> 9ea355b4
 const Parse = require('parse/node');
 import _ from 'lodash';
 
@@ -318,40 +313,6 @@
     });
 };
 
-<<<<<<< HEAD
-const createSession = function (
-  config,
-  { userId, createdWith, installationId, additionalSessionData }
-) {
-  const token = 'r:' + cryptoUtils.newToken();
-  const expiresAt = config.generateSessionExpiresAt();
-  const sessionData = {
-    sessionToken: token,
-    user: {
-      __type: 'Pointer',
-      className: '_User',
-      objectId: userId,
-    },
-    createdWith,
-    restricted: false,
-    expiresAt: Parse._encode(expiresAt),
-  };
-
-  if (installationId) {
-    sessionData.installationId = installationId;
-  }
-
-  Object.assign(sessionData, additionalSessionData);
-  // We need to import RestWrite at this point for the cyclic dependency it has to it
-  const RestWrite = require('./RestWrite');
-
-  return {
-    sessionData,
-    createSession: () =>
-      new RestWrite(config, master(config), '_Session', null, sessionData).execute(),
-  };
-};
-
 const findUsersWithAuthData = (config, authData) => {
   const providers = Object.keys(authData);
   const query = providers
@@ -495,8 +456,6 @@
   );
 };
 
-=======
->>>>>>> 9ea355b4
 module.exports = {
   Auth,
   master,
@@ -504,13 +463,9 @@
   readOnly,
   getAuthForSessionToken,
   getAuthForLegacySessionToken,
-<<<<<<< HEAD
-  createSession,
   findUsersWithAuthData,
   hasMutatedAuthData,
   checkIfUserHasProvidedConfiguredProvidersForLogin,
   reducePromise,
   handleAuthDataValidation,
-=======
->>>>>>> 9ea355b4
 };