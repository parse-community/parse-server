--- conflicted
+++ resolved
@@ -1,21 +1,8 @@
 const Parse = require('parse/node');
 import { isDeepStrictEqual } from 'util';
-<<<<<<< HEAD
-import { getRequestObject } from './triggers';
-import Deprecator from './Deprecator/Deprecator';
-
-const reducePromise = async (arr, fn, acc, index = 0) => {
-  if (arr[index]) {
-    const newAcc = await Promise.resolve(fn(acc, arr[index]));
-    return reducePromise(arr, fn, newAcc, index + 1);
-  }
-  return acc;
-};
-=======
 import { getRequestObject, resolveError } from './triggers';
 import Deprecator from './Deprecator/Deprecator';
 import { logger } from './logger';
->>>>>>> 748f68f5
 
 // An Auth object tells you who is requesting something and whether
 // the master key was used.
@@ -445,15 +432,6 @@
   );
   // Perform validation as step-by-step pipeline for better error consistency
   // and also to avoid to trigger a provider (like OTP SMS) if another one fails
-<<<<<<< HEAD
-  return reducePromise(
-    // apply sort to run the pipeline each time in the same order
-    Object.keys(authData).sort(),
-    async (acc, provider) => {
-      if (authData[provider] === null) {
-        acc.authData[provider] = null;
-        return acc;
-=======
   const acc = { authData: {}, authDataResponse: {} };
   const authKeys = Object.keys(authData).sort();
   for (const provider of authKeys) {
@@ -462,19 +440,13 @@
       if (authData[provider] === null) {
         acc.authData[provider] = null;
         continue;
->>>>>>> 748f68f5
       }
       const { validator } = req.config.authDataManager.getValidatorForProvider(provider);
       const authProvider = (req.config.auth || {})[provider] || {};
       if (authProvider.enabled == null) {
         Deprecator.logRuntimeDeprecation({
-<<<<<<< HEAD
-          usage: `auth.${provider}`,
-          solution: `auth.${provider}.enabled: true`,
-=======
           usage: `Using the authentication adapter "${provider}" without explicitly enabling it`,
           solution: `Enable the authentication adapter by setting the Parse Server option "auth.${provider}.enabled: true".`,
->>>>>>> 748f68f5
         });
       }
       if (!validator || authProvider.enabled === false) {
@@ -483,25 +455,6 @@
           'This authentication method is unsupported.'
         );
       }
-<<<<<<< HEAD
-      const validationResult = await validator(authData[provider], req, user, requestObject);
-      if (validationResult) {
-        if (!Object.keys(validationResult).length) acc.authData[provider] = authData[provider];
-
-        if (validationResult.response) acc.authDataResponse[provider] = validationResult.response;
-        // Some auth providers after initialization will avoid to replace authData already stored
-        if (!validationResult.doNotSave) {
-          acc.authData[provider] = validationResult.save || authData[provider];
-        }
-      } else {
-        // Support current authData behavior no result store the new AuthData
-        acc.authData[provider] = authData[provider];
-      }
-      return acc;
-    },
-    { authData: {}, authDataResponse: {} }
-  );
-=======
       let validationResult = await validator(authData[provider], req, user, requestObject);
       method = validationResult && validationResult.method;
       requestObject.triggerName = method;
@@ -545,7 +498,6 @@
     }
   }
   return acc;
->>>>>>> 748f68f5
 };
 
 module.exports = {
@@ -559,9 +511,5 @@
   findUsersWithAuthData,
   hasMutatedAuthData,
   checkIfUserHasProvidedConfiguredProvidersForLogin,
-<<<<<<< HEAD
-  reducePromise,
-=======
->>>>>>> 748f68f5
   handleAuthDataValidation,
 };