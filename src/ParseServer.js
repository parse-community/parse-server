// ParseServer - open-source compatible API Server for Parse apps

var batch = require('./batch'),
  bodyParser = require('body-parser'),
  express = require('express'),
  middlewares = require('./middlewares'),
  Parse = require('parse/node').Parse,
  path = require('path'),
  url = require('url'),
  authDataManager = require('./authDataManager');

import defaults                 from './defaults';
import * as logging             from './logger';
import AppCache                 from './cache';
import Config                   from './Config';
import PromiseRouter            from './PromiseRouter';
import requiredParameter        from './requiredParameter';
import { AnalyticsRouter }      from './Routers/AnalyticsRouter';
import { ClassesRouter }        from './Routers/ClassesRouter';
import { FeaturesRouter }       from './Routers/FeaturesRouter';
import { InMemoryCacheAdapter } from './Adapters/Cache/InMemoryCacheAdapter';
import { AnalyticsController }  from './Controllers/AnalyticsController';
import { CacheController }      from './Controllers/CacheController';
import { AnalyticsAdapter }     from './Adapters/Analytics/AnalyticsAdapter';
import { WinstonLoggerAdapter } from './Adapters/Logger/WinstonLoggerAdapter';
import { FilesController }      from './Controllers/FilesController';
import { FilesRouter }          from './Routers/FilesRouter';
import { FunctionsRouter }      from './Routers/FunctionsRouter';
import { GlobalConfigRouter }   from './Routers/GlobalConfigRouter';
import { GridStoreAdapter }     from './Adapters/Files/GridStoreAdapter';
import { HooksController }      from './Controllers/HooksController';
import { HooksRouter }          from './Routers/HooksRouter';
import { IAPValidationRouter }  from './Routers/IAPValidationRouter';
import { InstallationsRouter }  from './Routers/InstallationsRouter';
import { loadAdapter }          from './Adapters/AdapterLoader';
import { LiveQueryController }  from './Controllers/LiveQueryController';
import { LoggerController }     from './Controllers/LoggerController';
import { LogsRouter }           from './Routers/LogsRouter';
import { ParseLiveQueryServer } from './LiveQuery/ParseLiveQueryServer';
import { PublicAPIRouter }      from './Routers/PublicAPIRouter';
import { PushController }       from './Controllers/PushController';
import { PushQueue }            from './Push/PushQueue';
import { PushWorker }           from './Push/PushWorker';
import { PushRouter }           from './Routers/PushRouter';
import { CloudCodeRouter }      from './Routers/CloudCodeRouter';
import { RolesRouter }          from './Routers/RolesRouter';
import { SchemasRouter }        from './Routers/SchemasRouter';
import { SessionsRouter }       from './Routers/SessionsRouter';
import { UserController }       from './Controllers/UserController';
import { UsersRouter }          from './Routers/UsersRouter';
import { PurgeRouter }          from './Routers/PurgeRouter';

import DatabaseController       from './Controllers/DatabaseController';
import SchemaCache              from './Controllers/SchemaCache';
import ParsePushAdapter         from 'parse-server-push-adapter';
import MongoStorageAdapter      from './Adapters/Storage/Mongo/MongoStorageAdapter';
import PostgresStorageAdapter   from './Adapters/Storage/Postgres/PostgresStorageAdapter';

import { ParseServerRESTController } from './ParseServerRESTController';
// Mutate the Parse object to add the Cloud Code handlers
addParseCloud();

// ParseServer works like a constructor of an express app.
// The args that we understand are:
// "analyticsAdapter": an adapter class for analytics
// "filesAdapter": a class like GridStoreAdapter providing create, get,
//                 and delete
// "loggerAdapter": a class like WinstonLoggerAdapter providing info, error,
//                 and query
// "jsonLogs": log as structured JSON objects
// "databaseURI": a uri like mongodb://localhost:27017/dbname to tell us
//          what database this Parse API connects to.
// "cloud": relative location to cloud code to require, or a function
//          that is given an instance of Parse as a parameter.  Use this instance of Parse
//          to register your cloud code hooks and functions.
// "appId": the application id to host
// "masterKey": the master key for requests to this app
// "facebookAppIds": an array of valid Facebook Application IDs, required
//                   if using Facebook login
// "collectionPrefix": optional prefix for database collection names
// "fileKey": optional key from Parse dashboard for supporting older files
//            hosted by Parse
// "clientKey": optional key from Parse dashboard
// "dotNetKey": optional key from Parse dashboard
// "restAPIKey": optional key from Parse dashboard
// "webhookKey": optional key from Parse dashboard
// "javascriptKey": optional key from Parse dashboard
// "push": optional key from configure push
// "sessionLength": optional length in seconds for how long Sessions should be valid for

class ParseServer {

  constructor({
    appId = requiredParameter('You must provide an appId!'),
    masterKey = requiredParameter('You must provide a masterKey!'),
    appName,
    analyticsAdapter,
    filesAdapter,
    push,
    loggerAdapter,
    jsonLogs = defaults.jsonLogs,
    logsFolder = defaults.logsFolder,
    verbose = defaults.verbose,
    logLevel = defaults.level,
    silent = defaults.silent,
    databaseURI = defaults.DefaultMongoURI,
    databaseOptions,
    databaseAdapter,
    cloud,
    collectionPrefix = '',
    clientKey,
    javascriptKey,
    dotNetKey,
    restAPIKey,
    webhookKey,
    fileKey,
    facebookAppIds = [],
    userSensitiveFields = [],
    enableAnonymousUsers = defaults.enableAnonymousUsers,
    allowClientClassCreation = defaults.allowClientClassCreation,
    oauth = {},
    serverURL = requiredParameter('You must provide a serverURL!'),
    maxUploadSize = defaults.maxUploadSize,
    verifyUserEmails = defaults.verifyUserEmails,
    preventLoginWithUnverifiedEmail = defaults.preventLoginWithUnverifiedEmail,
    emailVerifyTokenValidityDuration,
    accountLockout,
    passwordPolicy,
    cacheAdapter,
    emailAdapter,
    publicServerURL,
    customPages = {
      invalidLink: undefined,
      verifyEmailSuccess: undefined,
      choosePassword: undefined,
      passwordResetSuccess: undefined
    },
    liveQuery = {},
    sessionLength = defaults.sessionLength, // 1 Year in seconds
    expireInactiveSessions = defaults.expireInactiveSessions,
    revokeSessionOnPasswordReset = defaults.revokeSessionOnPasswordReset,
    schemaCacheTTL = defaults.schemaCacheTTL, // cache for 5s
    enableSingleSchemaCache = false,
    __indexBuildCompletionCallbackForTests = () => {},
  }) {
    // Initialize the node client SDK automatically
    Parse.initialize(appId, javascriptKey || 'unused', masterKey);
    Parse.serverURL = serverURL;
    if ((databaseOptions || (databaseURI && databaseURI != defaults.DefaultMongoURI) || collectionPrefix !== '') && databaseAdapter) {
      throw 'You cannot specify both a databaseAdapter and a databaseURI/databaseOptions/collectionPrefix.';
    } else if (!databaseAdapter) {
      databaseAdapter = this.getDatabaseAdapter(databaseURI, collectionPrefix, databaseOptions)
    } else {
      databaseAdapter = loadAdapter(databaseAdapter)
    }

    if (!filesAdapter && !databaseURI) {
      throw 'When using an explicit database adapter, you must also use an explicit filesAdapter.';
    }

    userSensitiveFields = Array.from(new Set(userSensitiveFields.concat(
      defaults.userSensitiveFields,
      userSensitiveFields
    )));

    const loggerControllerAdapter = loadAdapter(loggerAdapter, WinstonLoggerAdapter, { jsonLogs, logsFolder, verbose, logLevel, silent });
    const loggerController = new LoggerController(loggerControllerAdapter, appId);
    logging.setLogger(loggerController);

    const filesControllerAdapter = loadAdapter(filesAdapter, () => {
      return new GridStoreAdapter(databaseURI);
    });
    const filesController = new FilesController(filesControllerAdapter, appId);

    const pushQueueOptions = (push || {}).queueOptions || {};

    if ((push || {}).queueOptions) {
      delete push.queueOptions;
    }
    // Pass the push options too as it works with the default
    const pushAdapter = loadAdapter(push && push.adapter, ParsePushAdapter, push || {});
    // We pass the options and the base class for the adatper,
    // Note that passing an instance would work too
    const pushController = new PushController();

    const hasPushSupport = pushAdapter && push;

    const {
      disablePushWorker
    } = pushQueueOptions;

    const pushControllerQueue = new PushQueue(pushQueueOptions);
    let pushWorker;
    if (!disablePushWorker) {
      pushWorker = new PushWorker(pushAdapter, pushQueueOptions);
    }

    const emailControllerAdapter = loadAdapter(emailAdapter);
    const userController = new UserController(emailControllerAdapter, appId, { verifyUserEmails });

    const cacheControllerAdapter = loadAdapter(cacheAdapter, InMemoryCacheAdapter, {appId: appId});
    const cacheController = new CacheController(cacheControllerAdapter, appId);

    const analyticsControllerAdapter = loadAdapter(analyticsAdapter, AnalyticsAdapter);
    const analyticsController = new AnalyticsController(analyticsControllerAdapter);

    const liveQueryController = new LiveQueryController(liveQuery);
    const databaseController = new DatabaseController(databaseAdapter, new SchemaCache(cacheController, schemaCacheTTL, enableSingleSchemaCache));
    const hooksController = new HooksController(appId, databaseController, webhookKey);

    const dbInitPromise = databaseController.performInitialization();

    AppCache.put(appId, {
      appId,
      masterKey: masterKey,
      serverURL: serverURL,
      collectionPrefix: collectionPrefix,
      clientKey: clientKey,
      javascriptKey: javascriptKey,
      dotNetKey: dotNetKey,
      restAPIKey: restAPIKey,
      webhookKey: webhookKey,
      fileKey: fileKey,
      facebookAppIds: facebookAppIds,
      analyticsController: analyticsController,
      cacheController: cacheController,
      filesController: filesController,
      pushController: pushController,
      loggerController: loggerController,
      hooksController: hooksController,
      userController: userController,
      verifyUserEmails: verifyUserEmails,
      preventLoginWithUnverifiedEmail: preventLoginWithUnverifiedEmail,
      emailVerifyTokenValidityDuration: emailVerifyTokenValidityDuration,
      accountLockout: accountLockout,
      passwordPolicy: passwordPolicy,
      allowClientClassCreation: allowClientClassCreation,
      authDataManager: authDataManager(oauth, enableAnonymousUsers),
      appName: appName,
      publicServerURL: publicServerURL,
      customPages: customPages,
      maxUploadSize: maxUploadSize,
      liveQueryController: liveQueryController,
      sessionLength: Number(sessionLength),
      expireInactiveSessions: expireInactiveSessions,
      jsonLogs,
      revokeSessionOnPasswordReset,
      databaseController,
      schemaCacheTTL,
      enableSingleSchemaCache,
<<<<<<< HEAD
      pushWorker,
      pushControllerQueue,
      hasPushSupport
=======
      userSensitiveFields
>>>>>>> 01b05b06
    });

    // To maintain compatibility. TODO: Remove in some version that breaks backwards compatibility
    if (process.env.FACEBOOK_APP_ID) {
      AppCache.get(appId)['facebookAppIds'].push(process.env.FACEBOOK_APP_ID);
    }

    Config.validate(AppCache.get(appId));
    this.config = AppCache.get(appId);
    Config.setupPasswordValidator(this.config.passwordPolicy);
    hooksController.load();

    // Note: Tests will start to fail if any validation happens after this is called.
    if (process.env.TESTING) {
      __indexBuildCompletionCallbackForTests(dbInitPromise);
    }

    if (cloud) {
      addParseCloud();
      if (typeof cloud === 'function') {
        cloud(Parse)
      } else if (typeof cloud === 'string') {
        require(path.resolve(process.cwd(), cloud));
      } else {
        throw "argument 'cloud' must either be a string or a function";
      }
    }
  }

  getDatabaseAdapter(databaseURI, collectionPrefix, databaseOptions) {
    let protocol;
    try {
      const parsedURI = url.parse(databaseURI);
      protocol = parsedURI.protocol ? parsedURI.protocol.toLowerCase() : null;
    } catch(e) { /* */ }
    switch (protocol) {
    case 'postgres:':
      return new PostgresStorageAdapter({
        uri: databaseURI,
        collectionPrefix,
        databaseOptions
      });
    default:
      return new MongoStorageAdapter({
        uri: databaseURI,
        collectionPrefix,
        mongoOptions: databaseOptions,
      });
    }
  }

  get app() {
    return ParseServer.app(this.config);
  }

  static app({maxUploadSize = '20mb', appId}) {
    // This app serves the Parse API directly.
    // It's the equivalent of https://api.parse.com/1 in the hosted Parse API.
    var api = express();
    //api.use("/apps", express.static(__dirname + "/public"));
    // File handling needs to be before default middlewares are applied
    api.use('/', middlewares.allowCrossDomain, new FilesRouter().expressRouter({
      maxUploadSize: maxUploadSize
    }));

    api.use('/health', (req, res) => res.sendStatus(200));

    api.use('/', bodyParser.urlencoded({extended: false}), new PublicAPIRouter().expressRouter());

    api.use(bodyParser.json({ 'type': '*/*' , limit: maxUploadSize }));
    api.use(middlewares.allowCrossDomain);
    api.use(middlewares.allowMethodOverride);
    api.use(middlewares.handleParseHeaders);

    let appRouter = ParseServer.promiseRouter({ appId });
    api.use(appRouter.expressRouter());

    api.use(middlewares.handleParseErrors);

    //This causes tests to spew some useless warnings, so disable in test
    if (!process.env.TESTING) {
      process.on('uncaughtException', (err) => {
        if (err.code === "EADDRINUSE") { // user-friendly message for this common error
          /* eslint-disable no-console */
          console.error(`Unable to listen on port ${err.port}. The port is already in use.`);
          /* eslint-enable no-console */
          process.exit(0);
        } else {
          throw err;
        }
      });
    }
    if (process.env.PARSE_SERVER_ENABLE_EXPERIMENTAL_DIRECT_ACCESS === '1') {
      Parse.CoreManager.setRESTController(ParseServerRESTController(appId, appRouter));
    }
    return api;
  }

  static promiseRouter({appId}) {
    let routers = [
      new ClassesRouter(),
      new UsersRouter(),
      new SessionsRouter(),
      new RolesRouter(),
      new AnalyticsRouter(),
      new InstallationsRouter(),
      new FunctionsRouter(),
      new SchemasRouter(),
      new PushRouter(),
      new LogsRouter(),
      new IAPValidationRouter(),
      new FeaturesRouter(),
      new GlobalConfigRouter(),
      new PurgeRouter(),
      new HooksRouter(),
      new CloudCodeRouter()
    ];

    let routes = routers.reduce((memo, router) => {
      return memo.concat(router.routes);
    }, []);

    let appRouter = new PromiseRouter(routes, appId);

    batch.mountOnto(appRouter);
    return appRouter;
  }

  static createLiveQueryServer(httpServer, config) {
    return new ParseLiveQueryServer(httpServer, config);
  }
}

function addParseCloud() {
  const ParseCloud = require("./cloud-code/Parse.Cloud");
  Object.assign(Parse.Cloud, ParseCloud);
  global.Parse = Parse;
}

export default ParseServer;<|MERGE_RESOLUTION|>--- conflicted
+++ resolved
@@ -248,13 +248,10 @@
       databaseController,
       schemaCacheTTL,
       enableSingleSchemaCache,
-<<<<<<< HEAD
+      userSensitiveFields,
       pushWorker,
       pushControllerQueue,
       hasPushSupport
-=======
-      userSensitiveFields
->>>>>>> 01b05b06
     });
 
     // To maintain compatibility. TODO: Remove in some version that breaks backwards compatibility
