// ParseServer - open-source compatible API Server for Parse apps

var batch = require('./batch'),
  bodyParser = require('body-parser'),
  express = require('express'),
  middlewares = require('./middlewares'),
  Parse = require('parse/node').Parse,
  { parse } = require('graphql'),
  path = require('path'),
  fs = require('fs');

import { ParseServerOptions, LiveQueryServerOptions } from './Options';
import defaults from './defaults';
import * as logging from './logger';
import Config from './Config';
import PromiseRouter from './PromiseRouter';
import requiredParameter from './requiredParameter';
import { AnalyticsRouter } from './Routers/AnalyticsRouter';
import { ClassesRouter } from './Routers/ClassesRouter';
import { FeaturesRouter } from './Routers/FeaturesRouter';
import { FilesRouter } from './Routers/FilesRouter';
import { FunctionsRouter } from './Routers/FunctionsRouter';
import { GlobalConfigRouter } from './Routers/GlobalConfigRouter';
import { GraphQLRouter } from './Routers/GraphQLRouter';
import { HooksRouter } from './Routers/HooksRouter';
import { IAPValidationRouter } from './Routers/IAPValidationRouter';
import { InstallationsRouter } from './Routers/InstallationsRouter';
import { LogsRouter } from './Routers/LogsRouter';
import { ParseLiveQueryServer } from './LiveQuery/ParseLiveQueryServer';
import { PublicAPIRouter } from './Routers/PublicAPIRouter';
import { PushRouter } from './Routers/PushRouter';
import { CloudCodeRouter } from './Routers/CloudCodeRouter';
import { RolesRouter } from './Routers/RolesRouter';
import { SchemasRouter } from './Routers/SchemasRouter';
import { SessionsRouter } from './Routers/SessionsRouter';
import { UsersRouter } from './Routers/UsersRouter';
import { PurgeRouter } from './Routers/PurgeRouter';
import { AudiencesRouter } from './Routers/AudiencesRouter';
import { AggregateRouter } from './Routers/AggregateRouter';
import { ParseServerRESTController } from './ParseServerRESTController';
import * as controllers from './Controllers';
import { ParseGraphQLServer } from './GraphQL/ParseGraphQLServer';

// Mutate the Parse object to add the Cloud Code handlers
addParseCloud();

// ParseServer works like a constructor of an express app.
// https://parseplatform.org/parse-server/api/master/ParseServerOptions.html
class ParseServer {
  /**
   * @constructor
   * @param {ParseServerOptions} options the parse server initialization options
   */
  constructor(options: ParseServerOptions) {
    injectDefaults(options);
    const {
      appId = requiredParameter('You must provide an appId!'),
      masterKey = requiredParameter('You must provide a masterKey!'),
      cloud,
      javascriptKey,
      serverURL = requiredParameter('You must provide a serverURL!'),
      serverStartComplete,
    } = options;
    // Initialize the node client SDK automatically
    Parse.initialize(appId, javascriptKey || 'unused', masterKey);
    Parse.serverURL = serverURL;

    const allControllers = controllers.getControllers(options);

    const { loggerController, databaseController, hooksController } = allControllers;
    this.config = Config.put(Object.assign({}, options, allControllers));

    logging.setLogger(loggerController);
    const dbInitPromise = databaseController.performInitialization();
    const hooksLoadPromise = hooksController.load();

    // Note: Tests will start to fail if any validation happens after this is called.
    Promise.all([dbInitPromise, hooksLoadPromise])
      .then(() => {
        if (serverStartComplete) {
          serverStartComplete();
        }
      })
      .catch(error => {
        if (serverStartComplete) {
          serverStartComplete(error);
        } else {
          console.error(error);
          process.exit(1);
        }
      });

    if (cloud) {
      addParseCloud();
      if (typeof cloud === 'function') {
        cloud(Parse);
      } else if (typeof cloud === 'string') {
        require(path.resolve(process.cwd(), cloud));
      } else {
        throw "argument 'cloud' must either be a string or a function";
      }
    }
  }

  get app() {
    if (!this._app) {
      this._app = ParseServer.app(this.config);
    }
    return this._app;
  }

  handleShutdown() {
    const promises = [];
    const { adapter: databaseAdapter } = this.config.databaseController;
    if (databaseAdapter && typeof databaseAdapter.handleShutdown === 'function') {
      promises.push(databaseAdapter.handleShutdown());
    }
    const { adapter: fileAdapter } = this.config.filesController;
    if (fileAdapter && typeof fileAdapter.handleShutdown === 'function') {
      promises.push(fileAdapter.handleShutdown());
    }
    const { adapter: cacheAdapter } = this.config.cacheController;
    if (cacheAdapter && typeof cacheAdapter.handleShutdown === 'function') {
      promises.push(cacheAdapter.handleShutdown());
    }
    return (promises.length > 0 ? Promise.all(promises) : Promise.resolve()).then(() => {
      if (this.config.serverCloseComplete) {
        this.config.serverCloseComplete();
      }
    });
  }

  /**
   * @static
   * Create an express app for the parse server
   * @param {Object} options let you specify the maxUploadSize when creating the express app  */
  static app({ maxUploadSize = '20mb', appId }) {
    // This app serves the Parse API directly.
    // It's the equivalent of https://api.parse.com/1 in the hosted Parse API.
    var api = express();
    //api.use("/apps", express.static(__dirname + "/public"));
    api.use(middlewares.allowCrossDomain(appId));
    // File handling needs to be before default middlewares are applied
    api.use(
      '/',
      new FilesRouter().expressRouter({
        maxUploadSize: maxUploadSize,
      })
    );

    api.use('/health', function (req, res) {
      res.json({
        status: 'ok',
      });
    });

    api.use('/', bodyParser.urlencoded({ extended: false }), new PublicAPIRouter().expressRouter());

    api.use(bodyParser.json({ type: '*/*', limit: maxUploadSize }));
    api.use(middlewares.allowMethodOverride);
    api.use(middlewares.handleParseHeaders);

    const appRouter = ParseServer.promiseRouter({ appId });
    api.use(appRouter.expressRouter());

    api.use(middlewares.handleParseErrors);

    // run the following when not testing
    if (!process.env.TESTING) {
      //This causes tests to spew some useless warnings, so disable in test
      /* istanbul ignore next */
      process.on('uncaughtException', err => {
        if (err.code === 'EADDRINUSE') {
          // user-friendly message for this common error
          process.stderr.write(`Unable to listen on port ${err.port}. The port is already in use.`);
          process.exit(0);
        } else {
          throw err;
        }
      });
      // verify the server url after a 'mount' event is received
      /* istanbul ignore next */
      api.on('mount', function () {
        ParseServer.verifyServerUrl();
      });
    }
<<<<<<< HEAD
    // Set direct access REST controller
    Parse.CoreManager.setRESTController(
      ParseServerRESTController(appId, appRouter)
    );
=======
    if (process.env.PARSE_SERVER_ENABLE_EXPERIMENTAL_DIRECT_ACCESS === '1' || directAccess) {
      Parse.CoreManager.setRESTController(ParseServerRESTController(appId, appRouter));
    }
>>>>>>> 7b8d8ddb
    return api;
  }

  static promiseRouter({ appId }) {
    const routers = [
      new ClassesRouter(),
      new UsersRouter(),
      new SessionsRouter(),
      new RolesRouter(),
      new AnalyticsRouter(),
      new InstallationsRouter(),
      new FunctionsRouter(),
      new SchemasRouter(),
      new PushRouter(),
      new LogsRouter(),
      new IAPValidationRouter(),
      new FeaturesRouter(),
      new GlobalConfigRouter(),
      new GraphQLRouter(),
      new PurgeRouter(),
      new HooksRouter(),
      new CloudCodeRouter(),
      new AudiencesRouter(),
      new AggregateRouter(),
    ];

    const routes = routers.reduce((memo, router) => {
      return memo.concat(router.routes);
    }, []);

    const appRouter = new PromiseRouter(routes, appId);

    batch.mountOnto(appRouter);
    return appRouter;
  }

  /**
   * starts the parse server's express app
   * @param {ParseServerOptions} options to use to start the server
   * @param {Function} callback called when the server has started
   * @returns {ParseServer} the parse server instance
   */
  start(options: ParseServerOptions, callback: ?() => void) {
    const app = express();
    if (options.middleware) {
      let middleware;
      if (typeof options.middleware == 'string') {
        middleware = require(path.resolve(process.cwd(), options.middleware));
      } else {
        middleware = options.middleware; // use as-is let express fail
      }
      app.use(middleware);
    }

    app.use(options.mountPath, this.app);

    if (options.mountGraphQL === true || options.mountPlayground === true) {
      let graphQLCustomTypeDefs = undefined;
      if (typeof options.graphQLSchema === 'string') {
        graphQLCustomTypeDefs = parse(fs.readFileSync(options.graphQLSchema, 'utf8'));
      } else if (
        typeof options.graphQLSchema === 'object' ||
        typeof options.graphQLSchema === 'function'
      ) {
        graphQLCustomTypeDefs = options.graphQLSchema;
      }

      const parseGraphQLServer = new ParseGraphQLServer(this, {
        graphQLPath: options.graphQLPath,
        playgroundPath: options.playgroundPath,
        graphQLCustomTypeDefs,
      });

      if (options.mountGraphQL) {
        parseGraphQLServer.applyGraphQL(app);
      }

      if (options.mountPlayground) {
        parseGraphQLServer.applyPlayground(app);
      }
    }

    const server = app.listen(options.port, options.host, callback);
    this.server = server;

    if (options.startLiveQueryServer || options.liveQueryServerOptions) {
      this.liveQueryServer = ParseServer.createLiveQueryServer(
        server,
        options.liveQueryServerOptions,
        options
      );
    }
    /* istanbul ignore next */
    if (!process.env.TESTING) {
      configureListeners(this);
    }
    this.expressApp = app;
    return this;
  }

  /**
   * Creates a new ParseServer and starts it.
   * @param {ParseServerOptions} options used to start the server
   * @param {Function} callback called when the server has started
   * @returns {ParseServer} the parse server instance
   */
  static start(options: ParseServerOptions, callback: ?() => void) {
    const parseServer = new ParseServer(options);
    return parseServer.start(options, callback);
  }

  /**
   * Helper method to create a liveQuery server
   * @static
   * @param {Server} httpServer an optional http server to pass
   * @param {LiveQueryServerOptions} config options for the liveQueryServer
   * @param {ParseServerOptions} options options for the ParseServer
   * @returns {ParseLiveQueryServer} the live query server instance
   */
  static createLiveQueryServer(
    httpServer,
    config: LiveQueryServerOptions,
    options: ParseServerOptions
  ) {
    if (!httpServer || (config && config.port)) {
      var app = express();
      httpServer = require('http').createServer(app);
      httpServer.listen(config.port);
    }
    return new ParseLiveQueryServer(httpServer, config, options);
  }

  static verifyServerUrl(callback) {
    // perform a health check on the serverURL value
    if (Parse.serverURL) {
      const request = require('./request');
      request({ url: Parse.serverURL.replace(/\/$/, '') + '/health' })
        .catch(response => response)
        .then(response => {
          const json = response.data || null;
          if (response.status !== 200 || !json || (json && json.status !== 'ok')) {
            /* eslint-disable no-console */
            console.warn(
              `\nWARNING, Unable to connect to '${Parse.serverURL}'.` +
                ` Cloud code and push notifications may be unavailable!\n`
            );
            /* eslint-enable no-console */
            if (callback) {
              callback(false);
            }
          } else {
            if (callback) {
              callback(true);
            }
          }
        });
    }
  }
}

function addParseCloud() {
  const ParseCloud = require('./cloud-code/Parse.Cloud');
  Object.assign(Parse.Cloud, ParseCloud);
  global.Parse = Parse;
}

function injectDefaults(options: ParseServerOptions) {
  Object.keys(defaults).forEach(key => {
    if (!Object.prototype.hasOwnProperty.call(options, key)) {
      options[key] = defaults[key];
    }
  });

  if (!Object.prototype.hasOwnProperty.call(options, 'serverURL')) {
    options.serverURL = `http://localhost:${options.port}${options.mountPath}`;
  }

  // Reserved Characters
  if (options.appId) {
    const regex = /[!#$%'()*+&/:;=?@[\]{}^,|<>]/g;
    if (options.appId.match(regex)) {
      console.warn(
        `\nWARNING, appId that contains special characters can cause issues while using with urls.\n`
      );
    }
  }

  // Backwards compatibility
  if (options.userSensitiveFields) {
    /* eslint-disable no-console */
    !process.env.TESTING &&
      console.warn(
        `\nDEPRECATED: userSensitiveFields has been replaced by protectedFields allowing the ability to protect fields in all classes with CLP. \n`
      );
    /* eslint-enable no-console */

    const userSensitiveFields = Array.from(
      new Set([...(defaults.userSensitiveFields || []), ...(options.userSensitiveFields || [])])
    );

    // If the options.protectedFields is unset,
    // it'll be assigned the default above.
    // Here, protect against the case where protectedFields
    // is set, but doesn't have _User.
    if (!('_User' in options.protectedFields)) {
      options.protectedFields = Object.assign({ _User: [] }, options.protectedFields);
    }

    options.protectedFields['_User']['*'] = Array.from(
      new Set([...(options.protectedFields['_User']['*'] || []), ...userSensitiveFields])
    );
  }

  // Merge protectedFields options with defaults.
  Object.keys(defaults.protectedFields).forEach(c => {
    const cur = options.protectedFields[c];
    if (!cur) {
      options.protectedFields[c] = defaults.protectedFields[c];
    } else {
      Object.keys(defaults.protectedFields[c]).forEach(r => {
        const unq = new Set([
          ...(options.protectedFields[c][r] || []),
          ...defaults.protectedFields[c][r],
        ]);
        options.protectedFields[c][r] = Array.from(unq);
      });
    }
  });

  options.masterKeyIps = Array.from(
    new Set(options.masterKeyIps.concat(defaults.masterKeyIps, options.masterKeyIps))
  );
}

// Those can't be tested as it requires a subprocess
/* istanbul ignore next */
function configureListeners(parseServer) {
  const server = parseServer.server;
  const sockets = {};
  /* Currently, express doesn't shut down immediately after receiving SIGINT/SIGTERM if it has client connections that haven't timed out. (This is a known issue with node - https://github.com/nodejs/node/issues/2642)
    This function, along with `destroyAliveConnections()`, intend to fix this behavior such that parse server will close all open connections and initiate the shutdown process as soon as it receives a SIGINT/SIGTERM signal. */
  server.on('connection', socket => {
    const socketId = socket.remoteAddress + ':' + socket.remotePort;
    sockets[socketId] = socket;
    socket.on('close', () => {
      delete sockets[socketId];
    });
  });

  const destroyAliveConnections = function () {
    for (const socketId in sockets) {
      try {
        sockets[socketId].destroy();
      } catch (e) {
        /* */
      }
    }
  };

  const handleShutdown = function () {
    process.stdout.write('Termination signal received. Shutting down.');
    destroyAliveConnections();
    server.close();
    parseServer.handleShutdown();
  };
  process.on('SIGTERM', handleShutdown);
  process.on('SIGINT', handleShutdown);
}

export default ParseServer;<|MERGE_RESOLUTION|>--- conflicted
+++ resolved
@@ -184,16 +184,9 @@
         ParseServer.verifyServerUrl();
       });
     }
-<<<<<<< HEAD
+
     // Set direct access REST controller
-    Parse.CoreManager.setRESTController(
-      ParseServerRESTController(appId, appRouter)
-    );
-=======
-    if (process.env.PARSE_SERVER_ENABLE_EXPERIMENTAL_DIRECT_ACCESS === '1' || directAccess) {
-      Parse.CoreManager.setRESTController(ParseServerRESTController(appId, appRouter));
-    }
->>>>>>> 7b8d8ddb
+    Parse.CoreManager.setRESTController(ParseServerRESTController(appId, appRouter));
     return api;
   }
 
