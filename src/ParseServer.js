--- conflicted
+++ resolved
@@ -188,13 +188,9 @@
       customPages: customPages,
       maxUploadSize: maxUploadSize,
       liveQueryController: liveQueryController,
-<<<<<<< HEAD
-      sessionLength : Number(sessionLength),
+      sessionLength: Number(sessionLength),
       expireInactiveSessions: expireInactiveSessions,
-=======
-      sessionLength: Number(sessionLength),
       revokeSessionOnPasswordReset
->>>>>>> d14d4510
     });
 
     // To maintain compatibility. TODO: Remove in some version that breaks backwards compatability
