--- conflicted
+++ resolved
@@ -39,18 +39,10 @@
     "redis": "2.8.0",
     "semver": "6.0.0",
     "tv4": "1.3.0",
-<<<<<<< HEAD
     "uuid": "3.3.2",
-    "winston": "2.4.4",
-    "winston-daily-rotate-file": "1.7.2",
+    "winston": "3.2.1",
+    "winston-daily-rotate-file": "3.8.0",
     "ws": "6.2.1"
-=======
-    "uuid": "^3.1.0",
-    "winston": "3.2.0",
-    "winston-daily-rotate-file": "3.6.0",
-    "winston-transport": "^4.3.0",
-    "ws": "6.1.3"
->>>>>>> 30a88f38
   },
   "devDependencies": {
     "@babel/cli": "7.4.3",
