{
  "name": "parse-server",
  "version": "4.2.0",
  "description": "An express module providing a Parse-compatible API server",
  "main": "lib/index.js",
  "repository": {
    "type": "git",
    "url": "https://github.com/parse-community/parse-server"
  },
  "files": [
    "bin/",
    "lib/",
    "public_html/",
    "views/",
    "LICENSE",
    "PATENTS",
    "postinstall.js",
    "README.md"
  ],
  "license": "BSD-3-Clause",
  "dependencies": {
    "@apollographql/graphql-playground-html": "1.6.24",
    "@graphql-tools/stitch": "^6.0.0",
    "@graphql-tools/utils": "^6.0.0",
    "@parse/fs-files-adapter": "1.0.1",
    "@parse/push-adapter": "3.2.0",
    "@parse/s3-files-adapter": "1.4.0",
    "@parse/simple-mailgun-adapter": "1.1.0",
    "apollo-server-express": "2.13.1",
    "bcryptjs": "2.4.3",
    "body-parser": "1.19.0",
    "commander": "5.1.0",
    "cors": "2.8.5",
    "deepcopy": "2.0.0",
    "express": "4.17.1",
    "follow-redirects": "1.11.0",
    "graphql": "15.0.0",
    "graphql-list-fields": "2.0.2",
    "graphql-relay": "^0.6.0",
<<<<<<< HEAD
    "graphql-upload": "10.0.0",
=======
    "graphql-tools": "^5.0.0",
    "graphql-upload": "11.0.0",
>>>>>>> 0f36b96f
    "intersect": "1.0.1",
    "jsonwebtoken": "8.5.1",
    "jwks-rsa": "1.8.0",
    "ldapjs": "1.0.2",
    "lodash": "4.17.15",
    "lru-cache": "5.1.1",
    "mime": "2.4.5",
    "mongodb": "3.5.7",
    "parse": "2.13.0",
    "pg-promise": "10.5.4",
    "pluralize": "^8.0.0",
    "redis": "3.0.2",
    "semver": "7.3.2",
    "subscriptions-transport-ws": "0.9.16",
    "tv4": "1.3.0",
    "uuid": "8.1.0",
    "winston": "3.2.1",
    "winston-daily-rotate-file": "4.4.2",
    "ws": "7.3.0"
  },
  "devDependencies": {
    "@babel/cli": "7.8.4",
    "@babel/core": "7.9.6",
    "@babel/plugin-proposal-object-rest-spread": "7.9.6",
    "@babel/plugin-transform-flow-strip-types": "7.9.0",
    "@babel/preset-env": "7.9.6",
    "@parse/minami": "1.0.0",
    "apollo-cache-inmemory": "1.6.6",
    "apollo-client": "2.6.9",
    "apollo-link": "1.2.14",
    "apollo-link-http": "1.5.17",
    "apollo-link-ws": "1.0.20",
    "apollo-upload-client": "13.0.0",
    "apollo-utilities": "1.3.4",
    "babel-eslint": "10.1.0",
    "bcrypt-nodejs": "0.0.3",
    "cross-env": "7.0.2",
    "deep-diff": "1.0.2",
    "eslint": "6.8.0",
    "eslint-plugin-flowtype": "5.0.0",
    "flow-bin": "0.119.1",
    "form-data": "3.0.0",
    "gaze": "1.1.3",
    "graphql-tag": "^2.10.1",
    "husky": "4.2.5",
    "jasmine": "3.5.0",
    "jsdoc": "3.6.3",
    "jsdoc-babel": "0.5.0",
    "lint-staged": "10.2.1",
    "mongodb-runner": "4.8.0",
    "node-fetch": "2.6.0",
    "nyc": "15.0.1",
    "prettier": "2.0.5"
  },
  "scripts": {
    "definitions": "node ./resources/buildConfigDefinitions.js",
    "docs": "jsdoc -c ./jsdoc-conf.json",
    "dev": "npm run build && node bin/dev",
    "lint": "flow && eslint --cache ./",
    "lint-fix": "eslint --fix --cache ./",
    "build": "babel src/ -d lib/ --copy-files",
    "watch": "babel --watch src/ -d lib/ --copy-files",
    "pretest": "cross-env MONGODB_VERSION=${MONGODB_VERSION:=4.0.4} MONGODB_TOPOLOGY=${MONGODB_TOPOLOGY:=standalone} MONGODB_STORAGE_ENGINE=${MONGODB_STORAGE_ENGINE:=mmapv1} mongodb-runner start",
    "testonly": "cross-env MONGODB_VERSION=${MONGODB_VERSION:=4.0.4} MONGODB_TOPOLOGY=${MONGODB_TOPOLOGY:=standalone} MONGODB_STORAGE_ENGINE=${MONGODB_STORAGE_ENGINE:=mmapv1} TESTING=1 jasmine",
    "test": "npm run testonly",
    "posttest": "cross-env MONGODB_VERSION=${MONGODB_VERSION:=4.0.4} MONGODB_TOPOLOGY=${MONGODB_TOPOLOGY:=standalone} MONGODB_STORAGE_ENGINE=${MONGODB_STORAGE_ENGINE:=mmapv1} mongodb-runner stop",
    "coverage": "cross-env MONGODB_VERSION=${MONGODB_VERSION:=4.0.4} MONGODB_TOPOLOGY=${MONGODB_TOPOLOGY:=standalone} MONGODB_STORAGE_ENGINE=${MONGODB_STORAGE_ENGINE:=mmapv1} TESTING=1 nyc jasmine",
    "start": "node ./bin/parse-server",
    "prepare": "npm run build",
    "postinstall": "node -p 'require(\"./postinstall.js\")()'"
  },
  "engines": {
    "node": ">= 8"
  },
  "bin": {
    "parse-server": "./bin/parse-server"
  },
  "optionalDependencies": {
    "bcrypt": "4.0.1"
  },
  "collective": {
    "type": "opencollective",
    "url": "https://opencollective.com/parse-server",
    "logo": "https://opencollective.com/parse-server/logo.txt?reverse=true&variant=binary"
  },
  "publishConfig": {
    "registry": "https://npm.pkg.github.com/"
  },
  "funding": {
    "type": "opencollective",
    "url": "https://opencollective.com/parse-server"
  },
  "husky": {
    "hooks": {
      "pre-commit": "lint-staged"
    }
  },
  "lint-staged": {
    "{src,spec}/**/*.js": [
      "prettier --write",
      "eslint --fix --cache",
      "git add"
    ]
  }
}<|MERGE_RESOLUTION|>--- conflicted
+++ resolved
@@ -37,12 +37,7 @@
     "graphql": "15.0.0",
     "graphql-list-fields": "2.0.2",
     "graphql-relay": "^0.6.0",
-<<<<<<< HEAD
-    "graphql-upload": "10.0.0",
-=======
-    "graphql-tools": "^5.0.0",
     "graphql-upload": "11.0.0",
->>>>>>> 0f36b96f
     "intersect": "1.0.1",
     "jsonwebtoken": "8.5.1",
     "jwks-rsa": "1.8.0",
