{
  "name": "parse-server",
  "version": "3.7.2",
  "description": "An express module providing a Parse-compatible API server",
  "main": "lib/index.js",
  "repository": {
    "type": "git",
    "url": "https://github.com/parse-community/parse-server"
  },
  "files": [
    "bin/",
    "lib/",
    "public_html/",
    "views/",
    "LICENSE",
    "PATENTS",
    "postinstall.js",
    "README.md"
  ],
  "license": "BSD-3-Clause",
  "dependencies": {
    "@apollographql/graphql-playground-html": "1.6.24",
    "@parse/fs-files-adapter": "1.0.1",
    "@parse/push-adapter": "3.0.9",
    "@parse/s3-files-adapter": "1.2.3",
    "@parse/simple-mailgun-adapter": "1.1.0",
    "apollo-server-express": "2.8.1",
    "bcryptjs": "2.4.3",
    "body-parser": "1.19.0",
    "commander": "3.0.0",
    "cors": "2.8.5",
    "deepcopy": "2.0.0",
    "express": "4.17.1",
    "follow-redirects": "1.7.0",
    "graphql": "14.4.2",
    "graphql-list-fields": "2.0.2",
    "graphql-tools": "^4.0.5",
    "graphql-upload": "8.0.7",
    "intersect": "1.0.1",
    "jsonwebtoken": "8.5.1",
    "lodash": "4.17.15",
    "lru-cache": "5.1.1",
    "mime": "2.4.4",
    "mongodb": "3.3.0",
    "node-rsa": "1.0.5",
    "parse": "2.6.0",
<<<<<<< HEAD
    "pg-promise": "9.0.0",
    "pluralize": "^8.0.0",
=======
    "pg-promise": "9.0.1",
>>>>>>> cf6e79ee
    "redis": "2.8.0",
    "semver": "6.3.0",
    "subscriptions-transport-ws": "0.9.16",
    "tv4": "1.3.0",
    "uuid": "3.3.2",
    "winston": "3.2.1",
    "winston-daily-rotate-file": "3.10.0",
    "ws": "7.1.2"
  },
  "devDependencies": {
    "@babel/cli": "7.5.5",
    "@babel/core": "7.5.5",
    "@babel/plugin-proposal-object-rest-spread": "7.5.5",
    "@babel/plugin-transform-flow-strip-types": "7.4.4",
    "@babel/preset-env": "7.5.5",
    "@parse/minami": "1.0.0",
    "apollo-cache-inmemory": "1.6.3",
    "apollo-client": "2.6.4",
    "apollo-link": "1.2.12",
    "apollo-link-http": "1.5.15",
    "apollo-link-ws": "1.0.18",
    "apollo-upload-client": "11.0.0",
    "apollo-utilities": "1.3.2",
    "babel-eslint": "10.0.2",
    "bcrypt-nodejs": "0.0.3",
    "cross-env": "5.2.0",
    "deep-diff": "1.0.2",
    "eslint": "6.1.0",
    "eslint-plugin-flowtype": "4.2.0",
    "flow-bin": "0.105.2",
    "form-data": "2.5.0",
    "gaze": "1.1.3",
    "graphql-tag": "^2.10.1",
    "husky": "3.0.3",
    "jasmine": "3.4.0",
    "jsdoc": "3.6.3",
    "jsdoc-babel": "0.5.0",
    "lint-staged": "9.2.1",
    "mongodb-runner": "4.7.2",
    "node-fetch": "2.6.0",
    "nyc": "14.1.1",
    "prettier": "1.18.2"
  },
  "scripts": {
    "definitions": "node ./resources/buildConfigDefinitions.js",
    "docs": "jsdoc -c ./jsdoc-conf.json",
    "dev": "npm run build && node bin/dev",
    "lint": "flow && eslint --cache ./",
    "build": "babel src/ -d lib/ --copy-files",
    "watch": "babel --watch src/ -d lib/ --copy-files",
    "pretest": "cross-env MONGODB_VERSION=${MONGODB_VERSION:=4.0.4} MONGODB_TOPOLOGY=${MONGODB_TOPOLOGY:=standalone} MONGODB_STORAGE_ENGINE=${MONGODB_STORAGE_ENGINE:=mmapv1} mongodb-runner start",
    "testonly": "cross-env MONGODB_VERSION=${MONGODB_VERSION:=4.0.4} MONGODB_TOPOLOGY=${MONGODB_TOPOLOGY:=standalone} MONGODB_STORAGE_ENGINE=${MONGODB_STORAGE_ENGINE:=mmapv1} TESTING=1 jasmine",
    "test": "npm run testonly",
    "posttest": "cross-env MONGODB_VERSION=${MONGODB_VERSION:=4.0.4} MONGODB_TOPOLOGY=${MONGODB_TOPOLOGY:=standalone} MONGODB_STORAGE_ENGINE=${MONGODB_STORAGE_ENGINE:=mmapv1} mongodb-runner stop",
    "coverage": "npm run pretest && cross-env MONGODB_VERSION=${MONGODB_VERSION:=4.0.4} MONGODB_TOPOLOGY=${MONGODB_TOPOLOGY:=standalone} MONGODB_STORAGE_ENGINE=${MONGODB_STORAGE_ENGINE:=mmapv1} TESTING=1 nyc jasmine && npm run posttest",
    "start": "node ./bin/parse-server",
    "prepare": "npm run build",
    "postinstall": "node -p 'require(\"./postinstall.js\")()'"
  },
  "engines": {
    "node": ">= 8"
  },
  "bin": {
    "parse-server": "./bin/parse-server"
  },
  "optionalDependencies": {
    "bcrypt": "3.0.6"
  },
  "collective": {
    "type": "opencollective",
    "url": "https://opencollective.com/parse-server",
    "logo": "https://opencollective.com/parse-server/logo.txt?reverse=true&variant=binary"
  },
  "husky": {
    "hooks": {
      "pre-commit": "lint-staged"
    }
  },
  "lint-staged": {
    "{src,spec}/**/*.js": [
      "prettier --write",
      "eslint --cache",
      "git add"
    ]
  }
}<|MERGE_RESOLUTION|>--- conflicted
+++ resolved
@@ -44,12 +44,8 @@
     "mongodb": "3.3.0",
     "node-rsa": "1.0.5",
     "parse": "2.6.0",
-<<<<<<< HEAD
-    "pg-promise": "9.0.0",
+    "pg-promise": "9.0.1",
     "pluralize": "^8.0.0",
-=======
-    "pg-promise": "9.0.1",
->>>>>>> cf6e79ee
     "redis": "2.8.0",
     "semver": "6.3.0",
     "subscriptions-transport-ws": "0.9.16",
