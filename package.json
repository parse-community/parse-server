--- conflicted
+++ resolved
@@ -86,17 +86,12 @@
     "parse-server": "./bin/parse-server"
   },
   "optionalDependencies": {
-<<<<<<< HEAD
-    "bcrypt": "1.0.2",
-    "uws": "^0.14.0"
+    "bcrypt": "1.0.3",
+    "uws": "^8.14.1"
   },
   "collective": {
     "type": "opencollective",
     "url": "https://opencollective.com/parse-server",
     "logo": "https://opencollective.com/parse-server/logo.txt?reverse=true&variant=binary"
-=======
-    "bcrypt": "1.0.3",
-    "uws": "^8.14.1"
->>>>>>> fecbb2d7
   }
 }