--- conflicted
+++ resolved
@@ -35,13 +35,8 @@
     "follow-redirects": "1.14.1",
     "graphql": "15.5.0",
     "graphql-list-fields": "2.0.2",
-<<<<<<< HEAD
-    "graphql-relay": "0.7.0",
+    "graphql-relay": "0.8.0",
     "graphql-tag": "2.12.5",
-=======
-    "graphql-relay": "0.8.0",
-    "graphql-tag": "2.12.4",
->>>>>>> 9923cd38
     "graphql-upload": "11.0.0",
     "intersect": "1.0.1",
     "jsonwebtoken": "8.5.1",
