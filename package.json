{
  "name": "parse-server",
  "version": "2.6.5",
  "description": "An express module providing a Parse-compatible API server",
  "main": "lib/index.js",
  "repository": {
    "type": "git",
    "url": "https://github.com/ParsePlatform/parse-server"
  },
  "files": [
    "bin/",
    "lib/",
    "public_html/",
    "views/",
    "LICENSE",
    "PATENTS",
    "README.md"
  ],
  "license": "BSD-3-Clause",
  "dependencies": {
    "@parse/fs-files-adapter": "1.0.1",
    "@parse/push-adapter": "2.0.2",
    "@parse/s3-files-adapter": "1.2.1",
    "@parse/simple-mailgun-adapter": "1.0.1",
    "bcryptjs": "2.4.3",
    "body-parser": "1.18.2",
<<<<<<< HEAD
    "commander": "2.12.1",
=======
    "commander": "2.12.0",
>>>>>>> cc48e541
    "deepcopy": "0.6.3",
    "express": "4.16.0",
    "intersect": "1.0.1",
    "lodash": "4.17.4",
    "lru-cache": "4.1.1",
    "mime": "1.4.1",
    "mongodb": "2.2.33",
    "multer": "1.3.0",
    "parse": "1.10.2",
    "pg-promise": "7.3.2",
    "redis": "2.8.0",
    "request": "2.83.0",
    "semver": "5.4.1",
    "tv4": "1.3.0",
    "uuid": "^3.1.0",
    "winston": "2.4.0",
    "winston-daily-rotate-file": "1.7.2",
    "ws": "3.3.2"
  },
  "devDependencies": {
    "babel-cli": "6.26.0",
    "babel-core": "6.26.0",
    "babel-eslint": "^8.0.0",
    "babel-plugin-syntax-flow": "6.18.0",
    "babel-plugin-transform-flow-strip-types": "6.22.0",
    "babel-preset-env": "1.6.1",
    "babel-preset-es2015": "6.24.1",
    "babel-preset-stage-3": "6.24.1",
    "babel-register": "6.26.0",
    "bcrypt-nodejs": "0.0.3",
    "cross-env": "5.1.1",
    "deep-diff": "0.3.8",
    "eslint": "^4.9.0",
    "eslint-plugin-flowtype": "^2.39.1",
    "gaze": "1.1.2",
    "jasmine": "2.8.0",
    "jasmine-spec-reporter": "^4.1.0",
    "mongodb-runner": "3.6.1",
    "nodemon": "1.12.1",
    "nyc": "^11.0.2",
    "request-promise": "4.2.2"
  },
  "scripts": {
    "dev": "npm run build && node bin/dev",
    "lint": "eslint --cache ./",
    "build": "babel src/ -d lib/ --copy-files",
    "pretest": "npm run lint",
    "test": "cross-env MONGODB_VERSION=${MONGODB_VERSION:=3.2.6} MONGODB_STORAGE_ENGINE=mmapv1 TESTING=1 $COVERAGE_OPTION jasmine",
    "test:win": "cross-env MONGODB_VERSION=${MONGODB_VERSION:=3.2.6} MONGODB_STORAGE_ENGINE=mmapv1 TESTING=1 jasmine",
    "coverage": "cross-env COVERAGE_OPTION='./node_modules/.bin/nyc' npm test",
    "coverage:win": "cross-env MONGODB_VERSION=${MONGODB_VERSION:=3.2.6} MONGODB_STORAGE_ENGINE=mmapv1 TESTING=1 node ./node_modules/.bin/nyc ./node_modules/jasmine/bin/jasmine.js",
    "start": "node ./bin/parse-server",
    "prepublish": "npm run build"
  },
  "engines": {
    "node": ">=4.6"
  },
  "bin": {
    "parse-server": "./bin/parse-server"
  },
  "optionalDependencies": {
    "bcrypt": "1.0.3",
    "uws": "^9.14.0"
  },
  "collective": {
    "type": "opencollective",
    "url": "https://opencollective.com/parse-server",
    "logo": "https://opencollective.com/parse-server/logo.txt?reverse=true&variant=binary"
  }
}<|MERGE_RESOLUTION|>--- conflicted
+++ resolved
@@ -24,11 +24,7 @@
     "@parse/simple-mailgun-adapter": "1.0.1",
     "bcryptjs": "2.4.3",
     "body-parser": "1.18.2",
-<<<<<<< HEAD
     "commander": "2.12.1",
-=======
-    "commander": "2.12.0",
->>>>>>> cc48e541
     "deepcopy": "0.6.3",
     "express": "4.16.0",
     "intersect": "1.0.1",
