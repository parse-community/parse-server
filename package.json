{
  "name": "parse-server",
  "version": "2.7.4",
  "description": "An express module providing a Parse-compatible API server",
  "main": "lib/index.js",
  "repository": {
    "type": "git",
    "url": "https://github.com/parse-community/parse-server"
  },
  "files": [
    "bin/",
    "lib/",
    "public_html/",
    "views/",
    "LICENSE",
    "PATENTS",
    "README.md"
  ],
  "license": "BSD-3-Clause",
  "dependencies": {
    "@parse/fs-files-adapter": "1.0.1",
    "@parse/push-adapter": "2.0.3",
    "@parse/s3-files-adapter": "1.2.1",
    "@parse/simple-mailgun-adapter": "1.0.2",
    "bcryptjs": "2.4.3",
<<<<<<< HEAD
    "body-parser": "1.18.2",
    "commander": "2.15.1",
=======
    "body-parser": "1.18.3",
    "commander": "2.15.0",
>>>>>>> ad244d66
    "deepcopy": "0.6.3",
    "express": "4.16.2",
    "intersect": "1.0.1",
    "lodash": "4.17.5",
    "lru-cache": "4.1.2",
    "mime": "2.3.1",
    "mongodb": "3.0.7",
    "multer": "1.3.0",
    "parse": "1.11.1",
    "pg-promise": "8.4.0",
    "redis": "2.8.0",
    "request": "2.85.0",
    "semver": "5.5.0",
    "tv4": "1.3.0",
    "uuid": "^3.1.0",
    "winston": "2.4.1",
    "winston-daily-rotate-file": "1.7.2",
    "ws": "5.1.1"
  },
  "devDependencies": {
    "babel-cli": "6.26.0",
    "babel-core": "6.26.0",
    "babel-eslint": "^8.2.2",
    "babel-plugin-transform-flow-strip-types": "6.22.0",
    "babel-plugin-transform-object-rest-spread": "^6.26.0",
    "babel-preset-env": "1.6.1",
    "bcrypt-nodejs": "0.0.3",
    "cross-env": "5.1.5",
    "deep-diff": "1.0.0",
    "eslint": "^4.9.0",
    "eslint-plugin-flowtype": "^2.39.1",
    "flow-bin": "^0.71.0",
    "gaze": "1.1.2",
    "jasmine": "3.1.0",
    "jasmine-spec-reporter": "^4.1.0",
    "mongodb-runner": "3.6.1",
    "nodemon": "1.17.3",
    "nyc": "^11.0.2",
    "request-promise": "4.2.2"
  },
  "scripts": {
    "dev": "npm run build && node bin/dev",
    "lint": "flow && eslint --cache ./",
    "build": "babel src/ -d lib/ --copy-files",
    "pretest": "npm run lint",
    "test": "cross-env MONGODB_VERSION=${MONGODB_VERSION:=3.2.6} MONGODB_STORAGE_ENGINE=mmapv1 TESTING=1 jasmine",
    "coverage": "cross-env MONGODB_VERSION=${MONGODB_VERSION:=3.2.6} MONGODB_STORAGE_ENGINE=mmapv1 TESTING=1 nyc jasmine",
    "start": "node ./bin/parse-server",
    "prepublish": "npm run build",
    "postinstall": "node -p 'require(\"./postinstall.js\")()'"
  },
  "engines": {
    "node": ">=6.11.4"
  },
  "bin": {
    "parse-server": "./bin/parse-server"
  },
  "optionalDependencies": {
    "bcrypt": "2.0.1",
    "uws": "^10.148.0"
  },
  "collective": {
    "type": "opencollective",
    "url": "https://opencollective.com/parse-server",
    "logo": "https://opencollective.com/parse-server/logo.txt?reverse=true&variant=binary"
  }
}<|MERGE_RESOLUTION|>--- conflicted
+++ resolved
@@ -23,13 +23,8 @@
     "@parse/s3-files-adapter": "1.2.1",
     "@parse/simple-mailgun-adapter": "1.0.2",
     "bcryptjs": "2.4.3",
-<<<<<<< HEAD
-    "body-parser": "1.18.2",
+    "body-parser": "1.18.3",
     "commander": "2.15.1",
-=======
-    "body-parser": "1.18.3",
-    "commander": "2.15.0",
->>>>>>> ad244d66
     "deepcopy": "0.6.3",
     "express": "4.16.2",
     "intersect": "1.0.1",
