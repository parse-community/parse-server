{
  "name": "parse-server",
  "version": "2.7.1",
  "description": "An express module providing a Parse-compatible API server",
  "main": "lib/index.js",
  "repository": {
    "type": "git",
    "url": "https://github.com/ParsePlatform/parse-server"
  },
  "files": [
    "bin/",
    "lib/",
    "public_html/",
    "views/",
    "LICENSE",
    "PATENTS",
    "README.md"
  ],
  "license": "BSD-3-Clause",
  "dependencies": {
    "@parse/fs-files-adapter": "1.0.1",
    "@parse/push-adapter": "2.0.2",
    "@parse/s3-files-adapter": "1.2.1",
    "@parse/simple-mailgun-adapter": "1.0.1",
    "bcryptjs": "2.4.3",
    "body-parser": "1.18.2",
<<<<<<< HEAD
    "commander": "2.13.0",
=======
    "commander": "2.12.2",
>>>>>>> 40407fea
    "deepcopy": "0.6.3",
    "express": "4.16.2",
    "intersect": "1.0.1",
    "lodash": "4.17.4",
    "lru-cache": "4.1.1",
    "mime": "2.2.0",
    "mongodb": "3.0.1",
    "multer": "1.3.0",
    "parse": "1.11.0",
    "pg-promise": "7.4.0",
    "redis": "2.8.0",
    "request": "2.83.0",
    "semver": "5.5.0",
    "tv4": "1.3.0",
    "uuid": "^3.1.0",
    "winston": "2.4.0",
    "winston-daily-rotate-file": "1.7.2",
    "ws": "4.0.0"
  },
  "devDependencies": {
    "babel-cli": "6.26.0",
    "babel-core": "6.26.0",
    "babel-eslint": "^8.0.0",
    "babel-plugin-transform-flow-strip-types": "6.22.0",
    "babel-plugin-transform-object-rest-spread": "^6.26.0",
    "babel-preset-env": "1.6.1",
    "bcrypt-nodejs": "0.0.3",
    "cross-env": "5.1.3",
    "deep-diff": "0.3.8",
    "eslint": "^4.9.0",
    "eslint-plugin-flowtype": "^2.39.1",
    "flow-bin": "^0.64.0",
    "gaze": "1.1.2",
    "jasmine": "2.9.0",
    "jasmine-spec-reporter": "^4.1.0",
    "mongodb-runner": "3.6.1",
    "nodemon": "1.14.11",
    "nyc": "^11.0.2",
    "request-promise": "4.2.2"
  },
  "scripts": {
    "dev": "npm run build && node bin/dev",
    "lint": "flow && eslint --cache ./",
    "build": "babel src/ -d lib/ --copy-files",
    "pretest": "npm run lint",
    "test": "cross-env MONGODB_VERSION=${MONGODB_VERSION:=3.2.6} MONGODB_STORAGE_ENGINE=mmapv1 TESTING=1 jasmine",
    "coverage": "cross-env MONGODB_VERSION=${MONGODB_VERSION:=3.2.6} MONGODB_STORAGE_ENGINE=mmapv1 TESTING=1 nyc jasmine",
    "start": "node ./bin/parse-server",
    "prepublish": "npm run build"
  },
  "engines": {
    "node": ">=6.11.4"
  },
  "bin": {
    "parse-server": "./bin/parse-server"
  },
  "optionalDependencies": {
    "bcrypt": "1.0.3",
    "uws": "^9.14.0"
  },
  "collective": {
    "type": "opencollective",
    "url": "https://opencollective.com/parse-server",
    "logo": "https://opencollective.com/parse-server/logo.txt?reverse=true&variant=binary"
  }
}<|MERGE_RESOLUTION|>--- conflicted
+++ resolved
@@ -24,11 +24,7 @@
     "@parse/simple-mailgun-adapter": "1.0.1",
     "bcryptjs": "2.4.3",
     "body-parser": "1.18.2",
-<<<<<<< HEAD
     "commander": "2.13.0",
-=======
-    "commander": "2.12.2",
->>>>>>> 40407fea
     "deepcopy": "0.6.3",
     "express": "4.16.2",
     "intersect": "1.0.1",
