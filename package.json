{
  "name": "parse-server",
<<<<<<< HEAD
  "version": "4.5.0-beta.15.test2",
=======
  "version": "4.5.0-beta.18",
>>>>>>> c79dd557
  "description": "An express module providing a Parse-compatible API server",
  "main": "lib/index.js",
  "repository": {
    "type": "git",
    "url": "https://github.com/parse-community/parse-server"
  },
  "files": [
    "bin/",
    "lib/",
    "public_html/",
    "views/",
    "LICENSE",
    "PATENTS",
    "postinstall.js",
    "README.md"
  ],
  "license": "BSD-3-Clause",
  "dependencies": {
    "@apollographql/graphql-playground-html": "1.6.27",
    "@graphql-tools/links": "6.2.5",
    "@graphql-tools/stitch": "6.2.4",
    "@graphql-tools/utils": "6.2.4",
    "@node-rs/bcrypt": "1.1.0",
    "@parse/fs-files-adapter": "1.2.0",
    "@parse/push-adapter": "3.4.0",
    "@parse/s3-files-adapter": "1.6.0",
    "@simplewebauthn/server": "2.2.1",
    "apollo-server-express": "2.21.0",
    "bcryptjs": "2.4.3",
    "body-parser": "1.19.0",
    "commander": "5.1.0",
    "cors": "2.8.5",
    "deepcopy": "2.1.0",
    "express": "4.17.1",
    "follow-redirects": "1.13.3",
    "graphql": "15.5.0",
    "graphql-list-fields": "2.0.2",
    "graphql-relay": "0.6.0",
    "graphql-tag": "2.12.1",
    "graphql-upload": "11.0.0",
    "intersect": "1.0.1",
    "jsonwebtoken": "8.5.1",
    "jwks-rsa": "1.12.3",
    "ldapjs": "2.2.4",
    "lodash": "4.17.21",
    "lru-cache": "5.1.1",
    "mime": "2.5.2",
    "mongodb": "3.6.3",
    "mustache": "4.1.0",
    "parse": "3.1.0",
    "pg-monitor": "1.4.1",
    "pg-promise": "10.9.2",
    "pluralize": "8.0.0",
    "redis": "3.0.2",
    "semver": "7.3.4",
    "subscriptions-transport-ws": "0.9.18",
    "tv4": "1.3.0",
    "uuid": "8.3.2",
    "winston": "3.3.3",
    "winston-daily-rotate-file": "4.5.1",
    "ws": "7.4.4"
  },
  "devDependencies": {
    "@actions/core": "1.2.6",
    "@babel/cli": "7.10.0",
    "@babel/core": "7.10.0",
    "@babel/plugin-proposal-object-rest-spread": "7.10.0",
    "@babel/plugin-transform-flow-strip-types": "7.9.0",
    "@babel/preset-env": "7.10.0",
    "@parse/minami": "1.0.0",
    "all-node-versions": "8.0.0",
    "apollo-cache-inmemory": "1.6.6",
    "apollo-client": "2.6.10",
    "apollo-link": "1.2.14",
    "apollo-link-http": "1.5.17",
    "apollo-link-ws": "1.0.20",
    "apollo-upload-client": "13.0.0",
    "apollo-utilities": "1.3.4",
    "babel-eslint": "10.1.0",
    "bcrypt-nodejs": "0.0.3",
    "cross-env": "7.0.2",
    "deep-diff": "1.0.2",
    "eslint": "6.8.0",
    "eslint-plugin-flowtype": "5.1.3",
    "flow-bin": "0.119.1",
    "form-data": "3.0.0",
    "husky": "4.2.5",
    "jasmine": "3.5.0",
    "jasmine-spec-reporter": "6.0.0",
    "jsdoc": "3.6.3",
    "jsdoc-babel": "0.5.0",
    "lint-staged": "10.2.3",
    "madge": "4.0.2",
    "mock-mail-adapter": "file:spec/support/MockMailAdapter",
    "mongodb-runner": "4.8.3",
    "mongodb-version-list": "1.0.0",
    "node-fetch": "2.6.1",
    "nyc": "15.1.0",
    "prettier": "2.0.5",
    "yaml": "1.10.0"
  },
  "scripts": {
    "ci:check": "node ./resources/ci/ciCheck.js",
    "definitions": "node ./resources/buildConfigDefinitions.js && prettier --write 'src/Options/*.js'",
    "docs": "jsdoc -c ./jsdoc-conf.json",
    "lint": "flow && eslint --cache ./",
    "lint-fix": "eslint --fix --cache ./",
    "build": "babel src/ -d lib/ --copy-files",
    "watch": "babel --watch src/ -d lib/ --copy-files",
    "test:mongodb:runnerstart": "cross-env MONGODB_VERSION=${MONGODB_VERSION:=$npm_config_dbversion} MONGODB_TOPOLOGY=${MONGODB_TOPOLOGY:=standalone} MONGODB_STORAGE_ENGINE=${MONGODB_STORAGE_ENGINE:=wiredTiger} mongodb-runner start",
    "test:mongodb:testonly": "cross-env MONGODB_VERSION=${MONGODB_VERSION:=$npm_config_dbversion} MONGODB_TOPOLOGY=${MONGODB_TOPOLOGY:=standalone} MONGODB_STORAGE_ENGINE=${MONGODB_STORAGE_ENGINE:=wiredTiger} TESTING=1 jasmine",
    "test:mongodb": "npm run test:mongodb:runnerstart --dbversion=$npm_config_dbversion && npm run test:mongodb:testonly --dbversion=$npm_config_dbversion",
    "test:mongodb:4.0.23": "npm run test:mongodb --dbversion=4.0.23",
    "test:mongodb:4.2.13": "npm run test:mongodb --dbversion=4.2.13",
    "test:mongodb:4.4.4": "npm run test:mongodb --dbversion=4.4.4",
    "posttest:mongodb": "mongodb-runner stop",
    "pretest": "cross-env MONGODB_VERSION=${MONGODB_VERSION:=4.4.4} MONGODB_TOPOLOGY=${MONGODB_TOPOLOGY:=standalone} MONGODB_STORAGE_ENGINE=${MONGODB_STORAGE_ENGINE:=wiredTiger} mongodb-runner start",
    "testonly": "cross-env MONGODB_VERSION=${MONGODB_VERSION:=4.4.4} MONGODB_TOPOLOGY=${MONGODB_TOPOLOGY:=standalone} MONGODB_STORAGE_ENGINE=${MONGODB_STORAGE_ENGINE:=wiredTiger} TESTING=1 jasmine",
    "test": "npm run testonly",
    "posttest": "cross-env MONGODB_VERSION=${MONGODB_VERSION:=4.4.4} MONGODB_TOPOLOGY=${MONGODB_TOPOLOGY:=standalone} MONGODB_STORAGE_ENGINE=${MONGODB_STORAGE_ENGINE:=wiredTiger} mongodb-runner stop",
    "coverage": "cross-env MONGODB_VERSION=${MONGODB_VERSION:=4.4.4} MONGODB_TOPOLOGY=${MONGODB_TOPOLOGY:=standalone} MONGODB_STORAGE_ENGINE=${MONGODB_STORAGE_ENGINE:=wiredTiger} TESTING=1 nyc jasmine",
    "start": "node ./bin/parse-server",
    "prettier": "prettier --write '{src,spec}/{**/*,*}.js'",
    "prepare": "npm run build",
    "postinstall": "node -p 'require(\"./postinstall.js\")()'",
    "madge:circular": "node_modules/.bin/madge ./src --circular"
  },
  "engines": {
    "node": ">= 8"
  },
  "bin": {
    "parse-server": "bin/parse-server"
  },
  "optionalDependencies": {
    "@node-rs/bcrypt": "1.1.0"
  },
  "collective": {
    "type": "opencollective",
    "url": "https://opencollective.com/parse-server",
    "logo": "https://opencollective.com/parse-server/logo.txt?reverse=true&variant=binary"
  },
  "funding": {
    "type": "opencollective",
    "url": "https://opencollective.com/parse-server"
  },
  "husky": {
    "hooks": {
      "pre-commit": "lint-staged"
    }
  },
  "lint-staged": {
    "{src,spec}/{**/*,*}.js": [
      "npm run prettier",
      "git add"
    ]
  }
}<|MERGE_RESOLUTION|>--- conflicted
+++ resolved
@@ -1,10 +1,6 @@
 {
   "name": "parse-server",
-<<<<<<< HEAD
-  "version": "4.5.0-beta.15.test2",
-=======
-  "version": "4.5.0-beta.18",
->>>>>>> c79dd557
+  "version": "4.5.0-beta.19",
   "description": "An express module providing a Parse-compatible API server",
   "main": "lib/index.js",
   "repository": {
