--- conflicted
+++ resolved
@@ -84,12 +84,7 @@
     "parse-server": "./bin/parse-server"
   },
   "optionalDependencies": {
-<<<<<<< HEAD
-    "bcrypt": "1.0.2",
+    "bcrypt": "1.0.3",
     "uws": "^8.14.1"
-=======
-    "bcrypt": "1.0.3",
-    "uws": "^0.14.5"
->>>>>>> c4d921e3
   }
 }