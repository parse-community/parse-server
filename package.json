{
  "name": "parse-server",
  "version": "4.2.0",
  "description": "An express module providing a Parse-compatible API server",
  "main": "lib/index.js",
  "repository": {
    "type": "git",
    "url": "https://github.com/parse-community/parse-server"
  },
  "files": [
    "bin/",
    "lib/",
    "public_html/",
    "views/",
    "LICENSE",
    "PATENTS",
    "postinstall.js",
    "README.md"
  ],
  "license": "BSD-3-Clause",
  "dependencies": {
    "@apollographql/graphql-playground-html": "1.6.25",
    "@graphql-tools/stitch": "^6.0.1",
    "@graphql-tools/utils": "^6.0.1",
    "@parse/fs-files-adapter": "1.0.1",
    "@parse/push-adapter": "3.2.0",
    "@parse/s3-files-adapter": "1.4.0",
    "@parse/simple-mailgun-adapter": "1.1.0",
    "apollo-server-express": "2.14.1",
    "bcryptjs": "2.4.3",
    "body-parser": "1.19.0",
    "commander": "5.1.0",
    "cors": "2.8.5",
    "deepcopy": "2.0.0",
    "express": "4.17.1",
    "follow-redirects": "1.11.0",
    "graphql": "15.1.0",
    "graphql-list-fields": "2.0.2",
    "graphql-relay": "^0.6.0",
    "graphql-upload": "11.0.0",
    "intersect": "1.0.1",
    "jsonwebtoken": "8.5.1",
    "jwks-rsa": "1.8.0",
    "ldapjs": "2.0.0",
    "lodash": "4.17.15",
    "lru-cache": "5.1.1",
    "mime": "2.4.6",
    "mongodb": "3.5.8",
<<<<<<< HEAD
    "parse": "2.14.0",
    "pg-promise": "10.5.4",
=======
    "parse": "2.13.0",
    "pg-promise": "10.5.6",
>>>>>>> 41fc7c1f
    "pluralize": "^8.0.0",
    "redis": "3.0.2",
    "semver": "7.3.2",
    "subscriptions-transport-ws": "0.9.16",
    "tv4": "1.3.0",
    "uuid": "8.1.0",
    "winston": "3.2.1",
    "winston-daily-rotate-file": "4.4.2",
    "ws": "7.3.0"
  },
  "devDependencies": {
    "@babel/cli": "7.10.0",
    "@babel/core": "7.10.0",
    "@babel/plugin-proposal-object-rest-spread": "7.10.0",
    "@babel/plugin-transform-flow-strip-types": "7.9.0",
    "@babel/preset-env": "7.10.0",
    "@parse/minami": "1.0.0",
    "apollo-cache-inmemory": "1.6.6",
    "apollo-client": "2.6.10",
    "apollo-link": "1.2.14",
    "apollo-link-http": "1.5.17",
    "apollo-link-ws": "1.0.20",
    "apollo-upload-client": "13.0.0",
    "apollo-utilities": "1.3.4",
    "babel-eslint": "10.1.0",
    "bcrypt-nodejs": "0.0.3",
    "cross-env": "7.0.2",
    "deep-diff": "1.0.2",
    "eslint": "6.8.0",
    "eslint-plugin-flowtype": "5.1.3",
    "flow-bin": "0.119.1",
    "form-data": "3.0.0",
    "graphql-tag": "^2.10.1",
    "husky": "4.2.5",
    "jasmine": "3.5.0",
    "jsdoc": "3.6.3",
    "jsdoc-babel": "0.5.0",
    "lint-staged": "10.2.3",
    "mongodb-runner": "4.8.0",
    "node-fetch": "2.6.0",
    "nyc": "15.1.0",
    "prettier": "2.0.5"
  },
  "scripts": {
    "definitions": "node ./resources/buildConfigDefinitions.js",
    "docs": "jsdoc -c ./jsdoc-conf.json",
    "lint": "flow && eslint --cache ./",
    "lint-fix": "eslint --fix --cache ./",
    "build": "babel src/ -d lib/ --copy-files",
    "watch": "babel --watch src/ -d lib/ --copy-files",
    "pretest": "cross-env MONGODB_VERSION=${MONGODB_VERSION:=4.0.4} MONGODB_TOPOLOGY=${MONGODB_TOPOLOGY:=standalone} MONGODB_STORAGE_ENGINE=${MONGODB_STORAGE_ENGINE:=mmapv1} mongodb-runner start",
    "testonly": "cross-env MONGODB_VERSION=${MONGODB_VERSION:=4.0.4} MONGODB_TOPOLOGY=${MONGODB_TOPOLOGY:=standalone} MONGODB_STORAGE_ENGINE=${MONGODB_STORAGE_ENGINE:=mmapv1} TESTING=1 jasmine",
    "test": "npm run testonly",
    "posttest": "cross-env MONGODB_VERSION=${MONGODB_VERSION:=4.0.4} MONGODB_TOPOLOGY=${MONGODB_TOPOLOGY:=standalone} MONGODB_STORAGE_ENGINE=${MONGODB_STORAGE_ENGINE:=mmapv1} mongodb-runner stop",
    "coverage": "cross-env MONGODB_VERSION=${MONGODB_VERSION:=4.0.4} MONGODB_TOPOLOGY=${MONGODB_TOPOLOGY:=standalone} MONGODB_STORAGE_ENGINE=${MONGODB_STORAGE_ENGINE:=mmapv1} TESTING=1 nyc jasmine",
    "start": "node ./bin/parse-server",
    "prepare": "npm run build",
    "postinstall": "node -p 'require(\"./postinstall.js\")()'"
  },
  "engines": {
    "node": ">= 8"
  },
  "bin": {
    "parse-server": "./bin/parse-server"
  },
  "optionalDependencies": {
    "bcrypt": "4.0.1"
  },
  "collective": {
    "type": "opencollective",
    "url": "https://opencollective.com/parse-server",
    "logo": "https://opencollective.com/parse-server/logo.txt?reverse=true&variant=binary"
  },
  "publishConfig": {
    "registry": "https://npm.pkg.github.com/"
  },
  "funding": {
    "type": "opencollective",
    "url": "https://opencollective.com/parse-server"
  },
  "husky": {
    "hooks": {
      "pre-commit": "lint-staged"
    }
  },
  "lint-staged": {
    "{src,spec}/**/*.js": [
      "prettier --write",
      "eslint --fix --cache",
      "git add"
    ]
  }
}<|MERGE_RESOLUTION|>--- conflicted
+++ resolved
@@ -46,13 +46,8 @@
     "lru-cache": "5.1.1",
     "mime": "2.4.6",
     "mongodb": "3.5.8",
-<<<<<<< HEAD
     "parse": "2.14.0",
-    "pg-promise": "10.5.4",
-=======
-    "parse": "2.13.0",
     "pg-promise": "10.5.6",
->>>>>>> 41fc7c1f
     "pluralize": "^8.0.0",
     "redis": "3.0.2",
     "semver": "7.3.2",
