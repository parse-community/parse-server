--- conflicted
+++ resolved
@@ -30,11 +30,7 @@
     "intersect": "1.0.1",
     "lodash": "4.17.4",
     "lru-cache": "4.1.1",
-<<<<<<< HEAD
     "mime": "2.1.0",
-=======
-    "mime": "2.0.5",
->>>>>>> c549663c
     "mongodb": "2.2.33",
     "multer": "1.3.0",
     "parse": "1.11.0",
