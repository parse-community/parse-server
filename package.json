{
  "name": "parse-server",
  "version": "4.10.5",
  "description": "An express module providing a Parse-compatible API server",
  "main": "lib/index.js",
  "repository": {
    "type": "git",
    "url": "https://github.com/parse-community/parse-server"
  },
  "files": [
    "bin/",
    "lib/",
    "public_html/",
    "views/",
    "LICENSE",
    "PATENTS",
    "postinstall.js",
    "README.md"
  ],
  "license": "BSD-3-Clause",
  "dependencies": {
    "@apollographql/graphql-playground-html": "1.6.26",
    "@graphql-tools/links": "6.2.5",
    "@graphql-tools/stitch": "6.2.4",
    "@graphql-tools/utils": "6.2.4",
    "@parse/fs-files-adapter": "1.2.0",
    "@parse/push-adapter": "3.4.1",
    "@parse/s3-files-adapter": "1.6.2",
    "@parse/simple-mailgun-adapter": "1.1.0",
    "apollo-server-express": "2.19.0",
    "bcryptjs": "2.4.3",
    "body-parser": "1.19.0",
    "commander": "5.1.0",
    "cors": "2.8.5",
    "deepcopy": "2.1.0",
    "express": "4.17.1",
<<<<<<< HEAD
    "follow-redirects": "1.13.0",
    "graphql": "15.5.1",
=======
    "follow-redirects": "1.14.8",
    "graphql": "15.4.0",
>>>>>>> b465f7ba
    "graphql-list-fields": "2.0.2",
    "graphql-relay": "0.7.0",
    "graphql-tag": "2.12.5",
    "graphql-upload": "11.0.0",
    "intersect": "1.0.1",
    "jsonwebtoken": "8.5.1",
    "jwks-rsa": "1.12.3",
    "ldapjs": "2.2.2",
    "lodash": "4.17.21",
    "lru-cache": "5.1.1",
    "mime": "2.4.6",
    "mongodb": "3.6.11",
    "parse": "3.3.0",
    "pg-promise": "10.8.1",
    "pluralize": "8.0.0",
    "redis": "3.1.2",
    "semver": "7.3.2",
    "subscriptions-transport-ws": "0.10.0",
    "tv4": "1.3.0",
    "uuid": "8.3.1",
    "winston": "3.3.3",
    "winston-daily-rotate-file": "4.5.0",
    "ws": "7.5.3"
  },
  "devDependencies": {
    "@babel/cli": "7.14.8",
    "@babel/core": "7.10.0",
    "@babel/plugin-proposal-object-rest-spread": "7.10.0",
    "@babel/plugin-transform-flow-strip-types": "7.9.0",
    "@babel/preset-env": "7.10.0",
    "@parse/minami": "1.0.0",
    "apollo-cache-inmemory": "1.6.6",
    "apollo-client": "2.6.10",
    "apollo-link": "1.2.14",
    "apollo-link-http": "1.5.17",
    "apollo-link-ws": "1.0.20",
    "apollo-upload-client": "13.0.0",
    "apollo-utilities": "1.3.4",
    "babel-eslint": "10.1.0",
    "bcrypt-nodejs": "0.0.3",
    "cross-env": "7.0.2",
    "deep-diff": "1.0.2",
    "eslint": "6.8.0",
    "eslint-plugin-flowtype": "5.1.3",
    "flow-bin": "0.119.1",
    "form-data": "3.0.0",
    "husky": "4.2.5",
    "jasmine": "3.5.0",
    "jasmine-spec-reporter": "7.0.0",
    "jsdoc": "3.6.7",
    "jsdoc-babel": "0.5.0",
    "lint-staged": "10.2.3",
    "mongodb-runner": "mongodb-js/runner",
    "node-fetch": "2.6.1",
    "nyc": "15.1.0",
    "prettier": "2.0.5",
    "@semantic-release/changelog": "5.0.1",
    "@semantic-release/commit-analyzer": "8.0.1",
    "@semantic-release/git": "9.0.0",
    "@semantic-release/github": "7.2.3",
    "@semantic-release/npm": "7.1.3",
    "@semantic-release/release-notes-generator": "9.0.3",
    "semantic-release": "17.4.6"
  },
  "scripts": {
    "definitions": "node ./resources/buildConfigDefinitions.js",
    "docs": "jsdoc -c ./jsdoc-conf.json",
    "lint": "flow && eslint --cache ./",
    "lint-fix": "eslint --fix --cache ./",
    "build": "babel src/ -d lib/ --copy-files",
    "watch": "babel --watch src/ -d lib/ --copy-files",
    "pretest": "cross-env MONGODB_VERSION=${MONGODB_VERSION:=4.0.4} MONGODB_TOPOLOGY=${MONGODB_TOPOLOGY:=standalone} MONGODB_STORAGE_ENGINE=${MONGODB_STORAGE_ENGINE:=mmapv1} mongodb-runner start",
    "testonly": "cross-env MONGODB_VERSION=${MONGODB_VERSION:=4.0.4} MONGODB_TOPOLOGY=${MONGODB_TOPOLOGY:=standalone} MONGODB_STORAGE_ENGINE=${MONGODB_STORAGE_ENGINE:=mmapv1} TESTING=1 jasmine",
    "test": "npm run testonly",
    "posttest": "cross-env MONGODB_VERSION=${MONGODB_VERSION:=4.0.4} MONGODB_TOPOLOGY=${MONGODB_TOPOLOGY:=standalone} MONGODB_STORAGE_ENGINE=${MONGODB_STORAGE_ENGINE:=mmapv1} mongodb-runner stop",
    "coverage": "cross-env MONGODB_VERSION=${MONGODB_VERSION:=4.0.4} MONGODB_TOPOLOGY=${MONGODB_TOPOLOGY:=standalone} MONGODB_STORAGE_ENGINE=${MONGODB_STORAGE_ENGINE:=mmapv1} TESTING=1 nyc jasmine",
    "start": "node ./bin/parse-server",
    "prettier": "prettier --write '{src,spec}/{**/*,*}.js'",
    "prepare": "npm run build",
    "postinstall": "node -p 'require(\"./postinstall.js\")()'"
  },
  "engines": {
    "node": ">= 8"
  },
  "bin": {
    "parse-server": "bin/parse-server"
  },
  "optionalDependencies": {
    "@node-rs/bcrypt": "0.4.1"
  },
  "collective": {
    "type": "opencollective",
    "url": "https://opencollective.com/parse-server",
    "logo": "https://opencollective.com/parse-server/logo.txt?reverse=true&variant=binary"
  },
  "funding": {
    "type": "opencollective",
    "url": "https://opencollective.com/parse-server"
  },
  "husky": {
    "hooks": {
      "pre-commit": "lint-staged"
    }
  },
  "lint-staged": {
    "{src,spec}/{**/*,*}.js": [
      "prettier --write",
      "eslint --fix --cache",
      "git add"
    ]
  }
}<|MERGE_RESOLUTION|>--- conflicted
+++ resolved
@@ -34,13 +34,8 @@
     "cors": "2.8.5",
     "deepcopy": "2.1.0",
     "express": "4.17.1",
-<<<<<<< HEAD
-    "follow-redirects": "1.13.0",
+    "follow-redirects": "1.14.8",
     "graphql": "15.5.1",
-=======
-    "follow-redirects": "1.14.8",
-    "graphql": "15.4.0",
->>>>>>> b465f7ba
     "graphql-list-fields": "2.0.2",
     "graphql-relay": "0.7.0",
     "graphql-tag": "2.12.5",
