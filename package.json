--- conflicted
+++ resolved
@@ -49,16 +49,10 @@
     "subscriptions-transport-ws": "0.9.16",
     "tv4": "1.3.0",
     "uuid": "3.3.2",
-<<<<<<< HEAD
-    "winston": "2.4.4",
-    "winston-daily-rotate-file": "1.7.2",
-    "ws": "6.2.1",
-    "xregexp": "4.2.4"
-=======
     "winston": "3.2.1",
     "winston-daily-rotate-file": "3.9.0",
-    "ws": "7.0.1"
->>>>>>> b178d5ca
+    "ws": "7.0.1",
+    "xregexp": "4.2.4"
   },
   "devDependencies": {
     "@babel/cli": "7.4.4",
