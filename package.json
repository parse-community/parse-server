--- conflicted
+++ resolved
@@ -40,11 +40,7 @@
     "semver": "5.2.0",
     "tv4": "1.2.7",
     "winston": "2.3.0",
-<<<<<<< HEAD
     "winston-daily-rotate-file": "1.4.2",
-=======
-    "winston-daily-rotate-file": "1.4.1",
->>>>>>> 0b44820a
     "ws": "1.1.1"
   },
   "devDependencies": {
