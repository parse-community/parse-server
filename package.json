{
  "name": "parse-server",
  "version": "4.1.0",
  "description": "An express module providing a Parse-compatible API server",
  "main": "lib/index.js",
  "repository": {
    "type": "git",
    "url": "https://github.com/parse-community/parse-server"
  },
  "files": [
    "bin/",
    "lib/",
    "public_html/",
    "views/",
    "LICENSE",
    "PATENTS",
    "postinstall.js",
    "README.md"
  ],
  "license": "BSD-3-Clause",
  "dependencies": {
    "@apollographql/graphql-playground-html": "1.6.24",
    "@parse/fs-files-adapter": "1.0.1",
    "@parse/push-adapter": "3.2.0",
    "@parse/s3-files-adapter": "1.4.0",
    "@parse/simple-mailgun-adapter": "1.1.0",
    "apollo-server-express": "2.11.0",
    "bcryptjs": "2.4.3",
    "body-parser": "1.19.0",
    "commander": "5.0.0",
    "cors": "2.8.5",
    "deepcopy": "2.0.0",
    "express": "4.17.1",
    "follow-redirects": "1.11.0",
    "graphql": "14.6.0",
    "graphql-list-fields": "2.0.2",
    "graphql-relay": "^0.6.0",
    "graphql-tools": "^4.0.7",
    "graphql-upload": "10.0.0",
    "intersect": "1.0.1",
    "jsonwebtoken": "8.5.1",
    "jwks-rsa": "1.7.0",
    "ldapjs": "1.0.2",
    "lodash": "4.17.15",
    "lru-cache": "5.1.1",
    "mime": "2.4.4",
<<<<<<< HEAD
    "mongodb": "3.5.4",
    "node-rsa": "1.0.7",
=======
    "mongodb": "3.5.5",
>>>>>>> 384c2a9a
    "parse": "2.12.0",
    "pg-promise": "10.4.4",
    "pluralize": "^8.0.0",
    "redis": "3.0.2",
    "semver": "7.1.3",
    "subscriptions-transport-ws": "0.9.16",
    "tv4": "1.3.0",
    "uuid": "3.4.0",
    "winston": "3.2.1",
    "winston-daily-rotate-file": "4.4.2",
    "ws": "7.2.3"
  },
  "devDependencies": {
    "@babel/cli": "7.8.4",
    "@babel/core": "7.9.0",
    "@babel/plugin-proposal-object-rest-spread": "7.9.0",
    "@babel/plugin-transform-flow-strip-types": "7.9.0",
    "@babel/preset-env": "7.9.0",
    "@parse/minami": "1.0.0",
    "apollo-cache-inmemory": "1.6.5",
    "apollo-client": "2.6.6",
    "apollo-link": "1.2.13",
    "apollo-link-http": "1.5.16",
    "apollo-link-ws": "1.0.19",
    "apollo-upload-client": "13.0.0",
    "apollo-utilities": "1.3.3",
    "babel-eslint": "10.1.0",
    "bcrypt-nodejs": "0.0.3",
    "cross-env": "7.0.2",
    "deep-diff": "1.0.2",
    "eslint": "6.8.0",
    "eslint-plugin-flowtype": "4.5.0",
    "flow-bin": "0.119.1",
    "form-data": "3.0.0",
    "gaze": "1.1.3",
    "graphql-tag": "^2.10.1",
    "husky": "4.2.3",
    "jasmine": "3.5.0",
    "jsdoc": "3.6.3",
    "jsdoc-babel": "0.5.0",
    "lint-staged": "10.1.0",
    "mongodb-runner": "4.8.0",
    "node-fetch": "2.6.0",
    "nyc": "15.0.0",
    "prettier": "2.0.2"
  },
  "scripts": {
    "definitions": "node ./resources/buildConfigDefinitions.js",
    "docs": "jsdoc -c ./jsdoc-conf.json",
    "dev": "npm run build && node bin/dev",
    "lint": "flow && eslint --cache ./",
    "build": "babel src/ -d lib/ --copy-files",
    "watch": "babel --watch src/ -d lib/ --copy-files",
    "pretest": "cross-env MONGODB_VERSION=${MONGODB_VERSION:=4.0.4} MONGODB_TOPOLOGY=${MONGODB_TOPOLOGY:=standalone} MONGODB_STORAGE_ENGINE=${MONGODB_STORAGE_ENGINE:=mmapv1} mongodb-runner start",
    "testonly": "cross-env MONGODB_VERSION=${MONGODB_VERSION:=4.0.4} MONGODB_TOPOLOGY=${MONGODB_TOPOLOGY:=standalone} MONGODB_STORAGE_ENGINE=${MONGODB_STORAGE_ENGINE:=mmapv1} TESTING=1 jasmine",
    "test": "npm run testonly",
    "posttest": "cross-env MONGODB_VERSION=${MONGODB_VERSION:=4.0.4} MONGODB_TOPOLOGY=${MONGODB_TOPOLOGY:=standalone} MONGODB_STORAGE_ENGINE=${MONGODB_STORAGE_ENGINE:=mmapv1} mongodb-runner stop",
    "coverage": "cross-env MONGODB_VERSION=${MONGODB_VERSION:=4.0.4} MONGODB_TOPOLOGY=${MONGODB_TOPOLOGY:=standalone} MONGODB_STORAGE_ENGINE=${MONGODB_STORAGE_ENGINE:=mmapv1} TESTING=1 nyc jasmine",
    "start": "node ./bin/parse-server",
    "prepare": "npm run build",
    "postinstall": "node -p 'require(\"./postinstall.js\")()'"
  },
  "engines": {
    "node": ">= 8"
  },
  "bin": {
    "parse-server": "./bin/parse-server"
  },
  "optionalDependencies": {
    "bcrypt": "4.0.1"
  },
  "collective": {
    "type": "opencollective",
    "url": "https://opencollective.com/parse-server",
    "logo": "https://opencollective.com/parse-server/logo.txt?reverse=true&variant=binary"
  },
  "funding": {
    "type": "opencollective",
    "url": "https://opencollective.com/parse-server"
  },
  "husky": {
    "hooks": {
      "pre-commit": "lint-staged"
    }
  },
  "lint-staged": {
    "{src,spec}/**/*.js": [
      "prettier --write",
      "eslint --cache",
      "git add"
    ]
  }
}<|MERGE_RESOLUTION|>--- conflicted
+++ resolved
@@ -44,12 +44,7 @@
     "lodash": "4.17.15",
     "lru-cache": "5.1.1",
     "mime": "2.4.4",
-<<<<<<< HEAD
-    "mongodb": "3.5.4",
-    "node-rsa": "1.0.7",
-=======
     "mongodb": "3.5.5",
->>>>>>> 384c2a9a
     "parse": "2.12.0",
     "pg-promise": "10.4.4",
     "pluralize": "^8.0.0",
