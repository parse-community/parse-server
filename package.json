{
  "name": "parse-server",
<<<<<<< HEAD
  "version": "5.3.0-alpha.16.7.moumouls",
=======
  "version": "5.3.0-alpha.21",
>>>>>>> 30ec4ffe
  "description": "An express module providing a Parse-compatible API server",
  "main": "lib/index.js",
  "repository": {
    "type": "git",
    "url": "https://github.com/parse-community/parse-server"
  },
  "files": [
    "bin/",
    "lib/",
    "public_html/",
    "views/",
    "LICENSE",
    "PATENTS",
    "postinstall.js",
    "README.md"
  ],
  "license": "BSD-3-Clause",
  "dependencies": {
    "@simplewebauthn/server": "4.4.0",
    "@graphql-yoga/node": "2.6.0",
    "@graphql-tools/utils": "8.9.0",
    "@graphql-tools/merge": "8.3.1",
    "@graphql-tools/schema": "8.5.0",
    "@parse/fs-files-adapter": "1.2.2",
    "@parse/push-adapter": "4.1.2",
    "bcryptjs": "2.4.3",
    "body-parser": "1.20.0",
    "commander": "5.1.0",
    "cors": "2.8.5",
    "deepcopy": "2.1.0",
    "express": "4.18.1",
    "follow-redirects": "1.15.1",
    "graphql": "16.5.0",
    "graphql-list-fields": "2.0.2",
    "graphql-tag": "2.12.6",
    "graphql-relay": "0.10.0",
    "intersect": "1.0.1",
    "jsonwebtoken": "8.5.1",
    "jwks-rsa": "2.1.4",
    "ldapjs": "2.3.3",
    "lodash": "4.17.21",
    "lru-cache": "7.12.0",
    "mime": "3.0.0",
    "mongodb": "4.6.0",
    "mustache": "4.2.0",
    "parse": "3.4.2",
    "pg-monitor": "1.4.1",
    "pg-promise": "10.11.1",
    "pluralize": "8.0.0",
    "redis": "3.1.2",
    "semver": "7.3.7",
    "subscriptions-transport-ws": "0.11.0",
    "tv4": "1.3.0",
    "uuid": "8.3.2",
    "winston": "3.8.0",
    "winston-daily-rotate-file": "4.7.1",
    "ws": "8.8.1"
  },
  "devDependencies": {
    "graphql-tag": "2.12.6",
    "@actions/core": "1.9.1",
    "@apollo/client": "3.6.1",
    "@babel/cli": "7.10.0",
    "@babel/core": "7.10.0",
    "@babel/plugin-proposal-object-rest-spread": "7.10.0",
    "@babel/plugin-transform-flow-strip-types": "7.9.0",
    "@babel/preset-env": "7.10.0",
    "@parse/minami": "1.0.0",
    "@saithodev/semantic-release-backmerge": "2.1.2",
    "@semantic-release/changelog": "5.0.1",
    "@semantic-release/commit-analyzer": "8.0.1",
    "@semantic-release/git": "9.0.0",
    "@semantic-release/github": "7.2.3",
    "@semantic-release/npm": "7.1.3",
    "@semantic-release/release-notes-generator": "9.0.3",
    "all-node-versions": "8.0.0",
    "apollo-upload-client": "16.0.0",
    "apollo-utilities": "1.3.4",
    "babel-eslint": "10.1.0",
    "bcrypt-nodejs": "0.0.3",
    "cross-env": "7.0.2",
    "deep-diff": "1.0.2",
    "eslint": "6.8.0",
    "eslint-plugin-flowtype": "5.1.3",
    "flow-bin": "0.119.1",
    "form-data": "3.0.0",
    "husky": "4.3.8",
    "jasmine": "3.5.0",
    "jasmine-spec-reporter": "7.0.0",
    "jsdoc": "3.6.3",
    "jsdoc-babel": "0.5.0",
    "lint-staged": "10.2.3",
    "madge": "5.0.1",
    "mock-files-adapter": "file:spec/dependencies/mock-files-adapter",
    "mock-mail-adapter": "file:spec/dependencies/mock-mail-adapter",
    "mongodb-runner": "4.8.1",
    "mongodb-version-list": "1.0.0",
    "node-fetch": "3.2.4",
    "nyc": "15.1.0",
    "prettier": "2.0.5",
    "semantic-release": "17.4.6",
    "yaml": "1.10.0"
  },
  "scripts": {
    "ci:check": "node ./ci/ciCheck.js",
    "ci:checkNodeEngine": "node ./ci/nodeEngineCheck.js",
    "definitions": "node ./resources/buildConfigDefinitions.js && prettier --write 'src/Options/*.js'",
    "docs": "jsdoc -c ./jsdoc-conf.json",
    "lint": "flow && eslint --cache ./",
    "lint-fix": "eslint --fix --cache ./",
    "build": "babel src/ -d lib/ --copy-files",
    "watch": "babel --watch src/ -d lib/ --copy-files",
    "test:mongodb:runnerstart": "cross-env MONGODB_VERSION=${MONGODB_VERSION:=$npm_config_dbversion} MONGODB_TOPOLOGY=${MONGODB_TOPOLOGY:=standalone} MONGODB_STORAGE_ENGINE=${MONGODB_STORAGE_ENGINE:=wiredTiger} mongodb-runner start",
    "test:mongodb:testonly": "cross-env MONGODB_VERSION=${MONGODB_VERSION:=$npm_config_dbversion} MONGODB_TOPOLOGY=${MONGODB_TOPOLOGY:=standalone} MONGODB_STORAGE_ENGINE=${MONGODB_STORAGE_ENGINE:=wiredTiger} TESTING=1 jasmine",
    "test:mongodb": "npm run test:mongodb:runnerstart --dbversion=$npm_config_dbversion && npm run test:mongodb:testonly --dbversion=$npm_config_dbversion",
    "test:mongodb:4.0.28": "npm run test:mongodb --dbversion=4.0.28",
    "test:mongodb:4.2.19": "npm run test:mongodb --dbversion=4.2.19",
    "test:mongodb:4.4.13": "npm run test:mongodb --dbversion=4.4.13",
    "test:mongodb:5.0.6": "npm run test:mongodb --dbversion=5.0.6",
    "test:mongodb:5.1.1": "npm run test:mongodb --dbversion=5.1.1",
    "test:mongodb:5.2.1": "npm run test:mongodb --dbversion=5.2.1",
    "posttest:mongodb": "mongodb-runner stop",
    "pretest": "cross-env MONGODB_VERSION=${MONGODB_VERSION:=5.2.1} MONGODB_TOPOLOGY=${MONGODB_TOPOLOGY:=standalone} MONGODB_STORAGE_ENGINE=${MONGODB_STORAGE_ENGINE:=wiredTiger} mongodb-runner start",
    "testonly": "cross-env MONGODB_VERSION=${MONGODB_VERSION:=5.2.1} MONGODB_TOPOLOGY=${MONGODB_TOPOLOGY:=standalone} MONGODB_STORAGE_ENGINE=${MONGODB_STORAGE_ENGINE:=wiredTiger} TESTING=1 jasmine",
    "test": "npm run testonly",
    "posttest": "cross-env MONGODB_VERSION=${MONGODB_VERSION:=5.2.1} MONGODB_TOPOLOGY=${MONGODB_TOPOLOGY:=standalone} MONGODB_STORAGE_ENGINE=${MONGODB_STORAGE_ENGINE:=wiredTiger} mongodb-runner stop",
    "coverage": "cross-env MONGODB_VERSION=${MONGODB_VERSION:=5.2.1} MONGODB_TOPOLOGY=${MONGODB_TOPOLOGY:=standalone} MONGODB_STORAGE_ENGINE=${MONGODB_STORAGE_ENGINE:=wiredTiger} TESTING=1 nyc jasmine",
    "start": "node ./bin/parse-server",
    "prettier": "prettier --write {src,spec}/{**/*,*}.js",
    "prepare": "npm run build",
    "postinstall": "node -p 'require(\"./postinstall.js\")()'",
    "madge:circular": "node_modules/.bin/madge ./src --circular"
  },
  "engines": {
    "node": ">=12.22.10 <19"
  },
  "bin": {
    "parse-server": "bin/parse-server"
  },
  "optionalDependencies": {
    "@node-rs/bcrypt": "1.1.0"
  },
  "collective": {
    "type": "opencollective",
    "url": "https://opencollective.com/parse-server",
    "logo": "https://opencollective.com/parse-server/logo.txt?reverse=true&variant=binary"
  },
  "funding": {
    "type": "opencollective",
    "url": "https://opencollective.com/parse-server"
  },
  "husky": {
    "hooks": {
      "pre-commit": "lint-staged"
    }
  },
  "lint-staged": {
    "{src,spec}/{**/*,*}.js": [
      "prettier --write",
      "eslint --fix --cache",
      "git add"
    ]
  }
}<|MERGE_RESOLUTION|>--- conflicted
+++ resolved
@@ -1,10 +1,6 @@
 {
   "name": "parse-server",
-<<<<<<< HEAD
   "version": "5.3.0-alpha.16.7.moumouls",
-=======
-  "version": "5.3.0-alpha.21",
->>>>>>> 30ec4ffe
   "description": "An express module providing a Parse-compatible API server",
   "main": "lib/index.js",
   "repository": {
