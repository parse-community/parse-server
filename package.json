{
  "name": "parse-server",
  "version": "2.3.1",
  "description": "An express module providing a Parse-compatible API server",
  "main": "lib/index.js",
  "repository": {
    "type": "git",
    "url": "https://github.com/ParsePlatform/parse-server"
  },
  "files": [
    "bin/",
    "lib/",
    "public_html/",
    "views/",
    "LICENSE",
    "PATENTS",
    "README.md"
  ],
  "license": "BSD-3-Clause",
  "dependencies": {
    "bcryptjs": "2.3.0",
    "body-parser": "1.15.2",
    "commander": "2.9.0",
    "deepcopy": "0.6.3",
    "express": "4.14.0",
    "intersect": "1.0.1",
    "lodash": "4.17.4",
    "lru-cache": "4.0.2",
    "mime": "1.3.4",
<<<<<<< HEAD
    "mongodb": "2.2.16",
    "multer": "1.2.0",
=======
    "mongodb": "2.2.10",
    "multer": "1.2.1",
>>>>>>> 7ff3a381
    "parse": "1.9.2",
    "parse-server-fs-adapter": "1.0.1",
    "parse-server-push-adapter": "1.1.0",
    "parse-server-s3-adapter": "1.0.6",
    "parse-server-simple-mailgun-adapter": "1.0.0",
    "pg-promise": "5.4.5",
    "redis": "2.6.3",
    "request": "2.79.0",
    "semver": "5.2.0",
    "tv4": "1.2.7",
    "winston": "2.3.0",
    "winston-daily-rotate-file": "1.4.0",
    "ws": "1.1.1"
  },
  "devDependencies": {
    "babel-cli": "6.18.0",
    "babel-core": "6.21.0",
    "babel-eslint": "^7.1.1",
    "babel-plugin-syntax-flow": "6.13.0",
    "babel-plugin-transform-flow-strip-types": "6.21.0",
    "babel-preset-es2015": "6.14.0",
    "babel-preset-stage-0": "6.5.0",
    "babel-register": "6.18.0",
    "bcrypt-nodejs": "0.0.3",
    "cross-env": "3.1.3",
    "deep-diff": "0.3.4",
    "eslint": "^3.10.2",
    "eslint-plugin-flowtype": "^2.25.0",
    "gaze": "1.1.1",
    "istanbul": "1.0.0-alpha.1",
    "jasmine": "2.5.2",
    "jasmine-spec-reporter": "^2.7.0",
    "mongodb-runner": "3.4.0",
    "nodemon": "1.11.0",
    "request-promise": "4.1.1"
  },
  "scripts": {
    "dev": "npm run build && node bin/dev",
    "lint": "eslint --cache ./",
    "build": "babel src/ -d lib/",
    "pretest": "npm run lint",
    "test": "cross-env MONGODB_VERSION=${MONGODB_VERSION:=3.2.6} MONGODB_STORAGE_ENGINE=mmapv1 NODE_ENV=test TESTING=1 $COVERAGE_OPTION jasmine",
    "test:win": "cross-env MONGODB_VERSION=${MONGODB_VERSION:=3.2.6} MONGODB_STORAGE_ENGINE=mmapv1 NODE_ENV=test TESTING=1 jasmine",
    "coverage": "cross-env COVERAGE_OPTION='./node_modules/.bin/istanbul cover' npm test",
    "coverage:win": "cross-env MONGODB_VERSION=${MONGODB_VERSION:=3.2.6} MONGODB_STORAGE_ENGINE=mmapv1 NODE_ENV=test TESTING=1 node ./node_modules/istanbul/lib/cli.js cover ./node_modules/jasmine/bin/jasmine.js",
    "start": "node ./bin/parse-server",
    "prepublish": "npm run build"
  },
  "engines": {
    "node": ">=4.5"
  },
  "bin": {
    "parse-server": "./bin/parse-server"
  },
  "optionalDependencies": {
    "bcrypt": "1.0.2"
  }
}<|MERGE_RESOLUTION|>--- conflicted
+++ resolved
@@ -27,13 +27,8 @@
     "lodash": "4.17.4",
     "lru-cache": "4.0.2",
     "mime": "1.3.4",
-<<<<<<< HEAD
     "mongodb": "2.2.16",
-    "multer": "1.2.0",
-=======
-    "mongodb": "2.2.10",
     "multer": "1.2.1",
->>>>>>> 7ff3a381
     "parse": "1.9.2",
     "parse-server-fs-adapter": "1.0.1",
     "parse-server-push-adapter": "1.1.0",
