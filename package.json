{
  "name": "parse-server",
  "version": "4.3.0",
  "description": "An express module providing a Parse-compatible API server",
  "main": "lib/index.js",
  "repository": {
    "type": "git",
    "url": "https://github.com/parse-community/parse-server"
  },
  "files": [
    "bin/",
    "lib/",
    "public_html/",
    "views/",
    "LICENSE",
    "PATENTS",
    "postinstall.js",
    "README.md"
  ],
  "license": "BSD-3-Clause",
  "dependencies": {
<<<<<<< HEAD
    "@apollographql/graphql-playground-html": "1.6.24",
    "@graphql-tools/links": "^6.0.0",
    "@graphql-tools/stitch": "^6.0.0",
    "@graphql-tools/utils": "^6.0.0",
=======
    "@apollographql/graphql-playground-html": "1.6.26",
    "@graphql-tools/stitch": "6.2.0",
    "@graphql-tools/utils": "6.2.1",
>>>>>>> 922dc763
    "@parse/fs-files-adapter": "1.0.1",
    "@parse/push-adapter": "3.3.0",
    "@parse/s3-files-adapter": "1.4.0",
    "@parse/simple-mailgun-adapter": "1.1.0",
    "apollo-server-express": "2.17.0",
    "bcryptjs": "2.4.3",
    "body-parser": "1.19.0",
    "commander": "5.1.0",
    "cors": "2.8.5",
    "deepcopy": "2.1.0",
    "express": "4.17.1",
    "follow-redirects": "1.13.0",
    "graphql": "15.3.0",
    "graphql-list-fields": "2.0.2",
<<<<<<< HEAD
    "graphql-relay": "^0.6.0",
    "graphql-upload": "^11.0.0",
=======
    "graphql-relay": "0.6.0",
    "graphql-upload": "11.0.0",
>>>>>>> 922dc763
    "intersect": "1.0.1",
    "jsonwebtoken": "8.5.1",
    "jwks-rsa": "1.9.0",
    "ldapjs": "2.1.1",
    "lodash": "4.17.20",
    "lru-cache": "5.1.1",
    "mime": "2.4.6",
    "mongodb": "3.6.1",
    "parse": "2.15.0",
    "pg-promise": "10.6.1",
    "pluralize": "8.0.0",
    "redis": "3.0.2",
    "semver": "7.3.2",
    "subscriptions-transport-ws": "0.9.18",
    "tv4": "1.3.0",
    "uuid": "8.3.0",
    "winston": "3.3.3",
    "winston-daily-rotate-file": "4.5.0",
    "ws": "7.3.1"
  },
  "devDependencies": {
    "@babel/cli": "7.10.0",
    "@babel/core": "7.10.0",
    "@babel/plugin-proposal-object-rest-spread": "7.10.0",
    "@babel/plugin-transform-flow-strip-types": "7.9.0",
    "@babel/preset-env": "7.10.0",
    "@parse/minami": "1.0.0",
    "apollo-cache-inmemory": "1.6.6",
    "apollo-client": "2.6.10",
    "apollo-link": "1.2.14",
    "apollo-link-http": "1.5.17",
    "apollo-link-ws": "1.0.20",
    "apollo-upload-client": "13.0.0",
    "apollo-utilities": "1.3.4",
    "babel-eslint": "10.1.0",
    "bcrypt-nodejs": "0.0.3",
    "cross-env": "7.0.2",
    "deep-diff": "1.0.2",
    "eslint": "6.8.0",
    "eslint-plugin-flowtype": "5.1.3",
    "flow-bin": "0.119.1",
    "form-data": "3.0.0",
    "graphql-tag": "2.10.1",
    "husky": "4.2.5",
    "jasmine": "3.5.0",
    "jsdoc": "3.6.3",
    "jsdoc-babel": "0.5.0",
    "lint-staged": "10.2.3",
    "mongodb-runner": "4.8.0",
    "node-fetch": "2.6.1",
    "nyc": "15.1.0",
    "prettier": "2.0.5"
  },
  "scripts": {
    "definitions": "node ./resources/buildConfigDefinitions.js",
    "docs": "jsdoc -c ./jsdoc-conf.json",
    "lint": "flow && eslint --cache ./",
    "lint-fix": "eslint --fix --cache ./",
    "build": "babel src/ -d lib/ --copy-files",
    "watch": "babel --watch src/ -d lib/ --copy-files",
    "pretest": "cross-env MONGODB_VERSION=${MONGODB_VERSION:=4.0.4} MONGODB_TOPOLOGY=${MONGODB_TOPOLOGY:=standalone} MONGODB_STORAGE_ENGINE=${MONGODB_STORAGE_ENGINE:=mmapv1} mongodb-runner start",
    "testonly": "cross-env MONGODB_VERSION=${MONGODB_VERSION:=4.0.4} MONGODB_TOPOLOGY=${MONGODB_TOPOLOGY:=standalone} MONGODB_STORAGE_ENGINE=${MONGODB_STORAGE_ENGINE:=mmapv1} TESTING=1 jasmine",
    "test": "npm run testonly",
    "posttest": "cross-env MONGODB_VERSION=${MONGODB_VERSION:=4.0.4} MONGODB_TOPOLOGY=${MONGODB_TOPOLOGY:=standalone} MONGODB_STORAGE_ENGINE=${MONGODB_STORAGE_ENGINE:=mmapv1} mongodb-runner stop",
    "coverage": "cross-env MONGODB_VERSION=${MONGODB_VERSION:=4.0.4} MONGODB_TOPOLOGY=${MONGODB_TOPOLOGY:=standalone} MONGODB_STORAGE_ENGINE=${MONGODB_STORAGE_ENGINE:=mmapv1} TESTING=1 nyc jasmine",
    "start": "node ./bin/parse-server",
    "prettier": "prettier --write {src,spec}/**/*.js",
    "prepare": "npm run build",
    "postinstall": "node -p 'require(\"./postinstall.js\")()'"
  },
  "engines": {
    "node": ">= 8"
  },
  "bin": {
    "parse-server": "./bin/parse-server"
  },
  "optionalDependencies": {
    "@node-rs/bcrypt": "0.4.1"
  },
  "collective": {
    "type": "opencollective",
    "url": "https://opencollective.com/parse-server",
    "logo": "https://opencollective.com/parse-server/logo.txt?reverse=true&variant=binary"
  },
  "funding": {
    "type": "opencollective",
    "url": "https://opencollective.com/parse-server"
  },
  "husky": {
    "hooks": {
      "pre-commit": "lint-staged"
    }
  },
  "lint-staged": {
    "{src,spec}/**/*.js": [
      "prettier --write",
      "eslint --fix --cache",
      "git add"
    ]
  }
}<|MERGE_RESOLUTION|>--- conflicted
+++ resolved
@@ -19,16 +19,10 @@
   ],
   "license": "BSD-3-Clause",
   "dependencies": {
-<<<<<<< HEAD
-    "@apollographql/graphql-playground-html": "1.6.24",
-    "@graphql-tools/links": "^6.0.0",
-    "@graphql-tools/stitch": "^6.0.0",
-    "@graphql-tools/utils": "^6.0.0",
-=======
     "@apollographql/graphql-playground-html": "1.6.26",
+    "@graphql-tools/links": "^6.2.4",
     "@graphql-tools/stitch": "6.2.0",
     "@graphql-tools/utils": "6.2.1",
->>>>>>> 922dc763
     "@parse/fs-files-adapter": "1.0.1",
     "@parse/push-adapter": "3.3.0",
     "@parse/s3-files-adapter": "1.4.0",
@@ -43,13 +37,8 @@
     "follow-redirects": "1.13.0",
     "graphql": "15.3.0",
     "graphql-list-fields": "2.0.2",
-<<<<<<< HEAD
-    "graphql-relay": "^0.6.0",
-    "graphql-upload": "^11.0.0",
-=======
     "graphql-relay": "0.6.0",
     "graphql-upload": "11.0.0",
->>>>>>> 922dc763
     "intersect": "1.0.1",
     "jsonwebtoken": "8.5.1",
     "jwks-rsa": "1.9.0",
