--- conflicted
+++ resolved
@@ -30,13 +30,8 @@
     "intersect": "1.0.1",
     "lodash": "4.17.4",
     "lru-cache": "4.1.1",
-<<<<<<< HEAD
-    "mime": "2.0.5",
+    "mime": "2.1.0",
     "mongodb": "3.0.1",
-=======
-    "mime": "2.1.0",
-    "mongodb": "2.2.33",
->>>>>>> 7d773a5d
     "multer": "1.3.0",
     "parse": "1.11.0",
     "pg-promise": "7.3.2",
