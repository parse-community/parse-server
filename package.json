{
  "name": "parse-server",
  "version": "4.5.0",
  "description": "An express module providing a Parse-compatible API server",
  "main": "lib/index.js",
  "repository": {
    "type": "git",
    "url": "https://github.com/parse-community/parse-server"
  },
  "files": [
    "bin/",
    "lib/",
    "public_html/",
    "views/",
    "LICENSE",
    "PATENTS",
    "postinstall.js",
    "README.md"
  ],
  "license": "BSD-3-Clause",
  "dependencies": {
    "@apollographql/graphql-playground-html": "1.6.26",
    "@graphql-tools/links": "6.2.5",
    "@graphql-tools/stitch": "6.2.4",
    "@graphql-tools/utils": "6.2.4",
    "@node-rs/bcrypt": "0.4.1",
    "@parse/fs-files-adapter": "1.2.0",
    "@parse/push-adapter": "3.4.0",
    "@parse/s3-files-adapter": "1.6.0",
<<<<<<< HEAD
    "@parse/simple-mailgun-adapter": "1.1.0",
    "@simplewebauthn/server": "^0.10.5",
=======
    "@parse/simple-mailgun-adapter": "1.2.0",
>>>>>>> 8ff0d08d
    "apollo-server-express": "2.19.0",
    "bcryptjs": "2.4.3",
    "body-parser": "1.19.0",
    "commander": "5.1.0",
    "cors": "2.8.5",
    "deepcopy": "2.1.0",
    "express": "4.17.1",
    "follow-redirects": "1.13.1",
    "graphql": "15.4.0",
    "graphql-list-fields": "2.0.2",
    "graphql-relay": "0.6.0",
    "graphql-upload": "11.0.0",
    "intersect": "1.0.1",
    "jsonwebtoken": "8.5.1",
    "jwks-rsa": "1.12.0",
    "ldapjs": "2.2.3",
    "lodash": "4.17.20",
    "lru-cache": "5.1.1",
    "mime": "2.4.6",
    "mongodb": "3.6.3",
    "parse": "2.19.0",
    "pg-promise": "10.8.1",
    "pluralize": "8.0.0",
    "redis": "3.0.2",
    "semver": "7.3.4",
    "subscriptions-transport-ws": "0.9.18",
    "tv4": "1.3.0",
    "uuid": "8.3.2",
    "winston": "3.3.3",
    "winston-daily-rotate-file": "4.5.0",
    "ws": "7.4.1"
  },
  "devDependencies": {
    "@babel/cli": "7.10.0",
    "@babel/core": "7.10.0",
    "@babel/plugin-proposal-object-rest-spread": "7.10.0",
    "@babel/plugin-transform-flow-strip-types": "7.9.0",
    "@babel/preset-env": "7.10.0",
    "@parse/minami": "1.0.0",
    "apollo-cache-inmemory": "1.6.6",
    "apollo-client": "2.6.10",
    "apollo-link": "1.2.14",
    "apollo-link-http": "1.5.17",
    "apollo-link-ws": "1.0.20",
    "apollo-upload-client": "13.0.0",
    "apollo-utilities": "1.3.4",
    "babel-eslint": "10.1.0",
    "bcrypt-nodejs": "0.0.3",
    "cross-env": "7.0.2",
    "deep-diff": "1.0.2",
    "eslint": "6.8.0",
    "eslint-plugin-flowtype": "5.1.3",
    "flow-bin": "0.119.1",
    "form-data": "3.0.0",
    "graphql-tag": "2.10.1",
    "husky": "4.2.5",
    "jasmine": "3.5.0",
    "jsdoc": "3.6.3",
    "jsdoc-babel": "0.5.0",
    "lint-staged": "10.2.3",
    "mongodb-runner": "mongodb-js/runner",
    "node-fetch": "2.6.1",
    "nyc": "15.1.0",
    "prettier": "2.0.5"
  },
  "scripts": {
    "definitions": "node ./resources/buildConfigDefinitions.js",
    "docs": "jsdoc -c ./jsdoc-conf.json",
    "lint": "flow && eslint --cache ./",
    "lint-fix": "eslint --fix --cache ./",
    "build": "babel src/ -d lib/ --copy-files",
    "watch": "babel --watch src/ -d lib/ --copy-files",
    "pretest": "cross-env MONGODB_VERSION=${MONGODB_VERSION:=4.0.4} MONGODB_TOPOLOGY=${MONGODB_TOPOLOGY:=standalone} MONGODB_STORAGE_ENGINE=${MONGODB_STORAGE_ENGINE:=mmapv1} mongodb-runner start",
    "testonly": "cross-env MONGODB_VERSION=${MONGODB_VERSION:=4.0.4} MONGODB_TOPOLOGY=${MONGODB_TOPOLOGY:=standalone} MONGODB_STORAGE_ENGINE=${MONGODB_STORAGE_ENGINE:=mmapv1} TESTING=1 jasmine",
    "test": "npm run testonly",
    "posttest": "cross-env MONGODB_VERSION=${MONGODB_VERSION:=4.0.4} MONGODB_TOPOLOGY=${MONGODB_TOPOLOGY:=standalone} MONGODB_STORAGE_ENGINE=${MONGODB_STORAGE_ENGINE:=mmapv1} mongodb-runner stop",
    "coverage": "cross-env MONGODB_VERSION=${MONGODB_VERSION:=4.0.4} MONGODB_TOPOLOGY=${MONGODB_TOPOLOGY:=standalone} MONGODB_STORAGE_ENGINE=${MONGODB_STORAGE_ENGINE:=mmapv1} TESTING=1 nyc jasmine",
    "start": "node ./bin/parse-server",
    "prettier": "prettier --write '{src,spec}/{**/*,*}.js' && npm run lint-fix",
    "prepare": "npm run build",
    "postinstall": "node -p 'require(\"./postinstall.js\")()'"
  },
  "engines": {
    "node": ">= 8"
  },
  "bin": {
    "parse-server": "bin/parse-server"
  },
  "optionalDependencies": {
    "@node-rs/bcrypt": "0.4.1"
  },
  "collective": {
    "type": "opencollective",
    "url": "https://opencollective.com/parse-server",
    "logo": "https://opencollective.com/parse-server/logo.txt?reverse=true&variant=binary"
  },
  "funding": {
    "type": "opencollective",
    "url": "https://opencollective.com/parse-server"
  },
  "husky": {
    "hooks": {
      "pre-commit": "lint-staged"
    }
  },
  "lint-staged": {
    "{src,spec}/{**/*,*}.js": [
      "prettier --write",
      "eslint --fix --cache",
      "git add"
    ]
  }
}<|MERGE_RESOLUTION|>--- conflicted
+++ resolved
@@ -27,12 +27,8 @@
     "@parse/fs-files-adapter": "1.2.0",
     "@parse/push-adapter": "3.4.0",
     "@parse/s3-files-adapter": "1.6.0",
-<<<<<<< HEAD
-    "@parse/simple-mailgun-adapter": "1.1.0",
+    "@parse/simple-mailgun-adapter": "1.2.0",
     "@simplewebauthn/server": "^0.10.5",
-=======
-    "@parse/simple-mailgun-adapter": "1.2.0",
->>>>>>> 8ff0d08d
     "apollo-server-express": "2.19.0",
     "bcryptjs": "2.4.3",
     "body-parser": "1.19.0",
