--- conflicted
+++ resolved
@@ -20,14 +20,9 @@
   "license": "BSD-3-Clause",
   "dependencies": {
     "@apollographql/graphql-playground-html": "1.6.26",
-    "@graphql-tools/links": "^6.2.4",
-<<<<<<< HEAD
-    "@graphql-tools/stitch": "6.2.3",
+    "@graphql-tools/links": "6.2.4",
+    "@graphql-tools/stitch": "6.2.4",
     "@graphql-tools/utils": "6.2.4",
-=======
-    "@graphql-tools/stitch": "6.2.4",
-    "@graphql-tools/utils": "6.2.3",
->>>>>>> 9f375b57
     "@parse/fs-files-adapter": "1.0.1",
     "@parse/push-adapter": "3.3.0",
     "@parse/s3-files-adapter": "1.6.0",
