--- conflicted
+++ resolved
@@ -44,13 +44,8 @@
     "ws": "3.0.0"
   },
   "devDependencies": {
-<<<<<<< HEAD
     "babel-cli": "6.26.0",
-    "babel-core": "6.25.0",
-=======
-    "babel-cli": "6.24.1",
     "babel-core": "6.26.0",
->>>>>>> 5d359c3b
     "babel-eslint": "^7.1.1",
     "babel-plugin-syntax-flow": "6.18.0",
     "babel-plugin-transform-flow-strip-types": "6.22.0",
