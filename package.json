{
  "name": "parse-server",
  "version": "4.1.0",
  "description": "An express module providing a Parse-compatible API server",
  "main": "lib/index.js",
  "repository": {
    "type": "git",
    "url": "https://github.com/parse-community/parse-server"
  },
  "files": [
    "bin/",
    "lib/",
    "public_html/",
    "views/",
    "LICENSE",
    "PATENTS",
    "postinstall.js",
    "README.md"
  ],
  "license": "BSD-3-Clause",
  "dependencies": {
    "@apollographql/graphql-playground-html": "1.6.24",
    "@parse/fs-files-adapter": "1.0.1",
    "@parse/push-adapter": "3.2.0",
    "@parse/s3-files-adapter": "1.4.0",
    "@parse/simple-mailgun-adapter": "1.1.0",
    "apollo-server-express": "2.11.0",
    "bcryptjs": "2.4.3",
    "body-parser": "1.19.0",
    "commander": "4.1.1",
    "cors": "2.8.5",
    "deepcopy": "2.0.0",
    "express": "4.17.1",
    "follow-redirects": "1.9.1",
    "graphql": "14.6.0",
    "graphql-list-fields": "2.0.2",
    "graphql-relay": "^0.6.0",
    "graphql-tools": "^4.0.5",
    "graphql-upload": "10.0.0",
    "intersect": "1.0.1",
    "jsonwebtoken": "8.5.1",
    "jwks-rsa": "1.7.0",
    "ldapjs": "1.0.2",
    "lodash": "4.17.15",
    "lru-cache": "5.1.1",
    "mime": "2.4.4",
<<<<<<< HEAD
    "mongodb": "3.5.3",
=======
    "mongodb": "3.5.4",
    "node-rsa": "1.0.7",
>>>>>>> 3a89c7a7
    "parse": "2.11.0",
    "pg-promise": "10.4.4",
    "pluralize": "^8.0.0",
    "redis": "3.0.0",
    "semver": "7.1.3",
    "subscriptions-transport-ws": "0.9.16",
    "tv4": "1.3.0",
    "uuid": "3.3.3",
    "winston": "3.2.1",
    "winston-daily-rotate-file": "4.4.0",
    "ws": "7.2.1"
  },
  "devDependencies": {
    "@babel/cli": "7.8.4",
    "@babel/core": "7.8.6",
    "@babel/plugin-proposal-object-rest-spread": "7.8.3",
    "@babel/plugin-transform-flow-strip-types": "7.8.3",
    "@babel/preset-env": "7.8.6",
    "@parse/minami": "1.0.0",
    "apollo-cache-inmemory": "1.6.5",
    "apollo-client": "2.6.6",
    "apollo-link": "1.2.13",
    "apollo-link-http": "1.5.16",
    "apollo-link-ws": "1.0.19",
    "apollo-upload-client": "12.1.0",
    "apollo-utilities": "1.3.3",
    "babel-eslint": "10.1.0",
    "bcrypt-nodejs": "0.0.3",
    "cross-env": "7.0.1",
    "deep-diff": "1.0.2",
    "eslint": "6.8.0",
    "eslint-plugin-flowtype": "4.5.0",
    "flow-bin": "0.119.1",
    "form-data": "3.0.0",
    "gaze": "1.1.3",
    "graphql-tag": "^2.10.1",
    "husky": "4.2.3",
    "jasmine": "3.5.0",
    "jsdoc": "3.6.3",
    "jsdoc-babel": "0.5.0",
    "lint-staged": "10.0.8",
    "mongodb-runner": "4.8.0",
    "node-fetch": "2.6.0",
    "nyc": "15.0.0",
    "prettier": "1.19.0"
  },
  "scripts": {
    "definitions": "node ./resources/buildConfigDefinitions.js",
    "docs": "jsdoc -c ./jsdoc-conf.json",
    "dev": "npm run build && node bin/dev",
    "lint": "flow && eslint --cache ./",
    "build": "babel src/ -d lib/ --copy-files",
    "watch": "babel --watch src/ -d lib/ --copy-files",
    "pretest": "cross-env MONGODB_VERSION=${MONGODB_VERSION:=4.0.4} MONGODB_TOPOLOGY=${MONGODB_TOPOLOGY:=standalone} MONGODB_STORAGE_ENGINE=${MONGODB_STORAGE_ENGINE:=mmapv1} mongodb-runner start",
    "testonly": "cross-env MONGODB_VERSION=${MONGODB_VERSION:=4.0.4} MONGODB_TOPOLOGY=${MONGODB_TOPOLOGY:=standalone} MONGODB_STORAGE_ENGINE=${MONGODB_STORAGE_ENGINE:=mmapv1} TESTING=1 jasmine",
    "test": "npm run testonly",
    "posttest": "cross-env MONGODB_VERSION=${MONGODB_VERSION:=4.0.4} MONGODB_TOPOLOGY=${MONGODB_TOPOLOGY:=standalone} MONGODB_STORAGE_ENGINE=${MONGODB_STORAGE_ENGINE:=mmapv1} mongodb-runner stop",
    "coverage": "cross-env MONGODB_VERSION=${MONGODB_VERSION:=4.0.4} MONGODB_TOPOLOGY=${MONGODB_TOPOLOGY:=standalone} MONGODB_STORAGE_ENGINE=${MONGODB_STORAGE_ENGINE:=mmapv1} TESTING=1 nyc jasmine",
    "start": "node ./bin/parse-server",
    "prepare": "npm run build",
    "postinstall": "node -p 'require(\"./postinstall.js\")()'"
  },
  "engines": {
    "node": ">= 8"
  },
  "bin": {
    "parse-server": "./bin/parse-server"
  },
  "optionalDependencies": {
    "bcrypt": "4.0.1"
  },
  "collective": {
    "type": "opencollective",
    "url": "https://opencollective.com/parse-server",
    "logo": "https://opencollective.com/parse-server/logo.txt?reverse=true&variant=binary"
  },
  "funding": {
    "type": "opencollective",
    "url": "https://opencollective.com/parse-server"
  },
  "husky": {
    "hooks": {
      "pre-commit": "lint-staged"
    }
  },
  "lint-staged": {
    "{src,spec}/**/*.js": [
      "prettier --write",
      "eslint --cache",
      "git add"
    ]
  }
}<|MERGE_RESOLUTION|>--- conflicted
+++ resolved
@@ -44,12 +44,7 @@
     "lodash": "4.17.15",
     "lru-cache": "5.1.1",
     "mime": "2.4.4",
-<<<<<<< HEAD
-    "mongodb": "3.5.3",
-=======
     "mongodb": "3.5.4",
-    "node-rsa": "1.0.7",
->>>>>>> 3a89c7a7
     "parse": "2.11.0",
     "pg-promise": "10.4.4",
     "pluralize": "^8.0.0",
