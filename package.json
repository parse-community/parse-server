--- conflicted
+++ resolved
@@ -27,14 +27,9 @@
     "body-parser": "1.18.3",
     "commander": "2.19.0",
     "deepcopy": "1.0.0",
-<<<<<<< HEAD
-    "express": "4.16.2",
-    "express-graphql": "0.6.12",
-=======
     "express": "4.16.4",
     "express-graphql": "0.6.12",
     "follow-redirects": "1.6.1",
->>>>>>> 8b0a11a5
     "graphql": "0.13.2",
     "intersect": "1.0.1",
     "lodash": "4.17.11",
@@ -47,25 +42,11 @@
     "semver": "5.6.0",
     "tv4": "1.3.0",
     "uuid": "3.1.0",
-<<<<<<< HEAD
-    "winston": "2.4.1",
-=======
     "winston": "2.4.4",
->>>>>>> 8b0a11a5
     "winston-daily-rotate-file": "1.7.2",
     "ws": "6.1.2"
   },
   "devDependencies": {
-<<<<<<< HEAD
-    "@babel/cli": "7.1.0",
-    "@babel/core": "7.1.0",
-    "@babel/plugin-proposal-class-properties": "7.0.0",
-    "@babel/plugin-proposal-object-rest-spread": "7.0.0",
-    "@babel/plugin-transform-flow-strip-types": "7.0.0",
-    "@babel/preset-env": "7.1.0",
-    "@parse/minami": "1.0.0",
-    "babel-eslint": "9.0.0",
-=======
     "@babel/cli": "7.2.3",
     "@babel/core": "7.2.2",
     "@babel/plugin-proposal-class-properties": "7.0.0",
@@ -74,40 +55,24 @@
     "@babel/preset-env": "7.2.3",
     "@parse/minami": "1.0.0",
     "babel-eslint": "10.0.0",
->>>>>>> 8b0a11a5
     "bcrypt-nodejs": "0.0.3",
     "cross-env": "5.2.0",
     "deep-diff": "1.0.2",
     "eslint": "5.0.0",
-<<<<<<< HEAD
-    "eslint-plugin-flowtype": "2.39.1",
-    "flow-bin": "0.80.0",
-=======
     "eslint-plugin-flowtype": "3.0.0",
     "flow-bin": "0.91.0",
->>>>>>> 8b0a11a5
     "gaze": "1.1.3",
     "husky": "1.0.0-rc.13",
     "jasmine": "3.1.0",
     "jasmine-spec-reporter": "4.1.0",
     "jsdoc": "3.5.5",
     "jsdoc-babel": "0.5.0",
-<<<<<<< HEAD
-    "lint-staged": "7.2.2",
-    "mongodb-runner": "4.1.0",
-    "nodemon": "1.18.4",
-    "nyc": "12.0.2",
-    "prettier": "1.14.2",
-    "request-promise": "4.2.2",
-    "supports-color": "5.4.0"
-=======
     "lint-staged": "8.1.0",
     "mongodb-runner": "4.3.2",
     "nyc": "13.1.0",
     "prettier": "1.15.3",
     "request-promise": "4.2.2",
     "supports-color": "6.0.0"
->>>>>>> 8b0a11a5
   },
   "scripts": {
     "docs": "jsdoc -c ./jsdoc-conf.json",
