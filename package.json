--- conflicted
+++ resolved
@@ -34,17 +34,10 @@
     "parse-server-push-adapter": "2.0.1",
     "parse-server-s3-adapter": "1.2.0",
     "parse-server-simple-mailgun-adapter": "1.0.0",
-<<<<<<< HEAD
-    "pg-promise": "6.3.1",
-    "redis": "2.7.1",
-    "request": "2.81.0",
-    "semver": "5.4.1",
-=======
     "pg-promise": "7.0.3",
     "redis": "2.8.0",
     "request": "2.83.0",
-    "semver": "5.4.0",
->>>>>>> d0e613a6
+    "semver": "5.4.1",
     "tv4": "1.3.0",
     "uuid": "^3.1.0",
     "winston": "2.4.0",
