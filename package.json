{
  "name": "parse-server",
  "version": "2.3.3",
  "description": "An express module providing a Parse-compatible API server",
  "main": "lib/index.js",
  "repository": {
    "type": "git",
    "url": "https://github.com/ParsePlatform/parse-server"
  },
  "files": [
    "bin/",
    "lib/",
    "public_html/",
    "views/",
    "LICENSE",
    "PATENTS",
    "README.md"
  ],
  "license": "BSD-3-Clause",
  "dependencies": {
    "bcryptjs": "2.4.3",
    "body-parser": "1.16.1",
    "commander": "2.9.0",
    "deepcopy": "0.6.3",
    "express": "4.14.1",
    "intersect": "1.0.1",
    "lodash": "4.17.4",
    "lru-cache": "4.0.2",
    "mime": "1.3.4",
    "mongodb": "2.2.24",
    "multer": "1.3.0",
    "parse": "1.9.2",
    "parse-server-fs-adapter": "1.0.1",
    "parse-server-push-adapter": "1.2.0",
    "parse-server-s3-adapter": "1.0.6",
    "parse-server-simple-mailgun-adapter": "1.0.0",
    "pg-promise": "5.5.6",
    "redis": "2.6.5",
    "request": "2.79.0",
    "semver": "5.2.0",
    "tv4": "1.2.7",
    "winston": "2.3.1",
    "winston-daily-rotate-file": "1.4.4",
    "ws": "2.0.3"
  },
  "devDependencies": {
<<<<<<< HEAD
    "babel-cli": "6.22.2",
    "babel-core": "6.23.0",
=======
    "babel-cli": "6.23.0",
    "babel-core": "6.22.1",
>>>>>>> 3f0de0c2
    "babel-eslint": "^7.1.1",
    "babel-plugin-syntax-flow": "6.13.0",
    "babel-plugin-transform-flow-strip-types": "6.22.0",
    "babel-preset-es2015": "6.22.0",
    "babel-preset-stage-0": "6.22.0",
    "babel-register": "6.23.0",
    "bcrypt-nodejs": "0.0.3",
    "cross-env": "3.1.4",
    "deep-diff": "0.3.4",
    "eslint": "^3.10.2",
    "eslint-plugin-flowtype": "^2.25.0",
    "gaze": "1.1.1",
    "istanbul": "1.0.0-alpha.1",
    "jasmine": "2.5.3",
    "jasmine-spec-reporter": "^3.1.0",
    "mongodb-runner": "3.4.0",
    "nodemon": "1.11.0",
    "request-promise": "4.1.1"
  },
  "scripts": {
    "dev": "npm run build && node bin/dev",
    "lint": "eslint --cache ./",
    "build": "babel src/ -d lib/",
    "pretest": "npm run lint",
    "test": "cross-env MONGODB_VERSION=${MONGODB_VERSION:=3.2.6} MONGODB_STORAGE_ENGINE=mmapv1 NODE_ENV=test TESTING=1 $COVERAGE_OPTION jasmine",
    "test:win": "cross-env MONGODB_VERSION=${MONGODB_VERSION:=3.2.6} MONGODB_STORAGE_ENGINE=mmapv1 NODE_ENV=test TESTING=1 jasmine",
    "coverage": "cross-env COVERAGE_OPTION='./node_modules/.bin/istanbul cover' npm test",
    "coverage:win": "cross-env MONGODB_VERSION=${MONGODB_VERSION:=3.2.6} MONGODB_STORAGE_ENGINE=mmapv1 NODE_ENV=test TESTING=1 node ./node_modules/istanbul/lib/cli.js cover ./node_modules/jasmine/bin/jasmine.js",
    "start": "node ./bin/parse-server",
    "prepublish": "npm run build"
  },
  "engines": {
    "node": ">=4.6"
  },
  "bin": {
    "parse-server": "./bin/parse-server"
  },
  "optionalDependencies": {
    "bcrypt": "1.0.2",
    "uws": "^0.12.0"
  }
}<|MERGE_RESOLUTION|>--- conflicted
+++ resolved
@@ -44,13 +44,9 @@
     "ws": "2.0.3"
   },
   "devDependencies": {
-<<<<<<< HEAD
-    "babel-cli": "6.22.2",
+
+    "babel-cli": "6.23.0",
     "babel-core": "6.23.0",
-=======
-    "babel-cli": "6.23.0",
-    "babel-core": "6.22.1",
->>>>>>> 3f0de0c2
     "babel-eslint": "^7.1.1",
     "babel-plugin-syntax-flow": "6.13.0",
     "babel-plugin-transform-flow-strip-types": "6.22.0",
