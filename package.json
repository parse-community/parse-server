{
  "name": "parse-server",
  "version": "4.5.0",
  "description": "An express module providing a Parse-compatible API server",
  "main": "lib/index.js",
  "repository": {
    "type": "git",
    "url": "https://github.com/parse-community/parse-server"
  },
  "files": [
    "bin/",
    "lib/",
    "public_html/",
    "views/",
    "LICENSE",
    "PATENTS",
    "postinstall.js",
    "README.md"
  ],
  "license": "BSD-3-Clause",
  "dependencies": {
    "@apollographql/graphql-playground-html": "1.6.29",
    "@graphql-tools/links": "6.2.5",
    "@graphql-tools/stitch": "6.2.4",
    "@graphql-tools/utils": "6.2.4",
    "@parse/fs-files-adapter": "1.2.0",
    "@parse/push-adapter": "3.4.0",
    "apollo-server-express": "2.25.2",
    "bcryptjs": "2.4.3",
    "body-parser": "1.19.0",
    "commander": "5.1.0",
    "cors": "2.8.5",
    "deepcopy": "2.1.0",
    "express": "4.17.1",
    "follow-redirects": "1.14.1",
    "graphql": "15.5.1",
    "graphql-list-fields": "2.0.2",
    "graphql-relay": "0.8.0",
    "graphql-tag": "2.12.5",
    "graphql-upload": "11.0.0",
    "intersect": "1.0.1",
    "jsonwebtoken": "8.5.1",
    "jwks-rsa": "1.12.3",
    "ldapjs": "2.3.0",
    "lodash": "4.17.21",
    "lru-cache": "5.1.1",
    "mime": "2.5.2",
    "mongodb": "3.6.9",
    "mustache": "4.2.0",
    "parse": "3.3.0",
    "pg-monitor": "1.4.1",
    "pg-promise": "10.10.2",
    "pluralize": "8.0.0",
<<<<<<< HEAD
    "redis": "3.0.2",
    "semver": "7.3.5",
    "subscriptions-transport-ws": "0.9.18",
=======
    "redis": "3.1.2",
    "semver": "7.3.4",
    "subscriptions-transport-ws": "0.10.0",
>>>>>>> c3b71ba5
    "tv4": "1.3.0",
    "uuid": "8.3.2",
    "winston": "3.3.3",
    "winston-daily-rotate-file": "4.5.5",
    "ws": "7.5.3"
  },
  "devDependencies": {
    "@actions/core": "1.2.6",
    "@babel/cli": "7.10.0",
    "@babel/core": "7.10.0",
    "@babel/plugin-proposal-object-rest-spread": "7.10.0",
    "@babel/plugin-transform-flow-strip-types": "7.9.0",
    "@babel/preset-env": "7.10.0",
    "@parse/minami": "1.0.0",
    "all-node-versions": "8.0.0",
    "apollo-cache-inmemory": "1.6.6",
    "apollo-client": "2.6.10",
    "apollo-link": "1.2.14",
    "apollo-link-http": "1.5.17",
    "apollo-link-ws": "1.0.20",
    "apollo-upload-client": "13.0.0",
    "apollo-utilities": "1.3.4",
    "babel-eslint": "10.1.0",
    "bcrypt-nodejs": "0.0.3",
    "cross-env": "7.0.2",
    "deep-diff": "1.0.2",
    "eslint": "6.8.0",
    "eslint-plugin-flowtype": "5.1.3",
    "flow-bin": "0.119.1",
    "form-data": "3.0.0",
    "husky": "4.2.5",
    "jasmine": "3.5.0",
    "jasmine-spec-reporter": "6.0.0",
    "jsdoc": "3.6.3",
    "jsdoc-babel": "0.5.0",
    "lint-staged": "10.2.3",
    "madge": "4.0.2",
    "mock-files-adapter": "file:spec/dependencies/mock-files-adapter",
    "mock-mail-adapter": "file:spec/dependencies/mock-mail-adapter",
    "mongodb-runner": "4.8.1",
    "mongodb-version-list": "1.0.0",
    "node-fetch": "2.6.1",
    "nyc": "15.1.0",
    "prettier": "2.0.5",
    "yaml": "1.10.0"
  },
  "scripts": {
    "ci:check": "node ./resources/ci/ciCheck.js",
    "definitions": "node ./resources/buildConfigDefinitions.js && prettier --write 'src/Options/*.js'",
    "docs": "jsdoc -c ./jsdoc-conf.json",
    "lint": "flow && eslint --cache ./",
    "lint-fix": "eslint --fix --cache ./",
    "build": "babel src/ -d lib/ --copy-files",
    "watch": "babel --watch src/ -d lib/ --copy-files",
    "test:mongodb:runnerstart": "cross-env MONGODB_VERSION=${MONGODB_VERSION:=$npm_config_dbversion} MONGODB_TOPOLOGY=${MONGODB_TOPOLOGY:=standalone} MONGODB_STORAGE_ENGINE=${MONGODB_STORAGE_ENGINE:=wiredTiger} mongodb-runner start",
    "test:mongodb:testonly": "cross-env MONGODB_VERSION=${MONGODB_VERSION:=$npm_config_dbversion} MONGODB_TOPOLOGY=${MONGODB_TOPOLOGY:=standalone} MONGODB_STORAGE_ENGINE=${MONGODB_STORAGE_ENGINE:=wiredTiger} TESTING=1 jasmine",
    "test:mongodb": "npm run test:mongodb:runnerstart --dbversion=$npm_config_dbversion && npm run test:mongodb:testonly --dbversion=$npm_config_dbversion",
    "test:mongodb:4.0.25": "npm run test:mongodb --dbversion=4.0.25",
    "test:mongodb:4.2.15": "npm run test:mongodb --dbversion=4.2.15",
    "test:mongodb:4.4.7": "npm run test:mongodb --dbversion=4.4.7",
    "posttest:mongodb": "mongodb-runner stop",
    "pretest": "cross-env MONGODB_VERSION=${MONGODB_VERSION:=4.4.7} MONGODB_TOPOLOGY=${MONGODB_TOPOLOGY:=standalone} MONGODB_STORAGE_ENGINE=${MONGODB_STORAGE_ENGINE:=wiredTiger} mongodb-runner start",
    "testonly": "cross-env MONGODB_VERSION=${MONGODB_VERSION:=4.4.7} MONGODB_TOPOLOGY=${MONGODB_TOPOLOGY:=standalone} MONGODB_STORAGE_ENGINE=${MONGODB_STORAGE_ENGINE:=wiredTiger} TESTING=1 jasmine",
    "test": "npm run testonly",
    "posttest": "cross-env MONGODB_VERSION=${MONGODB_VERSION:=4.4.7} MONGODB_TOPOLOGY=${MONGODB_TOPOLOGY:=standalone} MONGODB_STORAGE_ENGINE=${MONGODB_STORAGE_ENGINE:=wiredTiger} mongodb-runner stop",
    "coverage": "cross-env MONGODB_VERSION=${MONGODB_VERSION:=4.4.7} MONGODB_TOPOLOGY=${MONGODB_TOPOLOGY:=standalone} MONGODB_STORAGE_ENGINE=${MONGODB_STORAGE_ENGINE:=wiredTiger} TESTING=1 nyc jasmine",
    "start": "node ./bin/parse-server",
    "prettier": "prettier --write '{src,spec}/{**/*,*}.js'",
    "prepare": "npm run build",
    "postinstall": "node -p 'require(\"./postinstall.js\")()'",
    "madge:circular": "node_modules/.bin/madge ./src --circular"
  },
  "engines": {
    "node": ">= 8"
  },
  "bin": {
    "parse-server": "bin/parse-server"
  },
  "optionalDependencies": {
    "@node-rs/bcrypt": "1.1.0"
  },
  "collective": {
    "type": "opencollective",
    "url": "https://opencollective.com/parse-server",
    "logo": "https://opencollective.com/parse-server/logo.txt?reverse=true&variant=binary"
  },
  "funding": {
    "type": "opencollective",
    "url": "https://opencollective.com/parse-server"
  },
  "husky": {
    "hooks": {
      "pre-commit": "lint-staged"
    }
  },
  "lint-staged": {
    "{src,spec}/{**/*,*}.js": [
      "prettier --write",
      "eslint --fix --cache",
      "git add"
    ]
  }
}<|MERGE_RESOLUTION|>--- conflicted
+++ resolved
@@ -51,15 +51,9 @@
     "pg-monitor": "1.4.1",
     "pg-promise": "10.10.2",
     "pluralize": "8.0.0",
-<<<<<<< HEAD
-    "redis": "3.0.2",
+    "redis": "3.1.2",
     "semver": "7.3.5",
-    "subscriptions-transport-ws": "0.9.18",
-=======
-    "redis": "3.1.2",
-    "semver": "7.3.4",
     "subscriptions-transport-ws": "0.10.0",
->>>>>>> c3b71ba5
     "tv4": "1.3.0",
     "uuid": "8.3.2",
     "winston": "3.3.3",
