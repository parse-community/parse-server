<p align="center">
    <img alt="Parse Server" src="https://github.com/parse-community/parse-server/raw/master/.github/parse-server-logo.png" width="500">
  </a>
</p>

<p align="center">
  Parse Server is an open source backend that can be deployed to any infrastructure that can run Node.js.
</p>


<p align="center">
    <a href="https://twitter.com/intent/follow?screen_name=parseplatform"><img alt="Follow on Twitter" src="https://img.shields.io/twitter/follow/parseplatform?style=social&label=Follow"></a>
    <a href="https://github.com/parse-community/parse-server/actions?query=workflow%3Aci+branch%3Amaster">
      <img alt="Build status" src="https://github.com/parse-community/parse-server/workflows/ci/badge.svg?branch=master">
    </a>
    <a href="https://codecov.io/github/parse-community/parse-server?branch=master"><img alt="Coverage status" src="https://img.shields.io/codecov/c/github/parse-community/parse-server/master.svg"></a>
    <a href="https://www.npmjs.com/package/parse-server"><img alt="npm version" src="https://img.shields.io/npm/v/parse-server.svg?style=flat"></a>
    <a href="https://community.parseplatform.org/"><img alt="Join the conversation" src="https://img.shields.io/discourse/https/community.parseplatform.org/topics.svg"></a>
    <a href="https://snyk.io/test/github/parse-community/parse-server"><img alt="Snyk badge" src="https://snyk.io/test/github/parse-community/parse-server/badge.svg"></a>
    <a href="https://nodejs.org/"><img alt="Node.js 12,14,15" src="https://img.shields.io/badge/nodejs-12,_14,_15-green.svg?logo=node.js&style=flat"></a>
    <a href="https://www.mongodb.com/"><img alt="MongoDB 3.6,4.0,4.2,4.4" src="https://img.shields.io/badge/mongodb-3.6,_4.0,_4.2,_4.4-green.svg?logo=mongodb&style=flat"></a>
   <a href="https://www.postgresql.org"> <img alt="PostgreSQL 10,11,12,13" src="https://img.shields.io/badge/postgresql-10,_11,_12,_13-green.svg?logo=postgresql&style=flat"></a>
</p>

<h2 align="center">Our Sponsors</h2>
<p align="center">
    <p align="center">Our backers and sponsors help to ensure the quality and timely development of the Parse Platform.</p>
  <details align="center">
  <summary align="center"><b>🥉 Bronze Sponsors</b></summary>
  <a href="https://opencollective.com/parse-server/sponsor/0/website" target="_blank"><img src="https://opencollective.com/parse-server/sponsor/0/avatar.svg"></a>
  </details>

</p>
<p align="center">
  <a href="#backers"><img alt="Backers on Open Collective" src="https://opencollective.com/parse-server/tiers/backers/badge.svg" /></a>
  <a href="#sponsors"><img alt="Sponsors on Open Collective" src="https://opencollective.com/parse-server/tiers/sponsors/badge.svg" /></a>
</p>
<br>

Parse Server works with the Express web application framework. It can be added to existing web applications, or run by itself.

The full documentation for Parse Server is available in the [wiki](https://github.com/parse-community/parse-server/wiki). The [Parse Server guide](http://docs.parseplatform.org/parse-server/guide/) is a good place to get started. An [API reference](http://parseplatform.org/parse-server/api/) and [Cloud Code guide](https://docs.parseplatform.org/cloudcode/guide/) are also available. If you're interested in developing for Parse Server, the [Development guide](http://docs.parseplatform.org/parse-server/guide/#development-guide) will help you get set up.

- [Getting Started](#getting-started)
  - [Running Parse Server](#running-parse-server)
    - [Compatibility](#compatibility)
      - [Node.js](#nodejs)
      - [MongoDB](#mongodb)
      - [PostgreSQL](#postgresql)
    - [Locally](#locally)
    - [Docker Container](#docker-container)
    - [Saving an Object](#saving-an-object)
    - [Connect an SDK](#connect-an-sdk)
  - [Running Parse Server elsewhere](#running-parse-server-elsewhere)
    - [Sample Application](#sample-application)
    - [Parse Server + Express](#parse-server--express)
- [Configuration](#configuration)
  - [Basic Options](#basic-options)
  - [Client Key Options](#client-key-options)
  - [Email Verification and Password Reset](#email-verification-and-password-reset)
  - [Custom Routes](#custom-routes)
    - [Example](#example)
    - [Reserved Paths](#reserved-paths)
    - [Parameters](#parameters)
  - [Custom Pages](#custom-pages)
  - [Using Environment Variables](#using-environment-variables)
  - [Available Adapters](#available-adapters)
  - [Configuring File Adapters](#configuring-file-adapters)
  - [Idempotency Enforcement](#idempotency-enforcement)
  - [Localization](#localization)
    - [Pages](#pages)
      - [Localization with Directory Structure](#localization-with-directory-structure)
      - [Localization with JSON Resource](#localization-with-json-resource)
      - [Dynamic placeholders](#dynamic-placeholders)
      - [Reserved Keys](#reserved-keys)
      - [Parameters](#parameters-1)
  - [Logging](#logging)
- [Deprecations](#deprecations)
- [Live Query](#live-query)
- [GraphQL](#graphql)
  - [Running](#running)
    - [Using the CLI](#using-the-cli)
    - [Using Docker](#using-docker)
    - [Using Express.js](#using-expressjs)
  - [Checking the API health](#checking-the-api-health)
  - [Creating your first class](#creating-your-first-class)
  - [Using automatically generated operations](#using-automatically-generated-operations)
  - [Customizing your GraphQL Schema](#customizing-your-graphql-schema)
  - [Learning more](#learning-more)
- [Upgrading to 3.0.0](#upgrading-to-300)
- [Want to ride the bleeding edge?](#want-to-ride-the-bleeding-edge)
- [Contributing](#contributing)
- [Contributors](#contributors)
- [Sponsors](#sponsors)
- [Backers](#backers)

# Getting Started

The fastest and easiest way to get started is to run MongoDB and Parse Server locally.

## Running Parse Server

Before you start make sure you have installed:

- [NodeJS](https://www.npmjs.com/) that includes `npm`
- [MongoDB](https://www.mongodb.com/) or [PostgreSQL](https://www.postgresql.org/)(with [PostGIS](https://postgis.net) 2.2.0 or higher)
- Optionally [Docker](https://www.docker.com/)

### Compatibility

#### Node.js
Parse Server is continuously tested with the most recent releases of Node.js to ensure compatibility. We follow the [Node.js Long Term Support plan](https://github.com/nodejs/Release) and only test against versions that are officially supported and have not reached their end-of-life date.

| Version    | Latest Patch Version | End-of-Life Date | Compatibility      |
|------------|----------------------|------------------|--------------------|
| Node.js 12 | 12.22.0              | April 2022       | ✅ Fully compatible |
| Node.js 14 | 14.16.0              | April 2023       | ✅ Fully compatible |
<<<<<<< HEAD
| Node.js 15 | 15.12.0              | June 2021        | ✅ Fully compatible |
=======
| Node.js 15 | 15.13.0              | June 2021        | ✅ Fully compatible |
>>>>>>> 70e13476

#### MongoDB
Parse Server is continuously tested with the most recent releases of MongoDB to ensure compatibility. We follow the [MongoDB support schedule](https://www.mongodb.com/support-policy) and only test against versions that are officially supported and have not reached their end-of-life date.

| Version     | Latest Patch Version | End-of-Life Date | Compatibility      |
|-------------|----------------------|------------------|--------------------|
| MongoDB 3.6 | 3.6.23               | April 2021       | ✅ Fully compatible |
| MongoDB 4.0 | 4.0.23               | January 2022     | ✅ Fully compatible |
| MongoDB 4.2 | 4.2.13               | TBD              | ✅ Fully compatible |
| MongoDB 4.4 | 4.4.4                | TBD              | ✅ Fully compatible |
  
#### PostgreSQL
Parse Server is continuously tested with the most recent releases of PostgreSQL and PostGIS to ensure compatibility. We follow the [PostGIS docker tags](https://registry.hub.docker.com/r/postgis/postgis/tags?page=1&ordering=last_updated) and only test against versions that are officially supported and have not reached their end-of-life date.

| Version       | PostGIS Version | End-of-Life Date | Compatibility      |
|---------------|-----------------|------------------|--------------------|
| Postgres 10.x | 3.0.x, 3.1.x    | November 2022    | ✅ Fully compatible |
| Postgres 11.x | 3.0.x, 3.1.x    | November 2023    | ✅ Fully compatible |
| Postgres 12.x | 3.0.x, 3.1.x    | November 2024    | ✅ Fully compatible |
| Postgres 13.x | 3.0.x, 3.1.x    | November 2025    | ✅ Fully compatible |

### Locally
```bash
$ npm install -g parse-server mongodb-runner
$ mongodb-runner start
$ parse-server --appId APPLICATION_ID --masterKey MASTER_KEY --databaseURI mongodb://localhost/test
```
***Note:*** *If installation with* `-g` *fails due to permission problems* (`npm ERR! code 'EACCES'`), *please refer to [this link](https://docs.npmjs.com/getting-started/fixing-npm-permissions).*


### Docker Container

```bash
$ git clone https://github.com/parse-community/parse-server
$ cd parse-server
$ docker build --tag parse-server .
$ docker run --name my-mongo -d mongo
```

#### Running the Parse Server Image <!-- omit in toc -->

```bash
$ docker run --name my-parse-server -v config-vol:/parse-server/config -p 1337:1337 --link my-mongo:mongo -d parse-server --appId APPLICATION_ID --masterKey MASTER_KEY --databaseURI mongodb://mongo/test
```

***Note:*** *If you want to use [Cloud Code](https://docs.parseplatform.org/cloudcode/guide/), add `-v cloud-code-vol:/parse-server/cloud --cloud /parse-server/cloud/main.js` to the command above. Make sure `main.js` is in the `cloud-code-vol` directory before starting Parse Server.*

You can use any arbitrary string as your application id and master key. These will be used by your clients to authenticate with the Parse Server.

That's it! You are now running a standalone version of Parse Server on your machine.

**Using a remote MongoDB?** Pass the  `--databaseURI DATABASE_URI` parameter when starting `parse-server`. Learn more about configuring Parse Server [here](#configuration). For a full list of available options, run `parse-server --help`.

### Saving an Object

Now that you're running Parse Server, it is time to save your first object. We'll use the [REST API](http://docs.parseplatform.org/rest/guide), but you can easily do the same using any of the [Parse SDKs](http://parseplatform.org/#sdks). Run the following:

```bash
$ curl -X POST \
-H "X-Parse-Application-Id: APPLICATION_ID" \
-H "Content-Type: application/json" \
-d '{"score":1337,"playerName":"Sean Plott","cheatMode":false}' \
http://localhost:1337/parse/classes/GameScore
```

You should get a response similar to this:

```js
{
  "objectId": "2ntvSpRGIK",
  "createdAt": "2016-03-11T23:51:48.050Z"
}
```

You can now retrieve this object directly (make sure to replace `2ntvSpRGIK` with the actual `objectId` you received when the object was created):

```bash
$ curl -X GET \
  -H "X-Parse-Application-Id: APPLICATION_ID" \
  http://localhost:1337/parse/classes/GameScore/2ntvSpRGIK
```
```json
// Response
{
  "objectId": "2ntvSpRGIK",
  "score": 1337,
  "playerName": "Sean Plott",
  "cheatMode": false,
  "updatedAt": "2016-03-11T23:51:48.050Z",
  "createdAt": "2016-03-11T23:51:48.050Z"
}
```

Keeping tracks of individual object ids is not ideal, however. In most cases you will want to run a query over the collection, like so:

```bash
$ curl -X GET \
  -H "X-Parse-Application-Id: APPLICATION_ID" \
  http://localhost:1337/parse/classes/GameScore
```
```json
// The response will provide all the matching objects within the `results` array:
{
  "results": [
    {
      "objectId": "2ntvSpRGIK",
      "score": 1337,
      "playerName": "Sean Plott",
      "cheatMode": false,
      "updatedAt": "2016-03-11T23:51:48.050Z",
      "createdAt": "2016-03-11T23:51:48.050Z"
    }
  ]
}

```

To learn more about using saving and querying objects on Parse Server, check out the [Parse documentation](http://docs.parseplatform.org).

### Connect an SDK

Parse provides SDKs for all the major platforms. Refer to the Parse Server guide to [learn how to connect your app to Parse Server](https://docs.parseplatform.org/parse-server/guide/#using-parse-sdks-with-parse-server).

## Running Parse Server elsewhere

Once you have a better understanding of how the project works, please refer to the [Parse Server wiki](https://github.com/parse-community/parse-server/wiki) for in-depth guides to deploy Parse Server to major infrastructure providers. Read on to learn more about additional ways of running Parse Server.

### Sample Application

We have provided a basic [Node.js application](https://github.com/parse-community/parse-server-example) that uses the Parse Server module on Express and can be easily deployed to various infrastructure providers:

* [Heroku and mLab](https://devcenter.heroku.com/articles/deploying-a-parse-server-to-heroku)
* [AWS and Elastic Beanstalk](http://mobile.awsblog.com/post/TxCD57GZLM2JR/How-to-set-up-Parse-Server-on-AWS-using-AWS-Elastic-Beanstalk)
* [Google App Engine](https://medium.com/@justinbeckwith/deploying-parse-server-to-google-app-engine-6bc0b7451d50)
* [Microsoft Azure](https://azure.microsoft.com/en-us/blog/azure-welcomes-parse-developers/)
* [SashiDo](https://blog.sashido.io/tag/migration/)
* [Digital Ocean](https://www.digitalocean.com/community/tutorials/how-to-run-parse-server-on-ubuntu-14-04)
* [Pivotal Web Services](https://github.com/cf-platform-eng/pws-parse-server)
* [Back4app](http://blog.back4app.com/2016/03/01/quick-wizard-migration/)
* [Glitch](https://glitch.com/edit/#!/parse-server)
* [Flynn](https://flynn.io/blog/parse-apps-on-flynn)

### Parse Server + Express

You can also create an instance of Parse Server, and mount it on a new or existing Express website:

```js
var express = require('express');
var ParseServer = require('parse-server').ParseServer;
var app = express();

var api = new ParseServer({
  databaseURI: 'mongodb://localhost:27017/dev', // Connection string for your MongoDB database
  cloud: './cloud/main.js', // Path to your Cloud Code
  appId: 'myAppId',
  masterKey: 'myMasterKey', // Keep this key secret!
  fileKey: 'optionalFileKey',
  serverURL: 'http://localhost:1337/parse' // Don't forget to change to https if needed
});

// Serve the Parse API on the /parse URL prefix
app.use('/parse', api);

app.listen(1337, function() {
  console.log('parse-server-example running on port 1337.');
});
```

For a full list of available options, run `parse-server --help` or take a look at [Parse Server Configurations](http://parseplatform.org/parse-server/api/master/ParseServerOptions.html).

# Configuration

Parse Server can be configured using the following options. You may pass these as parameters when running a standalone `parse-server`, or by loading a configuration file in JSON format using `parse-server path/to/configuration.json`. If you're using Parse Server on Express, you may also pass these to the `ParseServer` object as options.

For the full list of available options, run `parse-server --help` or take a look at [Parse Server Configurations](http://parseplatform.org/parse-server/api/master/ParseServerOptions.html).

## Basic Options

* `appId` **(required)** - The application id to host with this server instance. You can use any arbitrary string. For migrated apps, this should match your hosted Parse app.
* `masterKey` **(required)** - The master key to use for overriding ACL security.  You can use any arbitrary string. Keep it secret! For migrated apps, this should match your hosted Parse app.
* `databaseURI` **(required)** - The connection string for your database, i.e. `mongodb://user:pass@host.com/dbname`. Be sure to [URL encode your password](https://app.zencoder.com/docs/guides/getting-started/special-characters-in-usernames-and-passwords) if your password has special characters.
* `port` - The default port is 1337, specify this parameter to use a different port.
* `serverURL` - URL to your Parse Server (don't forget to specify http:// or https://). This URL will be used when making requests to Parse Server from Cloud Code.
* `cloud` - The absolute path to your cloud code `main.js` file.
* `push` - Configuration options for APNS and GCM push. See the [Push Notifications quick start](https://docs.parseplatform.org/parse-server/guide/#push-notifications-quick-start).

## Client Key Options

The client keys used with Parse are no longer necessary with Parse Server. If you wish to still require them, perhaps to be able to refuse access to older clients, you can set the keys at initialization time. Setting any of these keys will require all requests to provide one of the configured keys.

* `clientKey`
* `javascriptKey`
* `restAPIKey`
* `dotNetKey`

## Email Verification and Password Reset

Verifying user email addresses and enabling password reset via email requires an email adapter. As part of the `parse-server` package we provide an adapter for sending email through Mailgun. To use it, sign up for Mailgun, and add this to your initialization code:

```js
var server = ParseServer({
  ...otherOptions,
  // Enable email verification
  verifyUserEmails: true,

  // if `verifyUserEmails` is `true` and
  //     if `emailVerifyTokenValidityDuration` is `undefined` then
  //        email verify token never expires
  //     else
  //        email verify token expires after `emailVerifyTokenValidityDuration`
  //
  // `emailVerifyTokenValidityDuration` defaults to `undefined`
  //
  // email verify token below expires in 2 hours (= 2 * 60 * 60 == 7200 seconds)
  emailVerifyTokenValidityDuration: 2 * 60 * 60, // in seconds (2 hours = 7200 seconds)

  // set preventLoginWithUnverifiedEmail to false to allow user to login without verifying their email
  // set preventLoginWithUnverifiedEmail to true to prevent user from login if their email is not verified
  preventLoginWithUnverifiedEmail: false, // defaults to false

  // The public URL of your app.
  // This will appear in the link that is used to verify email addresses and reset passwords.
  // Set the mount path as it is in serverURL
  publicServerURL: 'https://example.com/parse',
  // Your apps name. This will appear in the subject and body of the emails that are sent.
  appName: 'Parse App',
  // The email adapter
  emailAdapter: {
    module: '@parse/simple-mailgun-adapter',
    options: {
      // The address that your emails come from
      fromAddress: 'parse@example.com',
      // Your domain from mailgun.com
      domain: 'example.com',
      // Your API key from mailgun.com
      apiKey: 'key-mykey',
    }
  },

  // account lockout policy setting (OPTIONAL) - defaults to undefined
  // if the account lockout policy is set and there are more than `threshold` number of failed login attempts then the `login` api call returns error code `Parse.Error.OBJECT_NOT_FOUND` with error message `Your account is locked due to multiple failed login attempts. Please try again after <duration> minute(s)`. After `duration` minutes of no login attempts, the application will allow the user to try login again.
  accountLockout: {
    duration: 5, // duration policy setting determines the number of minutes that a locked-out account remains locked out before automatically becoming unlocked. Set it to a value greater than 0 and less than 100000.
    threshold: 3, // threshold policy setting determines the number of failed sign-in attempts that will cause a user account to be locked. Set it to an integer value greater than 0 and less than 1000.
    unlockOnPasswordReset: true, // Is true if the account lock should be removed after a successful password reset. Default: false.
}
  },
  // optional settings to enforce password policies
  passwordPolicy: {
    // Two optional settings to enforce strong passwords. Either one or both can be specified.
    // If both are specified, both checks must pass to accept the password
    // 1. a RegExp object or a regex string representing the pattern to enforce
    validatorPattern: /^(?=.*[a-z])(?=.*[A-Z])(?=.*[0-9])(?=.{8,})/, // enforce password with at least 8 char with at least 1 lower case, 1 upper case and 1 digit
    // 2. a callback function to be invoked to validate the password
    validatorCallback: (password) => { return validatePassword(password) },
    validationError: 'Password must contain at least 1 digit.' // optional error message to be sent instead of the default "Password does not meet the Password Policy requirements." message.
    doNotAllowUsername: true, // optional setting to disallow username in passwords
    maxPasswordAge: 90, // optional setting in days for password expiry. Login fails if user does not reset the password within this period after signup/last reset.
    maxPasswordHistory: 5, // optional setting to prevent reuse of previous n passwords. Maximum value that can be specified is 20. Not specifying it or specifying 0 will not enforce history.
    //optional setting to set a validity duration for password reset links (in seconds)
    resetTokenValidityDuration: 24*60*60, // expire after 24 hours
  }
});
```

You can also use other email adapters contributed by the community such as:
- [parse-smtp-template (Multi Language and Multi Template)](https://www.npmjs.com/package/parse-smtp-template)
- [parse-server-postmark-adapter](https://www.npmjs.com/package/parse-server-postmark-adapter)
- [parse-server-sendgrid-adapter](https://www.npmjs.com/package/parse-server-sendgrid-adapter)
- [parse-server-mandrill-adapter](https://www.npmjs.com/package/parse-server-mandrill-adapter)
- [parse-server-simple-ses-adapter](https://www.npmjs.com/package/parse-server-simple-ses-adapter)
- [parse-server-mailgun-adapter-template](https://www.npmjs.com/package/parse-server-mailgun-adapter-template)
- [parse-server-sendinblue-adapter](https://www.npmjs.com/package/parse-server-sendinblue-adapter)
- [parse-server-mailjet-adapter](https://www.npmjs.com/package/parse-server-mailjet-adapter)
- [simple-parse-smtp-adapter](https://www.npmjs.com/package/simple-parse-smtp-adapter)
- [parse-server-generic-email-adapter](https://www.npmjs.com/package/parse-server-generic-email-adapter)
- [parse-server-api-mail-adapter](https://www.npmjs.com/package/parse-server-api-mail-adapter)

## Custom Routes
**Caution, this is an experimental feature that may not be appropriate for production.**

Custom routes allow to build user flows with webpages, similar to the existing password reset and email verification features. Custom routes are defined with the `pages` option in the Parse Server configuration:

### Example

```js
const api = new ParseServer({
  ...otherOptions,

  pages: {
    enableRouter: true, // Enables the experimental feature; required for custom routes
    customRoutes: [{
      method: 'GET',
      path: 'custom_route',
      handler: async request => {
        // custom logic
        // ...
        // then, depending on the outcome, return a HTML file as response
        return { file: 'custom_page.html' };
      }
    }]
  }
}
```

The above route can be invoked by sending a `GET` request to:
`https://[parseServerPublicUrl]/[parseMount]/[pagesEndpoint]/[appId]/[customRoute]`
 
The `handler` receives the `request` and returns a `custom_page.html` webpage from the `pages.pagesPath` directory as response. The advantage of building a custom route this way is that it automatically makes use of Parse Server's built-in capabilities, such as [page localization](#pages) and [dynamic placeholders](#dynamic-placeholders).

### Reserved Paths
The following paths are already used by Parse Server's built-in features and are therefore not available for custom routes. Custom routes with an identical combination of `path` and `method` are ignored.

| Path                        | HTTP Method | Feature            |
|-----------------------------|-------------|--------------------|
| `verify_email`              | `GET`       | email verification |
| `resend_verification_email` | `POST`      | email verification |
| `choose_password`           | `GET`       | password reset     |
| `request_password_reset`    | `GET`       | password reset     |
| `request_password_reset`    | `POST`      | password reset     |

### Parameters

| Parameter                    | Optional | Type            | Default value | Example values        | Environment variable               | Description                                                                                                                                                                                                                                                  |
|------------------------------|----------|-----------------|---------------|-----------------------|------------------------------------|--------------------------------------------------------------------------------------------------------------------------------------------------------------------------------------------------------------------------------------------------------------|
| `pages`                      | yes      | `Object`        | `undefined`   | -                     | `PARSE_SERVER_PAGES`               | The options for pages such as password reset and email verification.                                                                                                                                                                                         |
| `pages.enableRouter`         | yes      | `Boolean`       | `false`       | -                     | `PARSE_SERVER_PAGES_ENABLE_ROUTER` | Is `true` if the pages router should be enabled; this is required for any of the pages options to take effect. **Caution, this is an experimental feature that may not be appropriate for production.**                                                      |
| `pages.customRoutes`         | yes      | `Array`         | `[]`          | -                     | `PARSE_SERVER_PAGES_CUSTOM_ROUTES` | The custom routes. The routes are added in the order they are defined here, which has to be considered since requests traverse routes in an ordered manner. Custom routes are traversed after build-in routes such as password reset and email verification. |
| `pages.customRoutes.method`  |          | `String`        | -             | `GET`, `POST`         | -                                  | The HTTP method of the custom route.                                                                                                                                                                                                                         |
| `pages.customRoutes.path`    |          | `String`        | -             | `custom_page`         | -                                  | The path of the custom route. Note that the same path can used if the `method` is different, for example a path `custom_page` can have two routes, a `GET` and `POST` route, which will be invoked depending on the HTTP request method.                     |
| `pages.customRoutes.handler` |          | `AsyncFunction` | -             | `async () => { ... }` | -                                  | The route handler that is invoked when the route matches the HTTP request. If the handler does not return a page, the request is answered with a 404 `Not found.` response.                                                                                  |

## Custom Pages

It’s possible to change the default pages of the app and redirect the user to another path or domain.

```js
var server = ParseServer({
  ...otherOptions,

  customPages: {
    passwordResetSuccess: "http://yourapp.com/passwordResetSuccess",
    verifyEmailSuccess: "http://yourapp.com/verifyEmailSuccess",
    parseFrameURL: "http://yourapp.com/parseFrameURL",
    linkSendSuccess: "http://yourapp.com/linkSendSuccess",
    linkSendFail: "http://yourapp.com/linkSendFail",
    invalidLink: "http://yourapp.com/invalidLink",
    invalidVerificationLink: "http://yourapp.com/invalidVerificationLink",
    choosePassword: "http://yourapp.com/choosePassword"
  }
})
```

## Using Environment Variables

You may configure the Parse Server using environment variables:

```bash
PORT
PARSE_SERVER_APPLICATION_ID
PARSE_SERVER_MASTER_KEY
PARSE_SERVER_DATABASE_URI
PARSE_SERVER_URL
PARSE_SERVER_CLOUD
```

The default port is 1337, to use a different port set the PORT environment variable:

```bash
$ PORT=8080 parse-server --appId APPLICATION_ID --masterKey MASTER_KEY
```

For the full list of configurable environment variables, run `parse-server --help` or take a look at [Parse Server Configuration](https://github.com/parse-community/parse-server/blob/master/src/Options/Definitions.js).

## Available Adapters

All official adapters are distributed as scoped packages on [npm (@parse)](https://www.npmjs.com/search?q=scope%3Aparse).

Some well maintained adapters are also available on the [Parse Server Modules](https://github.com/parse-server-modules) organization.

You can also find more adapters maintained by the community by searching on [npm](https://www.npmjs.com/search?q=parse-server%20adapter&page=1&ranking=optimal).

## Configuring File Adapters

Parse Server allows developers to choose from several options when hosting files:

* `GridFSBucketAdapter`, which is backed by MongoDB;
* `S3Adapter`, which is backed by [Amazon S3](https://aws.amazon.com/s3/); or
* `GCSAdapter`, which is backed by [Google Cloud Storage](https://cloud.google.com/storage/)

`GridFSBucketAdapter` is used by default and requires no setup, but if you're interested in using S3 or Google Cloud Storage, additional configuration information is available in the [Parse Server guide](http://docs.parseplatform.org/parse-server/guide/#configuring-file-adapters).

## Idempotency Enforcement
 
**Caution, this is an experimental feature that may not be appropriate for production.**

This feature deduplicates identical requests that are received by Parse Server multiple times, typically due to network issues or network adapter access restrictions on mobile operating systems.

Identical requests are identified by their request header `X-Parse-Request-Id`. Therefore a client request has to include this header for deduplication to be applied. Requests that do not contain this header cannot be deduplicated and are processed normally by Parse Server. This means rolling out this feature to clients is seamless as Parse Server still processes requests without this header when this feature is enabled.

> This feature needs to be enabled on the client side to send the header and on the server to process the header. Refer to the specific Parse SDK docs to see whether the feature is supported yet.

Deduplication is only done for object creation and update (`POST` and `PUT` requests). Deduplication is not done for object finding and deletion (`GET` and `DELETE` requests), as these operations are already idempotent by definition.

### Configuration example <!-- omit in toc -->
```
let api = new ParseServer({
    idempotencyOptions: {
        paths: [".*"],       // enforce for all requests
        ttl: 120             // keep request IDs for 120s
    }
}
```
### Parameters <!-- omit in toc -->

| Parameter                  | Optional | Type            | Default value | Example values                                                                                                                                                                                                                                                              | Environment variable                          | Description                                                                                                                                                                                                                                                                                                                                                                                                                                          |
|----------------------------|----------|-----------------|---------------|-----------------------------------------------------------------------------------------------------------------------------------------------------------------------------------------------------------------------------------------------------------------------------|-----------------------------------------------|------------------------------------------------------------------------------------------------------------------------------------------------------------------------------------------------------------------------------------------------------------------------------------------------------------------------------------------------------------------------------------------------------------------------------------------------------|
| `idempotencyOptions`       | yes      | `Object`        | `undefined`   |                                                                                                                                                                                                                                                                             | PARSE_SERVER_EXPERIMENTAL_IDEMPOTENCY_OPTIONS | Setting this enables idempotency enforcement for the specified paths.                                                                                                                                                                                                                                                                                                                                                                                |
| `idempotencyOptions.paths` | yes      | `Array<String>` | `[]`          | `.*` (all paths, includes the examples below), <br>`functions/.*` (all functions), <br>`jobs/.*` (all jobs), <br>`classes/.*` (all classes), <br>`functions/.*` (all functions), <br>`users` (user creation / update), <br>`installations` (installation creation / update) | PARSE_SERVER_EXPERIMENTAL_IDEMPOTENCY_PATHS   | An array of path patterns that have to match the request path for request deduplication to be enabled. The mount path must not be included, for example to match the request path `/parse/functions/myFunction` specify the path pattern `functions/myFunction`. A trailing slash of the request path is ignored, for example the path pattern `functions/myFunction` matches both `/parse/functions/myFunction` and `/parse/functions/myFunction/`. |
| `idempotencyOptions.ttl`   | yes      | `Integer`       | `300`         | `60` (60 seconds)                                                                                                                                                                                                                                                           | PARSE_SERVER_EXPERIMENTAL_IDEMPOTENCY_TTL     | The duration in seconds after which a request record is discarded from the database. Duplicate requests due to network issues can be expected to arrive within milliseconds up to several seconds. This value must be greater than `0`.                                                                                                                                                                                                              |

### Notes <!-- omit in toc -->

- This feature is currently only available for MongoDB and not for Postgres.

## Localization

### Pages
**Caution, this is an experimental feature that may not be appropriate for production.**

Custom pages as well as feature pages (e.g. password reset, email verification) can be localized with the `pages` option in the Parse Server configuration:

```js
const api = new ParseServer({
  ...otherOptions,

  pages: {
    enableRouter: true, // Enables the experimental feature; required for localization
    enableLocalization: true,
  }
}
```

Localization is achieved by matching a request-supplied `locale` parameter with localized page content. The locale can be supplied in either the request query, body or header with the following keys:
- query: `locale`
- body: `locale`
- header: `x-parse-page-param-locale`

For example, a password reset link with the locale parameter in the query could look like this:
```
http://example.com/parse/apps/[appId]/request_password_reset?token=[token]&username=[username]&locale=de-AT
```

- Localization is only available for pages in the pages directory as set with `pages.pagesPath`.
- Localization for feature pages (e.g. password reset, email verification) is disabled if `pages.customUrls` are set, even if the custom URLs point to the pages within the pages path.
- Only `.html` files are considered for localization when localizing custom pages.

Pages can be localized in two ways:

#### Localization with Directory Structure

Pages are localized by using the corresponding file in the directory structure where the files are placed in subdirectories named after the locale or language. The file in the base directory is the default file.

**Example Directory Structure:**
```js
root/
├── public/                  // pages base path
│   ├── example.html         // default file
│   └── de/                  // de language folder
│   │   └── example.html     // de localized file
│   └── de-AT/               // de-AT locale folder
│   │   └── example.html     // de-AT localized file
```

Files are matched with the locale in the following order:
1. Locale match, e.g. locale `de-AT` matches file in folder `de-AT`.
1. Language match, e.g. locale `de-CH` matches file in folder `de`.
1. Default; file in base folder is returned.

**Configuration Example:**
```js
const api = new ParseServer({
  ...otherOptions,

  pages: {
    enableRouter: true, // Enables the experimental feature; required for localization
    enableLocalization: true,
    customUrls: {
      passwordReset: 'https://example.com/page.html'
    }
  }
}
```

Pros:
- All files are complete in their content and can be easily opened and previewed by viewing the file in a browser.

Cons:
- In most cases, a localized page differs only slightly from the default page, which could cause a lot of duplicate code that is difficult to maintain.

#### Localization with JSON Resource

Pages are localized by adding placeholders in the HTML files and providing a JSON resource that contains the translations to fill into the placeholders.

**Example Directory Structure:**
```js
root/
├── public/                  // pages base path
│   ├── example.html         // the page containing placeholders
├── private/                 // folder outside of public scope
│   └── translations.json    // JSON resource file
```

The JSON resource file loosely follows the [i18next](https://github.com/i18next/i18next) syntax, which is a syntax that is often supported by translation platforms, making it easy to manage translations, exporting them for use in Parse Server, and even to automate this workflow.

**Example JSON Content:**
```json
{
  "en": {               // resource for language `en` (English)
    "translation": {
      "greeting": "Hello!"
    }
  },
  "de": {               // resource for language `de` (German)
    "translation": {
      "greeting": "Hallo!"
    }
  }
  "de-AT": {            // resource for locale `de-AT` (Austrian German)
    "translation": {
      "greeting": "Servus!"
    }
  }
}
```

**Configuration Example:**
```js
const api = new ParseServer({
  ...otherOptions,

  pages: {
    enableRouter: true, // Enables the experimental feature; required for localization
    enableLocalization: true,
    localizationJsonPath: './private/localization.json',
    localizationFallbackLocale: 'en'
  }
}
```

Pros:
- There is only one HTML file to maintain that contains the placeholders that are filled with the translations according to the locale.

Cons:
- Files cannot be easily previewed by viewing the file in a browser because the content contains only placeholders and even HTML or CSS changes may be dynamically applied, e.g. when a localization requires a Right-To-Left layout direction.
- Style and other fundamental layout changes may be more difficult to apply.

#### Dynamic placeholders

In addition to feature related default parameters such as `appId` and the translations provided via JSON resource, it is possible to define custom dynamic placeholders as part of the router configuration. This works independently of localization and, also if `enableLocalization` is disabled.

**Configuration Example:**
```js
const api = new ParseServer({
  ...otherOptions,

  pages: {
    enableRouter: true, // Enables the experimental feature; required for localization
    placeholders: {
      exampleKey: 'exampleValue'
    }
  }
}
```
The placeholders can also be provided as function or as async function, with the `locale` and other feature related parameters passed through, to allow for dynamic placeholder values:

```js
const api = new ParseServer({
  ...otherOptions,

  pages: {
    enableRouter: true, // Enables the experimental feature; required for localization
    placeholders: async (params) => {
      const value = await doSomething(params.locale);
      return {
        exampleKey: value
      };
    }
  }
}
```

#### Reserved Keys

The following parameter and placeholder keys are reserved because they are used related to features such as password reset or email verification. They should not be used as translation keys in the JSON resource or as manually defined placeholder keys in the configuration: `appId`, `appName`, `email`, `error`, `locale`, `publicServerUrl`, `token`, `username`.

#### Parameters

| Parameter                                       | Optional | Type                                  | Default value                          | Example values                                       | Environment variable                                            | Description                                                                                                                                                                                                   |
|-------------------------------------------------|----------|---------------------------------------|----------------------------------------|------------------------------------------------------|-----------------------------------------------------------------|---------------------------------------------------------------------------------------------------------------------------------------------------------------------------------------------------------------|
| `pages`                                         | yes      | `Object`                              | `undefined`                            | -                                                    | `PARSE_SERVER_PAGES`                                            | The options for pages such as password reset and email verification.                                                                                                                                          |
| `pages.enableRouter`                            | yes      | `Boolean`                             | `false`                                | -                                                    | `PARSE_SERVER_PAGES_ENABLE_ROUTER`                              | Is `true` if the pages router should be enabled; this is required for any of the pages options to take effect. **Caution, this is an experimental feature that may not be appropriate for production.**       |
| `pages.enableLocalization`                      | yes      | `Boolean`                             | `false`                                | -                                                    | `PARSE_SERVER_PAGES_ENABLE_LOCALIZATION`                        | Is true if pages should be localized; this has no effect on custom page redirects.                                                                                                                            |
| `pages.localizationJsonPath`                    | yes      | `String`                              | `undefined`                            | `./private/translations.json`                        | `PARSE_SERVER_PAGES_LOCALIZATION_JSON_PATH`                     | The path to the JSON file for localization; the translations will be used to fill template placeholders according to the locale.                                                                              |
| `pages.localizationFallbackLocale`              | yes      | `String`                              | `en`                                   | `en`, `en-GB`, `default`                             | `PARSE_SERVER_PAGES_LOCALIZATION_FALLBACK_LOCALE`               | The fallback locale for localization if no matching translation is provided for the given locale. This is only relevant when providing translation resources via JSON file.                                   |
| `pages.placeholders`                            | yes      | `Object`, `Function`, `AsyncFunction` | `undefined`                            | `{ exampleKey: 'exampleValue' }`                     | `PARSE_SERVER_PAGES_PLACEHOLDERS`                               | The placeholder keys and values which will be filled in pages; this can be a simple object or a callback function.                                                                                            |
| `pages.forceRedirect`                           | yes      | `Boolean`                             | `false`                                | -                                                    | `PARSE_SERVER_PAGES_FORCE_REDIRECT`                             | Is `true` if responses should always be redirects and never content, `false` if the response type should depend on the request type (`GET` request -> content response; `POST` request -> redirect response). |
| `pages.pagesPath`                               | yes      | `String`                              | `./public`                             | `./files/pages`, `../../pages`                       | `PARSE_SERVER_PAGES_PAGES_PATH`                                 | The path to the pages directory; this also defines where the static endpoint `/apps` points to.                                                                                                               |
| `pages.pagesEndpoint`                           | yes      | `String`                              | `apps`                                 | -                                                    | `PARSE_SERVER_PAGES_PAGES_ENDPOINT`                             | The API endpoint for the pages.                                                                                                                                                                               |
| `pages.customUrls`                              | yes      | `Object`                              | `{}`                                   | `{ passwordReset: 'https://example.com/page.html' }` | `PARSE_SERVER_PAGES_CUSTOM_URLS`                                | The URLs to the custom pages                                                                                                                                                                                  |
| `pages.customUrls.passwordReset`                | yes      | `String`                              | `password_reset.html`                  | -                                                    | `PARSE_SERVER_PAGES_CUSTOM_URL_PASSWORD_RESET`                  | The URL to the custom page for password reset.                                                                                                                                                                |
| `pages.customUrls.passwordResetSuccess`         | yes      | `String`                              | `password_reset_success.html`          | -                                                    | `PARSE_SERVER_PAGES_CUSTOM_URL_PASSWORD_RESET_SUCCESS`          | The URL to the custom page for password reset -> success.                                                                                                                                                     |
| `pages.customUrls.passwordResetLinkInvalid`     | yes      | `String`                              | `password_reset_link_invalid.html`     | -                                                    | `PARSE_SERVER_PAGES_CUSTOM_URL_PASSWORD_RESET_LINK_INVALID`     | The URL to the custom page for password reset -> link invalid.                                                                                                                                                |
| `pages.customUrls.emailVerificationSuccess`     | yes      | `String`                              | `email_verification_success.html`      | -                                                    | `PARSE_SERVER_PAGES_CUSTOM_URL_EMAIL_VERIFICATION_SUCCESS`      | The URL to the custom page for email verification -> success.                                                                                                                                                 |
| `pages.customUrls.emailVerificationSendFail`    | yes      | `String`                              | `email_verification_send_fail.html`    | -                                                    | `PARSE_SERVER_PAGES_CUSTOM_URL_EMAIL_VERIFICATION_SEND_FAIL`    | The URL to the custom page for email verification -> link send fail.                                                                                                                                          |
| `pages.customUrls.emailVerificationSendSuccess` | yes      | `String`                              | `email_verification_send_success.html` | -                                                    | `PARSE_SERVER_PAGES_CUSTOM_URL_EMAIL_VERIFICATION_SEND_SUCCESS` | The URL to the custom page for email verification -> resend link -> success.                                                                                                                                  |
| `pages.customUrls.emailVerificationLinkInvalid` | yes      | `String`                              | `email_verification_link_invalid.html` | -                                                    | `PARSE_SERVER_PAGES_CUSTOM_URL_EMAIL_VERIFICATION_LINK_INVALID` | The URL to the custom page for email verification -> link invalid.                                                                                                                                            |
| `pages.customUrls.emailVerificationLinkExpired` | yes      | `String`                              | `email_verification_link_expired.html` | -                                                    | `PARSE_SERVER_PAGES_CUSTOM_URL_EMAIL_VERIFICATION_LINK_EXPIRED` | The URL to the custom page for email verification -> link expired.                                                                                                                                            |

### Notes <!-- omit in toc -->

- In combination with the [Parse Server API Mail Adapter](https://www.npmjs.com/package/parse-server-api-mail-adapter) Parse Server provides a fully localized flow (emails -> pages) for the user. The email adapter sends a localized email and adds a locale parameter to the password reset or email verification link, which is then used to respond with localized pages.

## Logging

Parse Server will, by default, log:
* to the console
* daily rotating files as new line delimited JSON

Logs are also viewable in Parse Dashboard.

**Want to log each request and response?** Set the `VERBOSE` environment variable when starting `parse-server`. Usage :-  `VERBOSE='1' parse-server --appId APPLICATION_ID --masterKey MASTER_KEY`

**Want logs to be placed in a different folder?** Pass the `PARSE_SERVER_LOGS_FOLDER` environment variable when starting `parse-server`. Usage :-  `PARSE_SERVER_LOGS_FOLDER='<path-to-logs-folder>' parse-server --appId APPLICATION_ID --masterKey MASTER_KEY`

**Want to log specific levels?** Pass the `logLevel` parameter when starting `parse-server`. Usage :-  `parse-server --appId APPLICATION_ID --masterKey MASTER_KEY --logLevel LOG_LEVEL`

**Want new line delimited JSON error logs (for consumption by CloudWatch, Google Cloud Logging, etc)?** Pass the `JSON_LOGS` environment variable when starting `parse-server`. Usage :-  `JSON_LOGS='1' parse-server --appId APPLICATION_ID --masterKey MASTER_KEY`

# Deprecations

The following Parse Server options and APIs are deprecated and will change in future versions. The "Deprecation" version indicates from when an item has been deprecated with runtime warnings. The "End-of-Life" version indicates when the deprecation period has ended and the breaking change came into effect. In rare cases, deprecations may be revoked without any breaking change coming into effect.

| Type   | Item           | Deprecation | End-of-Life | Details                                 |
|--------|----------------|-------------|-------------|-----------------------------------------|
| Option | `directAccess` | `5.0.0`     | tbd         | Default changes from `false` to `true`. |

# Live Query

Live queries are meant to be used in real-time reactive applications, where just using the traditional query paradigm could cause several problems, like increased response time and high network and server usage. Live queries should be used in cases where you need to continuously update a page with fresh data coming from the database, which often happens in (but is not limited to) online games, messaging clients and shared to-do lists.

Take a look at [Live Query Guide](https://docs.parseplatform.org/parse-server/guide/#live-queries), [Live Query Server Setup Guide](https://docs.parseplatform.org/parse-server/guide/#scalability) and [Live Query Protocol Specification](https://github.com/parse-community/parse-server/wiki/Parse-LiveQuery-Protocol-Specification). You can setup a standalone server or multiple instances for scalability (recommended).

# GraphQL

[GraphQL](https://graphql.org/), developed by Facebook, is an open-source data query and manipulation language for APIs. In addition to the traditional REST API, Parse Server automatically generates a GraphQL API based on your current application schema. Parse Server also allows you to define your custom GraphQL queries and mutations, whose resolvers can be bound to your cloud code functions.

## Running

### Using the CLI

The easiest way to run the Parse GraphQL API is through the CLI:

```bash
$ npm install -g parse-server mongodb-runner
$ mongodb-runner start
$ parse-server --appId APPLICATION_ID --masterKey MASTER_KEY --databaseURI mongodb://localhost/test --publicServerURL http://localhost:1337/parse --mountGraphQL --mountPlayground
```

After starting the server, you can visit http://localhost:1337/playground in your browser to start playing with your GraphQL API.

***Note:*** Do ***NOT*** use --mountPlayground option in production. [Parse Dashboard](https://github.com/parse-community/parse-dashboard) has a built-in GraphQL Playground and it is the recommended option for production apps.

### Using Docker

You can also run the Parse GraphQL API inside a Docker container:

```bash
$ git clone https://github.com/parse-community/parse-server
$ cd parse-server
$ docker build --tag parse-server .
$ docker run --name my-mongo -d mongo
```

#### Running the Parse Server Image <!-- omit in toc -->

```bash
$ docker run --name my-parse-server --link my-mongo:mongo -v config-vol:/parse-server/config -p 1337:1337 -d parse-server --appId APPLICATION_ID --masterKey MASTER_KEY --databaseURI mongodb://mongo/test --publicServerURL http://localhost:1337/parse --mountGraphQL --mountPlayground
```

***Note:*** *If you want to use [Cloud Code](https://docs.parseplatform.org/cloudcode/guide/), add `-v cloud-code-vol:/parse-server/cloud --cloud /parse-server/cloud/main.js` to the command above. Make sure `main.js` is in the `cloud-code-vol` directory before starting Parse Server.*

After starting the server, you can visit http://localhost:1337/playground in your browser to start playing with your GraphQL API.

***Note:*** Do ***NOT*** use --mountPlayground option in production. [Parse Dashboard](https://github.com/parse-community/parse-dashboard) has a built-in GraphQL Playground and it is the recommended option for production apps.

### Using Express.js

You can also mount the GraphQL API in an Express.js application together with the REST API or solo. You first need to create a new project and install the required dependencies:

```bash
$ mkdir my-app
$ cd my-app
$ npm install parse-server express --save
```

Then, create an `index.js` file with the following content:

```js
const express = require('express');
const { default: ParseServer, ParseGraphQLServer } = require('parse-server');

const app = express();

const parseServer = new ParseServer({
  databaseURI: 'mongodb://localhost:27017/test',
  appId: 'APPLICATION_ID',
  masterKey: 'MASTER_KEY',
  serverURL: 'http://localhost:1337/parse',
  publicServerURL: 'http://localhost:1337/parse'
});

const parseGraphQLServer = new ParseGraphQLServer(
  parseServer,
  {
    graphQLPath: '/graphql',
    playgroundPath: '/playground'
  }
);

app.use('/parse', parseServer.app); // (Optional) Mounts the REST API
parseGraphQLServer.applyGraphQL(app); // Mounts the GraphQL API
parseGraphQLServer.applyPlayground(app); // (Optional) Mounts the GraphQL Playground - do NOT use in Production

app.listen(1337, function() {
  console.log('REST API running on http://localhost:1337/parse');
  console.log('GraphQL API running on http://localhost:1337/graphql');
  console.log('GraphQL Playground running on http://localhost:1337/playground');
});
```

And finally start your app:

```bash
$ npx mongodb-runner start
$ node index.js
```

After starting the app, you can visit http://localhost:1337/playground in your browser to start playing with your GraphQL API.

***Note:*** Do ***NOT*** mount the GraphQL Playground in production. [Parse Dashboard](https://github.com/parse-community/parse-dashboard) has a built-in GraphQL Playground and it is the recommended option for production apps.

## Checking the API health

Run the following:

```graphql
query Health {
  health
}
```

You should receive the following response:

```json
{
  "data": {
    "health": true
  }
}
```

## Creating your first class

Since your application does not have any schema yet, you can use the `createClass` mutation to create your first class. Run the following:

```graphql
mutation CreateClass {
  createClass(
    name: "GameScore"
    schemaFields: {
      addStrings: [{ name: "playerName" }]
      addNumbers: [{ name: "score" }]
      addBooleans: [{ name: "cheatMode" }]
    }
  ) {
    name
    schemaFields {
      name
      __typename
    }
  }
}
```

You should receive the following response:

```json
{
  "data": {
    "createClass": {
      "name": "GameScore",
      "schemaFields": [
        {
          "name": "objectId",
          "__typename": "SchemaStringField"
        },
        {
          "name": "updatedAt",
          "__typename": "SchemaDateField"
        },
        {
          "name": "createdAt",
          "__typename": "SchemaDateField"
        },
        {
          "name": "playerName",
          "__typename": "SchemaStringField"
        },
        {
          "name": "score",
          "__typename": "SchemaNumberField"
        },
        {
          "name": "cheatMode",
          "__typename": "SchemaBooleanField"
        },
        {
          "name": "ACL",
          "__typename": "SchemaACLField"
        }
      ]
    }
  }
}
```

## Using automatically generated operations

Parse Server learned from the first class that you created and now you have the `GameScore` class in your schema. You can now start using the automatically generated operations!

Run the following to create your first object:

```graphql
mutation CreateGameScore {
  createGameScore(
    fields: {
      playerName: "Sean Plott"
      score: 1337
      cheatMode: false
    }
  ) {
    id
    updatedAt
    createdAt
    playerName
    score
    cheatMode
    ACL
  }
}
```

You should receive a response similar to this:

```json
{
  "data": {
    "createGameScore": {
      "id": "XN75D94OBD",
      "updatedAt": "2019-09-17T06:50:26.357Z",
      "createdAt": "2019-09-17T06:50:26.357Z",
      "playerName": "Sean Plott",
      "score": 1337,
      "cheatMode": false,
      "ACL": null
    }
  }
}
```

You can also run a query to this new class:

```graphql
query GameScores {
  gameScores {
    results {
      id
      updatedAt
      createdAt
      playerName
      score
      cheatMode
      ACL
    }
  }
}
```

You should receive a response similar to this:

```json
{
  "data": {
    "gameScores": {
      "results": [
        {
          "id": "XN75D94OBD",
          "updatedAt": "2019-09-17T06:50:26.357Z",
          "createdAt": "2019-09-17T06:50:26.357Z",
          "playerName": "Sean Plott",
          "score": 1337,
          "cheatMode": false,
          "ACL": null
        }
      ]
    }
  }
}
```

## Customizing your GraphQL Schema

Parse GraphQL Server allows you to create a custom GraphQL schema with own queries and mutations to be merged with the auto-generated ones. You can resolve these operations using your regular cloud code functions.

To start creating your custom schema, you need to code a `schema.graphql` file and initialize Parse Server with `--graphQLSchema` and `--cloud` options:

```bash
$ parse-server --appId APPLICATION_ID --masterKey MASTER_KEY --databaseURI mongodb://localhost/test --publicServerURL http://localhost:1337/parse --cloud ./cloud/main.js --graphQLSchema ./cloud/schema.graphql --mountGraphQL --mountPlayground
```

### Creating your first custom query <!-- omit in toc -->

Use the code below for your `schema.graphql` and `main.js` files. Then restart your Parse Server.

```graphql
# schema.graphql
extend type Query {
  hello: String! @resolve
}
```

```js
// main.js
Parse.Cloud.define('hello', async () => {
  return 'Hello world!';
});
```

You can now run your custom query using GraphQL Playground:

```graphql
query {
  hello
}
```

You should receive the response below:

```json
{
  "data": {
    "hello": "Hello world!"
  }
}
```

## Learning more

The [Parse GraphQL Guide](http://docs.parseplatform.org/graphql/guide/) is a very good source for learning how to use the Parse GraphQL API.

You also have a very powerful tool inside your GraphQL Playground. Please look at the right side of your GraphQL Playground. You will see the `DOCS` and `SCHEMA` menus. They are automatically generated by analyzing your application schema. Please refer to them and learn more about everything that you can do with your Parse GraphQL API.

Additionally, the [GraphQL Learn Section](https://graphql.org/learn/) is a very good source to learn more about the power of the GraphQL language.

# Upgrading to 3.0.0

Starting 3.0.0, parse-server uses the JS SDK version 2.0.
In short, parse SDK v2.0 removes the backbone style callbacks as well as the Parse.Promise object in favor of native promises.
All the Cloud Code interfaces also have been updated to reflect those changes, and all backbone style response objects are removed and replaced by Promise style resolution.

We have written up a [migration guide](3.0.0.md), hoping this will help you transition to the next major release.

# Want to ride the bleeding edge?

It is recommend to use builds deployed npm for many reasons, but if you want to use
the latest not-yet-released version of parse-server, you can do so by depending
directly on this branch:

```
npm install parse-community/parse-server.git#master
```

## Experimenting <!-- omit in toc -->

You can also use your own forks, and work in progress branches by specifying them:

```
npm install github:myUsername/parse-server#my-awesome-feature
```

And don't forget, if you plan to deploy it remotely, you should run `npm install` with the `--save` option.

# Contributing

We really want Parse to be yours, to see it grow and thrive in the open source community. Please see the [Contributing to Parse Server guide](CONTRIBUTING.md).

# Contributors

This project exists thanks to all the people who contribute... we'd love to see your face on this list!

<a href="../../graphs/contributors"><img src="https://opencollective.com/parse-server/contributors.svg?width=890&button=false" /></a>

# Sponsors

Support this project by becoming a sponsor. Your logo will show up here with a link to your website. [Become a sponsor!](https://opencollective.com/parse-server#sponsor)

<a href="https://opencollective.com/parse-server/sponsor/0/website" target="_blank"><img src="https://opencollective.com/parse-server/sponsor/0/avatar.svg"></a>
<a href="https://opencollective.com/parse-server/sponsor/1/website" target="_blank"><img src="https://opencollective.com/parse-server/sponsor/1/avatar.svg"></a>
<a href="https://opencollective.com/parse-server/sponsor/2/website" target="_blank"><img src="https://opencollective.com/parse-server/sponsor/2/avatar.svg"></a>
<a href="https://opencollective.com/parse-server/sponsor/3/website" target="_blank"><img src="https://opencollective.com/parse-server/sponsor/3/avatar.svg"></a>
<a href="https://opencollective.com/parse-server/sponsor/4/website" target="_blank"><img src="https://opencollective.com/parse-server/sponsor/4/avatar.svg"></a>
<a href="https://opencollective.com/parse-server/sponsor/5/website" target="_blank"><img src="https://opencollective.com/parse-server/sponsor/5/avatar.svg"></a>
<a href="https://opencollective.com/parse-server/sponsor/6/website" target="_blank"><img src="https://opencollective.com/parse-server/sponsor/6/avatar.svg"></a>
<a href="https://opencollective.com/parse-server/sponsor/7/website" target="_blank"><img src="https://opencollective.com/parse-server/sponsor/7/avatar.svg"></a>
<a href="https://opencollective.com/parse-server/sponsor/8/website" target="_blank"><img src="https://opencollective.com/parse-server/sponsor/8/avatar.svg"></a>
<a href="https://opencollective.com/parse-server/sponsor/9/website" target="_blank"><img src="https://opencollective.com/parse-server/sponsor/9/avatar.svg"></a>
<a href="https://opencollective.com/parse-server/sponsor/10/website" target="_blank"><img src="https://opencollective.com/parse-server/sponsor/10/avatar.svg"></a>
<a href="https://opencollective.com/parse-server/sponsor/11/website" target="_blank"><img src="https://opencollective.com/parse-server/sponsor/11/avatar.svg"></a>
<a href="https://opencollective.com/parse-server/sponsor/12/website" target="_blank"><img src="https://opencollective.com/parse-server/sponsor/12/avatar.svg"></a>
<a href="https://opencollective.com/parse-server/sponsor/13/website" target="_blank"><img src="https://opencollective.com/parse-server/sponsor/13/avatar.svg"></a>
<a href="https://opencollective.com/parse-server/sponsor/14/website" target="_blank"><img src="https://opencollective.com/parse-server/sponsor/14/avatar.svg"></a>
<a href="https://opencollective.com/parse-server/sponsor/15/website" target="_blank"><img src="https://opencollective.com/parse-server/sponsor/15/avatar.svg"></a>
<a href="https://opencollective.com/parse-server/sponsor/16/website" target="_blank"><img src="https://opencollective.com/parse-server/sponsor/16/avatar.svg"></a>
<a href="https://opencollective.com/parse-server/sponsor/17/website" target="_blank"><img src="https://opencollective.com/parse-server/sponsor/17/avatar.svg"></a>
<a href="https://opencollective.com/parse-server/sponsor/18/website" target="_blank"><img src="https://opencollective.com/parse-server/sponsor/18/avatar.svg"></a>
<a href="https://opencollective.com/parse-server/sponsor/19/website" target="_blank"><img src="https://opencollective.com/parse-server/sponsor/19/avatar.svg"></a>
<a href="https://opencollective.com/parse-server/sponsor/20/website" target="_blank"><img src="https://opencollective.com/parse-server/sponsor/20/avatar.svg"></a>
<a href="https://opencollective.com/parse-server/sponsor/21/website" target="_blank"><img src="https://opencollective.com/parse-server/sponsor/21/avatar.svg"></a>
<a href="https://opencollective.com/parse-server/sponsor/22/website" target="_blank"><img src="https://opencollective.com/parse-server/sponsor/22/avatar.svg"></a>
<a href="https://opencollective.com/parse-server/sponsor/23/website" target="_blank"><img src="https://opencollective.com/parse-server/sponsor/23/avatar.svg"></a>
<a href="https://opencollective.com/parse-server/sponsor/24/website" target="_blank"><img src="https://opencollective.com/parse-server/sponsor/24/avatar.svg"></a>
<a href="https://opencollective.com/parse-server/sponsor/25/website" target="_blank"><img src="https://opencollective.com/parse-server/sponsor/25/avatar.svg"></a>
<a href="https://opencollective.com/parse-server/sponsor/26/website" target="_blank"><img src="https://opencollective.com/parse-server/sponsor/26/avatar.svg"></a>
<a href="https://opencollective.com/parse-server/sponsor/27/website" target="_blank"><img src="https://opencollective.com/parse-server/sponsor/27/avatar.svg"></a>
<a href="https://opencollective.com/parse-server/sponsor/28/website" target="_blank"><img src="https://opencollective.com/parse-server/sponsor/28/avatar.svg"></a>
<a href="https://opencollective.com/parse-server/sponsor/29/website" target="_blank"><img src="https://opencollective.com/parse-server/sponsor/29/avatar.svg"></a>

# Backers

Support us with a monthly donation and help us continue our activities. [Become a backer!](https://opencollective.com/parse-server#backer)

<a href="https://opencollective.com/parse-server#backers" target="_blank"><img src="https://opencollective.com/parse-server/backers.svg?width=890" /></a>

-----

As of April 5, 2017, Parse, LLC has transferred this code to the parse-community organization, and will no longer be contributing to or distributing this code.<|MERGE_RESOLUTION|>--- conflicted
+++ resolved
@@ -115,11 +115,7 @@
 |------------|----------------------|------------------|--------------------|
 | Node.js 12 | 12.22.0              | April 2022       | ✅ Fully compatible |
 | Node.js 14 | 14.16.0              | April 2023       | ✅ Fully compatible |
-<<<<<<< HEAD
-| Node.js 15 | 15.12.0              | June 2021        | ✅ Fully compatible |
-=======
 | Node.js 15 | 15.13.0              | June 2021        | ✅ Fully compatible |
->>>>>>> 70e13476
 
 #### MongoDB
 Parse Server is continuously tested with the most recent releases of MongoDB to ensure compatibility. We follow the [MongoDB support schedule](https://www.mongodb.com/support-policy) and only test against versions that are officially supported and have not reached their end-of-life date.
