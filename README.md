![parse-repository-header-server](https://user-images.githubusercontent.com/5673677/138278489-7d0cebc5-1e31-4d3c-8ffb-53efcda6f29d.png)

---
    
[![Build Status](https://github.com/parse-community/parse-server/workflows/ci/badge.svg?branch=alpha)](https://github.com/parse-community/parse-server/actions?query=workflow%3Aci+branch%3Aalpha)
[![Snyk Badge](https://snyk.io/test/github/parse-community/parse-server/badge.svg)](https://snyk.io/test/github/parse-community/parse-server)
[![Coverage](https://img.shields.io/codecov/c/github/parse-community/parse-server/alpha.svg)](https://codecov.io/github/parse-community/parse-server?branch=alpha)
[![auto-release](https://img.shields.io/badge/%F0%9F%9A%80-auto--release-9e34eb.svg)](https://github.com/parse-community/parse-dashboard/releases)

[![Node Version](https://img.shields.io/badge/nodejs-12,_14,_16-green.svg?logo=node.js&style=flat)](https://nodejs.org)
[![MongoDB Version](https://img.shields.io/badge/mongodb-4.0,_4.2,_4.4,_5.0-green.svg?logo=mongodb&style=flat)](https://www.mongodb.com)
[![Postgres Version](https://img.shields.io/badge/postgresql-11,_12,_13,_14-green.svg?logo=postgresql&style=flat)](https://www.postgresql.org)

[![npm latest version](https://img.shields.io/npm/v/parse-server/latest.svg)](https://www.npmjs.com/package/parse-server)
[![npm beta version](https://img.shields.io/npm/v/parse-server/beta.svg)](https://www.npmjs.com/package/parse-server)
[![npm alpha version](https://img.shields.io/npm/v/parse-server/alpha.svg)](https://www.npmjs.com/package/parse-server)

[![Backers on Open Collective](https://opencollective.com/parse-server/backers/badge.svg)][open-collective-link]
[![Sponsors on Open Collective](https://opencollective.com/parse-server/sponsors/badge.svg)][open-collective-link]
[![License][license-svg]][license-link]
[![Forum](https://img.shields.io/discourse/https/community.parseplatform.org/topics.svg)](https://community.parseplatform.org/c/parse-server)
[![Twitter](https://img.shields.io/twitter/follow/ParsePlatform.svg?label=Follow&style=social)](https://twitter.com/intent/follow?screen_name=ParsePlatform)

---

Parse Server is an open source backend that can be deployed to any infrastructure that can run Node.js. Parse Server works with the Express web application framework. It can be added to existing web applications, or run by itself.

The full documentation for Parse Server is available in the [wiki](https://github.com/parse-community/parse-server/wiki). The [Parse Server guide](http://docs.parseplatform.org/parse-server/guide/) is a good place to get started. An [API reference](http://parseplatform.org/parse-server/api/) and [Cloud Code guide](https://docs.parseplatform.org/cloudcode/guide/) are also available. If you're interested in developing for Parse Server, the [Development guide](http://docs.parseplatform.org/parse-server/guide/#development-guide) will help you get set up.

---

A big *thank you* 🙏 to our [sponsors](#sponsors) and [backers](#backers) who support the development of Parse Platform!

### Diamond Sponsors

[![Diamond Sponsors](https://opencollective.com/parse-server/tiers/diamond-sponsor.svg?avatarHeight=70&button=false)](https://opencollective.com/parse-server/contribute/diamond-sponsor-10560)

#### Bronze Sponsors

[![Bronze Sponsors](https://opencollective.com/parse-server/tiers/bronze-sponsor.svg?avatarHeight=36&button=false)](https://opencollective.com/parse-server/contribute/bronze-sponsor-10559)

---

- [Getting Started](#getting-started)
  - [Running Parse Server](#running-parse-server)
    - [Compatibility](#compatibility)
      - [Node.js](#nodejs)
      - [MongoDB](#mongodb)
      - [PostgreSQL](#postgresql)
    - [Locally](#locally)
    - [Docker Container](#docker-container)
    - [Saving an Object](#saving-an-object)
    - [Connect an SDK](#connect-an-sdk)
  - [Running Parse Server elsewhere](#running-parse-server-elsewhere)
    - [Sample Application](#sample-application)
    - [Parse Server + Express](#parse-server--express)
- [Configuration](#configuration)
  - [Basic Options](#basic-options)
  - [Client Key Options](#client-key-options)
  - [Email Verification and Password Reset](#email-verification-and-password-reset)
  - [Password and Account Policy](#password-and-account-policy)
  - [Custom Routes](#custom-routes)
    - [Example](#example)
    - [Reserved Paths](#reserved-paths)
    - [Parameters](#parameters)
  - [Custom Pages](#custom-pages)
  - [Using Environment Variables](#using-environment-variables)
  - [Available Adapters](#available-adapters)
  - [Configuring File Adapters](#configuring-file-adapters)
  - [Idempotency Enforcement](#idempotency-enforcement)
  - [Localization](#localization)
    - [Pages](#pages)
      - [Localization with Directory Structure](#localization-with-directory-structure)
      - [Localization with JSON Resource](#localization-with-json-resource)
      - [Dynamic placeholders](#dynamic-placeholders)
      - [Reserved Keys](#reserved-keys)
      - [Parameters](#parameters-1)
  - [Logging](#logging)
- [Deprecations](#deprecations)
- [Live Query](#live-query)
- [GraphQL](#graphql)
  - [Running](#running)
    - [Using the CLI](#using-the-cli)
    - [Using Docker](#using-docker)
    - [Using Express.js](#using-expressjs)
  - [Checking the API health](#checking-the-api-health)
  - [Creating your first class](#creating-your-first-class)
  - [Using automatically generated operations](#using-automatically-generated-operations)
  - [Customizing your GraphQL Schema](#customizing-your-graphql-schema)
  - [Learning more](#learning-more)
- [Upgrading to 3.0.0](#upgrading-to-300)
- [Want to ride the bleeding edge?](#want-to-ride-the-bleeding-edge)
- [Contributing](#contributing)
- [Contributors](#contributors)
- [Sponsors](#sponsors)
- [Backers](#backers)

# Getting Started

The fastest and easiest way to get started is to run MongoDB and Parse Server locally.

## Running Parse Server

Before you start make sure you have installed:

- [NodeJS](https://www.npmjs.com/) that includes `npm`
- [MongoDB](https://www.mongodb.com/) or [PostgreSQL](https://www.postgresql.org/)(with [PostGIS](https://postgis.net) 2.2.0 or higher)
- Optionally [Docker](https://www.docker.com/)

### Compatibility

#### Node.js
Parse Server is continuously tested with the most recent releases of Node.js to ensure compatibility. We follow the [Node.js Long Term Support plan](https://github.com/nodejs/Release) and only test against versions that are officially supported and have not reached their end-of-life date.

| Version    | Latest Version | End-of-Life | Compatible   |
|------------|----------------|-------------|--------------|
<<<<<<< HEAD
| Node.js 12 | 12.22.7        | April 2022  | ✅ Yes        |
| Node.js 14 | 14.18.1        | April 2023  | ✅ Yes        |
| Node.js 16 | 16.13.0        | April 2024  | ✅ Yes        |
=======
| Node.js 12 | 12.22.11        | April 2022  | ✅ Yes        |
| Node.js 14 | 14.19.1        | April 2023  | ✅ Yes        |
| Node.js 16 | 16.14.2        | April 2024  | ✅ Yes        |
>>>>>>> 39fbcde6
| Node.js 17 | 17.x           | June 2022   | ❌ Not tested |

#### MongoDB
Parse Server is continuously tested with the most recent releases of MongoDB to ensure compatibility. We follow the [MongoDB support schedule](https://www.mongodb.com/support-policy) and only test against versions that are officially supported and have not reached their end-of-life date.

| Version     | Latest Version | End-of-Life | Compatible |
|-------------|----------------|-------------|------------|
<<<<<<< HEAD
| MongoDB 4.0 | 4.0.27         | April 2022  | ✅ Yes      |
| MongoDB 4.2 | 4.2.17         | TBD         | ✅ Yes      |
| MongoDB 4.4 | 4.4.10         | TBD         | ✅ Yes      |
=======
| MongoDB 4.0 | 4.0.28         | April 2022  | ✅ Yes      |
| MongoDB 4.2 | 4.2.19         | TBD         | ✅ Yes      |
| MongoDB 4.4 | 4.4.13         | TBD         | ✅ Yes      |
>>>>>>> 39fbcde6
| MongoDB 5.0 | 5.0.6          | TBD         | ✅ Yes      |
| MongoDB 5.1 | 5.1.1          | TBD         | ✅ Yes      |
| MongoDB 5.2 | 5.2.1          | TBD         | ✅ Yes      |

#### PostgreSQL
Parse Server is continuously tested with the most recent releases of PostgreSQL and PostGIS to ensure compatibility, using [PostGIS docker images](https://registry.hub.docker.com/r/postgis/postgis/tags?page=1&ordering=last_updated). We follow the [PostgreSQL support schedule](https://www.postgresql.org/support/versioning) and [PostGIS support schedule](https://www.postgis.net/eol_policy/) and only test against versions that are officially supported and have not reached their end-of-life date. Due to the extensive PostgreSQL support duration of 5 years, Parse Server drops support if a version is older than 3.5 years and a newer version has been available for at least 2.5 years.

| Version     | PostGIS Version | End-of-Life   | Parse Server Support End | Compatible |
|-------------|-----------------|---------------|--------------------------|------------|
| Postgres 11 | 3.0, 3.1, 3.2   | November 2023 | April 2022               | ✅ Yes      |
| Postgres 12 | 3.2             | November 2024 | April 2023               | ✅ Yes      |
| Postgres 13 | 3.2             | November 2025 | April 2024               | ✅ Yes      |
| Postgres 14 | 3.2             | November 2026 | April 2025               | ✅ Yes      |

### Locally
```bash
$ npm install -g parse-server mongodb-runner
$ mongodb-runner start
$ parse-server --appId APPLICATION_ID --masterKey MASTER_KEY --databaseURI mongodb://localhost/test
```
***Note:*** *If installation with* `-g` *fails due to permission problems* (`npm ERR! code 'EACCES'`), *please refer to [this link](https://docs.npmjs.com/getting-started/fixing-npm-permissions).*


### Docker Container

```bash
$ git clone https://github.com/parse-community/parse-server
$ cd parse-server
$ docker build --tag parse-server .
$ docker run --name my-mongo -d mongo
```

#### Running the Parse Server Image <!-- omit in toc -->

```bash
$ docker run --name my-parse-server -v config-vol:/parse-server/config -p 1337:1337 --link my-mongo:mongo -d parse-server --appId APPLICATION_ID --masterKey MASTER_KEY --databaseURI mongodb://mongo/test
```

***Note:*** *If you want to use [Cloud Code](https://docs.parseplatform.org/cloudcode/guide/), add `-v cloud-code-vol:/parse-server/cloud --cloud /parse-server/cloud/main.js` to the command above. Make sure `main.js` is in the `cloud-code-vol` directory before starting Parse Server.*

You can use any arbitrary string as your application id and master key. These will be used by your clients to authenticate with the Parse Server.

That's it! You are now running a standalone version of Parse Server on your machine.

**Using a remote MongoDB?** Pass the  `--databaseURI DATABASE_URI` parameter when starting `parse-server`. Learn more about configuring Parse Server [here](#configuration). For a full list of available options, run `parse-server --help`.

### Saving an Object

Now that you're running Parse Server, it is time to save your first object. We'll use the [REST API](http://docs.parseplatform.org/rest/guide), but you can easily do the same using any of the [Parse SDKs](http://parseplatform.org/#sdks). Run the following:

```bash
$ curl -X POST \
-H "X-Parse-Application-Id: APPLICATION_ID" \
-H "Content-Type: application/json" \
-d '{"score":1337,"playerName":"Sean Plott","cheatMode":false}' \
http://localhost:1337/parse/classes/GameScore
```

You should get a response similar to this:

```js
{
  "objectId": "2ntvSpRGIK",
  "createdAt": "2016-03-11T23:51:48.050Z"
}
```

You can now retrieve this object directly (make sure to replace `2ntvSpRGIK` with the actual `objectId` you received when the object was created):

```bash
$ curl -X GET \
  -H "X-Parse-Application-Id: APPLICATION_ID" \
  http://localhost:1337/parse/classes/GameScore/2ntvSpRGIK
```
```json
// Response
{
  "objectId": "2ntvSpRGIK",
  "score": 1337,
  "playerName": "Sean Plott",
  "cheatMode": false,
  "updatedAt": "2016-03-11T23:51:48.050Z",
  "createdAt": "2016-03-11T23:51:48.050Z"
}
```

Keeping tracks of individual object ids is not ideal, however. In most cases you will want to run a query over the collection, like so:

```bash
$ curl -X GET \
  -H "X-Parse-Application-Id: APPLICATION_ID" \
  http://localhost:1337/parse/classes/GameScore
```
```json
// The response will provide all the matching objects within the `results` array:
{
  "results": [
    {
      "objectId": "2ntvSpRGIK",
      "score": 1337,
      "playerName": "Sean Plott",
      "cheatMode": false,
      "updatedAt": "2016-03-11T23:51:48.050Z",
      "createdAt": "2016-03-11T23:51:48.050Z"
    }
  ]
}

```

To learn more about using saving and querying objects on Parse Server, check out the [Parse documentation](http://docs.parseplatform.org).

### Connect an SDK

Parse provides SDKs for all the major platforms. Refer to the Parse Server guide to [learn how to connect your app to Parse Server](https://docs.parseplatform.org/parse-server/guide/#using-parse-sdks-with-parse-server).

## Running Parse Server elsewhere

Once you have a better understanding of how the project works, please refer to the [Parse Server wiki](https://github.com/parse-community/parse-server/wiki) for in-depth guides to deploy Parse Server to major infrastructure providers. Read on to learn more about additional ways of running Parse Server.

### Sample Application

We have provided a basic [Node.js application](https://github.com/parse-community/parse-server-example) that uses the Parse Server module on Express and can be easily deployed to various infrastructure providers:

* [Heroku and mLab](https://devcenter.heroku.com/articles/deploying-a-parse-server-to-heroku)
* [AWS and Elastic Beanstalk](http://mobile.awsblog.com/post/TxCD57GZLM2JR/How-to-set-up-Parse-Server-on-AWS-using-AWS-Elastic-Beanstalk)
* [Google App Engine](https://medium.com/@justinbeckwith/deploying-parse-server-to-google-app-engine-6bc0b7451d50)
* [Microsoft Azure](https://azure.microsoft.com/en-us/blog/azure-welcomes-parse-developers/)
* [SashiDo](https://blog.sashido.io/tag/migration/)
* [Digital Ocean](https://www.digitalocean.com/community/tutorials/how-to-run-parse-server-on-ubuntu-14-04)
* [Pivotal Web Services](https://github.com/cf-platform-eng/pws-parse-server)
* [Back4app](https://www.back4app.com/docs/get-started/welcome)
* [Glitch](https://glitch.com/edit/#!/parse-server)
* [Flynn](https://flynn.io/blog/parse-apps-on-flynn)

### Parse Server + Express

You can also create an instance of Parse Server, and mount it on a new or existing Express website:

```js
var express = require('express');
var ParseServer = require('parse-server').ParseServer;
var app = express();

var api = new ParseServer({
  databaseURI: 'mongodb://localhost:27017/dev', // Connection string for your MongoDB database
  cloud: './cloud/main.js', // Path to your Cloud Code
  appId: 'myAppId',
  masterKey: 'myMasterKey', // Keep this key secret!
  fileKey: 'optionalFileKey',
  serverURL: 'http://localhost:1337/parse' // Don't forget to change to https if needed
});

// Serve the Parse API on the /parse URL prefix
app.use('/parse', api);

app.listen(1337, function() {
  console.log('parse-server-example running on port 1337.');
});
```

For a full list of available options, run `parse-server --help` or take a look at [Parse Server Configurations](http://parseplatform.org/parse-server/api/master/ParseServerOptions.html).

# Configuration

Parse Server can be configured using the following options. You may pass these as parameters when running a standalone `parse-server`, or by loading a configuration file in JSON format using `parse-server path/to/configuration.json`. If you're using Parse Server on Express, you may also pass these to the `ParseServer` object as options.

For the full list of available options, run `parse-server --help` or take a look at [Parse Server Configurations](http://parseplatform.org/parse-server/api/master/ParseServerOptions.html).

## Basic Options

* `appId` **(required)** - The application id to host with this server instance. You can use any arbitrary string. For migrated apps, this should match your hosted Parse app.
* `masterKey` **(required)** - The master key to use for overriding ACL security.  You can use any arbitrary string. Keep it secret! For migrated apps, this should match your hosted Parse app.
* `databaseURI` **(required)** - The connection string for your database, i.e. `mongodb://user:pass@host.com/dbname`. Be sure to [URL encode your password](https://app.zencoder.com/docs/guides/getting-started/special-characters-in-usernames-and-passwords) if your password has special characters.
* `port` - The default port is 1337, specify this parameter to use a different port.
* `serverURL` - URL to your Parse Server (don't forget to specify http:// or https://). This URL will be used when making requests to Parse Server from Cloud Code.
* `cloud` - The absolute path to your cloud code `main.js` file.
* `push` - Configuration options for APNS and GCM push. See the [Push Notifications quick start](https://docs.parseplatform.org/parse-server/guide/#push-notifications-quick-start).

## Client Key Options

The client keys used with Parse are no longer necessary with Parse Server. If you wish to still require them, perhaps to be able to refuse access to older clients, you can set the keys at initialization time. Setting any of these keys will require all requests to provide one of the configured keys.

* `clientKey`
* `javascriptKey`
* `restAPIKey`
* `dotNetKey`

## Email Verification and Password Reset

Verifying user email addresses and enabling password reset via email requires an email adapter. There are many email adapters provided and maintained by the community. The following is an example configuration with an example email adapter. See the [Parse Server Options](https://parseplatform.org/parse-server/api/master/ParseServerOptions.html) for more details and a full list of available options.

```js
const server = ParseServer({
  ...otherOptions,

  // Enable email verification
  verifyUserEmails: true,

  // Set email verification token validity to 2 hours
  emailVerifyTokenValidityDuration: 2 * 60 * 60,

  // Set email adapter
  emailAdapter: {
    module: 'example-mail-adapter',
    options: {
      // Additional adapter options
      ...mailAdapterOptions
    }
  },
});
```

Email adapters contributed by the community:
- [parse-server-api-mail-adapter](https://www.npmjs.com/package/parse-server-api-mail-adapter) (localization, templates, universally supports any email provider)
- [parse-smtp-template](https://www.npmjs.com/package/parse-smtp-template) (localization, templates)
- [parse-server-postmark-adapter](https://www.npmjs.com/package/parse-server-postmark-adapter)
- [parse-server-sendgrid-adapter](https://www.npmjs.com/package/parse-server-sendgrid-adapter)
- [parse-server-mandrill-adapter](https://www.npmjs.com/package/parse-server-mandrill-adapter)
- [parse-server-simple-ses-adapter](https://www.npmjs.com/package/parse-server-simple-ses-adapter)
- [parse-server-mailgun-adapter-template](https://www.npmjs.com/package/parse-server-mailgun-adapter-template)
- [parse-server-sendinblue-adapter](https://www.npmjs.com/package/parse-server-sendinblue-adapter)
- [parse-server-mailjet-adapter](https://www.npmjs.com/package/parse-server-mailjet-adapter)
- [simple-parse-smtp-adapter](https://www.npmjs.com/package/simple-parse-smtp-adapter)
- [parse-server-generic-email-adapter](https://www.npmjs.com/package/parse-server-generic-email-adapter)

## Password and Account Policy

Set a password and account policy that meets your security requirements. The following is an example configuration. See the [Parse Server Options](https://parseplatform.org/parse-server/api/master/ParseServerOptions.html) for more details and a full list of available options.

```js
const server = ParseServer({
  ...otherOptions,

  // The account lock policy
  accountLockout: {
    // Lock the account for 5 minutes.
    duration: 5,
    // Lock an account after 3 failed log-in attempts
    threshold: 3,
    // Unlock the account after a successful password reset
    unlockOnPasswordReset: true,
  },

  // The password policy
  passwordPolicy: {    
    // Enforce a password of at least 8 characters which contain at least 1 lower case, 1 upper case and 1 digit
    validatorPattern: /^(?=.*[a-z])(?=.*[A-Z])(?=.*[0-9])(?=.{8,})/,
    // Do not allow the username as part of the password
    doNotAllowUsername: true,
    // Do not allow to re-use the last 5 passwords when setting a new password
    maxPasswordHistory: 5,
  },
});
```

## Custom Routes
**Caution, this is an experimental feature that may not be appropriate for production.**

Custom routes allow to build user flows with webpages, similar to the existing password reset and email verification features. Custom routes are defined with the `pages` option in the Parse Server configuration:

### Example

```js
const api = new ParseServer({
  ...otherOptions,

  pages: {
    enableRouter: true, // Enables the experimental feature; required for custom routes
    customRoutes: [{
      method: 'GET',
      path: 'custom_route',
      handler: async request => {
        // custom logic
        // ...
        // then, depending on the outcome, return a HTML file as response
        return { file: 'custom_page.html' };
      }
    }]
  }
}
```

The above route can be invoked by sending a `GET` request to:
`https://[parseServerPublicUrl]/[parseMount]/[pagesEndpoint]/[appId]/[customRoute]`
 
The `handler` receives the `request` and returns a `custom_page.html` webpage from the `pages.pagesPath` directory as response. The advantage of building a custom route this way is that it automatically makes use of Parse Server's built-in capabilities, such as [page localization](#pages) and [dynamic placeholders](#dynamic-placeholders).

### Reserved Paths
The following paths are already used by Parse Server's built-in features and are therefore not available for custom routes. Custom routes with an identical combination of `path` and `method` are ignored.

| Path                        | HTTP Method | Feature            |
|-----------------------------|-------------|--------------------|
| `verify_email`              | `GET`       | email verification |
| `resend_verification_email` | `POST`      | email verification |
| `choose_password`           | `GET`       | password reset     |
| `request_password_reset`    | `GET`       | password reset     |
| `request_password_reset`    | `POST`      | password reset     |

### Parameters

| Parameter                    | Optional | Type            | Default value | Example values        | Environment variable               | Description                                                                                                                                                                                                                                                  |
|------------------------------|----------|-----------------|---------------|-----------------------|------------------------------------|--------------------------------------------------------------------------------------------------------------------------------------------------------------------------------------------------------------------------------------------------------------|
| `pages`                      | yes      | `Object`        | `undefined`   | -                     | `PARSE_SERVER_PAGES`               | The options for pages such as password reset and email verification.                                                                                                                                                                                         |
| `pages.enableRouter`         | yes      | `Boolean`       | `false`       | -                     | `PARSE_SERVER_PAGES_ENABLE_ROUTER` | Is `true` if the pages router should be enabled; this is required for any of the pages options to take effect. **Caution, this is an experimental feature that may not be appropriate for production.**                                                      |
| `pages.customRoutes`         | yes      | `Array`         | `[]`          | -                     | `PARSE_SERVER_PAGES_CUSTOM_ROUTES` | The custom routes. The routes are added in the order they are defined here, which has to be considered since requests traverse routes in an ordered manner. Custom routes are traversed after build-in routes such as password reset and email verification. |
| `pages.customRoutes.method`  |          | `String`        | -             | `GET`, `POST`         | -                                  | The HTTP method of the custom route.                                                                                                                                                                                                                         |
| `pages.customRoutes.path`    |          | `String`        | -             | `custom_page`         | -                                  | The path of the custom route. Note that the same path can used if the `method` is different, for example a path `custom_page` can have two routes, a `GET` and `POST` route, which will be invoked depending on the HTTP request method.                     |
| `pages.customRoutes.handler` |          | `AsyncFunction` | -             | `async () => { ... }` | -                                  | The route handler that is invoked when the route matches the HTTP request. If the handler does not return a page, the request is answered with a 404 `Not found.` response.                                                                                  |

## Custom Pages

It’s possible to change the default pages of the app and redirect the user to another path or domain.

```js
var server = ParseServer({
  ...otherOptions,

  customPages: {
    passwordResetSuccess: "http://yourapp.com/passwordResetSuccess",
    verifyEmailSuccess: "http://yourapp.com/verifyEmailSuccess",
    parseFrameURL: "http://yourapp.com/parseFrameURL",
    linkSendSuccess: "http://yourapp.com/linkSendSuccess",
    linkSendFail: "http://yourapp.com/linkSendFail",
    invalidLink: "http://yourapp.com/invalidLink",
    invalidVerificationLink: "http://yourapp.com/invalidVerificationLink",
    choosePassword: "http://yourapp.com/choosePassword"
  }
})
```

## Using Environment Variables

You may configure the Parse Server using environment variables:

```bash
PORT
PARSE_SERVER_APPLICATION_ID
PARSE_SERVER_MASTER_KEY
PARSE_SERVER_DATABASE_URI
PARSE_SERVER_URL
PARSE_SERVER_CLOUD
```

The default port is 1337, to use a different port set the PORT environment variable:

```bash
$ PORT=8080 parse-server --appId APPLICATION_ID --masterKey MASTER_KEY
```

For the full list of configurable environment variables, run `parse-server --help` or take a look at [Parse Server Configuration](https://github.com/parse-community/parse-server/blob/master/src/Options/Definitions.js).

## Available Adapters

All official adapters are distributed as scoped packages on [npm (@parse)](https://www.npmjs.com/search?q=scope%3Aparse).

Some well maintained adapters are also available on the [Parse Server Modules](https://github.com/parse-server-modules) organization.

You can also find more adapters maintained by the community by searching on [npm](https://www.npmjs.com/search?q=parse-server%20adapter&page=1&ranking=optimal).

## Configuring File Adapters

Parse Server allows developers to choose from several options when hosting files:

* `GridFSBucketAdapter` - which is backed by MongoDB
* `S3Adapter` - which is backed by [Amazon S3](https://aws.amazon.com/s3/)
* `GCSAdapter` - which is backed by [Google Cloud Storage](https://cloud.google.com/storage/)
* `FSAdapter` - local file storage

`GridFSBucketAdapter` is used by default and requires no setup, but if you're interested in using Amazon S3, Google Cloud Storage, or local file storage, additional configuration information is available in the [Parse Server guide](http://docs.parseplatform.org/parse-server/guide/#configuring-file-adapters).

## Idempotency Enforcement
 
**Caution, this is an experimental feature that may not be appropriate for production.**

This feature deduplicates identical requests that are received by Parse Server multiple times, typically due to network issues or network adapter access restrictions on mobile operating systems.

Identical requests are identified by their request header `X-Parse-Request-Id`. Therefore a client request has to include this header for deduplication to be applied. Requests that do not contain this header cannot be deduplicated and are processed normally by Parse Server. This means rolling out this feature to clients is seamless as Parse Server still processes requests without this header when this feature is enabled.

> This feature needs to be enabled on the client side to send the header and on the server to process the header. Refer to the specific Parse SDK docs to see whether the feature is supported yet.

Deduplication is only done for object creation and update (`POST` and `PUT` requests). Deduplication is not done for object finding and deletion (`GET` and `DELETE` requests), as these operations are already idempotent by definition.

### Configuration example <!-- omit in toc -->
```
let api = new ParseServer({
    idempotencyOptions: {
        paths: [".*"],       // enforce for all requests
        ttl: 120             // keep request IDs for 120s
    }
}
```
### Parameters <!-- omit in toc -->

| Parameter                  | Optional | Type            | Default value | Example values                                                                                                                                                                                                                                                              | Environment variable                          | Description                                                                                                                                                                                                                                                                                                                                                                                                                                          |
|----------------------------|----------|-----------------|---------------|-----------------------------------------------------------------------------------------------------------------------------------------------------------------------------------------------------------------------------------------------------------------------------|-----------------------------------------------|------------------------------------------------------------------------------------------------------------------------------------------------------------------------------------------------------------------------------------------------------------------------------------------------------------------------------------------------------------------------------------------------------------------------------------------------------|
| `idempotencyOptions`       | yes      | `Object`        | `undefined`   |                                                                                                                                                                                                                                                                             | PARSE_SERVER_EXPERIMENTAL_IDEMPOTENCY_OPTIONS | Setting this enables idempotency enforcement for the specified paths.                                                                                                                                                                                                                                                                                                                                                                                |
| `idempotencyOptions.paths` | yes      | `Array<String>` | `[]`          | `.*` (all paths, includes the examples below), <br>`functions/.*` (all functions), <br>`jobs/.*` (all jobs), <br>`classes/.*` (all classes), <br>`functions/.*` (all functions), <br>`users` (user creation / update), <br>`installations` (installation creation / update) | PARSE_SERVER_EXPERIMENTAL_IDEMPOTENCY_PATHS   | An array of path patterns that have to match the request path for request deduplication to be enabled. The mount path must not be included, for example to match the request path `/parse/functions/myFunction` specify the path pattern `functions/myFunction`. A trailing slash of the request path is ignored, for example the path pattern `functions/myFunction` matches both `/parse/functions/myFunction` and `/parse/functions/myFunction/`. |
| `idempotencyOptions.ttl`   | yes      | `Integer`       | `300`         | `60` (60 seconds)                                                                                                                                                                                                                                                           | PARSE_SERVER_EXPERIMENTAL_IDEMPOTENCY_TTL     | The duration in seconds after which a request record is discarded from the database. Duplicate requests due to network issues can be expected to arrive within milliseconds up to several seconds. This value must be greater than `0`.                                                                                                                                                                                                              |

### Postgres <!-- omit in toc -->

To use this feature in Postgres, you will need to create a cron job using [pgAdmin](https://www.pgadmin.org/docs/pgadmin4/development/pgagent_jobs.html) or similar to call the Postgres function `idempotency_delete_expired_records()` that deletes expired idempotency records. You can find an example script below. Make sure the script has the same privileges to log into Postgres as Parse Server.

```bash
#!/bin/bash

set -e
psql -v ON_ERROR_STOP=1 --username "$POSTGRES_USER" --dbname "$POSTGRES_DB" <<-EOSQL
    SELECT idempotency_delete_expired_records();
EOSQL

exec "$@"
```

Assuming the script above is named, `parse_idempotency_delete_expired_records.sh`, a cron job that runs the script every 2 minutes may look like:

```bash
2 * * * * /root/parse_idempotency_delete_expired_records.sh >/dev/null 2>&1
```

## Localization

### Pages
**Caution, this is an experimental feature that may not be appropriate for production.**

Custom pages as well as feature pages (e.g. password reset, email verification) can be localized with the `pages` option in the Parse Server configuration:

```js
const api = new ParseServer({
  ...otherOptions,

  pages: {
    enableRouter: true, // Enables the experimental feature; required for localization
    enableLocalization: true,
  }
}
```

Localization is achieved by matching a request-supplied `locale` parameter with localized page content. The locale can be supplied in either the request query, body or header with the following keys:
- query: `locale`
- body: `locale`
- header: `x-parse-page-param-locale`

For example, a password reset link with the locale parameter in the query could look like this:
```
http://example.com/parse/apps/[appId]/request_password_reset?token=[token]&username=[username]&locale=de-AT
```

- Localization is only available for pages in the pages directory as set with `pages.pagesPath`.
- Localization for feature pages (e.g. password reset, email verification) is disabled if `pages.customUrls` are set, even if the custom URLs point to the pages within the pages path.
- Only `.html` files are considered for localization when localizing custom pages.

Pages can be localized in two ways:

#### Localization with Directory Structure

Pages are localized by using the corresponding file in the directory structure where the files are placed in subdirectories named after the locale or language. The file in the base directory is the default file.

**Example Directory Structure:**
```js
root/
├── public/                  // pages base path
│   ├── example.html         // default file
│   └── de/                  // de language folder
│   │   └── example.html     // de localized file
│   └── de-AT/               // de-AT locale folder
│   │   └── example.html     // de-AT localized file
```

Files are matched with the locale in the following order:
1. Locale match, e.g. locale `de-AT` matches file in folder `de-AT`.
1. Language match, e.g. locale `de-CH` matches file in folder `de`.
1. Default; file in base folder is returned.

**Configuration Example:**
```js
const api = new ParseServer({
  ...otherOptions,

  pages: {
    enableRouter: true, // Enables the experimental feature; required for localization
    enableLocalization: true,
    customUrls: {
      passwordReset: 'https://example.com/page.html'
    }
  }
}
```

Pros:
- All files are complete in their content and can be easily opened and previewed by viewing the file in a browser.

Cons:
- In most cases, a localized page differs only slightly from the default page, which could cause a lot of duplicate code that is difficult to maintain.

#### Localization with JSON Resource

Pages are localized by adding placeholders in the HTML files and providing a JSON resource that contains the translations to fill into the placeholders.

**Example Directory Structure:**
```js
root/
├── public/                  // pages base path
│   ├── example.html         // the page containing placeholders
├── private/                 // folder outside of public scope
│   └── translations.json    // JSON resource file
```

The JSON resource file loosely follows the [i18next](https://github.com/i18next/i18next) syntax, which is a syntax that is often supported by translation platforms, making it easy to manage translations, exporting them for use in Parse Server, and even to automate this workflow.

**Example JSON Content:**
```json
{
  "en": {               // resource for language `en` (English)
    "translation": {
      "greeting": "Hello!"
    }
  },
  "de": {               // resource for language `de` (German)
    "translation": {
      "greeting": "Hallo!"
    }
  }
  "de-AT": {            // resource for locale `de-AT` (Austrian German)
    "translation": {
      "greeting": "Servus!"
    }
  }
}
```

**Configuration Example:**
```js
const api = new ParseServer({
  ...otherOptions,

  pages: {
    enableRouter: true, // Enables the experimental feature; required for localization
    enableLocalization: true,
    localizationJsonPath: './private/localization.json',
    localizationFallbackLocale: 'en'
  }
}
```

Pros:
- There is only one HTML file to maintain that contains the placeholders that are filled with the translations according to the locale.

Cons:
- Files cannot be easily previewed by viewing the file in a browser because the content contains only placeholders and even HTML or CSS changes may be dynamically applied, e.g. when a localization requires a Right-To-Left layout direction.
- Style and other fundamental layout changes may be more difficult to apply.

#### Dynamic placeholders

In addition to feature related default parameters such as `appId` and the translations provided via JSON resource, it is possible to define custom dynamic placeholders as part of the router configuration. This works independently of localization and, also if `enableLocalization` is disabled.

**Configuration Example:**
```js
const api = new ParseServer({
  ...otherOptions,

  pages: {
    enableRouter: true, // Enables the experimental feature; required for localization
    placeholders: {
      exampleKey: 'exampleValue'
    }
  }
}
```
The placeholders can also be provided as function or as async function, with the `locale` and other feature related parameters passed through, to allow for dynamic placeholder values:

```js
const api = new ParseServer({
  ...otherOptions,

  pages: {
    enableRouter: true, // Enables the experimental feature; required for localization
    placeholders: async (params) => {
      const value = await doSomething(params.locale);
      return {
        exampleKey: value
      };
    }
  }
}
```

#### Reserved Keys

The following parameter and placeholder keys are reserved because they are used related to features such as password reset or email verification. They should not be used as translation keys in the JSON resource or as manually defined placeholder keys in the configuration: `appId`, `appName`, `email`, `error`, `locale`, `publicServerUrl`, `token`, `username`.

#### Parameters

| Parameter                                       | Optional | Type                                  | Default value                          | Example values                                       | Environment variable                                            | Description                                                                                                                                                                                                   |
|-------------------------------------------------|----------|---------------------------------------|----------------------------------------|------------------------------------------------------|-----------------------------------------------------------------|---------------------------------------------------------------------------------------------------------------------------------------------------------------------------------------------------------------|
| `pages`                                         | yes      | `Object`                              | `undefined`                            | -                                                    | `PARSE_SERVER_PAGES`                                            | The options for pages such as password reset and email verification.                                                                                                                                          |
| `pages.enableRouter`                            | yes      | `Boolean`                             | `false`                                | -                                                    | `PARSE_SERVER_PAGES_ENABLE_ROUTER`                              | Is `true` if the pages router should be enabled; this is required for any of the pages options to take effect. **Caution, this is an experimental feature that may not be appropriate for production.**       |
| `pages.enableLocalization`                      | yes      | `Boolean`                             | `false`                                | -                                                    | `PARSE_SERVER_PAGES_ENABLE_LOCALIZATION`                        | Is true if pages should be localized; this has no effect on custom page redirects.                                                                                                                            |
| `pages.localizationJsonPath`                    | yes      | `String`                              | `undefined`                            | `./private/translations.json`                        | `PARSE_SERVER_PAGES_LOCALIZATION_JSON_PATH`                     | The path to the JSON file for localization; the translations will be used to fill template placeholders according to the locale.                                                                              |
| `pages.localizationFallbackLocale`              | yes      | `String`                              | `en`                                   | `en`, `en-GB`, `default`                             | `PARSE_SERVER_PAGES_LOCALIZATION_FALLBACK_LOCALE`               | The fallback locale for localization if no matching translation is provided for the given locale. This is only relevant when providing translation resources via JSON file.                                   |
| `pages.placeholders`                            | yes      | `Object`, `Function`, `AsyncFunction` | `undefined`                            | `{ exampleKey: 'exampleValue' }`                     | `PARSE_SERVER_PAGES_PLACEHOLDERS`                               | The placeholder keys and values which will be filled in pages; this can be a simple object or a callback function.                                                                                            |
| `pages.forceRedirect`                           | yes      | `Boolean`                             | `false`                                | -                                                    | `PARSE_SERVER_PAGES_FORCE_REDIRECT`                             | Is `true` if responses should always be redirects and never content, `false` if the response type should depend on the request type (`GET` request -> content response; `POST` request -> redirect response). |
| `pages.pagesPath`                               | yes      | `String`                              | `./public`                             | `./files/pages`, `../../pages`                       | `PARSE_SERVER_PAGES_PAGES_PATH`                                 | The path to the pages directory; this also defines where the static endpoint `/apps` points to.                                                                                                               |
| `pages.pagesEndpoint`                           | yes      | `String`                              | `apps`                                 | -                                                    | `PARSE_SERVER_PAGES_PAGES_ENDPOINT`                             | The API endpoint for the pages.                                                                                                                                                                               |
| `pages.customUrls`                              | yes      | `Object`                              | `{}`                                   | `{ passwordReset: 'https://example.com/page.html' }` | `PARSE_SERVER_PAGES_CUSTOM_URLS`                                | The URLs to the custom pages                                                                                                                                                                                  |
| `pages.customUrls.passwordReset`                | yes      | `String`                              | `password_reset.html`                  | -                                                    | `PARSE_SERVER_PAGES_CUSTOM_URL_PASSWORD_RESET`                  | The URL to the custom page for password reset.                                                                                                                                                                |
| `pages.customUrls.passwordResetSuccess`         | yes      | `String`                              | `password_reset_success.html`          | -                                                    | `PARSE_SERVER_PAGES_CUSTOM_URL_PASSWORD_RESET_SUCCESS`          | The URL to the custom page for password reset -> success.                                                                                                                                                     |
| `pages.customUrls.passwordResetLinkInvalid`     | yes      | `String`                              | `password_reset_link_invalid.html`     | -                                                    | `PARSE_SERVER_PAGES_CUSTOM_URL_PASSWORD_RESET_LINK_INVALID`     | The URL to the custom page for password reset -> link invalid.                                                                                                                                                |
| `pages.customUrls.emailVerificationSuccess`     | yes      | `String`                              | `email_verification_success.html`      | -                                                    | `PARSE_SERVER_PAGES_CUSTOM_URL_EMAIL_VERIFICATION_SUCCESS`      | The URL to the custom page for email verification -> success.                                                                                                                                                 |
| `pages.customUrls.emailVerificationSendFail`    | yes      | `String`                              | `email_verification_send_fail.html`    | -                                                    | `PARSE_SERVER_PAGES_CUSTOM_URL_EMAIL_VERIFICATION_SEND_FAIL`    | The URL to the custom page for email verification -> link send fail.                                                                                                                                          |
| `pages.customUrls.emailVerificationSendSuccess` | yes      | `String`                              | `email_verification_send_success.html` | -                                                    | `PARSE_SERVER_PAGES_CUSTOM_URL_EMAIL_VERIFICATION_SEND_SUCCESS` | The URL to the custom page for email verification -> resend link -> success.                                                                                                                                  |
| `pages.customUrls.emailVerificationLinkInvalid` | yes      | `String`                              | `email_verification_link_invalid.html` | -                                                    | `PARSE_SERVER_PAGES_CUSTOM_URL_EMAIL_VERIFICATION_LINK_INVALID` | The URL to the custom page for email verification -> link invalid.                                                                                                                                            |
| `pages.customUrls.emailVerificationLinkExpired` | yes      | `String`                              | `email_verification_link_expired.html` | -                                                    | `PARSE_SERVER_PAGES_CUSTOM_URL_EMAIL_VERIFICATION_LINK_EXPIRED` | The URL to the custom page for email verification -> link expired.                                                                                                                                            |

### Notes <!-- omit in toc -->

- In combination with the [Parse Server API Mail Adapter](https://www.npmjs.com/package/parse-server-api-mail-adapter) Parse Server provides a fully localized flow (emails -> pages) for the user. The email adapter sends a localized email and adds a locale parameter to the password reset or email verification link, which is then used to respond with localized pages.

## Logging

Parse Server will, by default, log:
* to the console
* daily rotating files as new line delimited JSON

Logs are also viewable in Parse Dashboard.

**Want to log each request and response?** Set the `VERBOSE` environment variable when starting `parse-server`. Usage :-  `VERBOSE='1' parse-server --appId APPLICATION_ID --masterKey MASTER_KEY`

**Want logs to be placed in a different folder?** Pass the `PARSE_SERVER_LOGS_FOLDER` environment variable when starting `parse-server`. Usage :-  `PARSE_SERVER_LOGS_FOLDER='<path-to-logs-folder>' parse-server --appId APPLICATION_ID --masterKey MASTER_KEY`

**Want to log specific levels?** Pass the `logLevel` parameter when starting `parse-server`. Usage :-  `parse-server --appId APPLICATION_ID --masterKey MASTER_KEY --logLevel LOG_LEVEL`

**Want new line delimited JSON error logs (for consumption by CloudWatch, Google Cloud Logging, etc)?** Pass the `JSON_LOGS` environment variable when starting `parse-server`. Usage :-  `JSON_LOGS='1' parse-server --appId APPLICATION_ID --masterKey MASTER_KEY`

# Deprecations

See the [Deprecation Plan](https://github.com/parse-community/parse-server/blob/master/DEPRECATIONS.md) for an overview of deprecations and planned breaking changes.

# Live Query

Live queries are meant to be used in real-time reactive applications, where just using the traditional query paradigm could cause several problems, like increased response time and high network and server usage. Live queries should be used in cases where you need to continuously update a page with fresh data coming from the database, which often happens in (but is not limited to) online games, messaging clients and shared to-do lists.

Take a look at [Live Query Guide](https://docs.parseplatform.org/parse-server/guide/#live-queries), [Live Query Server Setup Guide](https://docs.parseplatform.org/parse-server/guide/#scalability) and [Live Query Protocol Specification](https://github.com/parse-community/parse-server/wiki/Parse-LiveQuery-Protocol-Specification). You can setup a standalone server or multiple instances for scalability (recommended).

# GraphQL

[GraphQL](https://graphql.org/), developed by Facebook, is an open-source data query and manipulation language for APIs. In addition to the traditional REST API, Parse Server automatically generates a GraphQL API based on your current application schema. Parse Server also allows you to define your custom GraphQL queries and mutations, whose resolvers can be bound to your cloud code functions.

## Running

### Using the CLI

The easiest way to run the Parse GraphQL API is through the CLI:

```bash
$ npm install -g parse-server mongodb-runner
$ mongodb-runner start
$ parse-server --appId APPLICATION_ID --masterKey MASTER_KEY --databaseURI mongodb://localhost/test --publicServerURL http://localhost:1337/parse --mountGraphQL --mountPlayground
```

After starting the server, you can visit http://localhost:1337/playground in your browser to start playing with your GraphQL API.

***Note:*** Do ***NOT*** use --mountPlayground option in production. [Parse Dashboard](https://github.com/parse-community/parse-dashboard) has a built-in GraphQL Playground and it is the recommended option for production apps.

### Using Docker

You can also run the Parse GraphQL API inside a Docker container:

```bash
$ git clone https://github.com/parse-community/parse-server
$ cd parse-server
$ docker build --tag parse-server .
$ docker run --name my-mongo -d mongo
```

#### Running the Parse Server Image <!-- omit in toc -->

```bash
$ docker run --name my-parse-server --link my-mongo:mongo -v config-vol:/parse-server/config -p 1337:1337 -d parse-server --appId APPLICATION_ID --masterKey MASTER_KEY --databaseURI mongodb://mongo/test --publicServerURL http://localhost:1337/parse --mountGraphQL --mountPlayground
```

***Note:*** *If you want to use [Cloud Code](https://docs.parseplatform.org/cloudcode/guide/), add `-v cloud-code-vol:/parse-server/cloud --cloud /parse-server/cloud/main.js` to the command above. Make sure `main.js` is in the `cloud-code-vol` directory before starting Parse Server.*

After starting the server, you can visit http://localhost:1337/playground in your browser to start playing with your GraphQL API.

***Note:*** Do ***NOT*** use --mountPlayground option in production. [Parse Dashboard](https://github.com/parse-community/parse-dashboard) has a built-in GraphQL Playground and it is the recommended option for production apps.

### Using Express.js

You can also mount the GraphQL API in an Express.js application together with the REST API or solo. You first need to create a new project and install the required dependencies:

```bash
$ mkdir my-app
$ cd my-app
$ npm install parse-server express --save
```

Then, create an `index.js` file with the following content:

```js
const express = require('express');
const { default: ParseServer, ParseGraphQLServer } = require('parse-server');

const app = express();

const parseServer = new ParseServer({
  databaseURI: 'mongodb://localhost:27017/test',
  appId: 'APPLICATION_ID',
  masterKey: 'MASTER_KEY',
  serverURL: 'http://localhost:1337/parse',
  publicServerURL: 'http://localhost:1337/parse'
});

const parseGraphQLServer = new ParseGraphQLServer(
  parseServer,
  {
    graphQLPath: '/graphql',
    playgroundPath: '/playground'
  }
);

app.use('/parse', parseServer.app); // (Optional) Mounts the REST API
parseGraphQLServer.applyGraphQL(app); // Mounts the GraphQL API
parseGraphQLServer.applyPlayground(app); // (Optional) Mounts the GraphQL Playground - do NOT use in Production

app.listen(1337, function() {
  console.log('REST API running on http://localhost:1337/parse');
  console.log('GraphQL API running on http://localhost:1337/graphql');
  console.log('GraphQL Playground running on http://localhost:1337/playground');
});
```

And finally start your app:

```bash
$ npx mongodb-runner start
$ node index.js
```

After starting the app, you can visit http://localhost:1337/playground in your browser to start playing with your GraphQL API.

***Note:*** Do ***NOT*** mount the GraphQL Playground in production. [Parse Dashboard](https://github.com/parse-community/parse-dashboard) has a built-in GraphQL Playground and it is the recommended option for production apps.

## Checking the API health

Run the following:

```graphql
query Health {
  health
}
```

You should receive the following response:

```json
{
  "data": {
    "health": true
  }
}
```

## Creating your first class

Since your application does not have any schema yet, you can use the `createClass` mutation to create your first class. Run the following:

```graphql
mutation CreateClass {
  createClass(
    name: "GameScore"
    schemaFields: {
      addStrings: [{ name: "playerName" }]
      addNumbers: [{ name: "score" }]
      addBooleans: [{ name: "cheatMode" }]
    }
  ) {
    name
    schemaFields {
      name
      __typename
    }
  }
}
```

You should receive the following response:

```json
{
  "data": {
    "createClass": {
      "name": "GameScore",
      "schemaFields": [
        {
          "name": "objectId",
          "__typename": "SchemaStringField"
        },
        {
          "name": "updatedAt",
          "__typename": "SchemaDateField"
        },
        {
          "name": "createdAt",
          "__typename": "SchemaDateField"
        },
        {
          "name": "playerName",
          "__typename": "SchemaStringField"
        },
        {
          "name": "score",
          "__typename": "SchemaNumberField"
        },
        {
          "name": "cheatMode",
          "__typename": "SchemaBooleanField"
        },
        {
          "name": "ACL",
          "__typename": "SchemaACLField"
        }
      ]
    }
  }
}
```

## Using automatically generated operations

Parse Server learned from the first class that you created and now you have the `GameScore` class in your schema. You can now start using the automatically generated operations!

Run the following to create your first object:

```graphql
mutation CreateGameScore {
  createGameScore(
    fields: {
      playerName: "Sean Plott"
      score: 1337
      cheatMode: false
    }
  ) {
    id
    updatedAt
    createdAt
    playerName
    score
    cheatMode
    ACL
  }
}
```

You should receive a response similar to this:

```json
{
  "data": {
    "createGameScore": {
      "id": "XN75D94OBD",
      "updatedAt": "2019-09-17T06:50:26.357Z",
      "createdAt": "2019-09-17T06:50:26.357Z",
      "playerName": "Sean Plott",
      "score": 1337,
      "cheatMode": false,
      "ACL": null
    }
  }
}
```

You can also run a query to this new class:

```graphql
query GameScores {
  gameScores {
    results {
      id
      updatedAt
      createdAt
      playerName
      score
      cheatMode
      ACL
    }
  }
}
```

You should receive a response similar to this:

```json
{
  "data": {
    "gameScores": {
      "results": [
        {
          "id": "XN75D94OBD",
          "updatedAt": "2019-09-17T06:50:26.357Z",
          "createdAt": "2019-09-17T06:50:26.357Z",
          "playerName": "Sean Plott",
          "score": 1337,
          "cheatMode": false,
          "ACL": null
        }
      ]
    }
  }
}
```

## Customizing your GraphQL Schema

Parse GraphQL Server allows you to create a custom GraphQL schema with own queries and mutations to be merged with the auto-generated ones. You can resolve these operations using your regular cloud code functions.

To start creating your custom schema, you need to code a `schema.graphql` file and initialize Parse Server with `--graphQLSchema` and `--cloud` options:

```bash
$ parse-server --appId APPLICATION_ID --masterKey MASTER_KEY --databaseURI mongodb://localhost/test --publicServerURL http://localhost:1337/parse --cloud ./cloud/main.js --graphQLSchema ./cloud/schema.graphql --mountGraphQL --mountPlayground
```

### Creating your first custom query <!-- omit in toc -->

Use the code below for your `schema.graphql` and `main.js` files. Then restart your Parse Server.

```graphql
# schema.graphql
extend type Query {
  hello: String! @resolve
}
```

```js
// main.js
Parse.Cloud.define('hello', async () => {
  return 'Hello world!';
});
```

You can now run your custom query using GraphQL Playground:

```graphql
query {
  hello
}
```

You should receive the response below:

```json
{
  "data": {
    "hello": "Hello world!"
  }
}
```

## Learning more

The [Parse GraphQL Guide](http://docs.parseplatform.org/graphql/guide/) is a very good source for learning how to use the Parse GraphQL API.

You also have a very powerful tool inside your GraphQL Playground. Please look at the right side of your GraphQL Playground. You will see the `DOCS` and `SCHEMA` menus. They are automatically generated by analyzing your application schema. Please refer to them and learn more about everything that you can do with your Parse GraphQL API.

Additionally, the [GraphQL Learn Section](https://graphql.org/learn/) is a very good source to learn more about the power of the GraphQL language.

# Upgrading to 3.0.0

Starting 3.0.0, parse-server uses the JS SDK version 2.0.
In short, parse SDK v2.0 removes the backbone style callbacks as well as the Parse.Promise object in favor of native promises.
All the Cloud Code interfaces also have been updated to reflect those changes, and all backbone style response objects are removed and replaced by Promise style resolution.

We have written up a [migration guide](3.0.0.md), hoping this will help you transition to the next major release.

# Want to ride the bleeding edge?

It is recommend to use builds deployed npm for many reasons, but if you want to use
the latest not-yet-released version of parse-server, you can do so by depending
directly on this branch:

```
npm install parse-community/parse-server.git#master
```

## Experimenting <!-- omit in toc -->

You can also use your own forks, and work in progress branches by specifying them:

```
npm install github:myUsername/parse-server#my-awesome-feature
```

And don't forget, if you plan to deploy it remotely, you should run `npm install` with the `--save` option.

# Contributing

We really want Parse to be yours, to see it grow and thrive in the open source community. Please see the [Contributing to Parse Server guide](CONTRIBUTING.md).

# Contributors

This project exists thanks to all the people who contribute... we'd love to see your face on this list!

<a href="../../graphs/contributors"><img src="https://opencollective.com/parse-server/contributors.svg?width=890&button=false" /></a>

# Sponsors

Support this project by becoming a sponsor. Your logo will show up here with a link to your website. [Become a sponsor!](https://opencollective.com/parse-server#sponsor)

<a href="https://opencollective.com/parse-server/sponsor/0/website" target="_blank"><img src="https://opencollective.com/parse-server/sponsor/0/avatar.svg"></a>
<a href="https://opencollective.com/parse-server/sponsor/1/website" target="_blank"><img src="https://opencollective.com/parse-server/sponsor/1/avatar.svg"></a>
<a href="https://opencollective.com/parse-server/sponsor/2/website" target="_blank"><img src="https://opencollective.com/parse-server/sponsor/2/avatar.svg"></a>
<a href="https://opencollective.com/parse-server/sponsor/3/website" target="_blank"><img src="https://opencollective.com/parse-server/sponsor/3/avatar.svg"></a>
<a href="https://opencollective.com/parse-server/sponsor/4/website" target="_blank"><img src="https://opencollective.com/parse-server/sponsor/4/avatar.svg"></a>
<a href="https://opencollective.com/parse-server/sponsor/5/website" target="_blank"><img src="https://opencollective.com/parse-server/sponsor/5/avatar.svg"></a>
<a href="https://opencollective.com/parse-server/sponsor/6/website" target="_blank"><img src="https://opencollective.com/parse-server/sponsor/6/avatar.svg"></a>
<a href="https://opencollective.com/parse-server/sponsor/7/website" target="_blank"><img src="https://opencollective.com/parse-server/sponsor/7/avatar.svg"></a>
<a href="https://opencollective.com/parse-server/sponsor/8/website" target="_blank"><img src="https://opencollective.com/parse-server/sponsor/8/avatar.svg"></a>
<a href="https://opencollective.com/parse-server/sponsor/9/website" target="_blank"><img src="https://opencollective.com/parse-server/sponsor/9/avatar.svg"></a>
<a href="https://opencollective.com/parse-server/sponsor/10/website" target="_blank"><img src="https://opencollective.com/parse-server/sponsor/10/avatar.svg"></a>
<a href="https://opencollective.com/parse-server/sponsor/11/website" target="_blank"><img src="https://opencollective.com/parse-server/sponsor/11/avatar.svg"></a>
<a href="https://opencollective.com/parse-server/sponsor/12/website" target="_blank"><img src="https://opencollective.com/parse-server/sponsor/12/avatar.svg"></a>
<a href="https://opencollective.com/parse-server/sponsor/13/website" target="_blank"><img src="https://opencollective.com/parse-server/sponsor/13/avatar.svg"></a>
<a href="https://opencollective.com/parse-server/sponsor/14/website" target="_blank"><img src="https://opencollective.com/parse-server/sponsor/14/avatar.svg"></a>
<a href="https://opencollective.com/parse-server/sponsor/15/website" target="_blank"><img src="https://opencollective.com/parse-server/sponsor/15/avatar.svg"></a>
<a href="https://opencollective.com/parse-server/sponsor/16/website" target="_blank"><img src="https://opencollective.com/parse-server/sponsor/16/avatar.svg"></a>
<a href="https://opencollective.com/parse-server/sponsor/17/website" target="_blank"><img src="https://opencollective.com/parse-server/sponsor/17/avatar.svg"></a>
<a href="https://opencollective.com/parse-server/sponsor/18/website" target="_blank"><img src="https://opencollective.com/parse-server/sponsor/18/avatar.svg"></a>
<a href="https://opencollective.com/parse-server/sponsor/19/website" target="_blank"><img src="https://opencollective.com/parse-server/sponsor/19/avatar.svg"></a>
<a href="https://opencollective.com/parse-server/sponsor/20/website" target="_blank"><img src="https://opencollective.com/parse-server/sponsor/20/avatar.svg"></a>
<a href="https://opencollective.com/parse-server/sponsor/21/website" target="_blank"><img src="https://opencollective.com/parse-server/sponsor/21/avatar.svg"></a>
<a href="https://opencollective.com/parse-server/sponsor/22/website" target="_blank"><img src="https://opencollective.com/parse-server/sponsor/22/avatar.svg"></a>
<a href="https://opencollective.com/parse-server/sponsor/23/website" target="_blank"><img src="https://opencollective.com/parse-server/sponsor/23/avatar.svg"></a>
<a href="https://opencollective.com/parse-server/sponsor/24/website" target="_blank"><img src="https://opencollective.com/parse-server/sponsor/24/avatar.svg"></a>
<a href="https://opencollective.com/parse-server/sponsor/25/website" target="_blank"><img src="https://opencollective.com/parse-server/sponsor/25/avatar.svg"></a>
<a href="https://opencollective.com/parse-server/sponsor/26/website" target="_blank"><img src="https://opencollective.com/parse-server/sponsor/26/avatar.svg"></a>
<a href="https://opencollective.com/parse-server/sponsor/27/website" target="_blank"><img src="https://opencollective.com/parse-server/sponsor/27/avatar.svg"></a>
<a href="https://opencollective.com/parse-server/sponsor/28/website" target="_blank"><img src="https://opencollective.com/parse-server/sponsor/28/avatar.svg"></a>
<a href="https://opencollective.com/parse-server/sponsor/29/website" target="_blank"><img src="https://opencollective.com/parse-server/sponsor/29/avatar.svg"></a>

# Backers

Support us with a monthly donation and help us continue our activities. [Become a backer!](https://opencollective.com/parse-server#backer)

<a href="https://opencollective.com/parse-server#backers" target="_blank"><img src="https://opencollective.com/parse-server/backers.svg?width=890" /></a>

-----

As of April 5, 2017, Parse, LLC has transferred this code to the parse-community organization, and will no longer be contributing to or distributing this code.

[license-svg]: https://img.shields.io/badge/license-BSD-lightgrey.svg
[license-link]: LICENSE
[open-collective-link]: https://opencollective.com/parse-server<|MERGE_RESOLUTION|>--- conflicted
+++ resolved
@@ -114,15 +114,9 @@
 
 | Version    | Latest Version | End-of-Life | Compatible   |
 |------------|----------------|-------------|--------------|
-<<<<<<< HEAD
-| Node.js 12 | 12.22.7        | April 2022  | ✅ Yes        |
-| Node.js 14 | 14.18.1        | April 2023  | ✅ Yes        |
-| Node.js 16 | 16.13.0        | April 2024  | ✅ Yes        |
-=======
 | Node.js 12 | 12.22.11        | April 2022  | ✅ Yes        |
 | Node.js 14 | 14.19.1        | April 2023  | ✅ Yes        |
 | Node.js 16 | 16.14.2        | April 2024  | ✅ Yes        |
->>>>>>> 39fbcde6
 | Node.js 17 | 17.x           | June 2022   | ❌ Not tested |
 
 #### MongoDB
@@ -130,15 +124,9 @@
 
 | Version     | Latest Version | End-of-Life | Compatible |
 |-------------|----------------|-------------|------------|
-<<<<<<< HEAD
-| MongoDB 4.0 | 4.0.27         | April 2022  | ✅ Yes      |
-| MongoDB 4.2 | 4.2.17         | TBD         | ✅ Yes      |
-| MongoDB 4.4 | 4.4.10         | TBD         | ✅ Yes      |
-=======
 | MongoDB 4.0 | 4.0.28         | April 2022  | ✅ Yes      |
 | MongoDB 4.2 | 4.2.19         | TBD         | ✅ Yes      |
 | MongoDB 4.4 | 4.4.13         | TBD         | ✅ Yes      |
->>>>>>> 39fbcde6
 | MongoDB 5.0 | 5.0.6          | TBD         | ✅ Yes      |
 | MongoDB 5.1 | 5.1.1          | TBD         | ✅ Yes      |
 | MongoDB 5.2 | 5.2.1          | TBD         | ✅ Yes      |
