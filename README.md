--- conflicted
+++ resolved
@@ -100,16 +100,25 @@
 
 ### Compatibility
 
-<<<<<<< HEAD
+#### Node.js
+Parse Server is continuously tested with the most recent releases of Node.js to ensure compatibility. We follow the [Node.js Long Term Support plan](https://github.com/nodejs/Release) and only test against versions that are officially supported and have not reached their end-of-life date.
+
+| Version    | Latest Patch Version | End-of-Life Date | Compatibility      |
+|------------|----------------------|------------------|--------------------|
+| Node.js 10 | 10.23.2              | April 2021       | ✅ Fully compatible |
+| Node.js 12 | 12.20.1              | April 2022       | ✅ Fully compatible |
+| Node.js 14 | 14.15.4              | April 2023       | ✅ Fully compatible |
+| Node.js 15 | 15.8.0               | June 2021        | ✅ Fully compatible |
+
 #### MongoDB Support
 Parse Server is continuously tested with the most recent releases of MongoDB to ensure compatibility. We follow the [MongoDB support schedule](https://www.mongodb.com/support-policy) and only test against versions that are officially supported and have not reached their end-of-life date.
 
-  | Version     | Latest Patch Version | End-of-Life Date | Compatibility      |
-  |-------------|----------------------|------------------|--------------------|
-  | MongoDB 3.6 | 3.6.21               | April 2021       | ✅ Fully compatible |
-  | MongoDB 4.0 | 4.0.22               | January 2022     | ✅ Fully compatible |
-  | MongoDB 4.2 | 4.2.12               | TBD              | ✅ Fully compatible |
-  | MongoDB 4.4 | 4.4.3                | TBD              | ✅ Fully compatible |
+| Version     | Latest Patch Version | End-of-Life Date | Compatibility      |
+|-------------|----------------------|------------------|--------------------|
+| MongoDB 3.6 | 3.6.21               | April 2021       | ✅ Fully compatible |
+| MongoDB 4.0 | 4.0.22               | January 2022     | ✅ Fully compatible |
+| MongoDB 4.2 | 4.2.12               | TBD              | ✅ Fully compatible |
+| MongoDB 4.4 | 4.4.3                | TBD              | ✅ Fully compatible |
   
 #### Postgres Support
 Parse Server is continuously tested with the most recent releases of Postgres and Postgis to ensure compatibility. We follow the [Postgis docker tags](https://registry.hub.docker.com/r/postgis/postgis/tags?page=1&ordering=last_updated) and only test against versions that are officially supported and have not reached their end-of-life date.
@@ -120,28 +129,6 @@
 | Postgres 11.x    | 3.0.x, 3.1.x    | November 2023    | ✅ Fully compatible |
 | Postgres 12.x    | 3.0.x, 3.1.x    | November 2024    | ✅ Fully compatible |
 | Postgres 13.x    | 3.0.x, 3.1.x    | November 2025    | ✅ Fully compatible |
-=======
-#### Node.js
-Parse Server is continuously tested with the most recent releases of Node.js to ensure compatibility. We follow the [Node.js Long Term Support plan](https://github.com/nodejs/Release) and only test against versions that are officially supported and have not reached their end-of-life date yet.
-
-| Version    | Latest Patch Version | End-of-Life Date | Compatibility      |
-|------------|----------------------|------------------|--------------------|
-| Node.js 10 | 10.23.2              | April 2021       | ✅ Fully compatible |
-| Node.js 12 | 12.20.1              | April 2022       | ✅ Fully compatible |
-| Node.js 14 | 14.15.4              | April 2023       | ✅ Fully compatible |
-| Node.js 15 | 15.8.0               | June 2021        | ✅ Fully compatible |
-
-#### MongoDB
-Parse Server is continuously tested with the most recent releases of MongoDB to ensure compatibility. We follow the [MongoDB support schedule](https://www.mongodb.com/support-policy) and only test against versions that are officially supported and have not reached their end-of-life date yet.
-
-| Version     | Latest Patch Version | End-of-Life Date | Compatibility      |
-|-------------|----------------------|------------------|--------------------|
-| MongoDB 3.6 | 3.6.21               | April 2021       | ✅ Fully compatible |
-| MongoDB 4.0 | 4.0.22               | January 2022     | ✅ Fully compatible |
-| MongoDB 4.2 | 4.2.12               | TBD              | ✅ Fully compatible |
-| MongoDB 4.4 | 4.4.3                | TBD              | ✅ Fully compatible |
-
->>>>>>> 4a3815d8
 
 ### Locally
 ```bash
