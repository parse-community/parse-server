--- conflicted
+++ resolved
@@ -46,8 +46,9 @@
 The full documentation for Parse Server is available in the [wiki](https://github.com/parse-community/parse-server/wiki). The [Parse Server guide](http://docs.parseplatform.org/parse-server/guide/) is a good place to get started. An [API reference](http://parseplatform.org/parse-server/api/) and [Cloud Code guide](https://docs.parseplatform.org/cloudcode/guide/) are also available. If you're interested in developing for Parse Server, the [Development guide](http://docs.parseplatform.org/parse-server/guide/#development-guide) will help you get set up.
 
 - [Getting Started](#getting-started)
-<<<<<<< HEAD
   - [Running Parse Server](#running-parse-server)
+    - [Compatibility](#compatibility)
+      - [MongoDB Support](#mongodb-support)
     - [Locally](#locally)
     - [Docker Container](#docker-container)
     - [Saving an Object](#saving-an-object)
@@ -63,7 +64,7 @@
   - [Using Environment Variables](#using-environment-variables)
   - [Available Adapters](#available-adapters)
   - [Configuring File Adapters](#configuring-file-adapters)
-  - [Idempodency Enforcement](#idempodency-enforcement)
+  - [Idempotency Enforcement](#idempotency-enforcement)
   - [Localization](#localization)
     - [Pages](#pages)
       - [Localization with Directory Structure](#localization-with-directory-structure)
@@ -71,28 +72,6 @@
       - [Parameters](#parameters)
   - [Logging](#logging)
 - [Live Query](#live-query)
-=======
-    - [Running Parse Server](#running-parse-server)
-        - [Compatibility](#compatibility)
-          - [MongoDB Support](#mongodb-support)
-        - [Locally](#locally)
-        - [Docker](#inside-a-docker-container)
-        - [Saving an Object](#saving-your-first-object)
-        - [Connect an SDK](#connect-your-app-to-parse-server)
-    - [Running elsewhere](#running-parse-server-elsewhere)
-        - [Sample Application](#parse-server-sample-application)
-        - [Parse Server + Express](#parse-server--express)
-    - [Configuration](#configuration)
-        - [Basic Options](#basic-options)
-        - [Client Key Options](#client-key-options)
-        - [Email Verification & Password Reset](#email-verification-and-password-reset)
-        - [Custom Pages](#custom-pages)
-        - [Using Environment Variables](#using-environment-variables-to-configure-parse-server)
-        - [Available Adapters](#available-adapters)
-        - [Configuring File Adapters](#configuring-file-adapters)
-        - [Logging](#logging)
-- [Live Queries](#live-queries)
->>>>>>> b59517fd
 - [GraphQL](#graphql)
   - [Running](#running)
     - [Using the CLI](#using-the-cli)
@@ -110,7 +89,6 @@
 - [Sponsors](#sponsors)
 - [Backers](#backers)
 
-
 # Getting Started
 
 The fastest and easiest way to get started is to run MongoDB and Parse Server locally.
@@ -452,7 +430,7 @@
 
 `GridFSBucketAdapter` is used by default and requires no setup, but if you're interested in using S3 or Google Cloud Storage, additional configuration information is available in the [Parse Server guide](http://docs.parseplatform.org/parse-server/guide/#configuring-file-adapters).
 
-## Idempodency Enforcement
+## Idempotency Enforcement
  
 **Caution, this is an experimental feature that may not be appropriate for production.**
 
