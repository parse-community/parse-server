![parse-repository-header-server](https://user-images.githubusercontent.com/5673677/138278489-7d0cebc5-1e31-4d3c-8ffb-53efcda6f29d.png)

---
    
[![Build Status](https://github.com/parse-community/parse-server/workflows/ci/badge.svg?branch=alpha)](https://github.com/parse-community/parse-server/actions?query=workflow%3Aci+branch%3Aalpha)
[![Snyk Badge](https://snyk.io/test/github/parse-community/parse-server/badge.svg)](https://snyk.io/test/github/parse-community/parse-server)
[![Coverage](https://img.shields.io/codecov/c/github/parse-community/parse-server/alpha.svg)](https://codecov.io/github/parse-community/parse-server?branch=alpha)
[![auto-release](https://img.shields.io/badge/%F0%9F%9A%80-auto--release-9e34eb.svg)](https://github.com/parse-community/parse-dashboard/releases)

[![Node Version](https://img.shields.io/badge/nodejs-12,_14,_16-green.svg?logo=node.js&style=flat)](https://nodejs.org)
[![MongoDB Version](https://img.shields.io/badge/mongodb-4.0,_4.2,_4.4,_5.0-green.svg?logo=mongodb&style=flat)](https://www.mongodb.com)
[![Postgres Version](https://img.shields.io/badge/postgresql-11,_12,_13,_14-green.svg?logo=postgresql&style=flat)](https://www.postgresql.org)

[![npm latest version](https://img.shields.io/npm/v/parse-server/latest.svg)](https://www.npmjs.com/package/parse-server)
[![npm beta version](https://img.shields.io/npm/v/parse-server/beta.svg)](https://www.npmjs.com/package/parse-server)
[![npm alpha version](https://img.shields.io/npm/v/parse-server/alpha.svg)](https://www.npmjs.com/package/parse-server)

[![Backers on Open Collective](https://opencollective.com/parse-server/backers/badge.svg)][open-collective-link]
[![Sponsors on Open Collective](https://opencollective.com/parse-server/sponsors/badge.svg)][open-collective-link]
[![License][license-svg]][license-link]
[![Forum](https://img.shields.io/discourse/https/community.parseplatform.org/topics.svg)](https://community.parseplatform.org/c/parse-server)
[![Twitter](https://img.shields.io/twitter/follow/ParsePlatform.svg?label=Follow&style=social)](https://twitter.com/intent/follow?screen_name=ParsePlatform)

---

Parse Server is an open source backend that can be deployed to any infrastructure that can run Node.js. Parse Server works with the Express web application framework. It can be added to existing web applications, or run by itself.

The full documentation for Parse Server is available in the [wiki](https://github.com/parse-community/parse-server/wiki). The [Parse Server guide](http://docs.parseplatform.org/parse-server/guide/) is a good place to get started. An [API reference](http://parseplatform.org/parse-server/api/) and [Cloud Code guide](https://docs.parseplatform.org/cloudcode/guide/) are also available. If you're interested in developing for Parse Server, the [Development guide](http://docs.parseplatform.org/parse-server/guide/#development-guide) will help you get set up.

---

A big *thank you* 🙏 to our [sponsors](#sponsors) and [backers](#backers) who support the development of Parse Platform!

### Diamond Sponsors

[![Diamond Sponsors](https://opencollective.com/parse-server/tiers/diamond-sponsor.svg?avatarHeight=70&button=false)](https://opencollective.com/parse-server/contribute/diamond-sponsor-10560)

#### Bronze Sponsors

[![Bronze Sponsors](https://opencollective.com/parse-server/tiers/bronze-sponsor.svg?avatarHeight=36&button=false)](https://opencollective.com/parse-server/contribute/bronze-sponsor-10559)

---

- [Getting Started](#getting-started)
  - [Running Parse Server](#running-parse-server)
    - [Compatibility](#compatibility)
      - [Node.js](#nodejs)
      - [MongoDB](#mongodb)
      - [PostgreSQL](#postgresql)
    - [Locally](#locally)
    - [Docker Container](#docker-container)
    - [Saving an Object](#saving-an-object)
    - [Connect an SDK](#connect-an-sdk)
  - [Running Parse Server elsewhere](#running-parse-server-elsewhere)
    - [Sample Application](#sample-application)
    - [Parse Server + Express](#parse-server--express)
- [Configuration](#configuration)
  - [Basic Options](#basic-options)
  - [Client Key Options](#client-key-options)
  - [Email Verification and Password Reset](#email-verification-and-password-reset)
  - [Password and Account Policy](#password-and-account-policy)
  - [Custom Routes](#custom-routes)
    - [Example](#example)
    - [Reserved Paths](#reserved-paths)
    - [Parameters](#parameters)
  - [Custom Pages](#custom-pages)
  - [Using Environment Variables](#using-environment-variables)
  - [Available Adapters](#available-adapters)
  - [Configuring File Adapters](#configuring-file-adapters)
  - [Idempotency Enforcement](#idempotency-enforcement)
  - [Localization](#localization)
    - [Pages](#pages)
      - [Localization with Directory Structure](#localization-with-directory-structure)
      - [Localization with JSON Resource](#localization-with-json-resource)
      - [Dynamic placeholders](#dynamic-placeholders)
      - [Reserved Keys](#reserved-keys)
      - [Parameters](#parameters-1)
  - [Logging](#logging)
- [Deprecations](#deprecations)
- [Live Query](#live-query)
- [GraphQL](#graphql)
  - [Running](#running)
    - [Using the CLI](#using-the-cli)
    - [Using Docker](#using-docker)
    - [Using Express.js](#using-expressjs)
  - [Checking the API health](#checking-the-api-health)
  - [Creating your first class](#creating-your-first-class)
  - [Using automatically generated operations](#using-automatically-generated-operations)
  - [Customizing your GraphQL Schema](#customizing-your-graphql-schema)
  - [Learning more](#learning-more)
- [Upgrading to 3.0.0](#upgrading-to-300)
- [Want to ride the bleeding edge?](#want-to-ride-the-bleeding-edge)
- [Contributing](#contributing)
- [Contributors](#contributors)
- [Sponsors](#sponsors)
- [Backers](#backers)

# Getting Started

The fastest and easiest way to get started is to run MongoDB and Parse Server locally.

## Running Parse Server

Before you start make sure you have installed:

- [NodeJS](https://www.npmjs.com/) that includes `npm`
- [MongoDB](https://www.mongodb.com/) or [PostgreSQL](https://www.postgresql.org/)(with [PostGIS](https://postgis.net) 2.2.0 or higher)
- Optionally [Docker](https://www.docker.com/)

### Compatibility

#### Node.js
Parse Server is continuously tested with the most recent releases of Node.js to ensure compatibility. We follow the [Node.js Long Term Support plan](https://github.com/nodejs/Release) and only test against versions that are officially supported and have not reached their end-of-life date.

| Version    | Latest Version | End-of-Life | Compatible   |
|------------|----------------|-------------|--------------|
| Node.js 12 | 12.22.7        | April 2022  | ✅ Yes        |
| Node.js 14 | 14.18.1        | April 2023  | ✅ Yes        |
| Node.js 16 | 16.13.0        | April 2024  | ✅ Yes        |
| Node.js 17 | 17.x           | June 2022   | ❌ Not tested |

#### MongoDB
Parse Server is continuously tested with the most recent releases of MongoDB to ensure compatibility. We follow the [MongoDB support schedule](https://www.mongodb.com/support-policy) and only test against versions that are officially supported and have not reached their end-of-life date.

| Version     | Latest Version | End-of-Life  | Compatible    |
|-------------|----------------|--------------|---------------|
| MongoDB 4.0 | 4.0.27         | April 2022   | ✅ Yes         |
| MongoDB 4.2 | 4.2.17         | TBD          | ✅ Yes         |
| MongoDB 4.4 | 4.4.10         | TBD          | ✅ Yes         |
| MongoDB 5.0 | 5.0.3          | January 2024 | ⚠️ Partially¹ |
| MongoDB 5.1 | 5.1.0          | January 2024 | ⚠️ Partially¹ |

<sub>¹ Parse Server is still using the MongoDB NodeJS driver 3.x, so not all MongoDB 5.0 features may be fully supported yet, see issue [#7670](https://github.com/parse-community/parse-server/issues/7670).</sub>

#### PostgreSQL
Parse Server is continuously tested with the most recent releases of PostgreSQL and PostGIS to ensure compatibility, using [PostGIS docker images](https://registry.hub.docker.com/r/postgis/postgis/tags?page=1&ordering=last_updated). We follow the [PostgreSQL support schedule](https://www.postgresql.org/support/versioning) and [PostGIS support schedule](https://www.postgis.net/eol_policy/) and only test against versions that are officially supported and have not reached their end-of-life date. Due to the extensive PostgreSQL support duration of 5 years, Parse Server drops support if a version is older than 3.5 years and a newer version has been available for at least 2.5 years.

| Version     | PostGIS Version | End-of-Life   | Parse Server Support End | Compatible |
|-------------|-----------------|---------------|--------------------------|------------|
<<<<<<< HEAD
| Postgres 11 | 3.0, 3.1        | November 2023 | April 2022               | ✅ Yes      |
| Postgres 12 | 3.1             | November 2024 | April 2023               | ✅ Yes      |
| Postgres 13 | 3.1             | November 2025 | April 2024               | ✅ Yes      |
| Postgres 14 | 3.1             | November 2026 | April 2025               | ✅ Yes      |
=======
| Postgres 11 | 3.0, 3.1, 3.2   | November 2023 | April 2022               | ✅ Yes     |
| Postgres 12 | 3.2             | November 2024 | April 2023               | ✅ Yes     |
| Postgres 13 | 3.2             | November 2025 | April 2024               | ✅ Yes     |
| Postgres 14 | 3.2             | November 2026 | April 2025               | ✅ Yes     |
>>>>>>> 1e05309e

### Locally
```bash
$ npm install -g parse-server mongodb-runner
$ mongodb-runner start
$ parse-server --appId APPLICATION_ID --masterKey MASTER_KEY --databaseURI mongodb://localhost/test
```
***Note:*** *If installation with* `-g` *fails due to permission problems* (`npm ERR! code 'EACCES'`), *please refer to [this link](https://docs.npmjs.com/getting-started/fixing-npm-permissions).*


### Docker Container

```bash
$ git clone https://github.com/parse-community/parse-server
$ cd parse-server
$ docker build --tag parse-server .
$ docker run --name my-mongo -d mongo
```

#### Running the Parse Server Image <!-- omit in toc -->

```bash
$ docker run --name my-parse-server -v config-vol:/parse-server/config -p 1337:1337 --link my-mongo:mongo -d parse-server --appId APPLICATION_ID --masterKey MASTER_KEY --databaseURI mongodb://mongo/test
```

***Note:*** *If you want to use [Cloud Code](https://docs.parseplatform.org/cloudcode/guide/), add `-v cloud-code-vol:/parse-server/cloud --cloud /parse-server/cloud/main.js` to the command above. Make sure `main.js` is in the `cloud-code-vol` directory before starting Parse Server.*

You can use any arbitrary string as your application id and master key. These will be used by your clients to authenticate with the Parse Server.

That's it! You are now running a standalone version of Parse Server on your machine.

**Using a remote MongoDB?** Pass the  `--databaseURI DATABASE_URI` parameter when starting `parse-server`. Learn more about configuring Parse Server [here](#configuration). For a full list of available options, run `parse-server --help`.

### Saving an Object

Now that you're running Parse Server, it is time to save your first object. We'll use the [REST API](http://docs.parseplatform.org/rest/guide), but you can easily do the same using any of the [Parse SDKs](http://parseplatform.org/#sdks). Run the following:

```bash
$ curl -X POST \
-H "X-Parse-Application-Id: APPLICATION_ID" \
-H "Content-Type: application/json" \
-d '{"score":1337,"playerName":"Sean Plott","cheatMode":false}' \
http://localhost:1337/parse/classes/GameScore
```

You should get a response similar to this:

```js
{
  "objectId": "2ntvSpRGIK",
  "createdAt": "2016-03-11T23:51:48.050Z"
}
```

You can now retrieve this object directly (make sure to replace `2ntvSpRGIK` with the actual `objectId` you received when the object was created):

```bash
$ curl -X GET \
  -H "X-Parse-Application-Id: APPLICATION_ID" \
  http://localhost:1337/parse/classes/GameScore/2ntvSpRGIK
```
```json
// Response
{
  "objectId": "2ntvSpRGIK",
  "score": 1337,
  "playerName": "Sean Plott",
  "cheatMode": false,
  "updatedAt": "2016-03-11T23:51:48.050Z",
  "createdAt": "2016-03-11T23:51:48.050Z"
}
```

Keeping tracks of individual object ids is not ideal, however. In most cases you will want to run a query over the collection, like so:

```bash
$ curl -X GET \
  -H "X-Parse-Application-Id: APPLICATION_ID" \
  http://localhost:1337/parse/classes/GameScore
```
```json
// The response will provide all the matching objects within the `results` array:
{
  "results": [
    {
      "objectId": "2ntvSpRGIK",
      "score": 1337,
      "playerName": "Sean Plott",
      "cheatMode": false,
      "updatedAt": "2016-03-11T23:51:48.050Z",
      "createdAt": "2016-03-11T23:51:48.050Z"
    }
  ]
}

```

To learn more about using saving and querying objects on Parse Server, check out the [Parse documentation](http://docs.parseplatform.org).

### Connect an SDK

Parse provides SDKs for all the major platforms. Refer to the Parse Server guide to [learn how to connect your app to Parse Server](https://docs.parseplatform.org/parse-server/guide/#using-parse-sdks-with-parse-server).

## Running Parse Server elsewhere

Once you have a better understanding of how the project works, please refer to the [Parse Server wiki](https://github.com/parse-community/parse-server/wiki) for in-depth guides to deploy Parse Server to major infrastructure providers. Read on to learn more about additional ways of running Parse Server.

### Sample Application

We have provided a basic [Node.js application](https://github.com/parse-community/parse-server-example) that uses the Parse Server module on Express and can be easily deployed to various infrastructure providers:

* [Heroku and mLab](https://devcenter.heroku.com/articles/deploying-a-parse-server-to-heroku)
* [AWS and Elastic Beanstalk](http://mobile.awsblog.com/post/TxCD57GZLM2JR/How-to-set-up-Parse-Server-on-AWS-using-AWS-Elastic-Beanstalk)
* [Google App Engine](https://medium.com/@justinbeckwith/deploying-parse-server-to-google-app-engine-6bc0b7451d50)
* [Microsoft Azure](https://azure.microsoft.com/en-us/blog/azure-welcomes-parse-developers/)
* [SashiDo](https://blog.sashido.io/tag/migration/)
* [Digital Ocean](https://www.digitalocean.com/community/tutorials/how-to-run-parse-server-on-ubuntu-14-04)
* [Pivotal Web Services](https://github.com/cf-platform-eng/pws-parse-server)
* [Back4app](https://www.back4app.com/docs/get-started/welcome)
* [Glitch](https://glitch.com/edit/#!/parse-server)
* [Flynn](https://flynn.io/blog/parse-apps-on-flynn)

### Parse Server + Express

You can also create an instance of Parse Server, and mount it on a new or existing Express website:

```js
var express = require('express');
var ParseServer = require('parse-server').ParseServer;
var app = express();

var api = new ParseServer({
  databaseURI: 'mongodb://localhost:27017/dev', // Connection string for your MongoDB database
  cloud: './cloud/main.js', // Path to your Cloud Code
  appId: 'myAppId',
  masterKey: 'myMasterKey', // Keep this key secret!
  fileKey: 'optionalFileKey',
  serverURL: 'http://localhost:1337/parse' // Don't forget to change to https if needed
});

// Serve the Parse API on the /parse URL prefix
app.use('/parse', api);

app.listen(1337, function() {
  console.log('parse-server-example running on port 1337.');
});
```

For a full list of available options, run `parse-server --help` or take a look at [Parse Server Configurations](http://parseplatform.org/parse-server/api/master/ParseServerOptions.html).

# Configuration

Parse Server can be configured using the following options. You may pass these as parameters when running a standalone `parse-server`, or by loading a configuration file in JSON format using `parse-server path/to/configuration.json`. If you're using Parse Server on Express, you may also pass these to the `ParseServer` object as options.

For the full list of available options, run `parse-server --help` or take a look at [Parse Server Configurations](http://parseplatform.org/parse-server/api/master/ParseServerOptions.html).

## Basic Options

* `appId` **(required)** - The application id to host with this server instance. You can use any arbitrary string. For migrated apps, this should match your hosted Parse app.
* `masterKey` **(required)** - The master key to use for overriding ACL security.  You can use any arbitrary string. Keep it secret! For migrated apps, this should match your hosted Parse app.
* `databaseURI` **(required)** - The connection string for your database, i.e. `mongodb://user:pass@host.com/dbname`. Be sure to [URL encode your password](https://app.zencoder.com/docs/guides/getting-started/special-characters-in-usernames-and-passwords) if your password has special characters.
* `port` - The default port is 1337, specify this parameter to use a different port.
* `serverURL` - URL to your Parse Server (don't forget to specify http:// or https://). This URL will be used when making requests to Parse Server from Cloud Code.
* `cloud` - The absolute path to your cloud code `main.js` file.
* `push` - Configuration options for APNS and GCM push. See the [Push Notifications quick start](https://docs.parseplatform.org/parse-server/guide/#push-notifications-quick-start).

## Client Key Options

The client keys used with Parse are no longer necessary with Parse Server. If you wish to still require them, perhaps to be able to refuse access to older clients, you can set the keys at initialization time. Setting any of these keys will require all requests to provide one of the configured keys.

* `clientKey`
* `javascriptKey`
* `restAPIKey`
* `dotNetKey`

## Email Verification and Password Reset

Verifying user email addresses and enabling password reset via email requires an email adapter. There are many email adapters provided and maintained by the community. The following is an example configuration with an example email adapter. See the [Parse Server Options](https://parseplatform.org/parse-server/api/master/ParseServerOptions.html) for more details and a full list of available options.

```js
const server = ParseServer({
  ...otherOptions,

  // Enable email verification
  verifyUserEmails: true,

  // Set email verification token validity to 2 hours
  emailVerifyTokenValidityDuration: 2 * 60 * 60,

  // Set email adapter
  emailAdapter: {
    module: 'example-mail-adapter',
    options: {
      // Additional adapter options
      ...mailAdapterOptions
    }
  },
});
```

Email adapters contributed by the community:
- [parse-server-api-mail-adapter](https://www.npmjs.com/package/parse-server-api-mail-adapter) (localization, templates, universally supports any email provider)
- [parse-smtp-template](https://www.npmjs.com/package/parse-smtp-template) (localization, templates)
- [parse-server-postmark-adapter](https://www.npmjs.com/package/parse-server-postmark-adapter)
- [parse-server-sendgrid-adapter](https://www.npmjs.com/package/parse-server-sendgrid-adapter)
- [parse-server-mandrill-adapter](https://www.npmjs.com/package/parse-server-mandrill-adapter)
- [parse-server-simple-ses-adapter](https://www.npmjs.com/package/parse-server-simple-ses-adapter)
- [parse-server-mailgun-adapter-template](https://www.npmjs.com/package/parse-server-mailgun-adapter-template)
- [parse-server-sendinblue-adapter](https://www.npmjs.com/package/parse-server-sendinblue-adapter)
- [parse-server-mailjet-adapter](https://www.npmjs.com/package/parse-server-mailjet-adapter)
- [simple-parse-smtp-adapter](https://www.npmjs.com/package/simple-parse-smtp-adapter)
- [parse-server-generic-email-adapter](https://www.npmjs.com/package/parse-server-generic-email-adapter)

## Password and Account Policy

Set a password and account policy that meets your security requirements. The following is an example configuration. See the [Parse Server Options](https://parseplatform.org/parse-server/api/master/ParseServerOptions.html) for more details and a full list of available options.

```js
const server = ParseServer({
  ...otherOptions,

  // The account lock policy
  accountLockout: {
    // Lock the account for 5 minutes.
    duration: 5,
    // Lock an account after 3 failed log-in attempts
    threshold: 3,
    // Unlock the account after a successful password reset
    unlockOnPasswordReset: true,
  },

  // The password policy
  passwordPolicy: {    
    // Enforce a password of at least 8 characters which contain at least 1 lower case, 1 upper case and 1 digit
    validatorPattern: /^(?=.*[a-z])(?=.*[A-Z])(?=.*[0-9])(?=.{8,})/,
    // Do not allow the username as part of the password
    doNotAllowUsername: true,
    // Do not allow to re-use the last 5 passwords when setting a new password
    maxPasswordHistory: 5,
  },
});
```

## Custom Routes
**Caution, this is an experimental feature that may not be appropriate for production.**

Custom routes allow to build user flows with webpages, similar to the existing password reset and email verification features. Custom routes are defined with the `pages` option in the Parse Server configuration:

### Example

```js
const api = new ParseServer({
  ...otherOptions,

  pages: {
    enableRouter: true, // Enables the experimental feature; required for custom routes
    customRoutes: [{
      method: 'GET',
      path: 'custom_route',
      handler: async request => {
        // custom logic
        // ...
        // then, depending on the outcome, return a HTML file as response
        return { file: 'custom_page.html' };
      }
    }]
  }
}
```

The above route can be invoked by sending a `GET` request to:
`https://[parseServerPublicUrl]/[parseMount]/[pagesEndpoint]/[appId]/[customRoute]`
 
The `handler` receives the `request` and returns a `custom_page.html` webpage from the `pages.pagesPath` directory as response. The advantage of building a custom route this way is that it automatically makes use of Parse Server's built-in capabilities, such as [page localization](#pages) and [dynamic placeholders](#dynamic-placeholders).

### Reserved Paths
The following paths are already used by Parse Server's built-in features and are therefore not available for custom routes. Custom routes with an identical combination of `path` and `method` are ignored.

| Path                        | HTTP Method | Feature            |
|-----------------------------|-------------|--------------------|
| `verify_email`              | `GET`       | email verification |
| `resend_verification_email` | `POST`      | email verification |
| `choose_password`           | `GET`       | password reset     |
| `request_password_reset`    | `GET`       | password reset     |
| `request_password_reset`    | `POST`      | password reset     |

### Parameters

| Parameter                    | Optional | Type            | Default value | Example values        | Environment variable               | Description                                                                                                                                                                                                                                                  |
|------------------------------|----------|-----------------|---------------|-----------------------|------------------------------------|--------------------------------------------------------------------------------------------------------------------------------------------------------------------------------------------------------------------------------------------------------------|
| `pages`                      | yes      | `Object`        | `undefined`   | -                     | `PARSE_SERVER_PAGES`               | The options for pages such as password reset and email verification.                                                                                                                                                                                         |
| `pages.enableRouter`         | yes      | `Boolean`       | `false`       | -                     | `PARSE_SERVER_PAGES_ENABLE_ROUTER` | Is `true` if the pages router should be enabled; this is required for any of the pages options to take effect. **Caution, this is an experimental feature that may not be appropriate for production.**                                                      |
| `pages.customRoutes`         | yes      | `Array`         | `[]`          | -                     | `PARSE_SERVER_PAGES_CUSTOM_ROUTES` | The custom routes. The routes are added in the order they are defined here, which has to be considered since requests traverse routes in an ordered manner. Custom routes are traversed after build-in routes such as password reset and email verification. |
| `pages.customRoutes.method`  |          | `String`        | -             | `GET`, `POST`         | -                                  | The HTTP method of the custom route.                                                                                                                                                                                                                         |
| `pages.customRoutes.path`    |          | `String`        | -             | `custom_page`         | -                                  | The path of the custom route. Note that the same path can used if the `method` is different, for example a path `custom_page` can have two routes, a `GET` and `POST` route, which will be invoked depending on the HTTP request method.                     |
| `pages.customRoutes.handler` |          | `AsyncFunction` | -             | `async () => { ... }` | -                                  | The route handler that is invoked when the route matches the HTTP request. If the handler does not return a page, the request is answered with a 404 `Not found.` response.                                                                                  |

## Custom Pages

It’s possible to change the default pages of the app and redirect the user to another path or domain.

```js
var server = ParseServer({
  ...otherOptions,

  customPages: {
    passwordResetSuccess: "http://yourapp.com/passwordResetSuccess",
    verifyEmailSuccess: "http://yourapp.com/verifyEmailSuccess",
    parseFrameURL: "http://yourapp.com/parseFrameURL",
    linkSendSuccess: "http://yourapp.com/linkSendSuccess",
    linkSendFail: "http://yourapp.com/linkSendFail",
    invalidLink: "http://yourapp.com/invalidLink",
    invalidVerificationLink: "http://yourapp.com/invalidVerificationLink",
    choosePassword: "http://yourapp.com/choosePassword"
  }
})
```

## Using Environment Variables

You may configure the Parse Server using environment variables:

```bash
PORT
PARSE_SERVER_APPLICATION_ID
PARSE_SERVER_MASTER_KEY
PARSE_SERVER_DATABASE_URI
PARSE_SERVER_URL
PARSE_SERVER_CLOUD
```

The default port is 1337, to use a different port set the PORT environment variable:

```bash
$ PORT=8080 parse-server --appId APPLICATION_ID --masterKey MASTER_KEY
```

For the full list of configurable environment variables, run `parse-server --help` or take a look at [Parse Server Configuration](https://github.com/parse-community/parse-server/blob/master/src/Options/Definitions.js).

## Available Adapters

All official adapters are distributed as scoped packages on [npm (@parse)](https://www.npmjs.com/search?q=scope%3Aparse).

Some well maintained adapters are also available on the [Parse Server Modules](https://github.com/parse-server-modules) organization.

You can also find more adapters maintained by the community by searching on [npm](https://www.npmjs.com/search?q=parse-server%20adapter&page=1&ranking=optimal).

## Configuring File Adapters

Parse Server allows developers to choose from several options when hosting files:

* `GridFSBucketAdapter` - which is backed by MongoDB
* `S3Adapter` - which is backed by [Amazon S3](https://aws.amazon.com/s3/)
* `GCSAdapter` - which is backed by [Google Cloud Storage](https://cloud.google.com/storage/)
* `FSAdapter` - local file storage

`GridFSBucketAdapter` is used by default and requires no setup, but if you're interested in using Amazon S3, Google Cloud Storage, or local file storage, additional configuration information is available in the [Parse Server guide](http://docs.parseplatform.org/parse-server/guide/#configuring-file-adapters).

## Idempotency Enforcement
 
**Caution, this is an experimental feature that may not be appropriate for production.**

This feature deduplicates identical requests that are received by Parse Server multiple times, typically due to network issues or network adapter access restrictions on mobile operating systems.

Identical requests are identified by their request header `X-Parse-Request-Id`. Therefore a client request has to include this header for deduplication to be applied. Requests that do not contain this header cannot be deduplicated and are processed normally by Parse Server. This means rolling out this feature to clients is seamless as Parse Server still processes requests without this header when this feature is enabled.

> This feature needs to be enabled on the client side to send the header and on the server to process the header. Refer to the specific Parse SDK docs to see whether the feature is supported yet.

Deduplication is only done for object creation and update (`POST` and `PUT` requests). Deduplication is not done for object finding and deletion (`GET` and `DELETE` requests), as these operations are already idempotent by definition.

### Configuration example <!-- omit in toc -->
```
let api = new ParseServer({
    idempotencyOptions: {
        paths: [".*"],       // enforce for all requests
        ttl: 120             // keep request IDs for 120s
    }
}
```
### Parameters <!-- omit in toc -->

| Parameter                  | Optional | Type            | Default value | Example values                                                                                                                                                                                                                                                              | Environment variable                          | Description                                                                                                                                                                                                                                                                                                                                                                                                                                          |
|----------------------------|----------|-----------------|---------------|-----------------------------------------------------------------------------------------------------------------------------------------------------------------------------------------------------------------------------------------------------------------------------|-----------------------------------------------|------------------------------------------------------------------------------------------------------------------------------------------------------------------------------------------------------------------------------------------------------------------------------------------------------------------------------------------------------------------------------------------------------------------------------------------------------|
| `idempotencyOptions`       | yes      | `Object`        | `undefined`   |                                                                                                                                                                                                                                                                             | PARSE_SERVER_EXPERIMENTAL_IDEMPOTENCY_OPTIONS | Setting this enables idempotency enforcement for the specified paths.                                                                                                                                                                                                                                                                                                                                                                                |
| `idempotencyOptions.paths` | yes      | `Array<String>` | `[]`          | `.*` (all paths, includes the examples below), <br>`functions/.*` (all functions), <br>`jobs/.*` (all jobs), <br>`classes/.*` (all classes), <br>`functions/.*` (all functions), <br>`users` (user creation / update), <br>`installations` (installation creation / update) | PARSE_SERVER_EXPERIMENTAL_IDEMPOTENCY_PATHS   | An array of path patterns that have to match the request path for request deduplication to be enabled. The mount path must not be included, for example to match the request path `/parse/functions/myFunction` specify the path pattern `functions/myFunction`. A trailing slash of the request path is ignored, for example the path pattern `functions/myFunction` matches both `/parse/functions/myFunction` and `/parse/functions/myFunction/`. |
| `idempotencyOptions.ttl`   | yes      | `Integer`       | `300`         | `60` (60 seconds)                                                                                                                                                                                                                                                           | PARSE_SERVER_EXPERIMENTAL_IDEMPOTENCY_TTL     | The duration in seconds after which a request record is discarded from the database. Duplicate requests due to network issues can be expected to arrive within milliseconds up to several seconds. This value must be greater than `0`.                                                                                                                                                                                                              |

### Postgres <!-- omit in toc -->

To use this feature in Postgres, you will need to create a cron job using [pgAdmin](https://www.pgadmin.org/docs/pgadmin4/development/pgagent_jobs.html) or similar to call the Postgres function `idempotency_delete_expired_records()` that deletes expired idempotency records. You can find an example script below. Make sure the script has the same privileges to log into Postgres as Parse Server.

```bash
#!/bin/bash

set -e
psql -v ON_ERROR_STOP=1 --username "$POSTGRES_USER" --dbname "$POSTGRES_DB" <<-EOSQL
    SELECT idempotency_delete_expired_records();
EOSQL

exec "$@"
```

Assuming the script above is named, `parse_idempotency_delete_expired_records.sh`, a cron job that runs the script every 2 minutes may look like:

```bash
2 * * * * /root/parse_idempotency_delete_expired_records.sh >/dev/null 2>&1
```

## Localization

### Pages
**Caution, this is an experimental feature that may not be appropriate for production.**

Custom pages as well as feature pages (e.g. password reset, email verification) can be localized with the `pages` option in the Parse Server configuration:

```js
const api = new ParseServer({
  ...otherOptions,

  pages: {
    enableRouter: true, // Enables the experimental feature; required for localization
    enableLocalization: true,
  }
}
```

Localization is achieved by matching a request-supplied `locale` parameter with localized page content. The locale can be supplied in either the request query, body or header with the following keys:
- query: `locale`
- body: `locale`
- header: `x-parse-page-param-locale`

For example, a password reset link with the locale parameter in the query could look like this:
```
http://example.com/parse/apps/[appId]/request_password_reset?token=[token]&username=[username]&locale=de-AT
```

- Localization is only available for pages in the pages directory as set with `pages.pagesPath`.
- Localization for feature pages (e.g. password reset, email verification) is disabled if `pages.customUrls` are set, even if the custom URLs point to the pages within the pages path.
- Only `.html` files are considered for localization when localizing custom pages.

Pages can be localized in two ways:

#### Localization with Directory Structure

Pages are localized by using the corresponding file in the directory structure where the files are placed in subdirectories named after the locale or language. The file in the base directory is the default file.

**Example Directory Structure:**
```js
root/
├── public/                  // pages base path
│   ├── example.html         // default file
│   └── de/                  // de language folder
│   │   └── example.html     // de localized file
│   └── de-AT/               // de-AT locale folder
│   │   └── example.html     // de-AT localized file
```

Files are matched with the locale in the following order:
1. Locale match, e.g. locale `de-AT` matches file in folder `de-AT`.
1. Language match, e.g. locale `de-CH` matches file in folder `de`.
1. Default; file in base folder is returned.

**Configuration Example:**
```js
const api = new ParseServer({
  ...otherOptions,

  pages: {
    enableRouter: true, // Enables the experimental feature; required for localization
    enableLocalization: true,
    customUrls: {
      passwordReset: 'https://example.com/page.html'
    }
  }
}
```

Pros:
- All files are complete in their content and can be easily opened and previewed by viewing the file in a browser.

Cons:
- In most cases, a localized page differs only slightly from the default page, which could cause a lot of duplicate code that is difficult to maintain.

#### Localization with JSON Resource

Pages are localized by adding placeholders in the HTML files and providing a JSON resource that contains the translations to fill into the placeholders.

**Example Directory Structure:**
```js
root/
├── public/                  // pages base path
│   ├── example.html         // the page containing placeholders
├── private/                 // folder outside of public scope
│   └── translations.json    // JSON resource file
```

The JSON resource file loosely follows the [i18next](https://github.com/i18next/i18next) syntax, which is a syntax that is often supported by translation platforms, making it easy to manage translations, exporting them for use in Parse Server, and even to automate this workflow.

**Example JSON Content:**
```json
{
  "en": {               // resource for language `en` (English)
    "translation": {
      "greeting": "Hello!"
    }
  },
  "de": {               // resource for language `de` (German)
    "translation": {
      "greeting": "Hallo!"
    }
  }
  "de-AT": {            // resource for locale `de-AT` (Austrian German)
    "translation": {
      "greeting": "Servus!"
    }
  }
}
```

**Configuration Example:**
```js
const api = new ParseServer({
  ...otherOptions,

  pages: {
    enableRouter: true, // Enables the experimental feature; required for localization
    enableLocalization: true,
    localizationJsonPath: './private/localization.json',
    localizationFallbackLocale: 'en'
  }
}
```

Pros:
- There is only one HTML file to maintain that contains the placeholders that are filled with the translations according to the locale.

Cons:
- Files cannot be easily previewed by viewing the file in a browser because the content contains only placeholders and even HTML or CSS changes may be dynamically applied, e.g. when a localization requires a Right-To-Left layout direction.
- Style and other fundamental layout changes may be more difficult to apply.

#### Dynamic placeholders

In addition to feature related default parameters such as `appId` and the translations provided via JSON resource, it is possible to define custom dynamic placeholders as part of the router configuration. This works independently of localization and, also if `enableLocalization` is disabled.

**Configuration Example:**
```js
const api = new ParseServer({
  ...otherOptions,

  pages: {
    enableRouter: true, // Enables the experimental feature; required for localization
    placeholders: {
      exampleKey: 'exampleValue'
    }
  }
}
```
The placeholders can also be provided as function or as async function, with the `locale` and other feature related parameters passed through, to allow for dynamic placeholder values:

```js
const api = new ParseServer({
  ...otherOptions,

  pages: {
    enableRouter: true, // Enables the experimental feature; required for localization
    placeholders: async (params) => {
      const value = await doSomething(params.locale);
      return {
        exampleKey: value
      };
    }
  }
}
```

#### Reserved Keys

The following parameter and placeholder keys are reserved because they are used related to features such as password reset or email verification. They should not be used as translation keys in the JSON resource or as manually defined placeholder keys in the configuration: `appId`, `appName`, `email`, `error`, `locale`, `publicServerUrl`, `token`, `username`.

#### Parameters

| Parameter                                       | Optional | Type                                  | Default value                          | Example values                                       | Environment variable                                            | Description                                                                                                                                                                                                   |
|-------------------------------------------------|----------|---------------------------------------|----------------------------------------|------------------------------------------------------|-----------------------------------------------------------------|---------------------------------------------------------------------------------------------------------------------------------------------------------------------------------------------------------------|
| `pages`                                         | yes      | `Object`                              | `undefined`                            | -                                                    | `PARSE_SERVER_PAGES`                                            | The options for pages such as password reset and email verification.                                                                                                                                          |
| `pages.enableRouter`                            | yes      | `Boolean`                             | `false`                                | -                                                    | `PARSE_SERVER_PAGES_ENABLE_ROUTER`                              | Is `true` if the pages router should be enabled; this is required for any of the pages options to take effect. **Caution, this is an experimental feature that may not be appropriate for production.**       |
| `pages.enableLocalization`                      | yes      | `Boolean`                             | `false`                                | -                                                    | `PARSE_SERVER_PAGES_ENABLE_LOCALIZATION`                        | Is true if pages should be localized; this has no effect on custom page redirects.                                                                                                                            |
| `pages.localizationJsonPath`                    | yes      | `String`                              | `undefined`                            | `./private/translations.json`                        | `PARSE_SERVER_PAGES_LOCALIZATION_JSON_PATH`                     | The path to the JSON file for localization; the translations will be used to fill template placeholders according to the locale.                                                                              |
| `pages.localizationFallbackLocale`              | yes      | `String`                              | `en`                                   | `en`, `en-GB`, `default`                             | `PARSE_SERVER_PAGES_LOCALIZATION_FALLBACK_LOCALE`               | The fallback locale for localization if no matching translation is provided for the given locale. This is only relevant when providing translation resources via JSON file.                                   |
| `pages.placeholders`                            | yes      | `Object`, `Function`, `AsyncFunction` | `undefined`                            | `{ exampleKey: 'exampleValue' }`                     | `PARSE_SERVER_PAGES_PLACEHOLDERS`                               | The placeholder keys and values which will be filled in pages; this can be a simple object or a callback function.                                                                                            |
| `pages.forceRedirect`                           | yes      | `Boolean`                             | `false`                                | -                                                    | `PARSE_SERVER_PAGES_FORCE_REDIRECT`                             | Is `true` if responses should always be redirects and never content, `false` if the response type should depend on the request type (`GET` request -> content response; `POST` request -> redirect response). |
| `pages.pagesPath`                               | yes      | `String`                              | `./public`                             | `./files/pages`, `../../pages`                       | `PARSE_SERVER_PAGES_PAGES_PATH`                                 | The path to the pages directory; this also defines where the static endpoint `/apps` points to.                                                                                                               |
| `pages.pagesEndpoint`                           | yes      | `String`                              | `apps`                                 | -                                                    | `PARSE_SERVER_PAGES_PAGES_ENDPOINT`                             | The API endpoint for the pages.                                                                                                                                                                               |
| `pages.customUrls`                              | yes      | `Object`                              | `{}`                                   | `{ passwordReset: 'https://example.com/page.html' }` | `PARSE_SERVER_PAGES_CUSTOM_URLS`                                | The URLs to the custom pages                                                                                                                                                                                  |
| `pages.customUrls.passwordReset`                | yes      | `String`                              | `password_reset.html`                  | -                                                    | `PARSE_SERVER_PAGES_CUSTOM_URL_PASSWORD_RESET`                  | The URL to the custom page for password reset.                                                                                                                                                                |
| `pages.customUrls.passwordResetSuccess`         | yes      | `String`                              | `password_reset_success.html`          | -                                                    | `PARSE_SERVER_PAGES_CUSTOM_URL_PASSWORD_RESET_SUCCESS`          | The URL to the custom page for password reset -> success.                                                                                                                                                     |
| `pages.customUrls.passwordResetLinkInvalid`     | yes      | `String`                              | `password_reset_link_invalid.html`     | -                                                    | `PARSE_SERVER_PAGES_CUSTOM_URL_PASSWORD_RESET_LINK_INVALID`     | The URL to the custom page for password reset -> link invalid.                                                                                                                                                |
| `pages.customUrls.emailVerificationSuccess`     | yes      | `String`                              | `email_verification_success.html`      | -                                                    | `PARSE_SERVER_PAGES_CUSTOM_URL_EMAIL_VERIFICATION_SUCCESS`      | The URL to the custom page for email verification -> success.                                                                                                                                                 |
| `pages.customUrls.emailVerificationSendFail`    | yes      | `String`                              | `email_verification_send_fail.html`    | -                                                    | `PARSE_SERVER_PAGES_CUSTOM_URL_EMAIL_VERIFICATION_SEND_FAIL`    | The URL to the custom page for email verification -> link send fail.                                                                                                                                          |
| `pages.customUrls.emailVerificationSendSuccess` | yes      | `String`                              | `email_verification_send_success.html` | -                                                    | `PARSE_SERVER_PAGES_CUSTOM_URL_EMAIL_VERIFICATION_SEND_SUCCESS` | The URL to the custom page for email verification -> resend link -> success.                                                                                                                                  |
| `pages.customUrls.emailVerificationLinkInvalid` | yes      | `String`                              | `email_verification_link_invalid.html` | -                                                    | `PARSE_SERVER_PAGES_CUSTOM_URL_EMAIL_VERIFICATION_LINK_INVALID` | The URL to the custom page for email verification -> link invalid.                                                                                                                                            |
| `pages.customUrls.emailVerificationLinkExpired` | yes      | `String`                              | `email_verification_link_expired.html` | -                                                    | `PARSE_SERVER_PAGES_CUSTOM_URL_EMAIL_VERIFICATION_LINK_EXPIRED` | The URL to the custom page for email verification -> link expired.                                                                                                                                            |

### Notes <!-- omit in toc -->

- In combination with the [Parse Server API Mail Adapter](https://www.npmjs.com/package/parse-server-api-mail-adapter) Parse Server provides a fully localized flow (emails -> pages) for the user. The email adapter sends a localized email and adds a locale parameter to the password reset or email verification link, which is then used to respond with localized pages.

## Logging

Parse Server will, by default, log:
* to the console
* daily rotating files as new line delimited JSON

Logs are also viewable in Parse Dashboard.

**Want to log each request and response?** Set the `VERBOSE` environment variable when starting `parse-server`. Usage :-  `VERBOSE='1' parse-server --appId APPLICATION_ID --masterKey MASTER_KEY`

**Want logs to be placed in a different folder?** Pass the `PARSE_SERVER_LOGS_FOLDER` environment variable when starting `parse-server`. Usage :-  `PARSE_SERVER_LOGS_FOLDER='<path-to-logs-folder>' parse-server --appId APPLICATION_ID --masterKey MASTER_KEY`

**Want to log specific levels?** Pass the `logLevel` parameter when starting `parse-server`. Usage :-  `parse-server --appId APPLICATION_ID --masterKey MASTER_KEY --logLevel LOG_LEVEL`

**Want new line delimited JSON error logs (for consumption by CloudWatch, Google Cloud Logging, etc)?** Pass the `JSON_LOGS` environment variable when starting `parse-server`. Usage :-  `JSON_LOGS='1' parse-server --appId APPLICATION_ID --masterKey MASTER_KEY`

# Deprecations

See the [Deprecation Plan](https://github.com/parse-community/parse-server/blob/master/DEPRECATIONS.md) for an overview of deprecations and planned breaking changes.

# Live Query

Live queries are meant to be used in real-time reactive applications, where just using the traditional query paradigm could cause several problems, like increased response time and high network and server usage. Live queries should be used in cases where you need to continuously update a page with fresh data coming from the database, which often happens in (but is not limited to) online games, messaging clients and shared to-do lists.

Take a look at [Live Query Guide](https://docs.parseplatform.org/parse-server/guide/#live-queries), [Live Query Server Setup Guide](https://docs.parseplatform.org/parse-server/guide/#scalability) and [Live Query Protocol Specification](https://github.com/parse-community/parse-server/wiki/Parse-LiveQuery-Protocol-Specification). You can setup a standalone server or multiple instances for scalability (recommended).

# GraphQL

[GraphQL](https://graphql.org/), developed by Facebook, is an open-source data query and manipulation language for APIs. In addition to the traditional REST API, Parse Server automatically generates a GraphQL API based on your current application schema. Parse Server also allows you to define your custom GraphQL queries and mutations, whose resolvers can be bound to your cloud code functions.

## Running

### Using the CLI

The easiest way to run the Parse GraphQL API is through the CLI:

```bash
$ npm install -g parse-server mongodb-runner
$ mongodb-runner start
$ parse-server --appId APPLICATION_ID --masterKey MASTER_KEY --databaseURI mongodb://localhost/test --publicServerURL http://localhost:1337/parse --mountGraphQL --mountPlayground
```

After starting the server, you can visit http://localhost:1337/playground in your browser to start playing with your GraphQL API.

***Note:*** Do ***NOT*** use --mountPlayground option in production. [Parse Dashboard](https://github.com/parse-community/parse-dashboard) has a built-in GraphQL Playground and it is the recommended option for production apps.

### Using Docker

You can also run the Parse GraphQL API inside a Docker container:

```bash
$ git clone https://github.com/parse-community/parse-server
$ cd parse-server
$ docker build --tag parse-server .
$ docker run --name my-mongo -d mongo
```

#### Running the Parse Server Image <!-- omit in toc -->

```bash
$ docker run --name my-parse-server --link my-mongo:mongo -v config-vol:/parse-server/config -p 1337:1337 -d parse-server --appId APPLICATION_ID --masterKey MASTER_KEY --databaseURI mongodb://mongo/test --publicServerURL http://localhost:1337/parse --mountGraphQL --mountPlayground
```

***Note:*** *If you want to use [Cloud Code](https://docs.parseplatform.org/cloudcode/guide/), add `-v cloud-code-vol:/parse-server/cloud --cloud /parse-server/cloud/main.js` to the command above. Make sure `main.js` is in the `cloud-code-vol` directory before starting Parse Server.*

After starting the server, you can visit http://localhost:1337/playground in your browser to start playing with your GraphQL API.

***Note:*** Do ***NOT*** use --mountPlayground option in production. [Parse Dashboard](https://github.com/parse-community/parse-dashboard) has a built-in GraphQL Playground and it is the recommended option for production apps.

### Using Express.js

You can also mount the GraphQL API in an Express.js application together with the REST API or solo. You first need to create a new project and install the required dependencies:

```bash
$ mkdir my-app
$ cd my-app
$ npm install parse-server express --save
```

Then, create an `index.js` file with the following content:

```js
const express = require('express');
const { default: ParseServer, ParseGraphQLServer } = require('parse-server');

const app = express();

const parseServer = new ParseServer({
  databaseURI: 'mongodb://localhost:27017/test',
  appId: 'APPLICATION_ID',
  masterKey: 'MASTER_KEY',
  serverURL: 'http://localhost:1337/parse',
  publicServerURL: 'http://localhost:1337/parse'
});

const parseGraphQLServer = new ParseGraphQLServer(
  parseServer,
  {
    graphQLPath: '/graphql',
    playgroundPath: '/playground'
  }
);

app.use('/parse', parseServer.app); // (Optional) Mounts the REST API
parseGraphQLServer.applyGraphQL(app); // Mounts the GraphQL API
parseGraphQLServer.applyPlayground(app); // (Optional) Mounts the GraphQL Playground - do NOT use in Production

app.listen(1337, function() {
  console.log('REST API running on http://localhost:1337/parse');
  console.log('GraphQL API running on http://localhost:1337/graphql');
  console.log('GraphQL Playground running on http://localhost:1337/playground');
});
```

And finally start your app:

```bash
$ npx mongodb-runner start
$ node index.js
```

After starting the app, you can visit http://localhost:1337/playground in your browser to start playing with your GraphQL API.

***Note:*** Do ***NOT*** mount the GraphQL Playground in production. [Parse Dashboard](https://github.com/parse-community/parse-dashboard) has a built-in GraphQL Playground and it is the recommended option for production apps.

## Checking the API health

Run the following:

```graphql
query Health {
  health
}
```

You should receive the following response:

```json
{
  "data": {
    "health": true
  }
}
```

## Creating your first class

Since your application does not have any schema yet, you can use the `createClass` mutation to create your first class. Run the following:

```graphql
mutation CreateClass {
  createClass(
    name: "GameScore"
    schemaFields: {
      addStrings: [{ name: "playerName" }]
      addNumbers: [{ name: "score" }]
      addBooleans: [{ name: "cheatMode" }]
    }
  ) {
    name
    schemaFields {
      name
      __typename
    }
  }
}
```

You should receive the following response:

```json
{
  "data": {
    "createClass": {
      "name": "GameScore",
      "schemaFields": [
        {
          "name": "objectId",
          "__typename": "SchemaStringField"
        },
        {
          "name": "updatedAt",
          "__typename": "SchemaDateField"
        },
        {
          "name": "createdAt",
          "__typename": "SchemaDateField"
        },
        {
          "name": "playerName",
          "__typename": "SchemaStringField"
        },
        {
          "name": "score",
          "__typename": "SchemaNumberField"
        },
        {
          "name": "cheatMode",
          "__typename": "SchemaBooleanField"
        },
        {
          "name": "ACL",
          "__typename": "SchemaACLField"
        }
      ]
    }
  }
}
```

## Using automatically generated operations

Parse Server learned from the first class that you created and now you have the `GameScore` class in your schema. You can now start using the automatically generated operations!

Run the following to create your first object:

```graphql
mutation CreateGameScore {
  createGameScore(
    fields: {
      playerName: "Sean Plott"
      score: 1337
      cheatMode: false
    }
  ) {
    id
    updatedAt
    createdAt
    playerName
    score
    cheatMode
    ACL
  }
}
```

You should receive a response similar to this:

```json
{
  "data": {
    "createGameScore": {
      "id": "XN75D94OBD",
      "updatedAt": "2019-09-17T06:50:26.357Z",
      "createdAt": "2019-09-17T06:50:26.357Z",
      "playerName": "Sean Plott",
      "score": 1337,
      "cheatMode": false,
      "ACL": null
    }
  }
}
```

You can also run a query to this new class:

```graphql
query GameScores {
  gameScores {
    results {
      id
      updatedAt
      createdAt
      playerName
      score
      cheatMode
      ACL
    }
  }
}
```

You should receive a response similar to this:

```json
{
  "data": {
    "gameScores": {
      "results": [
        {
          "id": "XN75D94OBD",
          "updatedAt": "2019-09-17T06:50:26.357Z",
          "createdAt": "2019-09-17T06:50:26.357Z",
          "playerName": "Sean Plott",
          "score": 1337,
          "cheatMode": false,
          "ACL": null
        }
      ]
    }
  }
}
```

## Customizing your GraphQL Schema

Parse GraphQL Server allows you to create a custom GraphQL schema with own queries and mutations to be merged with the auto-generated ones. You can resolve these operations using your regular cloud code functions.

To start creating your custom schema, you need to code a `schema.graphql` file and initialize Parse Server with `--graphQLSchema` and `--cloud` options:

```bash
$ parse-server --appId APPLICATION_ID --masterKey MASTER_KEY --databaseURI mongodb://localhost/test --publicServerURL http://localhost:1337/parse --cloud ./cloud/main.js --graphQLSchema ./cloud/schema.graphql --mountGraphQL --mountPlayground
```

### Creating your first custom query <!-- omit in toc -->

Use the code below for your `schema.graphql` and `main.js` files. Then restart your Parse Server.

```graphql
# schema.graphql
extend type Query {
  hello: String! @resolve
}
```

```js
// main.js
Parse.Cloud.define('hello', async () => {
  return 'Hello world!';
});
```

You can now run your custom query using GraphQL Playground:

```graphql
query {
  hello
}
```

You should receive the response below:

```json
{
  "data": {
    "hello": "Hello world!"
  }
}
```

## Learning more

The [Parse GraphQL Guide](http://docs.parseplatform.org/graphql/guide/) is a very good source for learning how to use the Parse GraphQL API.

You also have a very powerful tool inside your GraphQL Playground. Please look at the right side of your GraphQL Playground. You will see the `DOCS` and `SCHEMA` menus. They are automatically generated by analyzing your application schema. Please refer to them and learn more about everything that you can do with your Parse GraphQL API.

Additionally, the [GraphQL Learn Section](https://graphql.org/learn/) is a very good source to learn more about the power of the GraphQL language.

# Upgrading to 3.0.0

Starting 3.0.0, parse-server uses the JS SDK version 2.0.
In short, parse SDK v2.0 removes the backbone style callbacks as well as the Parse.Promise object in favor of native promises.
All the Cloud Code interfaces also have been updated to reflect those changes, and all backbone style response objects are removed and replaced by Promise style resolution.

We have written up a [migration guide](3.0.0.md), hoping this will help you transition to the next major release.

# Want to ride the bleeding edge?

It is recommend to use builds deployed npm for many reasons, but if you want to use
the latest not-yet-released version of parse-server, you can do so by depending
directly on this branch:

```
npm install parse-community/parse-server.git#master
```

## Experimenting <!-- omit in toc -->

You can also use your own forks, and work in progress branches by specifying them:

```
npm install github:myUsername/parse-server#my-awesome-feature
```

And don't forget, if you plan to deploy it remotely, you should run `npm install` with the `--save` option.

# Contributing

We really want Parse to be yours, to see it grow and thrive in the open source community. Please see the [Contributing to Parse Server guide](CONTRIBUTING.md).

# Contributors

This project exists thanks to all the people who contribute... we'd love to see your face on this list!

<a href="../../graphs/contributors"><img src="https://opencollective.com/parse-server/contributors.svg?width=890&button=false" /></a>

# Sponsors

Support this project by becoming a sponsor. Your logo will show up here with a link to your website. [Become a sponsor!](https://opencollective.com/parse-server#sponsor)

<a href="https://opencollective.com/parse-server/sponsor/0/website" target="_blank"><img src="https://opencollective.com/parse-server/sponsor/0/avatar.svg"></a>
<a href="https://opencollective.com/parse-server/sponsor/1/website" target="_blank"><img src="https://opencollective.com/parse-server/sponsor/1/avatar.svg"></a>
<a href="https://opencollective.com/parse-server/sponsor/2/website" target="_blank"><img src="https://opencollective.com/parse-server/sponsor/2/avatar.svg"></a>
<a href="https://opencollective.com/parse-server/sponsor/3/website" target="_blank"><img src="https://opencollective.com/parse-server/sponsor/3/avatar.svg"></a>
<a href="https://opencollective.com/parse-server/sponsor/4/website" target="_blank"><img src="https://opencollective.com/parse-server/sponsor/4/avatar.svg"></a>
<a href="https://opencollective.com/parse-server/sponsor/5/website" target="_blank"><img src="https://opencollective.com/parse-server/sponsor/5/avatar.svg"></a>
<a href="https://opencollective.com/parse-server/sponsor/6/website" target="_blank"><img src="https://opencollective.com/parse-server/sponsor/6/avatar.svg"></a>
<a href="https://opencollective.com/parse-server/sponsor/7/website" target="_blank"><img src="https://opencollective.com/parse-server/sponsor/7/avatar.svg"></a>
<a href="https://opencollective.com/parse-server/sponsor/8/website" target="_blank"><img src="https://opencollective.com/parse-server/sponsor/8/avatar.svg"></a>
<a href="https://opencollective.com/parse-server/sponsor/9/website" target="_blank"><img src="https://opencollective.com/parse-server/sponsor/9/avatar.svg"></a>
<a href="https://opencollective.com/parse-server/sponsor/10/website" target="_blank"><img src="https://opencollective.com/parse-server/sponsor/10/avatar.svg"></a>
<a href="https://opencollective.com/parse-server/sponsor/11/website" target="_blank"><img src="https://opencollective.com/parse-server/sponsor/11/avatar.svg"></a>
<a href="https://opencollective.com/parse-server/sponsor/12/website" target="_blank"><img src="https://opencollective.com/parse-server/sponsor/12/avatar.svg"></a>
<a href="https://opencollective.com/parse-server/sponsor/13/website" target="_blank"><img src="https://opencollective.com/parse-server/sponsor/13/avatar.svg"></a>
<a href="https://opencollective.com/parse-server/sponsor/14/website" target="_blank"><img src="https://opencollective.com/parse-server/sponsor/14/avatar.svg"></a>
<a href="https://opencollective.com/parse-server/sponsor/15/website" target="_blank"><img src="https://opencollective.com/parse-server/sponsor/15/avatar.svg"></a>
<a href="https://opencollective.com/parse-server/sponsor/16/website" target="_blank"><img src="https://opencollective.com/parse-server/sponsor/16/avatar.svg"></a>
<a href="https://opencollective.com/parse-server/sponsor/17/website" target="_blank"><img src="https://opencollective.com/parse-server/sponsor/17/avatar.svg"></a>
<a href="https://opencollective.com/parse-server/sponsor/18/website" target="_blank"><img src="https://opencollective.com/parse-server/sponsor/18/avatar.svg"></a>
<a href="https://opencollective.com/parse-server/sponsor/19/website" target="_blank"><img src="https://opencollective.com/parse-server/sponsor/19/avatar.svg"></a>
<a href="https://opencollective.com/parse-server/sponsor/20/website" target="_blank"><img src="https://opencollective.com/parse-server/sponsor/20/avatar.svg"></a>
<a href="https://opencollective.com/parse-server/sponsor/21/website" target="_blank"><img src="https://opencollective.com/parse-server/sponsor/21/avatar.svg"></a>
<a href="https://opencollective.com/parse-server/sponsor/22/website" target="_blank"><img src="https://opencollective.com/parse-server/sponsor/22/avatar.svg"></a>
<a href="https://opencollective.com/parse-server/sponsor/23/website" target="_blank"><img src="https://opencollective.com/parse-server/sponsor/23/avatar.svg"></a>
<a href="https://opencollective.com/parse-server/sponsor/24/website" target="_blank"><img src="https://opencollective.com/parse-server/sponsor/24/avatar.svg"></a>
<a href="https://opencollective.com/parse-server/sponsor/25/website" target="_blank"><img src="https://opencollective.com/parse-server/sponsor/25/avatar.svg"></a>
<a href="https://opencollective.com/parse-server/sponsor/26/website" target="_blank"><img src="https://opencollective.com/parse-server/sponsor/26/avatar.svg"></a>
<a href="https://opencollective.com/parse-server/sponsor/27/website" target="_blank"><img src="https://opencollective.com/parse-server/sponsor/27/avatar.svg"></a>
<a href="https://opencollective.com/parse-server/sponsor/28/website" target="_blank"><img src="https://opencollective.com/parse-server/sponsor/28/avatar.svg"></a>
<a href="https://opencollective.com/parse-server/sponsor/29/website" target="_blank"><img src="https://opencollective.com/parse-server/sponsor/29/avatar.svg"></a>

# Backers

Support us with a monthly donation and help us continue our activities. [Become a backer!](https://opencollective.com/parse-server#backer)

<a href="https://opencollective.com/parse-server#backers" target="_blank"><img src="https://opencollective.com/parse-server/backers.svg?width=890" /></a>

-----

As of April 5, 2017, Parse, LLC has transferred this code to the parse-community organization, and will no longer be contributing to or distributing this code.

[license-svg]: https://img.shields.io/badge/license-BSD-lightgrey.svg
[license-link]: LICENSE
[open-collective-link]: https://opencollective.com/parse-server<|MERGE_RESOLUTION|>--- conflicted
+++ resolved
@@ -137,17 +137,10 @@
 
 | Version     | PostGIS Version | End-of-Life   | Parse Server Support End | Compatible |
 |-------------|-----------------|---------------|--------------------------|------------|
-<<<<<<< HEAD
-| Postgres 11 | 3.0, 3.1        | November 2023 | April 2022               | ✅ Yes      |
-| Postgres 12 | 3.1             | November 2024 | April 2023               | ✅ Yes      |
-| Postgres 13 | 3.1             | November 2025 | April 2024               | ✅ Yes      |
-| Postgres 14 | 3.1             | November 2026 | April 2025               | ✅ Yes      |
-=======
 | Postgres 11 | 3.0, 3.1, 3.2   | November 2023 | April 2022               | ✅ Yes     |
 | Postgres 12 | 3.2             | November 2024 | April 2023               | ✅ Yes     |
 | Postgres 13 | 3.2             | November 2025 | April 2024               | ✅ Yes     |
 | Postgres 14 | 3.2             | November 2026 | April 2025               | ✅ Yes     |
->>>>>>> 1e05309e
 
 ### Locally
 ```bash
