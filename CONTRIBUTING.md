# Contributing to Parse Server <!-- omit in toc -->

## Table of Contents <!-- omit in toc -->
- [Contributing](#contributing)
- [Why Contributing?](#why-contributing)
- [Environment Setup](#environment-setup)
  - [Recommended Tools](#recommended-tools)
  - [Setting up your local machine](#setting-up-your-local-machine)
  - [Good to Know](#good-to-know)
  - [Troubleshooting](#troubleshooting)
  - [Please Do's](#please-dos)
  - [Test against Postgres](#test-against-postgres)
    - [Postgres with Docker](#postgres-with-docker)
- [Feature Considerations](#feature-considerations)
  - [Security Checks](#security-checks)
    - [Add Security Check](#add-security-check)
    - [Wording Guideline](#wording-guideline)
  - [Parse Error](#parse-error)
  - [Parse Server Configuration](#parse-server-configuration)
- [Code of Conduct](#code-of-conduct)

## Contributing

Before you start to code, please open a [new issue](https://github.com/parse-community/parse-server/issues/new/choose) to describe your idea, or search for and continue the discussion in an [existing issue](https://github.com/parse-community/parse-server/issues).

> ⚠️ Please do not post a security vulnerability on GitHub or in the Parse Community Forum. Instead, follow the [Parse Community Security Policy](https://github.com/parse-community/parse-server/security/policy).

Please completely fill out any templates to provide essential information about your new feature or the bug you discovered.

Together we will plan out the best conceptual approach for your contribution, so that your and our time is invested in the best possible approach. The discussion often reveals how to leverage existing features of Parse Server to reach your goal with even less effort and in a more sustainable way.

When you are ready to code, you can find more information about opening a pull request in the [GitHub docs](https://help.github.com/articles/creating-a-pull-request/).

Whether this is your first contribution or you are already an experienced contributor, the Parse Community has your back – don't hesitate to ask for help!

## Why Contributing?

Buy cheap, buy twice. What? No, this is not the Economics 101 class, but the same is true for contributing.

There are two ways of writing a feature or fixing a bug. Sometimes the quick solution is to just write a Cloud Code function that does what you want. Contributing by making the change directly in Parse Server may take a bit longer, but it actually saves you much more time in the long run.

Consider the benefits you get:

- #### 🚀 Higher efficiency
  Your code is examined for efficiency and interoperability with existing features by the community.
- #### 🛡 Stronger security
  Your code is scrutinized for bugs and vulnerabilities and automated checks help to identify security issues that may arise in the future.
- #### 🧬 Continuous improvement
  If your feature is used by others it is likely to be continuously improved and extended by the community.
- #### 💝 Giving back
  You give back to the community that contributed to make the Parse Platform become what it is today and for future developers to come.
- #### 🧑‍🎓 Improving yourself
  You learn to better understand the inner workings of Parse Server, which will help you to write more efficient and resilient code for your own application.

Most importantly, with every contribution you improve your skills so that future contributions take even less time and you get all the benefits above for free — easy choice, right?

## Environment Setup

### Recommended Tools

- [vscode](https://code.visualstudio.com), the popular IDE.
- [Jasmine Test Explorer](https://marketplace.visualstudio.com/items?itemName=hbenl.vscode-jasmine-test-adapter), a very practical test exploration plugin which let you run, debug and see the test results inline.

### Setting up your local machine

- [Fork](https://github.com/parse-community/parse-server) this project and clone the fork on your local machine:

```sh
$ git clone https://github.com/parse-community/parse-server
$ cd parse-server # go into the clone directory
$ npm install # install all the node dependencies
$ code . # launch vscode
$ npm run watch # run babel watching for local file changes
```

> To launch VS Code from the terminal with the `code` command you first need to follow the [launching from the command line section](https://code.visualstudio.com/docs/setup/mac#_launching-from-the-command-line) in the VS Code setup documentation.

Once you have babel running in watch mode, you can start making changes to parse-server.

### Good to Know

<<<<<<< HEAD
- The `lib/` folder is not commited, so never make changes in there.
- Always make changes to files in the `src/` folder.
- All the tests should point to sources in the `lib/` folder.

### Troubleshooting:
=======
* The `lib/` folder is not committed, so never make changes in there.
* Always make changes to files in the `src/` folder.
* All the tests should point to sources in the `lib/` folder.
* The `lib/` folder is produced by `babel` using either the `npm run build`, `npm run watch`, or the `npm run prepare` step.
* The `npm run prepare` step is automatically invoked when your package depends on forked parse-server installed via git for example using `npm install --save git+https://github.com/[username]/parse-server#[branch/commit]`.
* The tests are run against a single server instance. You can change the server configurations using `await reconfigureServer({ ... some configuration })` found in `spec/helper.js`.
* The tests are ran at random.
* Caches and Configurations are reset after every test.
* Users are logged out after every test.
* Cloud Code hooks are removed after every test.
* Database is deleted after every test (indexes are not removed for speed)
* Tests are located in the `spec` folder
* For better test reporting enable `PARSE_SERVER_LOG_LEVEL=debug`

### Troubleshooting
>>>>>>> ba32dae2

_Question_: I modify the code in the src folder but it doesn't seem to have any effect.<br/>
_Answer_: Check that `npm run watch` is running

<<<<<<< HEAD
_Question_: How do I use breakpoints and debug step by step?<br/>
_Answer_: The easiest way is to install [Jasmine Test Explorer](https://marketplace.visualstudio.com/items?itemName=hbenl.vscode-test-explorer), it will let you run selectively tests and debug them.
=======
*Question*: How do I use breakpoints and debug step by step?<br/>
*Answer*: The easiest way is to install [Jasmine Test Explorer](https://marketplace.visualstudio.com/items?itemName=hbenl.vscode-test-explorer), it will let you run selectively tests and debug them.

*Question*: How do I deploy my forked version on my servers?<br/>
*Answer*: In your `package.json`, update the `parse-server` dependency to `https://github.com/[username]/parse-server#[branch/commit]`. Run `npm install`, commit the changes and deploy to your servers.

*Question*: How do I deploy my forked version using docker?<br/>
*Answer*: In your `package.json`, update the `parse-server` dependency to `https://github.com/[username]/parse-server#[branch/commit]`. Make sure the `npm install` step in your `Dockerfile` is running under non-privileged user for the ``npm run prepare`` step to work correctly. For official node images from hub.docker.com that non-privileged user is `node` with `/home/node` working directory.
>>>>>>> ba32dae2

_Question_: How do I deploy my forked version on my servers?<br/>
_Answer_: In your `package.json`, update the `parse-server` dependency to `https://github.com/MY_USERNAME/parse-server#MY_FEATURE`. Run `npm install`, commit the changes and deploy to your servers.

### Please Do's

<<<<<<< HEAD
- Begin by reading the [Development Guide](http://docs.parseplatform.org/parse-server/guide/#development-guide) to learn how to get started running the parse-server.
- Take testing seriously! Aim to increase the test coverage with every pull request. To obtain the test coverage of the project, run: `npm run coverage`
- Run the tests for the file you are working on with the following command: `npm test spec/MyFile.spec.js`
- Run the tests for the whole project to make sure the code passes all tests. This can be done by running the test command for a single file but removing the test file argument. The results can be seen at _<PROJECT_ROOT>/coverage/lcov-report/index.html_.
- Lint your code by running `npm run lint` to make sure the code is not going to be rejected by the CI.
- **Do not** publish the _lib_ folder.
=======
* Begin by reading the [Development Guide](http://docs.parseplatform.org/parse-server/guide/#development-guide) to learn how to get started running the parse-server.
* Take testing seriously! Aim to increase the test coverage with every pull request. To obtain the test coverage of the project, run: `npm run coverage`
* Run the tests for the file you are working on with the following command: `npm test spec/MyFile.spec.js`
* Run the tests for the whole project to make sure the code passes all tests. This can be done by running the test command for a single file but removing the test file argument. The results can be seen at *<PROJECT_ROOT>/coverage/lcov-report/index.html*.
* Lint your code by running `npm run lint` to make sure the code is not going to be rejected by the CI.
* **Do not** publish the *lib* folder.
* Mocks belong in the `spec/support` folder.
* Please consider if any changes to the [docs](http://docs.parseplatform.org) are needed or add additional sections in the case of an enhancement or feature.
>>>>>>> ba32dae2

### Test against Postgres

If your pull request introduces a change that may affect the storage or retrieval of objects, you may want to make sure it plays nice with Postgres.

<<<<<<< HEAD
- Run the tests against the postgres database with `PARSE_SERVER_TEST_DB=postgres PARSE_SERVER_TEST_DATABASE_URI=postgres://postgres:password@localhost:5432/parse_server_postgres_adapter_test_database npm run testonly`. You'll need to have postgres running on your machine and setup [appropriately](https://github.com/parse-community/parse-server/blob/master/.travis.yml#L43) or use [`Docker`](#run-a-parse-postgres-with-docker).
- The Postgres adapter has a special debugger that traces all the sql commands. You can enable it with setting the environment variable `PARSE_SERVER_LOG_LEVEL=debug`
- If your feature is intended to only work with MongoDB, you should disable PostgreSQL-specific tests with:
=======
* Run the tests against the postgres database with `PARSE_SERVER_TEST_DB=postgres PARSE_SERVER_TEST_DATABASE_URI=postgres://postgres:password@localhost:5432/parse_server_postgres_adapter_test_database npm run testonly`. You'll need to have postgres running on your machine and setup [appropriately](https://github.com/parse-community/parse-server/blob/master/scripts/before_script_postgres.sh) or use [`Docker`](#run-a-parse-postgres-with-docker).
* The Postgres adapter has a special debugger that traces all the sql commands. You can enable it with setting the environment variable `PARSE_SERVER_LOG_LEVEL=debug`
* If your feature is intended to only work with MongoDB, you should disable PostgreSQL-specific tests with:
>>>>>>> ba32dae2

  - `describe_only_db('mongo')` // will create a `describe` that runs only on mongoDB
  - `it_only_db('mongo')` // will make a test that only runs on mongo
  - `it_exclude_dbs(['postgres'])` // will make a test that runs against all DB's but postgres

- Similarly, if your feature is intended to only work with PostgreSQL, you should disable MongoDB-specific tests with:

  - `describe_only_db('postgres')` // will create a `describe` that runs only on postgres
  - `it_only_db('postgres')` // will make a test that only runs on postgres
  - `it_exclude_dbs(['mongo'])` // will make a test that runs against all DB's but mongo

* If your feature is intended to work with MongoDB and PostgreSQL, you can include or exclude tests more granularly with:

  - `it_only_mongodb_version('>=4.4')` // will test with any version of Postgres but only with version >=4.4 of MongoDB; accepts semver notation to specify a version range
  - `it_exclude_mongodb_version('<4.4')` // will test with any version of Postgres and MongoDB, excluding version <4.4 of MongoDB; accepts semver notation to specify a version range

#### Postgres with Docker

[PostGIS images (select one with v2.2 or higher) on docker dashboard](https://hub.docker.com/r/postgis/postgis) is based off of the official [postgres](https://registry.hub.docker.com/_/postgres/) image and will work out-of-the-box (as long as you create a user with the necessary extensions for each of your Parse databases; see below). To launch the compatible Postgres instance, copy and paste the following line into your shell:

<<<<<<< HEAD
```sh
docker run -d --name parse-postgres -p 5432:5432 -e POSTGRES_PASSWORD=password --rm postgis/postgis:11-3.0-alpine && sleep 20 && docker exec -it parse-postgres psql -U postgres -c 'CREATE DATABASE parse_server_postgres_adapter_test_database;' && docker exec -it parse-postgres psql -U postgres -c 'CREATE EXTENSION postgis;' -d parse_server_postgres_adapter_test_database && docker exec -it parse-postgres psql -U postgres -c 'CREATE EXTENSION postgis_topology;' -d parse_server_postgres_adapter_test_database
=======
```
docker run -d --name parse-postgres -p 5432:5432 -e POSTGRES_PASSWORD=password --rm postgis/postgis:11-3.0-alpine && sleep 20 && docker exec -it parse-postgres psql -U postgres -c 'CREATE DATABASE parse_server_postgres_adapter_test_database;' && docker exec -it parse-postgres psql -U postgres -c 'CREATE EXTENSION pgcrypto; CREATE EXTENSION postgis;' -d parse_server_postgres_adapter_test_database && docker exec -it parse-postgres psql -U postgres -c 'CREATE EXTENSION postgis_topology;' -d parse_server_postgres_adapter_test_database
>>>>>>> ba32dae2
```

To stop the Postgres instance:

```
docker stop parse-postgres
```

You can also use the [postgis/postgis:11-2.5-alpine](https://hub.docker.com/r/postgis/postgis) image in a Dockerfile and copy this [script](https://github.com/parse-community/parse-server/blob/master/scripts/before_script_postgres.sh) to the image by adding the following lines:

```
#Install additional scripts. These are run in abc order during initial start
COPY ./scripts/setup-dbs.sh /docker-entrypoint-initdb.d/setup-dbs.sh
RUN chmod +x /docker-entrypoint-initdb.d/setup-dbs.sh
```

Note that the script above will ONLY be executed during initialization of the container with no data in the database, see the official [Postgres image](https://hub.docker.com/_/postgres) for details. If you want to use the script to run again be sure there is no data in the /var/lib/postgresql/data of the container.

## Feature Considerations
### Security Checks

The Parse Server security checks feature warns developers about weak security settings in their Parse Server deployment.

A security check needs to be added for every new feature or enhancement that allows the developer to configure it in a way that weakens security mechanisms or exposes functionality which creates a weak spot for malicious attacks. If you are not sure whether your feature or enhancements requires a security check, feel free to ask.

For example, allowing public read and write to a class may be useful to simplify development but should be disallowed in a production environment.

Security checks are added in [CheckGroups](https://github.com/parse-community/parse-server/tree/master/src/Security/CheckGroups).

#### Add Security Check
Adding a new security check for your feature is easy and fast:
1. Look into [CheckGroups](https://github.com/parse-community/parse-server/tree/master/src/Security/CheckGroups) whether there is an existing `CheckGroup[Category].js` file for the category of check to add. For example, a check regarding the database connection is added to `CheckGroupDatabase.js`.
2. If you did not find a file, duplicate an existing file and replace the category name in `setName()` and the checks in `setChecks()`:
    ```js
    class CheckGroupNewCategory extends CheckGroup {
      setName() {
        return 'House';
      }
      setChecks() {
        return [
          new Check({
            title: 'Door locked',
            warning: 'Anyone can enter your house.',
            solution: 'Lock the door.',
            check: () => {    
              return;     // Example of a passing check
            }
          }),
          new Check({
            title: 'Camera online',
            warning: 'Security camera is offline.',
            solution: 'Check the camera.',
            check: async () => {  
              throw 1;     // Example of a failing check
            }
          }),
        ];
      }
    }
    ```

3. If you added a new file in the previous step, reference the file in [CheckGroups.js](https://github.com/parse-community/parse-server/blob/master/src/Security/CheckGroups/CheckGroups.js), which is the collector of all security checks:
    ```
    export { default as CheckGroupNewCategory } from './CheckGroupNewCategory';
    ```
4. Add a test that covers the new check to [SecurityCheckGroups.js](https://github.com/parse-community/parse-server/blob/master/spec/SecurityCheckGroups.js) for the cases of success and failure.

#### Wording Guideline
Consider the following when adding a new security check:
- *Group.name*: The category name; ends without period as this is a headline.
- *Check.title*: Is the positive hypothesis that should be checked, for example "Door locked" instead of "Door unlocked"; ends without period as this is a title.
- *Check.warning*: The warning if the test fails; ends with period as this is a description.
- *Check.solution*: The recommended solution if the test fails; ends with period as this is an instruction.
- The wordings must not contain any sensitive information such as keys, as the security report may be exposed in logs.
- The wordings should be concise and not contain verbose explanations, for example "Door locked" instead of "Door has been locked securely".
- Do not use pronouns such as "you" or "your" because log files can have various readers with different roles. Do not use pronouns such as "I" or "me" because although we love it dearly, Parse Server is not a human.

### Parse Error

Introducing new Parse Errors requires the following steps:

1. Research whether an existing Parse Error already covers the error scenario. Keep in mind that reusing an already existing Parse Error does not allow to distinguish between scenarios in which the same error is thrown, so it may be necessary to add a new and more specific Parse Error, even though a more general Parse Error already exists.
⚠️ Currently (as of Dec. 2020), there are inconsistencies between the Parse Errors documented in the Parse Guides, coded in the Parse JS SDK and coded in Parse Server, therefore research regarding the availability of error codes has to be conducted in all of these sources.
1. Add the new Parse Error to [/src/ParseError.js](https://github.com/parse-community/Parse-SDK-JS/blob/master/src/ParseError.js) in the Parse JavaScript SDK. This is the primary reference for Parse Errors for the Parse JavaScript SDK and Parse Server.
1. Create a pull request for the Parse JavaScript SDK including the new Parse Errors. The PR needs to be merged and a new Parse JS SDK version needs to be released.
1. Change the Parse JS SDK dependency in [package.json](https://github.com/parse-community/parse-server/blob/master/package.json) of Parse Server to the newly released Parse JS SDK version, so that the new Parse Error is recognized by Parse Server.
1. When throwing the new Parse Error in code, do not hard-code the error code but instead reference the error code from the Parse Error. For example:
    ```javascript
    throw new Parse.Error(Parse.Error.EXAMPLE_ERROR_CODE, 'Example error message.');
    ```
1. Choose a descriptive error message that provdes more details about the specific error scenario. Different error messages may be used for the same error code. For example:
    ```javascript
    throw new Parse.Error(Parse.Error.FILE_SAVE_ERROR, 'The file could not be saved because it exceeded the maximum allowed file size.');
    throw new Parse.Error(Parse.Error.FILE_SAVE_ERROR, 'The file could not be saved because the file format was incorrect.');
    ```
1. Add the new Parse Error to the [docs](https://github.com/parse-community/docs/blob/gh-pages/_includes/common/errors.md).

### Parse Server Configuration

Introducing new [Parse Server configuration][config] parameters requires the following steps:

1. Add parameters definitions in [/src/Options/index.js][config-index].
1. If a nested configuration object has been added, add the environment variable option prefix to `getENVPrefix` in [/resources/buildConfigDefinition.js](https://github.com/parse-community/parse-server/blob/master/resources/buildConfigDefinition.js).
1. Execute `npm run definitions` to automatically create the definitions in [/src/Options/Definitions.js][config-def] and [/src/Options/docs.js][config-docs].
1. Add parameter value validation in [/src/Config.js](https://github.com/parse-community/parse-server/blob/master/src/Config.js).
1. Add test cases to ensure the correct parameter value validation. Parse Server throws an error at launch if an invalid value is set for any configuration parameter.
1. Execute `npm run docs` to generate the documentation in the `/out` directory. Take a look at the documentation whether the description and formatting of the newly introduced parameters is satisfactory.

## Code of Conduct

This project adheres to the [Contributor Covenant Code of Conduct](https://github.com/parse-community/parse-server/blob/master/CODE_OF_CONDUCT.md). By participating, you are expected to honor this code.

[config]: http://parseplatform.org/parse-server/api/master/ParseServerOptions.html
[config-def]: https://github.com/parse-community/parse-server/blob/master/src/Options/Definitions.js
[config-docs]: https://github.com/parse-community/parse-server/blob/master/src/Options/docs.js
[config-index]: https://github.com/parse-community/parse-server/blob/master/src/Options/index.js<|MERGE_RESOLUTION|>--- conflicted
+++ resolved
@@ -58,12 +58,12 @@
 
 ### Recommended Tools
 
-- [vscode](https://code.visualstudio.com), the popular IDE.
-- [Jasmine Test Explorer](https://marketplace.visualstudio.com/items?itemName=hbenl.vscode-jasmine-test-adapter), a very practical test exploration plugin which let you run, debug and see the test results inline.
+* [vscode](https://code.visualstudio.com), the popular IDE.
+* [Jasmine Test Explorer](https://marketplace.visualstudio.com/items?itemName=hbenl.vscode-jasmine-test-adapter), a very practical test exploration plugin which let you run, debug and see the test results inline.
 
 ### Setting up your local machine
 
-- [Fork](https://github.com/parse-community/parse-server) this project and clone the fork on your local machine:
+* [Fork](https://github.com/parse-community/parse-server) this project and clone the fork on your local machine:
 
 ```sh
 $ git clone https://github.com/parse-community/parse-server
@@ -79,13 +79,6 @@
 
 ### Good to Know
 
-<<<<<<< HEAD
-- The `lib/` folder is not commited, so never make changes in there.
-- Always make changes to files in the `src/` folder.
-- All the tests should point to sources in the `lib/` folder.
-
-### Troubleshooting:
-=======
 * The `lib/` folder is not committed, so never make changes in there.
 * Always make changes to files in the `src/` folder.
 * All the tests should point to sources in the `lib/` folder.
@@ -101,15 +94,10 @@
 * For better test reporting enable `PARSE_SERVER_LOG_LEVEL=debug`
 
 ### Troubleshooting
->>>>>>> ba32dae2
-
-_Question_: I modify the code in the src folder but it doesn't seem to have any effect.<br/>
-_Answer_: Check that `npm run watch` is running
-
-<<<<<<< HEAD
-_Question_: How do I use breakpoints and debug step by step?<br/>
-_Answer_: The easiest way is to install [Jasmine Test Explorer](https://marketplace.visualstudio.com/items?itemName=hbenl.vscode-test-explorer), it will let you run selectively tests and debug them.
-=======
+
+*Question*: I modify the code in the src folder but it doesn't seem to have any effect.<br/>
+*Answer*: Check that `npm run watch` is running
+
 *Question*: How do I use breakpoints and debug step by step?<br/>
 *Answer*: The easiest way is to install [Jasmine Test Explorer](https://marketplace.visualstudio.com/items?itemName=hbenl.vscode-test-explorer), it will let you run selectively tests and debug them.
 
@@ -118,21 +106,10 @@
 
 *Question*: How do I deploy my forked version using docker?<br/>
 *Answer*: In your `package.json`, update the `parse-server` dependency to `https://github.com/[username]/parse-server#[branch/commit]`. Make sure the `npm install` step in your `Dockerfile` is running under non-privileged user for the ``npm run prepare`` step to work correctly. For official node images from hub.docker.com that non-privileged user is `node` with `/home/node` working directory.
->>>>>>> ba32dae2
-
-_Question_: How do I deploy my forked version on my servers?<br/>
-_Answer_: In your `package.json`, update the `parse-server` dependency to `https://github.com/MY_USERNAME/parse-server#MY_FEATURE`. Run `npm install`, commit the changes and deploy to your servers.
+
 
 ### Please Do's
 
-<<<<<<< HEAD
-- Begin by reading the [Development Guide](http://docs.parseplatform.org/parse-server/guide/#development-guide) to learn how to get started running the parse-server.
-- Take testing seriously! Aim to increase the test coverage with every pull request. To obtain the test coverage of the project, run: `npm run coverage`
-- Run the tests for the file you are working on with the following command: `npm test spec/MyFile.spec.js`
-- Run the tests for the whole project to make sure the code passes all tests. This can be done by running the test command for a single file but removing the test file argument. The results can be seen at _<PROJECT_ROOT>/coverage/lcov-report/index.html_.
-- Lint your code by running `npm run lint` to make sure the code is not going to be rejected by the CI.
-- **Do not** publish the _lib_ folder.
-=======
 * Begin by reading the [Development Guide](http://docs.parseplatform.org/parse-server/guide/#development-guide) to learn how to get started running the parse-server.
 * Take testing seriously! Aim to increase the test coverage with every pull request. To obtain the test coverage of the project, run: `npm run coverage`
 * Run the tests for the file you are working on with the following command: `npm test spec/MyFile.spec.js`
@@ -141,28 +118,20 @@
 * **Do not** publish the *lib* folder.
 * Mocks belong in the `spec/support` folder.
 * Please consider if any changes to the [docs](http://docs.parseplatform.org) are needed or add additional sections in the case of an enhancement or feature.
->>>>>>> ba32dae2
 
 ### Test against Postgres
 
 If your pull request introduces a change that may affect the storage or retrieval of objects, you may want to make sure it plays nice with Postgres.
 
-<<<<<<< HEAD
-- Run the tests against the postgres database with `PARSE_SERVER_TEST_DB=postgres PARSE_SERVER_TEST_DATABASE_URI=postgres://postgres:password@localhost:5432/parse_server_postgres_adapter_test_database npm run testonly`. You'll need to have postgres running on your machine and setup [appropriately](https://github.com/parse-community/parse-server/blob/master/.travis.yml#L43) or use [`Docker`](#run-a-parse-postgres-with-docker).
-- The Postgres adapter has a special debugger that traces all the sql commands. You can enable it with setting the environment variable `PARSE_SERVER_LOG_LEVEL=debug`
-- If your feature is intended to only work with MongoDB, you should disable PostgreSQL-specific tests with:
-=======
 * Run the tests against the postgres database with `PARSE_SERVER_TEST_DB=postgres PARSE_SERVER_TEST_DATABASE_URI=postgres://postgres:password@localhost:5432/parse_server_postgres_adapter_test_database npm run testonly`. You'll need to have postgres running on your machine and setup [appropriately](https://github.com/parse-community/parse-server/blob/master/scripts/before_script_postgres.sh) or use [`Docker`](#run-a-parse-postgres-with-docker).
 * The Postgres adapter has a special debugger that traces all the sql commands. You can enable it with setting the environment variable `PARSE_SERVER_LOG_LEVEL=debug`
 * If your feature is intended to only work with MongoDB, you should disable PostgreSQL-specific tests with:
->>>>>>> ba32dae2
 
   - `describe_only_db('mongo')` // will create a `describe` that runs only on mongoDB
   - `it_only_db('mongo')` // will make a test that only runs on mongo
   - `it_exclude_dbs(['postgres'])` // will make a test that runs against all DB's but postgres
-
-- Similarly, if your feature is intended to only work with PostgreSQL, you should disable MongoDB-specific tests with:
-
+* Similarly, if your feature is intended to only work with PostgreSQL, you should disable MongoDB-specific tests with:
+ 
   - `describe_only_db('postgres')` // will create a `describe` that runs only on postgres
   - `it_only_db('postgres')` // will make a test that only runs on postgres
   - `it_exclude_dbs(['mongo'])` // will make a test that runs against all DB's but mongo
@@ -176,15 +145,9 @@
 
 [PostGIS images (select one with v2.2 or higher) on docker dashboard](https://hub.docker.com/r/postgis/postgis) is based off of the official [postgres](https://registry.hub.docker.com/_/postgres/) image and will work out-of-the-box (as long as you create a user with the necessary extensions for each of your Parse databases; see below). To launch the compatible Postgres instance, copy and paste the following line into your shell:
 
-<<<<<<< HEAD
-```sh
-docker run -d --name parse-postgres -p 5432:5432 -e POSTGRES_PASSWORD=password --rm postgis/postgis:11-3.0-alpine && sleep 20 && docker exec -it parse-postgres psql -U postgres -c 'CREATE DATABASE parse_server_postgres_adapter_test_database;' && docker exec -it parse-postgres psql -U postgres -c 'CREATE EXTENSION postgis;' -d parse_server_postgres_adapter_test_database && docker exec -it parse-postgres psql -U postgres -c 'CREATE EXTENSION postgis_topology;' -d parse_server_postgres_adapter_test_database
-=======
 ```
 docker run -d --name parse-postgres -p 5432:5432 -e POSTGRES_PASSWORD=password --rm postgis/postgis:11-3.0-alpine && sleep 20 && docker exec -it parse-postgres psql -U postgres -c 'CREATE DATABASE parse_server_postgres_adapter_test_database;' && docker exec -it parse-postgres psql -U postgres -c 'CREATE EXTENSION pgcrypto; CREATE EXTENSION postgis;' -d parse_server_postgres_adapter_test_database && docker exec -it parse-postgres psql -U postgres -c 'CREATE EXTENSION postgis_topology;' -d parse_server_postgres_adapter_test_database
->>>>>>> ba32dae2
-```
-
+```
 To stop the Postgres instance:
 
 ```
