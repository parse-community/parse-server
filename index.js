--- conflicted
+++ resolved
@@ -11,12 +11,8 @@
     multer = require('multer'),
     Parse = require('parse/node').Parse,
     PromiseRouter = require('./PromiseRouter'),
-<<<<<<< HEAD
-    request = require('request'),
     path = require('path');
-=======
     httpRequest = require('./httpRequest');
->>>>>>> c106ac64
 
 // Mutate the Parse object to add the Cloud Code handlers
 addParseCloud();
