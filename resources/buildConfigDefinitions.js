/**
 * Parse Server Configuration Builder
 *
 * This module builds the definitions file (src/Options/Definitions.js)
 * from the src/Options/index.js options interfaces.
 * The Definitions.js module is responsible for the default values as well
 * as the mappings for the CLI.
 *
 * To rebuild the definitions file, run
 * `$ node resources/buildConfigDefinitions.js`
 */
const parsers = require('../src/Options/parsers');

function last(array) {
  return array[array.length - 1];
}

const letters = 'ABCDEFGHIJKLMNOPQRSTUVWXYZ'
function toENV(key) {
  let str = '';
  let previousIsUpper = false;
  for(let i = 0; i < key.length; i++) {
    const char = key[i];
    if (letters.indexOf(char) >= 0) {
      if (!previousIsUpper) {
        str += '_';
        previousIsUpper = true;
      }
    } else {
      previousIsUpper = false;
    }
    str += char;
  }
  return str.toUpperCase();
}

function getCommentValue(comment) {
  if (!comment) { return }
  return comment.value.trim();
}

function getENVPrefix(iface) {
  const options = {
    'ParseServerOptions' : 'PARSE_SERVER_',
    'PagesOptions' : 'PARSE_SERVER_PAGES_',
    'PagesCustomUrlsOptions' : 'PARSE_SERVER_PAGES_CUSTOM_URL_',
    'CustomPagesOptions' : 'PARSE_SERVER_CUSTOM_PAGES_',
    'LiveQueryServerOptions' : 'PARSE_LIVE_QUERY_SERVER_',
    'LiveQueryOptions' : 'PARSE_SERVER_LIVEQUERY_',
    'IdempotencyOptions' : 'PARSE_SERVER_EXPERIMENTAL_IDEMPOTENCY_',
    'AccountLockoutOptions' : 'PARSE_SERVER_ACCOUNT_LOCKOUT_',
    'PasswordPolicyOptions' : 'PARSE_SERVER_PASSWORD_POLICY_',
<<<<<<< HEAD
    'SecurityChecksOptions' : 'PARSE_SERVER_SECURITY_CHECKS_'
=======
    'FileUploadOptions' : 'PARSE_SERVER_FILE_UPLOAD_',
>>>>>>> 7f47b042
  }
  if (options[iface.id.name]) {
    return options[iface.id.name]
  }
}

function processProperty(property, iface) {
  const firstComment = getCommentValue(last(property.leadingComments || []));
  const name = property.key.name;
  const prefix = getENVPrefix(iface);

  if (!firstComment) {
    return;
  }
  const lines = firstComment.split('\n').map((line) => line.trim());
  let help = '';
  let envLine;
  let defaultLine;
  lines.forEach((line) => {
    if (line.indexOf(':ENV:') === 0) {
      envLine = line;
    } else if (line.indexOf(':DEFAULT:') === 0) {
      defaultLine = line;
    } else {
      help += line;
    }
  });
  let env;
  if (envLine) {
    env = envLine.split(' ')[1];
  } else {
    env = (prefix + toENV(name));
  }
  let defaultValue;
  if (defaultLine) {
    defaultValue = defaultLine.split(' ')[1];
  }
  let type = property.value.type;
  let isRequired = true;
  if (type == 'NullableTypeAnnotation') {
    isRequired = false;
    type = property.value.typeAnnotation.type;
  }
  return {
    name,
    env,
    help,
    type,
    defaultValue,
    types: property.value.types,
    typeAnnotation: property.value.typeAnnotation,
    required: isRequired
  };
}


function doInterface(iface) {
  return iface.body.properties
    .sort((a, b) => a.key.name.localeCompare(b.key.name))
    .map((prop) => processProperty(prop, iface))
    .filter((e) => e !== undefined);
}

function mapperFor(elt, t) {
  const p = t.identifier('parsers');
  const wrap = (identifier) => t.memberExpression(p, identifier);

  if (t.isNumberTypeAnnotation(elt)) {
    return t.callExpression(wrap(t.identifier('numberParser')), [t.stringLiteral(elt.name)]);
  } else if (t.isArrayTypeAnnotation(elt)) {
    return wrap(t.identifier('arrayParser'));
  } else if (t.isAnyTypeAnnotation(elt)) {
    return wrap(t.identifier('objectParser'));
  } else if (t.isBooleanTypeAnnotation(elt)) {
    return wrap(t.identifier('booleanParser'));
  } else if (t.isGenericTypeAnnotation(elt)) {
    const type = elt.typeAnnotation.id.name;
    if (type == 'Adapter') {
      return wrap(t.identifier('moduleOrObjectParser'));
    }
    if (type == 'NumberOrBoolean') {
      return wrap(t.identifier('numberOrBooleanParser'));
    }
    return wrap(t.identifier('objectParser'));
  }
}

function parseDefaultValue(elt, value, t) {
  let literalValue;
  if (t.isStringTypeAnnotation(elt)) {
    if (value == '""' || value == "''") {
      literalValue = t.stringLiteral('');
    } else {
      literalValue = t.stringLiteral(value);
    }
  } else if (t.isNumberTypeAnnotation(elt)) {
    literalValue = t.numericLiteral(parsers.numberOrBoolParser('')(value));
  } else if (t.isArrayTypeAnnotation(elt)) {
    const array = parsers.objectParser(value);
    literalValue = t.arrayExpression(array.map((value) => {
      if (typeof value == 'string') {
        return t.stringLiteral(value);
      } else {
        throw new Error('Unable to parse array');
      }
    }));
  } else if (t.isAnyTypeAnnotation(elt)) {
    literalValue = t.arrayExpression([]);
  } else if (t.isBooleanTypeAnnotation(elt)) {
    literalValue = t.booleanLiteral(parsers.booleanParser(value));
  } else if (t.isGenericTypeAnnotation(elt)) {
    const type = elt.typeAnnotation.id.name;
    if (type == 'NumberOrBoolean') {
      literalValue = t.numericLiteral(parsers.numberOrBoolParser('')(value));
    }
<<<<<<< HEAD
    const literalTypes = ['IdempotencyOptions','CustomPagesOptions','SecurityChecksOptions'];
=======
    const literalTypes = ['Object', 'IdempotencyOptions','FileUploadOptions','CustomPagesOptions', 'PagesCustomUrlsOptions', 'PagesOptions'];
>>>>>>> 7f47b042
    if (literalTypes.includes(type)) {
      const object = parsers.objectParser(value);
      const props = Object.keys(object).map((key) => {
        return t.objectProperty(key, object[value]);
      });
      literalValue = t.objectExpression(props);
    }
    if (type == 'ProtectedFields') {
      const prop = t.objectProperty(
        t.stringLiteral('_User'), t.objectPattern([
          t.objectProperty(t.stringLiteral('*'), t.arrayExpression([t.stringLiteral('email')]))
        ])
      );
      literalValue = t.objectExpression([prop]);
    }
  }
  return literalValue;
}

function inject(t, list) {
  let comments = '';
  const results = list.map((elt) => {
    if (!elt.name) {
      return;
    }
    const props = ['env', 'help'].map((key) => {
      if (elt[key]) {
        return t.objectProperty(t.stringLiteral(key), t.stringLiteral(elt[key]));
      }
    }).filter((e) => e !== undefined);
    if (elt.required) {
      props.push(t.objectProperty(t.stringLiteral('required'), t.booleanLiteral(true)))
    }
    const action = mapperFor(elt, t);
    if (action) {
      props.push(t.objectProperty(t.stringLiteral('action'), action))
    }
    if (elt.defaultValue) {
      const parsedValue = parseDefaultValue(elt, elt.defaultValue, t);
      if (parsedValue) {
        props.push(t.objectProperty(t.stringLiteral('default'), parsedValue));
      } else {
        throw new Error(`Unable to parse value for ${elt.name} `);
      }
    }
    let type = elt.type.replace('TypeAnnotation', '');
    if (type === 'Generic') {
      type = elt.typeAnnotation.id.name;
    }
    if (type === 'Array') {
      type = `${elt.typeAnnotation.elementType.type.replace('TypeAnnotation', '')}[]`;
    }
    if (type === 'NumberOrBoolean') {
      type = 'Number|Boolean';
    }
    if (type === 'NumberOrString') {
      type = 'Number|String';
    }
    if (type === 'Adapter') {
      const adapterType = elt.typeAnnotation.typeParameters.params[0].id.name;
      type = `Adapter<${adapterType}>`;
    }
    comments += ` * @property {${type}} ${elt.name} ${elt.help}\n`;
    const obj = t.objectExpression(props);
    return t.objectProperty(t.stringLiteral(elt.name), obj);
  }).filter((elt) => {
    return elt != undefined;
  });
  return { results, comments };
}

const makeRequire = function(variableName, module, t) {
  const decl = t.variableDeclarator(t.identifier(variableName),  t.callExpression(t.identifier('require'), [t.stringLiteral(module)]));
  return t.variableDeclaration('var', [decl])
}
let docs = ``;
const plugin = function (babel) {
  const t = babel.types;
  const moduleExports = t.memberExpression(t.identifier('module'), t.identifier('exports'));
  return {
    visitor: {
      ImportDeclaration: function(path) {
        path.remove();
      },
      Program: function(path) {
        // Inject the parser's loader
        path.unshiftContainer('body', makeRequire('parsers', './parsers', t));
      },
      ExportDeclaration: function(path) {
        // Export declaration on an interface
        if (path.node && path.node.declaration && path.node.declaration.type == 'InterfaceDeclaration') {
          const { results, comments } = inject(t, doInterface(path.node.declaration));
          const id = path.node.declaration.id.name;
          const exports = t.memberExpression(moduleExports, t.identifier(id));
          docs += `/**\n * @interface ${id}\n${comments} */\n\n`;
          path.replaceWith(
            t.assignmentExpression('=', exports, t.objectExpression(results))
          )
        }
      }
    }
  }
};

const auxiliaryCommentBefore = `
**** GENERATED CODE ****
This code has been generated by resources/buildConfigDefinitions.js
Do not edit manually, but update Options/index.js
`

const babel = require("@babel/core");
const res = babel.transformFileSync('./src/Options/index.js', { plugins: [ plugin, '@babel/transform-flow-strip-types' ], babelrc: false, auxiliaryCommentBefore, sourceMaps: false });
require('fs').writeFileSync('./src/Options/Definitions.js', res.code + '\n');
require('fs').writeFileSync('./src/Options/docs.js', docs);<|MERGE_RESOLUTION|>--- conflicted
+++ resolved
@@ -50,11 +50,8 @@
     'IdempotencyOptions' : 'PARSE_SERVER_EXPERIMENTAL_IDEMPOTENCY_',
     'AccountLockoutOptions' : 'PARSE_SERVER_ACCOUNT_LOCKOUT_',
     'PasswordPolicyOptions' : 'PARSE_SERVER_PASSWORD_POLICY_',
-<<<<<<< HEAD
     'SecurityChecksOptions' : 'PARSE_SERVER_SECURITY_CHECKS_'
-=======
     'FileUploadOptions' : 'PARSE_SERVER_FILE_UPLOAD_',
->>>>>>> 7f47b042
   }
   if (options[iface.id.name]) {
     return options[iface.id.name]
@@ -170,11 +167,7 @@
     if (type == 'NumberOrBoolean') {
       literalValue = t.numericLiteral(parsers.numberOrBoolParser('')(value));
     }
-<<<<<<< HEAD
-    const literalTypes = ['IdempotencyOptions','CustomPagesOptions','SecurityChecksOptions'];
-=======
-    const literalTypes = ['Object', 'IdempotencyOptions','FileUploadOptions','CustomPagesOptions', 'PagesCustomUrlsOptions', 'PagesOptions'];
->>>>>>> 7f47b042
+    const literalTypes = ['Object', 'IdempotencyOptions','FileUploadOptions','CustomPagesOptions', 'PagesCustomUrlsOptions', 'PagesOptions','SecurityChecksOptions'];
     if (literalTypes.includes(type)) {
       const object = parsers.objectParser(value);
       const props = Object.keys(object).map((key) => {
