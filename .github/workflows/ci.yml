name: ci
on:
  push:
    branches: [ release, alpha, beta ]
  pull_request:
    branches: [ release, alpha, beta ]
env:
  NODE_VERSION: 18.1.0
  PARSE_SERVER_TEST_TIMEOUT: 20000
jobs:
  check-code-analysis:
    name: Code Analysis
    runs-on: ubuntu-latest
    permissions:
      actions: read
      contents: read
      security-events: write
    strategy:
      fail-fast: false
      matrix:
        language: [ 'javascript' ]
    steps:
    - name: Checkout repository
      uses: actions/checkout@v3
    - name: Initialize CodeQL
      uses: github/codeql-action/init@v2
      with:
        languages: ${{ matrix.language }}
        source-root: src
    - name: Perform CodeQL Analysis
      uses: github/codeql-action/analyze@v2
  check-ci:
    name: Node Engine Check
    timeout-minutes: 15
    runs-on: ubuntu-20.04
    steps:
      - uses: actions/checkout@v2
      - name: Use Node.js ${{ matrix.NODE_VERSION }}
        uses: actions/setup-node@v2
        with:
          node-version: ${{ matrix.node-version }}
      - name: Cache Node.js modules
        uses: actions/cache@v2
        with:
          path: ~/.npm
          key: ${{ runner.os }}-node-${{ matrix.NODE_VERSION }}-${{ hashFiles('**/package-lock.json') }}
          restore-keys: |
            ${{ runner.os }}-node-${{ matrix.NODE_VERSION }}-
      - name: Install dependencies
        run: npm ci
      - name: CI Node Engine Check
        run: npm run ci:checkNodeEngine
  check-lint:
     name: Lint
     timeout-minutes: 15
     runs-on: ubuntu-20.04
     steps:
       - uses: actions/checkout@v2
       - name: Use Node.js ${{ matrix.NODE_VERSION }}
         uses: actions/setup-node@v2
         with:
           node-version: ${{ matrix.node-version }}
       - name: Cache Node.js modules
         uses: actions/cache@v2
         with:
           path: ~/.npm
           key: ${{ runner.os }}-node-${{ matrix.NODE_VERSION }}-${{ hashFiles('**/package-lock.json') }}
           restore-keys: |
             ${{ runner.os }}-node-${{ matrix.NODE_VERSION }}-
       - name: Install dependencies
         run: npm ci
       - run: npm run lint
  check-circular:
     name: Circular Dependencies
     timeout-minutes: 5
     runs-on: ubuntu-20.04
     steps:
       - uses: actions/checkout@v2
       - name: Use Node.js ${{ matrix.NODE_VERSION }}
         uses: actions/setup-node@v2
         with:
           node-version: ${{ matrix.node-version }}
       - name: Cache Node.js modules
         uses: actions/cache@v2
         with:
           path: ~/.npm
           key: ${{ runner.os }}-node-${{ matrix.NODE_VERSION }}-${{ hashFiles('**/package-lock.json') }}
           restore-keys: |
             ${{ runner.os }}-node-${{ matrix.NODE_VERSION }}-
       - name: Install dependencies
         run: npm ci
       - run: npm run madge:circular
  check-docker:
    name: Docker Build
    timeout-minutes: 15
    runs-on: ubuntu-20.04
    steps:
      - name: Checkout repository
        uses: actions/checkout@v2
      - name: Set up QEMU
        id: qemu
        uses: docker/setup-qemu-action@v1
      - name: Set up Docker Buildx
        uses: docker/setup-buildx-action@v1
      - name: Build docker image
        uses: docker/build-push-action@v2
        with:
          context: .
          platforms: linux/amd64
  check-lock-file-version:
    name: NPM Lock File Version
    timeout-minutes: 5
    runs-on: ubuntu-20.04
    steps:
      - uses: actions/checkout@v2
      - name: Check NPM lock file version
        uses: mansona/npm-lockfile-version@v1
        with:
          version: 1
  check-mongo:
    strategy:
      matrix:
        include:
          - name: MongoDB 4.2, ReplicaSet
            MONGODB_VERSION: 4.2.19
            MONGODB_TOPOLOGY: replicaset
            NODE_VERSION: 18.1.0
          - name: MongoDB 4.4, ReplicaSet
            MONGODB_VERSION: 4.4.13
            MONGODB_TOPOLOGY: replicaset
            NODE_VERSION: 18.1.0
          - name: MongoDB 5, ReplicaSet
            MONGODB_VERSION: 5.3.2
            MONGODB_TOPOLOGY: replicaset
            NODE_VERSION: 18.1.0
          - name: MongoDB 6, ReplicaSet
            MONGODB_VERSION: 6.0.2
            MONGODB_TOPOLOGY: replicaset
            NODE_VERSION: 18.1.0
          - name: Redis Cache
            PARSE_SERVER_TEST_CACHE: redis
            MONGODB_VERSION: 4.4.13
            MONGODB_TOPOLOGY: standalone
            NODE_VERSION: 18.1.0
<<<<<<< HEAD
          - name: Node 12
            MONGODB_VERSION: 4.4.13
            MONGODB_TOPOLOGY: standalone
            NODE_VERSION: 12.22.11
          - name: Node 14
            MONGODB_VERSION: 4.4.13
            MONGODB_TOPOLOGY: standalone
            NODE_VERSION: 14.19.1
=======
          - name: Node 14
            MONGODB_VERSION: 4.4.13
            MONGODB_TOPOLOGY: standalone
            MONGODB_STORAGE_ENGINE: wiredTiger
            NODE_VERSION: 14.21.0
>>>>>>> ccb14970
          - name: Node 16
            MONGODB_VERSION: 4.4.13
            MONGODB_TOPOLOGY: standalone
            NODE_VERSION: 16.14.2
<<<<<<< HEAD
          - name: Node 17
            MONGODB_VERSION: 4.4.13
            MONGODB_TOPOLOGY: standalone
            NODE_VERSION: 17.9.0
=======
>>>>>>> ccb14970
      fail-fast: false
    name: ${{ matrix.name }}
    timeout-minutes: 15
    runs-on: ubuntu-20.04
    services:
      redis:
        image: redis
        ports:
            - 6379:6379
    env:
      MONGODB_VERSION: ${{ matrix.MONGODB_VERSION }}
      MONGODB_TOPOLOGY: ${{ matrix.MONGODB_TOPOLOGY }}
      MONGODB_STORAGE_ENGINE: ${{ matrix.MONGODB_STORAGE_ENGINE }}
      PARSE_SERVER_TEST_CACHE: ${{ matrix.PARSE_SERVER_TEST_CACHE }}
      NODE_VERSION: ${{ matrix.NODE_VERSION }}
    steps:
      - name: Fix usage of insecure GitHub protocol
        run: sudo git config --system url."https://github".insteadOf "git://github"
      - uses: actions/checkout@v2
      - name: Use Node.js ${{ matrix.NODE_VERSION }}
        uses: actions/setup-node@v2
        with:
          node-version: ${{ matrix.NODE_VERSION }}
      - name: Cache Node.js modules
        uses: actions/cache@v2
        with:
          path: ~/.npm
          key: ${{ runner.os }}-node-${{ matrix.NODE_VERSION }}-${{ hashFiles('**/package-lock.json') }}
          restore-keys: |
            ${{ runner.os }}-node-${{ matrix.NODE_VERSION }}-
      - name: Install dependencies
        run: npm ci
      - run: npm run pretest
      - run: npm run coverage
        env:
          CI: true
      - run: bash <(curl -s https://codecov.io/bash)
  check-postgres:
    strategy:
      matrix:
        include:
          - name: PostgreSQL 11, PostGIS 3.0
            POSTGRES_IMAGE: postgis/postgis:11-3.0
            NODE_VERSION: 18.1.0
          - name: PostgreSQL 11, PostGIS 3.1
            POSTGRES_IMAGE: postgis/postgis:11-3.1
            NODE_VERSION: 18.1.0
          - name: PostgreSQL 11, PostGIS 3.2
            POSTGRES_IMAGE: postgis/postgis:11-3.2
            NODE_VERSION: 18.1.0
          - name: PostgreSQL 11, PostGIS 3.3
            POSTGRES_IMAGE: postgis/postgis:11-3.3
            NODE_VERSION: 18.1.0
          - name: PostgreSQL 12, PostGIS 3.3
            POSTGRES_IMAGE: postgis/postgis:12-3.3
            NODE_VERSION: 18.1.0
          - name: PostgreSQL 13, PostGIS 3.3
            POSTGRES_IMAGE: postgis/postgis:13-3.3
            NODE_VERSION: 18.1.0
          - name: PostgreSQL 14, PostGIS 3.3
            POSTGRES_IMAGE: postgis/postgis:14-3.3
            NODE_VERSION: 18.1.0
          - name: PostgreSQL 15, PostGIS 3.3
            POSTGRES_IMAGE: postgis/postgis:15-3.3
            NODE_VERSION: 18.1.0
      fail-fast: false
    name: ${{ matrix.name }}
    timeout-minutes: 15
    runs-on: ubuntu-20.04
    services:
      redis:
        image: redis
        ports:
          - 6379:6379
      postgres:
        image: ${{ matrix.POSTGRES_IMAGE }}
        env:
          POSTGRES_PASSWORD: postgres
        ports:
          - 5432:5432
        options: >-
          --health-cmd pg_isready
          --health-interval 10s
          --health-timeout 5s
          --health-retries 5
    env:
      PARSE_SERVER_TEST_DB: postgres
      PARSE_SERVER_TEST_DATABASE_URI: postgres://postgres:postgres@localhost:5432/parse_server_postgres_adapter_test_database
      NODE_VERSION: ${{ matrix.NODE_VERSION }}
    steps:
      - uses: actions/checkout@v2
      - name: Use Node.js ${{ matrix.NODE_VERSION }}
        uses: actions/setup-node@v2
        with:
          node-version: ${{ matrix.NODE_VERSION }}
      - name: Cache Node.js modules
        uses: actions/cache@v2
        with:
          path: ~/.npm
          key: ${{ runner.os }}-node-${{ matrix.NODE_VERSION }}-${{ hashFiles('**/package-lock.json') }}
          restore-keys: |
            ${{ runner.os }}-node-${{ matrix.NODE_VERSION }}-
      - name: Install dependencies
        run: npm ci
      - run: |
          bash scripts/before_script_postgres_conf.sh
          bash scripts/before_script_postgres.sh
      - run: npm run coverage
        env:
          CI: true
      - run: bash <(curl -s https://codecov.io/bash)
concurrency:
  group: ${{ github.workflow }}-${{ github.ref }}
  cancel-in-progress: true<|MERGE_RESOLUTION|>--- conflicted
+++ resolved
@@ -142,33 +142,14 @@
             MONGODB_VERSION: 4.4.13
             MONGODB_TOPOLOGY: standalone
             NODE_VERSION: 18.1.0
-<<<<<<< HEAD
-          - name: Node 12
-            MONGODB_VERSION: 4.4.13
-            MONGODB_TOPOLOGY: standalone
-            NODE_VERSION: 12.22.11
           - name: Node 14
             MONGODB_VERSION: 4.4.13
             MONGODB_TOPOLOGY: standalone
             NODE_VERSION: 14.19.1
-=======
-          - name: Node 14
-            MONGODB_VERSION: 4.4.13
-            MONGODB_TOPOLOGY: standalone
-            MONGODB_STORAGE_ENGINE: wiredTiger
-            NODE_VERSION: 14.21.0
->>>>>>> ccb14970
           - name: Node 16
             MONGODB_VERSION: 4.4.13
             MONGODB_TOPOLOGY: standalone
             NODE_VERSION: 16.14.2
-<<<<<<< HEAD
-          - name: Node 17
-            MONGODB_VERSION: 4.4.13
-            MONGODB_TOPOLOGY: standalone
-            NODE_VERSION: 17.9.0
-=======
->>>>>>> ccb14970
       fail-fast: false
     name: ${{ matrix.name }}
     timeout-minutes: 15
