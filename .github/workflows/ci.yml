name: ci
on:
  push:
    branches: [ release, alpha, beta, next-major ]
  pull_request:
    branches:
      - '**'
env:
  NODE_VERSION: 16.14.2
  PARSE_SERVER_TEST_TIMEOUT: 20000
jobs:
  check-ci:
    name: Node Engine Check
    timeout-minutes: 15
    runs-on: ubuntu-18.04
    steps:
      - uses: actions/checkout@v2
      - name: Use Node.js ${{ matrix.NODE_VERSION }}
        uses: actions/setup-node@v2
        with:
          node-version: ${{ matrix.node-version }}
      - name: Cache Node.js modules
        uses: actions/cache@v2
        with:
          path: ~/.npm
          key: ${{ runner.os }}-node-${{ matrix.NODE_VERSION }}-${{ hashFiles('**/package-lock.json') }}
          restore-keys: |
            ${{ runner.os }}-node-${{ matrix.NODE_VERSION }}-
      - name: Install dependencies
        run: npm ci
      - name: CI Node Engine Check
        run: npm run ci:checkNodeEngine
  check-lint:
     name: Lint
     timeout-minutes: 15
     runs-on: ubuntu-18.04
     steps:
       - uses: actions/checkout@v2
       - name: Use Node.js ${{ matrix.NODE_VERSION }}
         uses: actions/setup-node@v2
         with:
           node-version: ${{ matrix.node-version }}
       - name: Cache Node.js modules
         uses: actions/cache@v2
         with:
           path: ~/.npm
           key: ${{ runner.os }}-node-${{ matrix.NODE_VERSION }}-${{ hashFiles('**/package-lock.json') }}
           restore-keys: |
             ${{ runner.os }}-node-${{ matrix.NODE_VERSION }}-
       - name: Install dependencies
         run: npm ci
       - run: npm run lint
  check-circular:
     name: Circular Dependencies
     timeout-minutes: 5
     runs-on: ubuntu-18.04
     steps:
       - uses: actions/checkout@v2
       - name: Use Node.js ${{ matrix.NODE_VERSION }}
         uses: actions/setup-node@v2
         with:
           node-version: ${{ matrix.node-version }}
       - name: Cache Node.js modules
         uses: actions/cache@v2
         with:
           path: ~/.npm
           key: ${{ runner.os }}-node-${{ matrix.NODE_VERSION }}-${{ hashFiles('**/package-lock.json') }}
           restore-keys: |
             ${{ runner.os }}-node-${{ matrix.NODE_VERSION }}-
       - name: Install dependencies
         run: npm ci
       - run: npm run madge:circular
  check-docker:
    name: Docker Build
    timeout-minutes: 15
    runs-on: ubuntu-18.04
    steps:
      - name: Checkout repository
        uses: actions/checkout@v2
      - name: Set up QEMU
        id: qemu
        uses: docker/setup-qemu-action@v1
      - name: Set up Docker Buildx
        uses: docker/setup-buildx-action@v1
      - name: Build docker image
        uses: docker/build-push-action@v2
        with:
          context: .
          platforms: linux/amd64
  check-lock-file-version:
    name: NPM Lock File Version
    timeout-minutes: 5
    runs-on: ubuntu-18.04
    steps:
      - uses: actions/checkout@v2
      - name: Check NPM lock file version
        uses: mansona/npm-lockfile-version@v1
        with:
          version: 1
  check-mongo:
    strategy:
      matrix:
        include:
          - name: MongoDB 5.2, ReplicaSet, WiredTiger
            MONGODB_VERSION: 5.2.1
            MONGODB_TOPOLOGY: replicaset
            MONGODB_STORAGE_ENGINE: wiredTiger
<<<<<<< HEAD
            NODE_VERSION: 14.18.1
=======
            NODE_VERSION: 14.19.1
>>>>>>> 39fbcde6
          - name: MongoDB 5.1, ReplicaSet, WiredTiger
            MONGODB_VERSION: 5.1.1
            MONGODB_TOPOLOGY: replicaset
            MONGODB_STORAGE_ENGINE: wiredTiger
<<<<<<< HEAD
            NODE_VERSION: 14.18.1
=======
            NODE_VERSION: 14.19.1
>>>>>>> 39fbcde6
          - name: MongoDB 5.0, ReplicaSet, WiredTiger
            MONGODB_VERSION: 5.0.6
            MONGODB_TOPOLOGY: replicaset
            MONGODB_STORAGE_ENGINE: wiredTiger
            NODE_VERSION: 16.14.2
          - name: MongoDB 4.4, ReplicaSet, WiredTiger
            MONGODB_VERSION: 4.4.13
            MONGODB_TOPOLOGY: replicaset
            MONGODB_STORAGE_ENGINE: wiredTiger
            NODE_VERSION: 16.14.2
          - name: MongoDB 4.2, ReplicaSet, WiredTiger
            MONGODB_VERSION: 4.2.19
            MONGODB_TOPOLOGY: replicaset
            MONGODB_STORAGE_ENGINE: wiredTiger
            NODE_VERSION: 16.14.2
          - name: MongoDB 4.0, ReplicaSet, WiredTiger
            MONGODB_VERSION: 4.0.28
            MONGODB_TOPOLOGY: replicaset
            MONGODB_STORAGE_ENGINE: wiredTiger
            NODE_VERSION: 16.14.2
          - name: MongoDB 4.0, Standalone, MMAPv1
            MONGODB_VERSION: 4.0.28
            MONGODB_TOPOLOGY: standalone
            MONGODB_STORAGE_ENGINE: mmapv1
            NODE_VERSION: 16.14.2
          - name: Redis Cache
            PARSE_SERVER_TEST_CACHE: redis
            MONGODB_VERSION: 4.4.13
            MONGODB_TOPOLOGY: standalone
            MONGODB_STORAGE_ENGINE: wiredTiger
            NODE_VERSION: 16.14.2
          - name: Node 12
            MONGODB_VERSION: 4.4.13
            MONGODB_TOPOLOGY: standalone
            MONGODB_STORAGE_ENGINE: wiredTiger
            NODE_VERSION: 12.22.11
          - name: Node 14
            MONGODB_VERSION: 4.4.13
            MONGODB_TOPOLOGY: standalone
            MONGODB_STORAGE_ENGINE: wiredTiger
            NODE_VERSION: 14.19.1
      fail-fast: false
    name: ${{ matrix.name }}
    timeout-minutes: 15
    runs-on: ubuntu-18.04
    services:
      redis:
        image: redis
        ports:
            - 6379:6379
    env:      
      MONGODB_VERSION: ${{ matrix.MONGODB_VERSION }}
      MONGODB_TOPOLOGY: ${{ matrix.MONGODB_TOPOLOGY }}
      MONGODB_STORAGE_ENGINE: ${{ matrix.MONGODB_STORAGE_ENGINE }}
      PARSE_SERVER_TEST_CACHE: ${{ matrix.PARSE_SERVER_TEST_CACHE }}
      NODE_VERSION: ${{ matrix.NODE_VERSION }}
    steps:
      - uses: actions/checkout@v2
      - name: Use Node.js ${{ matrix.NODE_VERSION }}
        uses: actions/setup-node@v2
        with:
          node-version: ${{ matrix.NODE_VERSION }}
      - name: Cache Node.js modules
        uses: actions/cache@v2
        with:
          path: ~/.npm
          key: ${{ runner.os }}-node-${{ matrix.NODE_VERSION }}-${{ hashFiles('**/package-lock.json') }}
          restore-keys: |
            ${{ runner.os }}-node-${{ matrix.NODE_VERSION }}-
      - name: Install dependencies
        run: npm ci
      - run: npm run pretest
      - run: npm run coverage
        env:
          CI: true
      - run: bash <(curl -s https://codecov.io/bash)
  check-postgres:
    strategy:
      matrix:
        include:
          - name: PostgreSQL 11, PostGIS 3.0
            POSTGRES_IMAGE: postgis/postgis:11-3.0
            NODE_VERSION: 16.14.2
          - name: PostgreSQL 11, PostGIS 3.1
            POSTGRES_IMAGE: postgis/postgis:11-3.1
            NODE_VERSION: 16.14.2
          - name: PostgreSQL 11, PostGIS 3.2
            POSTGRES_IMAGE: postgis/postgis:11-3.2
            NODE_VERSION: 16.14.2
          - name: PostgreSQL 12, PostGIS 3.2
            POSTGRES_IMAGE: postgis/postgis:12-3.2
            NODE_VERSION: 16.14.2
          - name: PostgreSQL 13, PostGIS 3.2
            POSTGRES_IMAGE: postgis/postgis:13-3.2
            NODE_VERSION: 16.14.2
          - name: PostgreSQL 14, PostGIS 3.2
            POSTGRES_IMAGE: postgis/postgis:14-3.2
            NODE_VERSION: 16.14.2
      fail-fast: false
    name: ${{ matrix.name }}
    timeout-minutes: 15
    runs-on: ubuntu-18.04
    services:
      redis:
        image: redis
        ports:
          - 6379:6379
      postgres:
        image: ${{ matrix.POSTGRES_IMAGE }}
        env:
          POSTGRES_PASSWORD: postgres
        ports:
          - 5432:5432
        options: >-
          --health-cmd pg_isready
          --health-interval 10s
          --health-timeout 5s
          --health-retries 5
    env:
      PARSE_SERVER_TEST_DB: postgres
      PARSE_SERVER_TEST_DATABASE_URI: postgres://postgres:postgres@localhost:5432/parse_server_postgres_adapter_test_database
      NODE_VERSION: ${{ matrix.NODE_VERSION }}
    steps:
      - uses: actions/checkout@v2
      - name: Use Node.js ${{ matrix.NODE_VERSION }}
        uses: actions/setup-node@v2
        with:
          node-version: ${{ matrix.NODE_VERSION }}
      - name: Cache Node.js modules
        uses: actions/cache@v2
        with:
          path: ~/.npm
          key: ${{ runner.os }}-node-${{ matrix.NODE_VERSION }}-${{ hashFiles('**/package-lock.json') }}
          restore-keys: |
            ${{ runner.os }}-node-${{ matrix.NODE_VERSION }}-
      - name: Install dependencies
        run: npm ci
      - run: |
          bash scripts/before_script_postgres_conf.sh
          bash scripts/before_script_postgres.sh
      - run: npm run coverage
        env:
          CI: true
      - run: bash <(curl -s https://codecov.io/bash)<|MERGE_RESOLUTION|>--- conflicted
+++ resolved
@@ -105,20 +105,12 @@
             MONGODB_VERSION: 5.2.1
             MONGODB_TOPOLOGY: replicaset
             MONGODB_STORAGE_ENGINE: wiredTiger
-<<<<<<< HEAD
-            NODE_VERSION: 14.18.1
-=======
             NODE_VERSION: 14.19.1
->>>>>>> 39fbcde6
           - name: MongoDB 5.1, ReplicaSet, WiredTiger
             MONGODB_VERSION: 5.1.1
             MONGODB_TOPOLOGY: replicaset
             MONGODB_STORAGE_ENGINE: wiredTiger
-<<<<<<< HEAD
-            NODE_VERSION: 14.18.1
-=======
             NODE_VERSION: 14.19.1
->>>>>>> 39fbcde6
           - name: MongoDB 5.0, ReplicaSet, WiredTiger
             MONGODB_VERSION: 5.0.6
             MONGODB_TOPOLOGY: replicaset
