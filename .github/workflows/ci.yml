--- conflicted
+++ resolved
@@ -149,11 +149,6 @@
             NODE_VERSION: 12.22.11
           - name: Node 14
             MONGODB_VERSION: 4.4.13
-<<<<<<< HEAD
-            MONGODB_TOPOLOGY: standalone
-            MONGODB_STORAGE_ENGINE: wiredTiger
-            NODE_VERSION: 14.19.1
-=======
             MONGODB_TOPOLOGY: standalone
             MONGODB_STORAGE_ENGINE: wiredTiger
             NODE_VERSION: 14.19.1
@@ -167,7 +162,6 @@
             MONGODB_TOPOLOGY: standalone
             MONGODB_STORAGE_ENGINE: wiredTiger
             NODE_VERSION: 18.1.0
->>>>>>> 0cd902b8
       fail-fast: false
     name: ${{ matrix.name }}
     timeout-minutes: 15
