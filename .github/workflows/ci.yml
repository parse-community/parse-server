name: ci
on:
  push:
    branches: [release, alpha, beta, next-major, 'release-[0-9]+.x.x']
  pull_request:
    branches:
      - '**'
    paths-ignore:
      - '**/**.md'
env:
  NODE_VERSION: 20.11.1
  PARSE_SERVER_TEST_TIMEOUT: 20000
jobs:
  check-code-analysis:
    name: Code Analysis
    runs-on: ubuntu-latest
    permissions:
      actions: read
      contents: read
      security-events: write
    strategy:
      fail-fast: false
      matrix:
        language: ['javascript']
    steps:
      - name: Checkout repository
<<<<<<< HEAD
        uses: actions/checkout@v3
=======
        uses: actions/checkout@v4
>>>>>>> 6579e825
      - name: Initialize CodeQL
        uses: github/codeql-action/init@v2
        with:
          languages: ${{ matrix.language }}
          source-root: src
      - name: Perform CodeQL Analysis
        uses: github/codeql-action/analyze@v2
  check-ci:
    name: Node Engine Check
    timeout-minutes: 15
    runs-on: ubuntu-latest
    steps:
      - uses: actions/checkout@v4
      - name: Use Node.js ${{ matrix.NODE_VERSION }}
        uses: actions/setup-node@v4
        with:
          node-version: ${{ matrix.node-version }}
      - name: Cache Node.js modules
        uses: actions/cache@v4
        with:
          path: ~/.npm
          key: ${{ runner.os }}-node-${{ matrix.NODE_VERSION }}-${{ hashFiles('**/package-lock.json') }}
          restore-keys: |
            ${{ runner.os }}-node-${{ matrix.NODE_VERSION }}-
      - name: Install dependencies
        run: npm ci
      - name: CI Node Engine Check
        run: npm run ci:checkNodeEngine
  check-lint:
    name: Lint
    timeout-minutes: 15
    runs-on: ubuntu-latest
    steps:
<<<<<<< HEAD
      - uses: actions/checkout@v2
      - name: Use Node.js ${{ matrix.NODE_VERSION }}
        uses: actions/setup-node@v2
        with:
          node-version: ${{ matrix.node-version }}
      - name: Cache Node.js modules
        uses: actions/cache@v2
=======
      - uses: actions/checkout@v4
      - name: Use Node.js ${{ matrix.NODE_VERSION }}
        uses: actions/setup-node@v4
        with:
          node-version: ${{ matrix.node-version }}
      - name: Cache Node.js modules
        uses: actions/cache@v4
>>>>>>> 6579e825
        with:
          path: ~/.npm
          key: ${{ runner.os }}-node-${{ matrix.NODE_VERSION }}-${{ hashFiles('**/package-lock.json') }}
          restore-keys: |
            ${{ runner.os }}-node-${{ matrix.NODE_VERSION }}-
      - name: Install dependencies
        run: npm ci
      - run: npm run lint
  check-definitions:
    name: Check Definitions
    timeout-minutes: 5
    runs-on: ubuntu-latest
    steps:
<<<<<<< HEAD
      - uses: actions/checkout@v2
=======
      - uses: actions/checkout@v4
>>>>>>> 6579e825
      - name: Use Node.js ${{ matrix.NODE_VERSION }}
        uses: actions/setup-node@v4
        with:
          node-version: ${{ matrix.node-version }}
      - name: Cache Node.js modules
        uses: actions/cache@v4
        with:
          path: ~/.npm
          key: ${{ runner.os }}-node-${{ matrix.NODE_VERSION }}-${{ hashFiles('**/package-lock.json') }}
          restore-keys: |
            ${{ runner.os }}-node-${{ matrix.NODE_VERSION }}-
      - name: Install dependencies
        run: npm ci
      - name: CI Definitions Check
        run: npm run ci:definitionsCheck
  check-circular:
    name: Circular Dependencies
    timeout-minutes: 5
    runs-on: ubuntu-latest
    steps:
<<<<<<< HEAD
      - uses: actions/checkout@v2
      - name: Use Node.js ${{ matrix.NODE_VERSION }}
        uses: actions/setup-node@v2
        with:
          node-version: ${{ matrix.node-version }}
      - name: Cache Node.js modules
        uses: actions/cache@v2
=======
      - uses: actions/checkout@v4
      - name: Use Node.js ${{ matrix.NODE_VERSION }}
        uses: actions/setup-node@v4
        with:
          node-version: ${{ matrix.node-version }}
      - name: Cache Node.js modules
        uses: actions/cache@v4
>>>>>>> 6579e825
        with:
          path: ~/.npm
          key: ${{ runner.os }}-node-${{ matrix.NODE_VERSION }}-${{ hashFiles('**/package-lock.json') }}
          restore-keys: |
            ${{ runner.os }}-node-${{ matrix.NODE_VERSION }}-
      - name: Install dependencies
        run: npm ci
      - run: npm run madge:circular
  check-docker:
    name: Docker Build
    timeout-minutes: 15
    runs-on: ubuntu-20.04
    steps:
      - name: Checkout repository
        uses: actions/checkout@v4
      - name: Set up QEMU
        id: qemu
        uses: docker/setup-qemu-action@v2
      - name: Set up Docker Buildx
        uses: docker/setup-buildx-action@v2
      - name: Build docker image
        uses: docker/build-push-action@v3
        with:
          context: .
          platforms: linux/amd64, linux/arm64/v8
  check-lock-file-version:
    name: NPM Lock File Version
    timeout-minutes: 5
    runs-on: ubuntu-latest
    steps:
      - uses: actions/checkout@v4
      - name: Check NPM lock file version
        uses: mansona/npm-lockfile-version@v1
        with:
          version: 2
  check-mongo:
    strategy:
      matrix:
        include:
          - name: MongoDB 4.2, ReplicaSet
            MONGODB_VERSION: 4.2.19
            MONGODB_TOPOLOGY: replset
            NODE_VERSION: 20.11.1
          - name: MongoDB 4.4, ReplicaSet
            MONGODB_VERSION: 4.4.13
            MONGODB_TOPOLOGY: replset
            NODE_VERSION: 20.11.1
          - name: MongoDB 5, ReplicaSet
            MONGODB_VERSION: 5.3.2
            MONGODB_TOPOLOGY: replset
            NODE_VERSION: 20.11.1
          - name: MongoDB 6, ReplicaSet
            MONGODB_VERSION: 6.0.2
            MONGODB_TOPOLOGY: replset
            NODE_VERSION: 20.11.1
          - name: MongoDB 7, ReplicaSet
            MONGODB_VERSION: 7.0.1
            MONGODB_TOPOLOGY: replset
            NODE_VERSION: 20.11.1
          - name: Redis Cache
            PARSE_SERVER_TEST_CACHE: redis
            MONGODB_VERSION: 4.4.13
            MONGODB_TOPOLOGY: standalone
            NODE_VERSION: 20.11.1
          - name: Node 18
            MONGODB_VERSION: 4.4.13
            MONGODB_TOPOLOGY: standalone
<<<<<<< HEAD
            NODE_VERSION: 18.18.2
=======
            NODE_VERSION: 18.19.1
>>>>>>> 6579e825
      fail-fast: false
    name: ${{ matrix.name }}
    timeout-minutes: 15
    runs-on: ubuntu-latest
    services:
      redis:
        image: redis
        ports:
          - 6379:6379
    env:
      MONGODB_VERSION: ${{ matrix.MONGODB_VERSION }}
      MONGODB_TOPOLOGY: ${{ matrix.MONGODB_TOPOLOGY }}
      MONGODB_STORAGE_ENGINE: ${{ matrix.MONGODB_STORAGE_ENGINE }}
      PARSE_SERVER_TEST_CACHE: ${{ matrix.PARSE_SERVER_TEST_CACHE }}
      NODE_VERSION: ${{ matrix.NODE_VERSION }}
    steps:
      - name: Fix usage of insecure GitHub protocol
        run: sudo git config --system url."https://github".insteadOf "git://github"
      - uses: actions/checkout@v4
      - name: Use Node.js ${{ matrix.NODE_VERSION }}
        uses: actions/setup-node@v4
        with:
          node-version: ${{ matrix.NODE_VERSION }}
      - name: Cache Node.js modules
        uses: actions/cache@v4
        with:
          path: ~/.npm
          key: ${{ runner.os }}-node-${{ matrix.NODE_VERSION }}-${{ hashFiles('**/package-lock.json') }}
          restore-keys: |
            ${{ runner.os }}-node-${{ matrix.NODE_VERSION }}-
      - name: Install dependencies
        run: npm ci
      - run: npm run pretest
      - run: npm run coverage
        env:
          CI: true
      - run: bash <(curl -s https://codecov.io/bash)
  check-postgres:
    strategy:
      matrix:
        include:
          - name: PostgreSQL 13, PostGIS 3.1
            POSTGRES_IMAGE: postgis/postgis:13-3.1
            NODE_VERSION: 20.11.1
          - name: PostgreSQL 13, PostGIS 3.2
            POSTGRES_IMAGE: postgis/postgis:13-3.2
            NODE_VERSION: 20.11.1
          - name: PostgreSQL 13, PostGIS 3.3
            POSTGRES_IMAGE: postgis/postgis:13-3.3
            NODE_VERSION: 20.11.1
          - name: PostgreSQL 13, PostGIS 3.4
            POSTGRES_IMAGE: postgis/postgis:13-3.4
            NODE_VERSION: 20.11.1
          - name: PostgreSQL 14, PostGIS 3.4
            POSTGRES_IMAGE: postgis/postgis:14-3.4
            NODE_VERSION: 20.11.1
          - name: PostgreSQL 15, PostGIS 3.4
            POSTGRES_IMAGE: postgis/postgis:15-3.4
            NODE_VERSION: 20.11.1
          - name: PostgreSQL 16, PostGIS 3.4
            POSTGRES_IMAGE: postgis/postgis:15-3.4
            NODE_VERSION: 20.11.1
      fail-fast: false
    name: ${{ matrix.name }}
    timeout-minutes: 15
    runs-on: ubuntu-latest
    services:
      redis:
        image: redis
        ports:
          - 6379:6379
      postgres:
        image: ${{ matrix.POSTGRES_IMAGE }}
        env:
          POSTGRES_PASSWORD: postgres
        ports:
          - 5432:5432
        options: >-
          --health-cmd pg_isready
          --health-interval 10s
          --health-timeout 5s
          --health-retries 5
    env:
      PARSE_SERVER_TEST_DB: postgres
      PARSE_SERVER_TEST_DATABASE_URI: postgres://postgres:postgres@localhost:5432/parse_server_postgres_adapter_test_database
      NODE_VERSION: ${{ matrix.NODE_VERSION }}
    steps:
      - uses: actions/checkout@v4
      - name: Use Node.js ${{ matrix.NODE_VERSION }}
        uses: actions/setup-node@v4
        with:
          node-version: ${{ matrix.NODE_VERSION }}
      - name: Cache Node.js modules
        uses: actions/cache@v4
        with:
          path: ~/.npm
          key: ${{ runner.os }}-node-${{ matrix.NODE_VERSION }}-${{ hashFiles('**/package-lock.json') }}
          restore-keys: |
            ${{ runner.os }}-node-${{ matrix.NODE_VERSION }}-
      - name: Install dependencies
        run: npm ci
      - run: |
          bash scripts/before_script_postgres_conf.sh
          bash scripts/before_script_postgres.sh
      - run: npm run coverage
        env:
          CI: true
      - run: bash <(curl -s https://codecov.io/bash)
concurrency:
  group: ${{ github.workflow }}-${{ github.ref }}
  cancel-in-progress: true<|MERGE_RESOLUTION|>--- conflicted
+++ resolved
@@ -24,11 +24,7 @@
         language: ['javascript']
     steps:
       - name: Checkout repository
-<<<<<<< HEAD
-        uses: actions/checkout@v3
-=======
         uses: actions/checkout@v4
->>>>>>> 6579e825
       - name: Initialize CodeQL
         uses: github/codeql-action/init@v2
         with:
@@ -62,23 +58,13 @@
     timeout-minutes: 15
     runs-on: ubuntu-latest
     steps:
-<<<<<<< HEAD
-      - uses: actions/checkout@v2
-      - name: Use Node.js ${{ matrix.NODE_VERSION }}
-        uses: actions/setup-node@v2
-        with:
-          node-version: ${{ matrix.node-version }}
-      - name: Cache Node.js modules
-        uses: actions/cache@v2
-=======
-      - uses: actions/checkout@v4
-      - name: Use Node.js ${{ matrix.NODE_VERSION }}
-        uses: actions/setup-node@v4
-        with:
-          node-version: ${{ matrix.node-version }}
-      - name: Cache Node.js modules
-        uses: actions/cache@v4
->>>>>>> 6579e825
+      - uses: actions/checkout@v4
+      - name: Use Node.js ${{ matrix.NODE_VERSION }}
+        uses: actions/setup-node@v4
+        with:
+          node-version: ${{ matrix.node-version }}
+      - name: Cache Node.js modules
+        uses: actions/cache@v4
         with:
           path: ~/.npm
           key: ${{ runner.os }}-node-${{ matrix.NODE_VERSION }}-${{ hashFiles('**/package-lock.json') }}
@@ -92,11 +78,7 @@
     timeout-minutes: 5
     runs-on: ubuntu-latest
     steps:
-<<<<<<< HEAD
-      - uses: actions/checkout@v2
-=======
-      - uses: actions/checkout@v4
->>>>>>> 6579e825
+      - uses: actions/checkout@v4
       - name: Use Node.js ${{ matrix.NODE_VERSION }}
         uses: actions/setup-node@v4
         with:
@@ -117,23 +99,13 @@
     timeout-minutes: 5
     runs-on: ubuntu-latest
     steps:
-<<<<<<< HEAD
-      - uses: actions/checkout@v2
-      - name: Use Node.js ${{ matrix.NODE_VERSION }}
-        uses: actions/setup-node@v2
-        with:
-          node-version: ${{ matrix.node-version }}
-      - name: Cache Node.js modules
-        uses: actions/cache@v2
-=======
-      - uses: actions/checkout@v4
-      - name: Use Node.js ${{ matrix.NODE_VERSION }}
-        uses: actions/setup-node@v4
-        with:
-          node-version: ${{ matrix.node-version }}
-      - name: Cache Node.js modules
-        uses: actions/cache@v4
->>>>>>> 6579e825
+      - uses: actions/checkout@v4
+      - name: Use Node.js ${{ matrix.NODE_VERSION }}
+        uses: actions/setup-node@v4
+        with:
+          node-version: ${{ matrix.node-version }}
+      - name: Cache Node.js modules
+        uses: actions/cache@v4
         with:
           path: ~/.npm
           key: ${{ runner.os }}-node-${{ matrix.NODE_VERSION }}-${{ hashFiles('**/package-lock.json') }}
@@ -201,11 +173,7 @@
           - name: Node 18
             MONGODB_VERSION: 4.4.13
             MONGODB_TOPOLOGY: standalone
-<<<<<<< HEAD
-            NODE_VERSION: 18.18.2
-=======
             NODE_VERSION: 18.19.1
->>>>>>> 6579e825
       fail-fast: false
     name: ${{ matrix.name }}
     timeout-minutes: 15
