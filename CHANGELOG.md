--- conflicted
+++ resolved
@@ -17,20 +17,7 @@
 
 <!--## ⚠️ [Beta Releases][log_beta]
 
-<<<<<<< HEAD
-### Breaking Changes
-- Improved schema caching through database real-time hooks. Reduces DB queries, decreases Parse Query execution time and fixes a potential schema memory leak. If multiple Parse Server instances connect to the same DB (for example behind a load balancer), set the [Parse Server Option](https://parseplatform.org/parse-server/api/master/ParseServerOptions.html) `databaseOptions.enableSchemaHooks: true` to enable this feature and keep the schema in sync across all instances. Failing to do so will cause a schema change to not propagate to other instances and re-syncing will only happen when these instances restart. The options `enableSingleSchemaCache` and `schemaCacheTTL` have been removed. To use this feature with MongoDB, a replica set cluster with [change stream](https://docs.mongodb.com/manual/changeStreams/#availability) support is required. (Diamond Lewis, SebC) [#7214](https://github.com/parse-community/parse-server/issues/7214)
-- Added file upload restriction. File upload is now only allowed for authenticated users by default for improved security. To allow file upload also for Anonymous Users or Public, set the `fileUpload` parameter in the [Parse Server Options](https://parseplatform.org/parse-server/api/master/ParseServerOptions.html) (dblythy, Manuel Trezza) [#7071](https://github.com/parse-community/parse-server/pull/7071)
-- Removed [parse-server-simple-mailgun-adapter](https://github.com/parse-community/parse-server-simple-mailgun-adapter) dependency; to continue using the adapter it has to be explicitly installed (Manuel Trezza) [#7321](https://github.com/parse-community/parse-server/pull/7321)
-- Remove support for MongoDB 3.6 which has reached its End-of-Life date and PostgreSQL 10 (Manuel Trezza) [#7315](https://github.com/parse-community/parse-server/pull/7315)
-- Remove support for Node 10 which has reached its End-of-Life date (Manuel Trezza) [#7314](https://github.com/parse-community/parse-server/pull/7314)
-- Remove S3 Files Adapter from Parse Server, instead install separately as `@parse/s3-files-adapter` (Manuel Trezza) [#7324](https://github.com/parse-community/parse-server/pull/7324)
-- Remove Session field `restricted`; the field was a code artifact from a feature that never existed in Open Source Parse Server; if you have been using this field for custom purposes, consider that for new Parse Server installations the field does not exist anymore in the schema, and for existing installations the field default value `false` will not be set anymore when creating a new session (Manuel Trezza) [#7543](https://github.com/parse-community/parse-server/pull/7543)
-- ci: add node engine version check (Manuel Trezza) [#7574](https://github.com/parse-community/parse-server/pull/7574)
-- ci: add support for Node 16; remove support for Node 15 (Manuel Trezza) [#7558](https://github.com/parse-community/parse-server/pull/7558)
-=======
 > ### “Please try out, we’d love your feedback!”
->>>>>>> a359c024
 
 These are releases that are pretty stable, but may have still some bugs to be fixed before official release.
 
