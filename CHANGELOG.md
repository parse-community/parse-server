--- conflicted
+++ resolved
@@ -85,12 +85,9 @@
 |                 | [2.0.8](#208)   |
 </details>
 
-<<<<<<< HEAD
 __BREAKING CHANGES:__
 - NEW: Added a OAuth method to authentication. [#7248](https://github.com/parse-community/parse-server/issues/7248).
 - NEW: Added file upload restriction. File upload is now only allowed for authenticated users by default for improved security. To allow file upload also for Anonymous Users or Public, set the `fileUpload` parameter in the [Parse Server Options](https://parseplatform.org/parse-server/api/master/ParseServerOptions.html). [#7071](https://github.com/parse-community/parse-server/pull/7071). Thanks to [dblythy](https://github.com/dblythy), [Manuel Trezza](https://github.com/mtrezza).
-=======
->>>>>>> 39fa17f9
 ___
 ## Unreleased (Master Branch)
 [Full Changelog](https://github.com/parse-community/parse-server/compare/4.5.0...master)
