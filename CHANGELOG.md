# Changelog

Changelogs are separated by release type for better overview.

## ✅ [Stable Releases][log_release]

> ### “Stable for production!”

These are the official, stable releases that you can use in your production environments.

Details:
- Stability: *stable*
- NPM channel: `@latest`
- Branch: [release][branch_release]
- Purpose: official release
- Suitable environment: production

## ⚠️ [Beta Releases][log_beta]

> ### “Please try out, we’d love your feedback!”

<<<<<<< HEAD
## Breaking Changes
  - (none)
## Features
- add support for $eq queries in LiveQuery (Prerna Mehra) [#7607](https://github.com/parse-community/parse-server/pull/7607)

## Bug Fixes
  - (none)
=======
These are releases that are pretty stable, but may have still some bugs to be fixed before official release.
>>>>>>> 251ff0ef

Details:
- Stability: *pretty stable*
- NPM channel: `@beta`
- Branch: [beta][branch_beta]
- Purpose: feature maturation
- Suitable environment: development

## 🔥 [Alpha Releases][log_alpha]

> ### “If you are curious to see what's next!”

These releases contain the latest development changes, but you should be prepared for anything, including sudden breaking changes or code refactoring. Use this branch to contribute to the project and open pull requests.

Details:
- Stability: *unstable*
- NPM channel: `@alpha`
- Branch: [alpha][branch_alpha]
- Purpose: product development
- Suitable environment: experimental


[log_release]: https://github.com/parse-community/parse-server/blob/release/CHANGELOG.md
<!--[log_release]: https://github.com/parse-community/parse-server/blob/release/changelogs/CHANGELOG_release.md -->
[log_beta]: https://github.com/parse-community/parse-server/blob/beta/changelogs/CHANGELOG_beta.md
[log_alpha]: https://github.com/parse-community/parse-server/blob/alpha/changelogs/CHANGELOG_alpha.md
[branch_release]: https://github.com/parse-community/parse-server/tree/release
[branch_beta]: https://github.com/parse-community/parse-server/tree/beta
[branch_alpha]: https://github.com/parse-community/parse-server/tree/alpha<|MERGE_RESOLUTION|>--- conflicted
+++ resolved
@@ -19,17 +19,7 @@
 
 > ### “Please try out, we’d love your feedback!”
 
-<<<<<<< HEAD
-## Breaking Changes
-  - (none)
-## Features
-- add support for $eq queries in LiveQuery (Prerna Mehra) [#7607](https://github.com/parse-community/parse-server/pull/7607)
-
-## Bug Fixes
-  - (none)
-=======
 These are releases that are pretty stable, but may have still some bugs to be fixed before official release.
->>>>>>> 251ff0ef
 
 Details:
 - Stability: *pretty stable*
