--- conflicted
+++ resolved
@@ -2,7 +2,6 @@
 
 Jump directly to a version:
 
-<<<<<<< HEAD
 | 4.x                                |
 |------------------------------------|
 | [**4.5.2 (latest release)**](#452) |
@@ -15,19 +14,6 @@
 | [4.0.2](#402)                      |
 | [4.0.1](#401)                      |
 | [4.0.0](#400)                      |
-=======
-| 4.x                              |
-|----------------------------------|
-| [**4.5.1 (latest release)**](#451) |
-| [4.5.0](#450)                    |
-| [4.4.0](#440)                    |
-| [4.3.0](#430)                    |
-| [4.2.0](#420)                    |
-| [4.1.0](#410)                    |
-| [4.0.2](#402)                    |
-| [4.0.1](#401)                    |
-| [4.0.0](#400)                    |
->>>>>>> e28fdef4
 
 <details>
 <summary>Previous Versions</summary>
@@ -104,11 +90,7 @@
 ___
 
 ## Unreleased (Master Branch)
-<<<<<<< HEAD
 [Full Changelog](https://github.com/parse-community/parse-server/compare/4.5.2...master)
-=======
-[Full Changelog](https://github.com/parse-community/parse-server/compare/4.5.1...master)
->>>>>>> e28fdef4
 ### Breaking Changes
 - Improved schema caching through database real-time hooks. Reduces DB queries, decreases Parse Query execution time and fixes a potential schema memory leak. If multiple Parse Server instances connect to the same DB (for example behind a load balancer), set the [Parse Server Option](https://parseplatform.org/parse-server/api/master/ParseServerOptions.html) `databaseOptions.enableSchemaHooks: true` to enable this feature and keep the schema in sync across all instances. Failing to do so will cause a schema change to not propagate to other instances and re-syncing will only happen when these instances restart. The options `enableSingleSchemaCache` and `schemaCacheTTL` have been removed. To use this feature with MongoDB, a replica set cluster with [change stream](https://docs.mongodb.com/manual/changeStreams/#availability) support is required. (Diamond Lewis, SebC) [#7214](https://github.com/parse-community/parse-server/issues/7214)
 - Added file upload restriction. File upload is now only allowed for authenticated users by default for improved security. To allow file upload also for Anonymous Users or Public, set the `fileUpload` parameter in the [Parse Server Options](https://parseplatform.org/parse-server/api/master/ParseServerOptions.html) (dblythy, Manuel Trezza) [#7071](https://github.com/parse-community/parse-server/pull/7071)
@@ -160,8 +142,6 @@
 - Added runtime deprecation warnings (Manuel Trezza) [#7451](https://github.com/parse-community/parse-server/pull/7451)
 - Add ability to pass context of an object via a header, X-Parse-Cloud-Context, for Cloud Code triggers. The header addition allows client SDK's to add context without injecting _context in the body of JSON objects (Corey Baker) [#7437](https://github.com/parse-community/parse-server/pull/7437)
 
-<<<<<<< HEAD
-
 ## 4.5.2
 [Full Changelog](https://github.com/parse-community/parse-server/compare/4.5.0...4.5.2)
 
@@ -171,13 +151,6 @@
 ## 4.5.1
 *This version was published by mistake and was deprecated.*
 
-=======
-## 4.5.1
-[Full Changelog](https://github.com/parse-community/parse-server/compare/4.5.0...4.5.1)
-### Security Fixes
-- SECURITY FIX: Fixes incorrect session property `authProvider: password` of anonymous users. When signing up an anonymous user, the session field `createdWith` indicates incorrectly that the session has been created using username and password with `authProvider: password`, instead of an anonymous sign-up with `authProvider: anonymous`. This fixes the issue by setting the correct `authProvider: anonymous` for future sign-ups of anonymous users. This fix does not fix incorrect `authProvider: password` for existing sessions of anonymous users. Consider this if your app logic depends on the `authProvider` field. (Corey Baker) [GHSA-23r4-5mxp-c7g5](https://github.com/parse-community/parse-server/security/advisories/GHSA-23r4-5mxp-c7g5)
-
->>>>>>> e28fdef4
 ## 4.5.0
 [Full Changelog](https://github.com/parse-community/parse-server/compare/4.4.0...4.5.0)
 ### Breaking Changes
