--- conflicted
+++ resolved
@@ -2,11 +2,8 @@
 
 ### master
 [Full Changelog](https://github.com/parse-community/parse-server/compare/4.2.0...master)
-<<<<<<< HEAD
 - FIX: Optimize query decoration based on pointer CLPs by looking at the class schema to determine the field's type.
-=======
 - NEW (EXPERIMENTAL): Idempotency enforcement for client requests. This deduplicates requests where the client intends to send one request to Parse Server but due to network issues the server receives the request multiple times. **Caution, this is an experimental feature that may not be appropriate for production.** [#6744](https://github.com/parse-community/parse-server/issues/6744). Thanks to [Manuel Trezza](https://github.com/mtrezza).
->>>>>>> ea1ec9b3
 
 ### 4.2.0
 [Full Changelog](https://github.com/parse-community/parse-server/compare/4.1.0...4.2.0)
