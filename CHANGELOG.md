# Changelog

Changelogs are separated by release type for better overview.

## ✅ [Stable Releases][log_release]

> ### “Stable for production!”

These are the official, stable releases that you can use in your production environments.

Details:
- Stability: *stable*
- NPM channel: `@latest`
- Branch: [release][branch_release]
- Purpose: official release
- Suitable environment: production

## ⚠️ [Beta Releases][log_beta]

> ### “Please try out, we’d love your feedback!”

These are releases that are pretty stable, but may have still some bugs to be fixed before official release.

<<<<<<< HEAD
### Other Changes
- Support native mongodb syntax in aggregation pipelines (Raschid JF Rafeally) [#7339](https://github.com/parse-community/parse-server/pull/7339)
- Fix error when a not yet inserted job is updated (Antonio Davi Macedo Coelho de Castro) [#7196](https://github.com/parse-community/parse-server/pull/7196)
- request.context for afterFind triggers (dblythy) [#7078](https://github.com/parse-community/parse-server/pull/7078)
- Winston Logger interpolating stdout to console (dplewis) [#7114](https://github.com/parse-community/parse-server/pull/7114)
- Added convenience method `Parse.Cloud.sendEmail(...)` to send email via email adapter in Cloud Code (dblythy) [#7089](https://github.com/parse-community/parse-server/pull/7089)
- LiveQuery support for $and, $nor, $containedBy, $geoWithin, $geoIntersects queries (dplewis) [#7113](https://github.com/parse-community/parse-server/pull/7113)
- Supporting patterns in LiveQuery server's config parameter `classNames` (Nes-si) [#7131](https://github.com/parse-community/parse-server/pull/7131)
- Added `requireAnyUserRoles` and `requireAllUserRoles` for Parse Cloud validator (dblythy) [#7097](https://github.com/parse-community/parse-server/pull/7097)
- Support Facebook Limited Login (miguel-s) [#7219](https://github.com/parse-community/parse-server/pull/7219)
- Removed Stage name check on aggregate pipelines (BRETT71) [#7237](https://github.com/parse-community/parse-server/pull/7237)
- Retry transactions on MongoDB when it fails due to transient error (Antonio Davi Macedo Coelho de Castro) [#7187](https://github.com/parse-community/parse-server/pull/7187)
- Bump tests to use Mongo 4.4.4 (Antonio Davi Macedo Coelho de Castro) [#7184](https://github.com/parse-community/parse-server/pull/7184)
- Added new account lockout policy option `accountLockout.unlockOnPasswordReset` to automatically unlock account on password reset (Manuel Trezza) [#7146](https://github.com/parse-community/parse-server/pull/7146)
- Test Parse Server continuously against all recent MongoDB versions that have not reached their end-of-life support date, added MongoDB compatibility table to Parse Server docs (Manuel Trezza) [#7161](https://github.com/parse-community/parse-server/pull/7161)
- Test Parse Server continuously against all recent Node.js versions that have not reached their end-of-life support date, added Node.js compatibility table to Parse Server docs (Manuel Trezza) [7161](https://github.com/parse-community/parse-server/pull/7177)
- Throw error on invalid Cloud Function validation configuration (dblythy) [#7154](https://github.com/parse-community/parse-server/pull/7154)
- Allow Cloud Validator `options` to be async (dblythy) [#7155](https://github.com/parse-community/parse-server/pull/7155)
- Optimize queries on classes with pointer permissions (Pedro Diaz) [#7061](https://github.com/parse-community/parse-server/pull/7061)
- Test Parse Server continuously against all relevant Postgres versions (minor versions), added Postgres compatibility table to Parse Server docs (Corey Baker) [#7176](https://github.com/parse-community/parse-server/pull/7176)
- Randomize test suite (Diamond Lewis) [#7265](https://github.com/parse-community/parse-server/pull/7265)
- LDAP: Properly unbind client on group search error (Diamond Lewis) [#7265](https://github.com/parse-community/parse-server/pull/7265)
- Improve data consistency in Push and Job Status update (Diamond Lewis) [#7267](https://github.com/parse-community/parse-server/pull/7267)
- Excluding keys that have trailing edges.node when performing GraphQL resolver (Chris Bland) [#7273](https://github.com/parse-community/parse-server/pull/7273)
- Added centralized feature deprecation with standardized warning logs (Manuel Trezza) [#7303](https://github.com/parse-community/parse-server/pull/7303)
- Use Node.js 15.13.0 in CI (Olle Jonsson) [#7312](https://github.com/parse-community/parse-server/pull/7312)
- Fix file upload issue for S3 compatible storage (Linode, DigitalOcean) by avoiding empty tags property when creating a file (Ali Oguzhan Yildiz) [#7300](https://github.com/parse-community/parse-server/pull/7300)
- Add building Docker image as CI check (Manuel Trezza) [#7332](https://github.com/parse-community/parse-server/pull/7332)
- Add NPM package-lock version check to CI (Manuel Trezza) [#7333](https://github.com/parse-community/parse-server/pull/7333)
- Fix incorrect LiveQuery events triggered for multiple subscriptions on the same class with different events [#7341](https://github.com/parse-community/parse-server/pull/7341)
- Fix select and excludeKey queries to properly accept JSON string arrays. Also allow nested fields in exclude (Corey Baker) [#7242](https://github.com/parse-community/parse-server/pull/7242)
- Fix LiveQuery server crash when using $all query operator on a missing object key (Jason Posthuma) [#7421](https://github.com/parse-community/parse-server/pull/7421)
- Added runtime deprecation warnings (Manuel Trezza) [#7451](https://github.com/parse-community/parse-server/pull/7451)
- Add ability to pass context of an object via a header, X-Parse-Cloud-Context, for Cloud Code triggers. The header addition allows client SDK's to add context without injecting _context in the body of JSON objects (Corey Baker) [#7437](https://github.com/parse-community/parse-server/pull/7437)
- Add CI check to add changelog entry (Manuel Trezza) [#7512](https://github.com/parse-community/parse-server/pull/7512)
- Refactor: uniform issue templates across repos (Manuel Trezza) [#7528](https://github.com/parse-community/parse-server/pull/7528)
- ci: bump ci environment (Manuel Trezza) [#7539](https://github.com/parse-community/parse-server/pull/7539)
- CI now pushes docker images to Docker Hub (Corey Baker) [#7548](https://github.com/parse-community/parse-server/pull/7548)
- Allow afterFind and afterLiveQueryEvent to set unsaved pointers and keys (dblythy) [#7310](https://github.com/parse-community/parse-server/pull/7310)
- Allow setting descending sort to full text queries (dblythy) [#7496](https://github.com/parse-community/parse-server/pull/7496)
- Allow cloud string for ES modules (Daniel Blyth) [#7560](https://github.com/parse-community/parse-server/pull/7560)
- docs: Introduce deprecation ID for reference in comments and online search (Manuel Trezza) [#7562](https://github.com/parse-community/parse-server/pull/7562)
- Fix Queries return empty results if nested date attributes are used in constraints [#7582](https://github.com/parse-community/parse-server/pull/7582)
- refactor: deprecate `Parse.Cloud.httpRequest`; it is recommended to use a HTTP library instead. (Daniel Blyth) [#7595](https://github.com/parse-community/parse-server/pull/7595)
- refactor: Modernize HTTPRequest tests (brandongregoryscott) [#7604](https://github.com/parse-community/parse-server/pull/7604)
- Allow liveQuery on Session class (Daniel Blyth) [#7554](https://github.com/parse-community/parse-server/pull/7554)
=======
Details:
- Stability: *pretty stable*
- NPM channel: `@beta`
- Branch: [beta][branch_beta]
- Purpose: feature maturation
- Suitable environment: development
>>>>>>> 611bd9ba

## 🔥 [Alpha Releases][log_alpha]

> ### “If you are curious to see what's next!”

These releases contain the latest development changes, but you should be prepared for anything, including sudden breaking changes or code refactoring. Use this branch to contribute to the project and open pull requests.

Details:
- Stability: *unstable*
- NPM channel: `@alpha`
- Branch: [alpha][branch_alpha]
- Purpose: product development
- Suitable environment: experimental


[log_release]: https://github.com/parse-community/parse-server/blob/release/CHANGELOG.md
<!--[log_release]: https://github.com/parse-community/parse-server/blob/release/changelogs/CHANGELOG_release.md -->
[log_beta]: https://github.com/parse-community/parse-server/blob/beta/changelogs/CHANGELOG_beta.md
[log_alpha]: https://github.com/parse-community/parse-server/blob/alpha/changelogs/CHANGELOG_alpha.md
[branch_release]: https://github.com/parse-community/parse-server/tree/release
[branch_beta]: https://github.com/parse-community/parse-server/tree/beta
[branch_alpha]: https://github.com/parse-community/parse-server/tree/alpha<|MERGE_RESOLUTION|>--- conflicted
+++ resolved
@@ -21,7 +21,6 @@
 
 These are releases that are pretty stable, but may have still some bugs to be fixed before official release.
 
-<<<<<<< HEAD
 ### Other Changes
 - Support native mongodb syntax in aggregation pipelines (Raschid JF Rafeally) [#7339](https://github.com/parse-community/parse-server/pull/7339)
 - Fix error when a not yet inserted job is updated (Antonio Davi Macedo Coelho de Castro) [#7196](https://github.com/parse-community/parse-server/pull/7196)
@@ -68,14 +67,6 @@
 - refactor: deprecate `Parse.Cloud.httpRequest`; it is recommended to use a HTTP library instead. (Daniel Blyth) [#7595](https://github.com/parse-community/parse-server/pull/7595)
 - refactor: Modernize HTTPRequest tests (brandongregoryscott) [#7604](https://github.com/parse-community/parse-server/pull/7604)
 - Allow liveQuery on Session class (Daniel Blyth) [#7554](https://github.com/parse-community/parse-server/pull/7554)
-=======
-Details:
-- Stability: *pretty stable*
-- NPM channel: `@beta`
-- Branch: [beta][branch_beta]
-- Purpose: feature maturation
-- Suitable environment: development
->>>>>>> 611bd9ba
 
 ## 🔥 [Alpha Releases][log_alpha]
 
