# Parse Server Changelog

Jump directly to a version:

| 4.x               |
|-------------------|
| [**4.5.0 (latest release)**](#450) |
| [4.4.0](#440)     |
| [4.3.0](#430)     |
| [4.2.0](#420)     |
| [4.1.0](#410)     |
| [4.0.2](#402)     |
| [4.0.1](#401)     |
| [4.0.0](#400)     |

<details>
<summary>Previous Versions</summary>

| 3.x             | 2.x             |
|-----------------|-----------------|
| [3.10.0](#3100) | [2.8.4](#284)   |
| [3.9.0](#390)   | [2.8.3](#283)   |
| [3.8.0](#380)   | [2.8.2](#282)   |
| [3.7.2](#372)   | [2.8.1](#281)   |
| [3.7.1](#371)   | [2.8.0](#280)   |
| [3.7.0](#370)   | [2.7.4](#274)   |
| [3.6.0](#360)   | [2.7.3](#273)   |
| [3.5.0](#350)   | [2.7.2](#272)   |
| [3.4.4](#344)   | [2.7.1](#271)   |
| [3.4.3](#343)   | [2.7.0](#270)   |
| [3.4.2](#342)   | [2.6.5](#265)   |
| [3.4.1](#341)   | [2.6.4](#264)   |
| [3.4.0](#340)   | [2.6.3](#263)   |
| [3.3.0](#330)   | [2.6.2](#262)   |
| [3.2.3](#323)   | [2.6.1](#261)   |
| [3.2.2](#322)   | [2.6.0](#260)   |
| [3.2.1](#321)   | [2.5.3](#253)   |
| [3.2.0](#320)   | [2.5.2](#252)   |
| [3.1.3](#313)   | [2.5.1](#251)   |
| [3.1.2](#312)   | [2.5.0](#250)   |
| [3.1.1](#311)   | [2.4.2](#242)   |
| [3.1.0](#310)   | [2.4.1](#241)   |
| [3.0.0](#300)   | [2.4.0](#240)   |
|                 | [2.3.8](#238)   |
|                 | [2.3.7](#237)   |
|                 | [2.3.6](#236)   |
|                 | [2.3.5](#235)   |
|                 | [2.3.3](#233)   |
|                 | [2.3.2](#232)   |
|                 | [2.3.1](#231)   |
|                 | [2.3.0](#230)   |
|                 | [2.2.25](#2225) |
|                 | [2.2.24](#2224) |
|                 | [2.2.23](#2223) |
|                 | [2.2.22](#2222) |
|                 | [2.2.21](#2221) |
|                 | [2.2.20](#2220) |
|                 | [2.2.19](#2219) |
|                 | [2.2.18](#2218) |
|                 | [2.2.17](#2217) |
|                 | [2.2.16](#2216) |
|                 | [2.2.15](#2215) |
|                 | [2.2.14](#2214) |
|                 | [2.2.13](#2213) |
|                 | [2.2.12](#2212) |
|                 | [2.2.11](#2211) |
|                 | [2.2.10](#2210) |
|                 | [2.2.9](#229)   |
|                 | [2.2.8](#228)   |
|                 | [2.2.7](#227)   |
|                 | [2.2.6](#226)   |
|                 | [2.2.5](#225)   |
|                 | [2.2.4](#224)   |
|                 | [2.2.3](#223)   |
|                 | [2.2.2](#222)   |
|                 | [2.2.1](#221)   |
|                 | [2.2.0](#220)   |
|                 | [2.1.6](#216)   |
|                 | [2.1.5](#215)   |
|                 | [2.1.4](#214)   |
|                 | [2.1.3](#213)   |
|                 | [2.1.2](#212)   |
|                 | [2.1.1](#211)   |
|                 | [2.1.0](#210)   |
|                 | [2.0.8](#208)   |
</details>

___

## Unreleased (Master Branch)
[Full Changelog](https://github.com/parse-community/parse-server/compare/4.5.0...master)
### Breaking Changes
- Improved schema caching through database real-time hooks. Reduces DB queries, decreases Parse Query execution time and fixes a potential schema memory leak. If multiple Parse Server instances connect to the same DB (for example behind a load balancer), set the [Parse Server Option](https://parseplatform.org/parse-server/api/master/ParseServerOptions.html) `databaseOptions.enableSchemaHooks: true` to enable this feature and keep the schema in sync across all instances. Failing to do so will cause a schema change to not propagate to other instances and re-syncing will only happen when these instances restart. The options `enableSingleSchemaCache` and `schemaCacheTTL` have been removed. To use this feature with MongoDB, a replica set cluster with [change stream](https://docs.mongodb.com/manual/changeStreams/#availability) support is required. (Diamond Lewis, SebC) [#7214](https://github.com/parse-community/parse-server/issues/7214)
- Added file upload restriction. File upload is now only allowed for authenticated users by default for improved security. To allow file upload also for Anonymous Users or Public, set the `fileUpload` parameter in the [Parse Server Options](https://parseplatform.org/parse-server/api/master/ParseServerOptions.html) (dblythy, Manuel Trezza) [#7071](https://github.com/parse-community/parse-server/pull/7071)
- Removed [parse-server-simple-mailgun-adapter](https://github.com/parse-community/parse-server-simple-mailgun-adapter) dependency; to continue using the adapter it has to be explicitly installed (Manuel Trezza) [#7321](https://github.com/parse-community/parse-server/pull/7321)
- Remove support for MongoDB 3.6 which has reached its End-of-Life date and PostgreSQL 10 (Manuel Trezza) [#7315](https://github.com/parse-community/parse-server/pull/7315)
- Remove support for Node 10 which has reached its End-of-Life date (Manuel Trezza) [#7314](https://github.com/parse-community/parse-server/pull/7314)
- Remove S3 Files Adapter from Parse Server, instead install separately as `@parse/s3-files-adapter` (Manuel Trezza) [#7324](https://github.com/parse-community/parse-server/pull/7324)
### Notable Changes
- Added Parse Server Security Check to report weak security settings (Manuel Trezza, dblythy) [#7247](https://github.com/parse-community/parse-server/issues/7247)
- EXPERIMENTAL: Added new page router with placeholder rendering and localization of custom and feature pages such as password reset and email verification (Manuel Trezza) [#7128](https://github.com/parse-community/parse-server/pull/7128)
- EXPERIMENTAL: Added custom routes to easily customize flows for password reset, email verification or build entirely new flows (Manuel Trezza) [#7231](https://github.com/parse-community/parse-server/pull/7231)
- Added Deprecation Policy to govern the introduction of breaking changes in a phased pattern that is more predictable for developers (Manuel Trezza) [#7199](https://github.com/parse-community/parse-server/pull/7199)
- Add REST API endpoint `/loginAs` to create session of any user with master key; allows to impersonate another user. (GormanFletcher) [#7406](https://github.com/parse-community/parse-server/pull/7406)

### Other Changes
- Fix error when a not yet inserted job is updated (Antonio Davi Macedo Coelho de Castro) [#7196](https://github.com/parse-community/parse-server/pull/7196)
- request.context for afterFind triggers (dblythy) [#7078](https://github.com/parse-community/parse-server/pull/7078)
- Winston Logger interpolating stdout to console (dplewis) [#7114](https://github.com/parse-community/parse-server/pull/7114)
- Move graphql-tag from devDependencies to dependencies (Antonio Davi Macedo Coelho de Castro) [#7183](https://github.com/parse-community/parse-server/pull/7183)
- Added convenience method `Parse.Cloud.sendEmail(...)` to send email via email adapter in Cloud Code (dblythy) [#7089](https://github.com/parse-community/parse-server/pull/7089)
- LiveQuery support for $and, $nor, $containedBy, $geoWithin, $geoIntersects queries (dplewis) [#7113](https://github.com/parse-community/parse-server/pull/7113)
- Supporting patterns in LiveQuery server's config parameter `classNames` (Nes-si) [#7131](https://github.com/parse-community/parse-server/pull/7131)
- Added `requireAnyUserRoles` and `requireAllUserRoles` for Parse Cloud validator (dblythy) [#7097](https://github.com/parse-community/parse-server/pull/7097)
- Support Facebook Limited Login (miguel-s) [#7219](https://github.com/parse-community/parse-server/pull/7219)
- Removed Stage name check on aggregate pipelines (BRETT71) [#7237](https://github.com/parse-community/parse-server/pull/7237)
- Retry transactions on MongoDB when it fails due to transient error (Antonio Davi Macedo Coelho de Castro) [#7187](https://github.com/parse-community/parse-server/pull/7187)
- Bump tests to use Mongo 4.4.4 (Antonio Davi Macedo Coelho de Castro) [#7184](https://github.com/parse-community/parse-server/pull/7184)
- Added new account lockout policy option `accountLockout.unlockOnPasswordReset` to automatically unlock account on password reset (Manuel Trezza) [#7146](https://github.com/parse-community/parse-server/pull/7146)
- Test Parse Server continuously against all recent MongoDB versions that have not reached their end-of-life support date, added MongoDB compatibility table to Parse Server docs (Manuel Trezza) [#7161](https://github.com/parse-community/parse-server/pull/7161)
- Test Parse Server continuously against all recent Node.js versions that have not reached their end-of-life support date, added Node.js compatibility table to Parse Server docs (Manuel Trezza) [7161](https://github.com/parse-community/parse-server/pull/7177)
- Throw error on invalid Cloud Function validation configuration (dblythy) [#7154](https://github.com/parse-community/parse-server/pull/7154)
- Allow Cloud Validator `options` to be async (dblythy) [#7155](https://github.com/parse-community/parse-server/pull/7155)
- Optimize queries on classes with pointer permissions (Pedro Diaz) [#7061](https://github.com/parse-community/parse-server/pull/7061)
- Test Parse Server continuously against all relevant Postgres versions (minor versions), added Postgres compatibility table to Parse Server docs (Corey Baker) [#7176](https://github.com/parse-community/parse-server/pull/7176)
- Randomize test suite (Diamond Lewis) [#7265](https://github.com/parse-community/parse-server/pull/7265)
- LDAP: Properly unbind client on group search error (Diamond Lewis) [#7265](https://github.com/parse-community/parse-server/pull/7265)
- Improve data consistency in Push and Job Status update (Diamond Lewis) [#7267](https://github.com/parse-community/parse-server/pull/7267)
- Excluding keys that have trailing edges.node when performing GraphQL resolver (Chris Bland) [#7273](https://github.com/parse-community/parse-server/pull/7273)
- Added centralized feature deprecation with standardized warning logs (Manuel Trezza) [#7303](https://github.com/parse-community/parse-server/pull/7303)
- Use Node.js 15.13.0 in CI (Olle Jonsson) [#7312](https://github.com/parse-community/parse-server/pull/7312)
- Fix file upload issue for S3 compatible storage (Linode, DigitalOcean) by avoiding empty tags property when creating a file (Ali Oguzhan Yildiz) [#7300](https://github.com/parse-community/parse-server/pull/7300)
- Add building Docker image as CI check (Manuel Trezza) [#7332](https://github.com/parse-community/parse-server/pull/7332)
- Add NPM package-lock version check to CI (Manuel Trezza) [#7333](https://github.com/parse-community/parse-server/pull/7333)
- Fix incorrect LiveQuery events triggered for multiple subscriptions on the same class with different events [#7341](https://github.com/parse-community/parse-server/pull/7341)
- Fix select and excludeKey queries to properly accept JSON string arrays. Also allow nested fields in exclude (Corey Baker) [#7242](https://github.com/parse-community/parse-server/pull/7242)
<<<<<<< HEAD
- Add context header X-Parse-Cloud-Context (Corey Baker) [#7437](https://github.com/parse-community/parse-server/pull/7437)
=======
- Fix LiveQuery server crash when using $all query operator on a missing object key (Jason Posthuma) [#7421](https://github.com/parse-community/parse-server/pull/7421)
>>>>>>> d8dc524c

___
## 4.5.0
[Full Changelog](https://github.com/parse-community/parse-server/compare/4.4.0...4.5.0)
### Breaking Changes
- FIX: Consistent casing for afterLiveQueryEvent. The afterLiveQueryEvent was introduced in 4.4.0 with inconsistent casing for the event names, which was fixed in 4.5.0. [#7023](https://github.com/parse-community/parse-server/pull/7023). Thanks to [dblythy](https://github.com/dblythy).
### Other Changes
- FIX: Properly handle serverURL and publicServerUrl in Batch requests. [#7049](https://github.com/parse-community/parse-server/pull/7049). Thanks to [Zach Goldberg](https://github.com/ZachGoldberg).
- IMPROVE: Prevent invalid column names (className and length). [#7053](https://github.com/parse-community/parse-server/pull/7053). Thanks to [Diamond Lewis](https://github.com/dplewis).
- IMPROVE: GraphQL: Remove viewer from logout mutation. [#7029](https://github.com/parse-community/parse-server/pull/7029). Thanks to [Antoine Cormouls](https://github.com/Moumouls).
- IMPROVE: GraphQL: Optimize on Relation. [#7044](https://github.com/parse-community/parse-server/pull/7044). Thanks to [Antoine Cormouls](https://github.com/Moumouls).
- NEW: Include sessionToken in onLiveQueryEvent. [#7043](https://github.com/parse-community/parse-server/pull/7043). Thanks to [dblythy](https://github.com/dblythy).
- FIX: Definitions for accountLockout and passwordPolicy. [#7040](https://github.com/parse-community/parse-server/pull/7040). Thanks to [dblythy](https://github.com/dblythy).
- FIX: Fix typo in server definitions for emailVerifyTokenReuseIfValid. [#7037](https://github.com/parse-community/parse-server/pull/7037). Thanks to [dblythy](https://github.com/dblythy).
- SECURITY FIX: LDAP auth stores password in plain text. See [GHSA-4w46-w44m-3jq3](https://github.com/parse-community/parse-server/security/advisories/GHSA-4w46-w44m-3jq3) for more details about the vulnerability and [da905a3](https://github.com/parse-community/parse-server/commit/da905a357d062ab4fea727a21eac231acc2ed92a) for the fix. Thanks to [Fabian Strachanski](https://github.com/fastrde).
- NEW: Reuse tokens if they haven't expired. [#7017](https://github.com/parse-community/parse-server/pull/7017). Thanks to [dblythy](https://github.com/dblythy).
- NEW: Add LDAPS-support to LDAP-Authcontroller. [#7014](https://github.com/parse-community/parse-server/pull/7014). Thanks to [Fabian Strachanski](https://github.com/fastrde).
- FIX: (beforeSave/afterSave): Return value instead of Parse.Op for nested fields. [#7005](https://github.com/parse-community/parse-server/pull/7005). Thanks to [Diamond Lewis](https://github.com/dplewis).
- FIX: (beforeSave): Skip Sanitizing Database results. [#7003](https://github.com/parse-community/parse-server/pull/7003). Thanks to [Diamond Lewis](https://github.com/dplewis).
- FIX: Fix includeAll for querying a Pointer and Pointer array. [#7002](https://github.com/parse-community/parse-server/pull/7002). Thanks to [Corey Baker](https://github.com/cbaker6).
- FIX: Add encryptionKey to src/options/index.js. [#6999](https://github.com/parse-community/parse-server/pull/6999). Thanks to [dblythy](https://github.com/dblythy).
- IMPROVE: Update PostgresStorageAdapter.js. [#6989](https://github.com/parse-community/parse-server/pull/6989). Thanks to [Vitaly Tomilov](https://github.com/vitaly-t).

## 4.4.0
[Full Changelog](https://github.com/parse-community/parse-server/compare/4.3.0...4.4.0)
- IMPROVE: Update PostgresStorageAdapter.js. [#6981](https://github.com/parse-community/parse-server/pull/6981). Thanks to [Vitaly Tomilov](https://github.com/vitaly-t)
- NEW: skipWithMasterKey on Built-In Validator. [#6972](https://github.com/parse-community/parse-server/issues/6972). Thanks to [dblythy](https://github.com/dblythy).
- NEW: Add fileKey rotation to GridFSBucketAdapter. [#6768](https://github.com/parse-community/parse-server/pull/6768). Thanks to [Corey Baker](https://github.com/cbaker6).
- IMPROVE: Remove unused parameter in Cloud Function. [#6969](https://github.com/parse-community/parse-server/issues/6969). Thanks to [Diamond Lewis](https://github.com/dplewis).
- IMPROVE: Validation Handler Update. [#6968](https://github.com/parse-community/parse-server/issues/6968). Thanks to [dblythy](https://github.com/dblythy).
- FIX: (directAccess): Properly handle response status. [#6966](https://github.com/parse-community/parse-server/issues/6966). Thanks to [Diamond Lewis](https://github.com/dplewis).
- FIX: Remove hostnameMaxLen for Mongo URL. [#6693](https://github.com/parse-community/parse-server/issues/6693). Thanks to [markhoward02](https://github.com/markhoward02).
- IMPROVE: Show a message if cloud functions are duplicated. [#6963](https://github.com/parse-community/parse-server/issues/6963). Thanks to [dblythy](https://github.com/dblythy).
- FIX: Pass request.query to afterFind. [#6960](https://github.com/parse-community/parse-server/issues/6960). Thanks to [dblythy](https://github.com/dblythy).
- SECURITY FIX: Patch session vulnerability over Live Query. See [GHSA-2xm2-xj2q-qgpj](https://github.com/parse-community/parse-server/security/advisories/GHSA-2xm2-xj2q-qgpj) for more details about the vulnerability and [78b59fb](https://github.com/parse-community/parse-server/commit/78b59fb26b1c36e3cdbd42ba9fec025003267f58) for the fix. Thanks to [Antonio Davi Macedo Coelho de Castro](https://github.com/davimacedo).
- IMPROVE: LiveQueryEvent Error Logging Improvements. [#6951](https://github.com/parse-community/parse-server/issues/6951). Thanks to [dblythy](https://github.com/dblythy).
- IMPROVE: Include stack in Cloud Code. [#6958](https://github.com/parse-community/parse-server/issues/6958). Thanks to [dblythy](https://github.com/dblythy).
- FIX: (jobs): Add Error Message to JobStatus Failure. [#6954](https://github.com/parse-community/parse-server/issues/6954). Thanks to [Diamond Lewis](https://github.com/dplewis).
- NEW: Create Cloud function afterLiveQueryEvent. [#6859](https://github.com/parse-community/parse-server/issues/6859). Thanks to [dblythy](https://github.com/dblythy).
- FIX: Update vkontakte API to the latest version. [#6944](https://github.com/parse-community/parse-server/issues/6944). Thanks to [Antonio Davi Macedo Coelho de Castro](https://github.com/davimacedo).
- FIX: Use an empty object as default value of options for Google Sign in. [#6844](https://github.com/parse-community/parse-server/issues/6844). Thanks to [Kevin Kuang](https://github.com/kvnkuang).
- FIX: Postgres: prepend className to unique indexes. [#6741](https://github.com/parse-community/parse-server/pull/6741). Thanks to [Corey Baker](https://github.com/cbaker6).
- FIX: GraphQL: Transform input types also on user mutations. [#6934](https://github.com/parse-community/parse-server/pull/6934). Thanks to [Antoine Cormouls](https://github.com/Moumouls).
- FIX: Set objectId into query for Email Validation. [#6930](https://github.com/parse-community/parse-server/pull/6930). Thanks to [Danaru](https://github.com/Danaru87).
- FIX: GraphQL: Optimize queries, fixes some null returns (on object), fix stitched GraphQLUpload. [#6709](https://github.com/parse-community/parse-server/pull/6709). Thanks to [Antoine Cormouls](https://github.com/Moumouls).
- FIX: Do not throw error if user provide a pointer like index onMongo. [#6923](https://github.com/parse-community/parse-server/pull/6923). Thanks to [Antoine Cormouls](https://github.com/Moumouls).
- FIX: Hotfix instagram api. [#6922](https://github.com/parse-community/parse-server/issues/6922). Thanks to [Tim](https://github.com/timination).
- FIX: (directAccess/cloud-code): Pass installationId with LogIn. [#6903](https://github.com/parse-community/parse-server/issues/6903). Thanks to [Diamond Lewis](https://github.com/dplewis).
- FIX: Fix bcrypt binary incompatibility. [#6891](https://github.com/parse-community/parse-server/issues/6891). Thanks to [Manuel Trezza](https://github.com/mtrezza).
- NEW: Keycloak auth adapter. [#6376](https://github.com/parse-community/parse-server/issues/6376). Thanks to [Rhuan](https://github.com/rhuanbarreto).
- IMPROVE: Changed incorrect key name in apple auth adapter tests. [#6861](https://github.com/parse-community/parse-server/issues/6861). Thanks to [Manuel Trezza](https://github.com/mtrezza).
- FIX: Fix mutating beforeSubscribe Query. [#6868](https://github.com/parse-community/parse-server/issues/6868). Thanks to [dblythy](https://github.com/dblythy).
- FIX: Fix beforeLogin for users logging in with AuthData. [#6872](https://github.com/parse-community/parse-server/issues/6872). Thanks to [Kevin Kuang](https://github.com/kvnkuang).
- FIX: Remove Facebook AccountKit auth. [#6870](https://github.com/parse-community/parse-server/issues/6870). Thanks to [Diamond Lewis](https://github.com/dplewis).
- FIX: Updated TOKEN_ISSUER to 'accounts.google.com'. [#6836](https://github.com/parse-community/parse-server/issues/6836). Thanks to [Arjun Vedak](https://github.com/arjun3396).
- IMPROVE: Optimized deletion of class field from schema by using an index if available to do an index scan instead of a collection scan. [#6815](https://github.com/parse-community/parse-server/issues/6815). Thanks to [Manuel Trezza](https://github.com/mtrezza).
- IMPROVE: Enable MongoDB transaction test for MongoDB >= 4.0.4 [#6827](https://github.com/parse-community/parse-server/pull/6827). Thanks to [Manuel](https://github.com/mtrezza).

## 4.3.0
[Full Changelog](https://github.com/parse-community/parse-server/compare/4.2.0...4.3.0)
- PERFORMANCE: Optimizing pointer CLP query decoration done by DatabaseController#addPointerPermissions [#6747](https://github.com/parse-community/parse-server/pull/6747). Thanks to [mess-lelouch](https://github.com/mess-lelouch).
- SECURITY: Fix security breach on GraphQL viewer [78239ac](https://github.com/parse-community/parse-server/commit/78239ac9071167fdf243c55ae4bc9a2c0b0d89aa), [security advisory](https://github.com/parse-community/parse-server/security/advisories/GHSA-236h-rqv8-8q73). Thanks to [Antoine Cormouls](https://github.com/Moumouls).
- FIX: Save context not present if direct access enabled [#6764](https://github.com/parse-community/parse-server/pull/6764). Thanks to [Omair Vaiyani](https://github.com/omairvaiyani).
- NEW: Before Connect + Before Subscribe [#6793](https://github.com/parse-community/parse-server/pull/6793). Thanks to [dblythy](https://github.com/dblythy).
- FIX: Add version to playground to fix CDN [#6804](https://github.com/parse-community/parse-server/pull/6804). Thanks to [Antoine Cormouls](https://github.com/Moumouls).
- NEW (EXPERIMENTAL): Idempotency enforcement for client requests. This deduplicates requests where the client intends to send one request to Parse Server but due to network issues the server receives the request multiple times. **Caution, this is an experimental feature that may not be appropriate for production.** [#6748](https://github.com/parse-community/parse-server/issues/6748). Thanks to [Manuel Trezza](https://github.com/mtrezza).
- FIX: Add production Google Auth Adapter instead of using the development url [#6734](https://github.com/parse-community/parse-server/pull/6734). Thanks to [SebC.](https://github.com/SebC99).
- IMPROVE: Run Prettier JS Again Without requiring () on arrow functions [#6796](https://github.com/parse-community/parse-server/pull/6796). Thanks to [Diamond Lewis](https://github.com/dplewis).
- IMPROVE: Run Prettier JS [#6795](https://github.com/parse-community/parse-server/pull/6795). Thanks to [Diamond Lewis](https://github.com/dplewis).
- IMPROVE: Replace bcrypt with @node-rs/bcrypt [#6794](https://github.com/parse-community/parse-server/pull/6794). Thanks to [LongYinan](https://github.com/Brooooooklyn).
- IMPROVE: Make clear description of anonymous user [#6655](https://github.com/parse-community/parse-server/pull/6655). Thanks to [Jerome De Leon](https://github.com/JeromeDeLeon).
- IMPROVE: Simplify GraphQL merge system to avoid js ref bugs [#6791](https://github.com/parse-community/parse-server/pull/6791). Thanks to [Antoine Cormouls](https://github.com/Moumouls).
- NEW: Pass context in beforeDelete, afterDelete, beforeFind and Parse.Cloud.run [#6666](https://github.com/parse-community/parse-server/pull/6666). Thanks to [yog27ray](https://github.com/yog27ray).
- NEW: Allow passing custom gql schema function to ParseServer#start options [#6762](https://github.com/parse-community/parse-server/pull/6762). Thanks to [Luca](https://github.com/lucatk).
- NEW: Allow custom cors origin header [#6772](https://github.com/parse-community/parse-server/pull/6772). Thanks to [Kevin Yao](https://github.com/kzmeyao).
- FIX: Fix context for cascade-saving and saving existing object [#6735](https://github.com/parse-community/parse-server/pull/6735). Thanks to [Manuel](https://github.com/mtrezza).
- NEW: Add file bucket encryption using fileKey [#6765](https://github.com/parse-community/parse-server/pull/6765). Thanks to [Corey Baker](https://github.com/cbaker6).
- FIX: Removed gaze from dev dependencies and removed not working dev script [#6745](https://github.com/parse-community/parse-server/pull/6745). Thanks to [Vincent Semrau](https://github.com/vince1995).
- IMPROVE: Upgrade graphql-tools to v6 [#6701](https://github.com/parse-community/parse-server/pull/6701). Thanks to [Yaacov Rydzinski](https://github.com/yaacovCR).
- NEW: Support Metadata in GridFSAdapter [#6660](https://github.com/parse-community/parse-server/pull/6660). Thanks to [Diamond Lewis](https://github.com/dplewis).
- NEW: Allow to unset file from graphql [#6651](https://github.com/parse-community/parse-server/pull/6651). Thanks to [Antoine Cormouls](https://github.com/Moumouls).
- NEW: Handle shutdown for RedisCacheAdapter [#6658](https://github.com/parse-community/parse-server/pull/6658). Thanks to [promisenxu](https://github.com/promisenxu).
- FIX: Fix explain on user class [#6650](https://github.com/parse-community/parse-server/pull/6650). Thanks to [Manuel](https://github.com/mtrezza).
- FIX: Fix read preference for aggregate [#6585](https://github.com/parse-community/parse-server/pull/6585). Thanks to [Manuel](https://github.com/mtrezza).
- NEW: Add context to Parse.Object.save [#6626](https://github.com/parse-community/parse-server/pull/6626). Thanks to [Manuel](https://github.com/mtrezza).
- NEW: Adding ssl config params to Postgres URI [#6580](https://github.com/parse-community/parse-server/pull/6580). Thanks to [Corey Baker](https://github.com/cbaker6).
- FIX: Travis postgres update: removing unnecessary start of mongo-runner [#6594](https://github.com/parse-community/parse-server/pull/6594). Thanks to [Corey Baker](https://github.com/cbaker6).
- FIX: ObjectId size for Pointer in Postgres [#6619](https://github.com/parse-community/parse-server/pull/6619). Thanks to [Corey Baker](https://github.com/cbaker6).
- IMPROVE: Improve a test case [#6629](https://github.com/parse-community/parse-server/pull/6629). Thanks to [Gordon Sun](https://github.com/sunshineo).
- NEW: Allow to resolve automatically Parse Type fields from Custom Schema [#6562](https://github.com/parse-community/parse-server/pull/6562). Thanks to [Antoine Cormouls](https://github.com/Moumouls).
- FIX: Remove wrong console log in test [#6627](https://github.com/parse-community/parse-server/pull/6627). Thanks to [Gordon Sun](https://github.com/sunshineo).
- IMPROVE: Graphql tools v5 [#6611](https://github.com/parse-community/parse-server/pull/6611). Thanks to [Yaacov Rydzinski](https://github.com/yaacovCR).
- FIX: Catch JSON.parse and return 403 properly [#6589](https://github.com/parse-community/parse-server/pull/6589). Thanks to [Gordon Sun](https://github.com/sunshineo).
- PERFORMANCE: Allow covering relation queries with minimal index [#6581](https://github.com/parse-community/parse-server/pull/6581). Thanks to [Noah Silas](https://github.com/noahsilas).
- FIX: Fix Postgres group aggregation [#6522](https://github.com/parse-community/parse-server/pull/6522). Thanks to [Siddharth Ramesh](https://github.com/srameshr).
- NEW: Allow set user mapped from JWT directly on request [#6411](https://github.com/parse-community/parse-server/pull/6411). Thanks to [Gordon Sun](https://github.com/sunshineo).

## 4.2.0
[Full Changelog](https://github.com/parse-community/parse-server/compare/4.1.0...4.2.0)

__BREAKING CHANGES:__
- CHANGE: The Sign-In with Apple authentication adapter parameter `client_id` has been changed to `clientId`. If using the Apple authentication adapter, this change requires to update the Parse Server configuration accordingly. See [#6523](https://github.com/parse-community/parse-server/pull/6523) for details.
___
- UPGRADE: Parse JS SDK to 2.12.0 [#6548](https://github.com/parse-community/parse-server/pull/6548)
- NEW: Support Group aggregation on multiple columns for Postgres [#6483](https://github.com/parse-community/parse-server/pull/6483). Thanks to [Siddharth Ramesh](https://github.com/srameshr).
- FIX: Improve test reliability by instructing Travis to only install one version of Postgres [#6490](https://github.com/parse-community/parse-server/pull/6490). Thanks to
[Corey Baker](https://github.com/cbaker6).
- FIX: Unknown type bug on overloaded types [#6494](https://github.com/parse-community/parse-server/pull/6494). Thanks to [Antoine Cormouls](https://github.com/Moumouls).
- FIX: Improve reliability of 'SignIn with AppleID' [#6416](https://github.com/parse-community/parse-server/pull/6416). Thanks to [Andy King](https://github.com/andrewking0207).
- FIX: Improve Travis reliability by separating Postgres & Mongo scripts [#6505](https://github.com/parse-community/parse-server/pull/6505). Thanks to
[Corey Baker](https://github.com/cbaker6).
- NEW: Apple SignIn support for multiple IDs [#6523](https://github.com/parse-community/parse-server/pull/6523). Thanks to [UnderratedDev](https://github.com/UnderratedDev).
- NEW: Add support for new Instagram API [#6398](https://github.com/parse-community/parse-server/pull/6398). Thanks to [Maravilho Singa](https://github.com/maravilhosinga).
- FIX: Updating Postgres/Postgis Call and Postgis to 3.0 [#6528](https://github.com/parse-community/parse-server/pull/6528). Thanks to
[Corey Baker](https://github.com/cbaker6).
- FIX: enableExpressErrorHandler logic [#6423](https://github.com/parse-community/parse-server/pull/6423). Thanks to [Nikolay Andryukhin](https://github.com/hybeats).
- FIX: Change Order Enum Strategy for GraphQL [#6515](https://github.com/parse-community/parse-server/pull/6515). Thanks to [Antoine Cormouls](https://github.com/Moumouls).
- FIX: Switch ACL to Relay Global Id for GraphQL [#6495](https://github.com/parse-community/parse-server/pull/6495). Thanks to [Antoine Cormouls](https://github.com/Moumouls).
- FIX: Handle keys for pointer fields properly for GraphQL [#6499](https://github.com/parse-community/parse-server/pull/6499). Thanks to [Antoine Cormouls](https://github.com/Moumouls).
- FIX: GraphQL file mutation [#6507](https://github.com/parse-community/parse-server/pull/6507). Thanks to [Antoine Cormouls](https://github.com/Moumouls).
- FIX: Aggregate geoNear with date query [#6540](https://github.com/parse-community/parse-server/pull/6540). Thanks to [Manuel](https://github.com/mtrezza).
- NEW: Add file triggers and file meta data [#6344](https://github.com/parse-community/parse-server/pull/6344). Thanks to [stevestencil](https://github.com/stevestencil).
- FIX: Improve local testing of postgres [#6531](https://github.com/parse-community/parse-server/pull/6531). Thanks to
[Corey Baker](https://github.com/cbaker6).
- NEW: Case insensitive username and email indexing and query planning for Postgres [#6506](https://github.com/parse-community/parse-server/issues/6441). Thanks to
[Corey Baker](https://github.com/cbaker6).

## 4.1.0
[Full Changelog](https://github.com/parse-community/parse-server/compare/4.0.2...4.1.0)

_SECURITY RELEASE_: see [advisory](https://github.com/parse-community/parse-server/security/advisories/GHSA-h4mf-75hf-67w4) for details
- SECURITY FIX: Patch Regex vulnerabilities. See [3a3a5ee](https://github.com/parse-community/parse-server/commit/3a3a5eee5ffa48da1352423312cb767de14de269). Special thanks to [W0lfw00d](https://github.com/W0lfw00d) for identifying and [responsibly reporting](https://github.com/parse-community/parse-server/blob/master/SECURITY.md) the vulnerability. Thanks to [Antonio Davi Macedo Coelho de Castro](https://github.com/davimacedo) for the speedy fix.

## 4.0.2
[Full Changelog](https://github.com/parse-community/parse-server/compare/4.0.1...4.0.2)

__BREAKING CHANGES:__
1. Remove Support for Mongo 3.2 & 3.4. The new minimum supported version is Mongo 3.6.
2. Change username and email validation to be case insensitive. This change should be transparent in most use cases. The validation behavior should now behave 'as expected'. See [#5634](https://github.com/parse-community/parse-server/pull/5634) for details.

> __Special Note on Upgrading to Parse Server 4.0.0 and above__
>
> In addition to the breaking changes noted above, [#5634](https://github.com/parse-community/parse-server/pull/5634) introduces a two new case insensitive indexes on the `User` collection. Special care should be taken when upgrading to this version to ensure that:
>
> 1. The new indexes can be successfully created (see issue [#6465](https://github.com/parse-community/parse-server/issues/6465) for details on a potential issue for your installation).
>
> 2. Care is taken ensure that there is adequate compute capacity to create the index in the background while still servicing requests.

- FIX: attempt to get travis to deploy to npmjs again. See [#6475](https://github.com/parse-community/parse-server/pull/6457). Thanks to [Arthur Cinader](https://github.com/acinader).

## 4.0.1
[Full Changelog](https://github.com/parse-community/parse-server/compare/4.0.0...4.0.1)
- FIX: correct 'new' travis config to properly deploy.  See [#6452](https://github.com/parse-community/parse-server/pull/6452). Thanks to [Arthur Cinader](https://github.com/acinader).
- FIX: Better message on not allowed to protect default fields. See [#6439](https://github.com/parse-community/parse-server/pull/6439).Thanks to [Old Grandpa](https://github.com/BufferUnderflower)

## 4.0.0
[Full Changelog](https://github.com/parse-community/parse-server/compare/3.10.0...4.0.0)

> __Special Note on Upgrading to Parse Server 4.0.0 and above__
>
> In addition to the breaking changes noted below, [#5634](https://github.com/parse-community/parse-server/pull/5634) introduces a two new case insensitive indexes on the `User` collection. Special care should be taken when upgrading to this version to ensure that:
>
> 1. The new indexes can be successfully created (see issue [#6465](https://github.com/parse-community/parse-server/issues/6465) for details on a potential issue for your installation).
>
> 2. Care is taken ensure that there is adequate compute capacity to create the index in the background while still servicing requests.

- NEW: add hint option to Parse.Query [#6322](https://github.com/parse-community/parse-server/pull/6322). Thanks to [Steve Stencil](https://github.com/stevestencil)
- FIX: CLP objectId size validation fix [#6332](https://github.com/parse-community/parse-server/pull/6332). Thanks to [Old Grandpa](https://github.com/BufferUnderflower)
- FIX: Add volumes to Docker command [#6356](https://github.com/parse-community/parse-server/pull/6356). Thanks to [Kasra Bigdeli](https://github.com/githubsaturn)
- NEW: GraphQL 3rd Party LoginWith Support [#6371](https://github.com/parse-community/parse-server/pull/6371). Thanks to [Antoine Cormouls](https://github.com/Moumouls)
- FIX: GraphQL Geo Queries [#6363](https://github.com/parse-community/parse-server/pull/6363). Thanks to [Antoine Cormouls](https://github.com/Moumouls)
- NEW: GraphQL Nested File Upload [#6372](https://github.com/parse-community/parse-server/pull/6372). Thanks to [Antoine Cormouls](https://github.com/Moumouls)
- NEW: Granular CLP pointer permissions [#6352](https://github.com/parse-community/parse-server/pull/6352). Thanks to [Old Grandpa](https://github.com/BufferUnderflower)
- FIX: Add missing colon for customPages [#6393](https://github.com/parse-community/parse-server/pull/6393). Thanks to [Jerome De Leon](https://github.com/JeromeDeLeon)
- NEW: `afterLogin` cloud code hook [#6387](https://github.com/parse-community/parse-server/pull/6387). Thanks to [David Corona](https://github.com/davesters)
- FIX: __BREAKING CHANGE__ Prevent new usernames or emails that clash with existing users' email or username if it only differs by case.  For example, don't allow a new user with the name 'Jane' if we already have a user 'jane'. [#5634](https://github.com/parse-community/parse-server/pull/5634). Thanks to [Arthur Cinader](https://github.com/acinader)
- FIX: Support Travis CI V2. [#6414](https://github.com/parse-community/parse-server/pull/6414). Thanks to [Diamond Lewis](https://github.com/dplewis)
- FIX: Prevent crashing on websocket error. [#6418](https://github.com/parse-community/parse-server/pull/6418). Thanks to [Diamond Lewis](https://github.com/dplewis)
- NEW: Allow protectedFields for Authenticated users and Public. [$6415](https://github.com/parse-community/parse-server/pull/6415). Thanks to [Old Grandpa](https://github.com/BufferUnderflower)
- FIX: Correct bug in determining GraphQL pointer errors when mutating. [#6413](https://github.com/parse-community/parse-server/pull/6431). Thanks to [Antoine Cormouls](https://github.com/Moumouls)
- NEW: Allow true GraphQL Schema Customization. [#6360](https://github.com/parse-community/parse-server/pull/6360). Thanks to [Antoine Cormouls](https://github.com/Moumouls)
- __BREAKING CHANGE__: Remove Support for Mongo version < 3.6 [#6445](https://github.com/parse-community/parse-server/pull/6445). Thanks to [Arthur Cinader](https://github.com/acinader)

## 3.10.0
[Full Changelog](https://github.com/parse-community/parse-server/compare/3.9.0...3.10.0)
- FIX: correct and cover ordering queries in GraphQL [#6316](https://github.com/parse-community/parse-server/pull/6316).  Thanks to [Antonio Davi Macedo Coelho de Castro](https://github.com/davimacedo)
- NEW: GraphQL support for reset password email [#6301](https://github.com/parse-community/parse-server/pull/6301). Thanks to [Antoine Cormouls](https://github.com/Moumouls)
- FIX: Add default limit to GraphQL fetch [#6304](https://github.com/parse-community/parse-server/pull/6304). Thanks to [Antoine Cormouls](https://github.com/Moumouls)
- DOCS: use bash syntax highlighting [#6302](https://github.com/parse-community/parse-server/pull/6302). Thanks to [Jerome De Leon](https://github.com/JeromeDeLeon)
- NEW: Add max log file option [#6296](https://github.com/parse-community/parse-server/pull/6296). Thanks to [Diamond Lewis](https://github.com/dplewis)
- NEW: support user supplied objectId [#6101](https://github.com/parse-community/parse-server/pull/6101). Thanks to [Ruhan](https://github.com/rhuanbarretos)
- FIX: Add missing encodeURIComponent on username [#6278](https://github.com/parse-community/parse-server/pull/6278). Thanks to [Christopher Brookes](https://github.com/Klaitos)
- NEW: update  PostgresStorageAdapter.js to use async/await [#6275](https://github.com/parse-community/parse-server/pull/6275). Thanks to [Vitaly Tomilov](https://github.com/vitaly-t)
- NEW: Support required fields on output type for GraphQL [#6279](https://github.com/parse-community/parse-server/pull/6279). Thanks to [Antoine Cormouls](https://github.com/Moumouls)
- NEW: Support required fields for GraphQL [#6271](https://github.com/parse-community/parse-server/pull/6279). Thanks to [Antoine Cormouls](https://github.com/Moumouls)
- CHANGE: use mongodb 3.3.5 [#6263](https://github.com/parse-community/parse-server/pull/6263). Thanks to [Diamond Lewis](https://github.com/dplewis)
- NEW: GraphQL: DX Relational Where Query [#6255](https://github.com/parse-community/parse-server/pull/6255). Thanks to [Antoine Cormouls](https://github.com/Moumouls)
- CHANGE: test against Postgres 11 [#6260](https://github.com/parse-community/parse-server/pull/6260). Thanks to [Diamond Lewis](https://github.com/dplewis)
- CHANGE: test against Postgres 11 [#6260](https://github.com/parse-community/parse-server/pull/6260). Thanks to [Diamond Lewis](https://github.com/dplewis)
- NEW: GraphQL alias for mutations in classConfigs [#6258](https://github.com/parse-community/parse-server/pull/6258). Thanks to [Old Grandpa](https://github.com/BufferUnderflower)
- NEW: GraphQL classConfig query alias [#6257](https://github.com/parse-community/parse-server/pull/6257). Thanks to [Old Grandpa](https://github.com/BufferUnderflower)
- NEW: Allow validateFilename to return a string or Parse Error [#6246](https://github.com/parse-community/parse-server/pull/6246). Thanks to [Mike Patnode](https://github.com/mpatnode)
- NEW: Relay Spec [#6089](https://github.com/parse-community/parse-server/pull/6089). Thanks to [Antonio Davi Macedo Coelho de Castro](https://github.com/davimacedo)
- CHANGE: Set default ACL for GraphQL [#6249](https://github.com/parse-community/parse-server/pull/6249). Thanks to [Antoine Cormouls](https://github.com/Moumouls)
- NEW: LDAP auth Adapter [#6226](https://github.com/parse-community/parse-server/pull/6226). Thanks to [Julian Dax](https://github.com/brodo)
- FIX: improve beforeFind to include Query info [#6237](https://github.com/parse-community/parse-server/pull/6237). Thanks to [Diamond Lewis](https://github.com/dplewis)
- FIX: improve websocket error handling [#6230](https://github.com/parse-community/parse-server/pull/6230). Thanks to [Diamond Lewis](https://github.com/dplewis)
- NEW: addition of an afterLogout trigger [#6217](https://github.com/parse-community/parse-server/pull/6217). Thanks to [Diamond Lewis](https://github.com/dplewis)
- FIX: Initialize default logger [#6186](https://github.com/parse-community/parse-server/pull/6186). Thanks to [Diamond Lewis](https://github.com/dplewis)
- NEW: Add funding link [#6192](https://github.com/parse-community/parse-server/pull/6192 ). Thanks to [Tom Fox](https://github.com/TomWFox)
- FIX: installationId on LiveQuery connect [#6180](https://github.com/parse-community/parse-server/pull/6180). Thanks to [Diamond Lewis](https://github.com/dplewis)
- NEW: Add exposing port in docker container [#6165](https://github.com/parse-community/parse-server/pull/6165). Thanks to [Priyash Patil](https://github.com/priyashpatil)
- NEW: Support Google Play Games Service [#6147](https://github.com/parse-community/parse-server/pull/6147). Thanks to [Diamond Lewis](https://github.com/dplewis)
- DOC: Throw error when setting authData to null [#6154](https://github.com/parse-community/parse-server/pull/6154). Thanks to [Manuel](https://github.com/mtrezza)
- CHANGE: Move filename validation out of the Router and into the FilesAdaptor [#6157](https://github.com/parse-community/parse-server/pull/6157). Thanks to [Mike Patnode](https://github.com/mpatnode)
- NEW: Added warning for special URL sensitive characters for appId [#6159](https://github.com/parse-community/parse-server/pull/6159). Thanks to [Saimoom Safayet Akash](https://github.com/saimoomsafayet)
- NEW: Support Apple Game Center Auth [#6143](https://github.com/parse-community/parse-server/pull/6143). Thanks to [Diamond Lewis](https://github.com/dplewis)
- CHANGE: test with Node 12 [#6133](https://github.com/parse-community/parse-server/pull/6133). Thanks to [Arthur Cinader](https://github.com/acinader)
- FIX: prevent after find from firing when saving objects [#6127](https://github.com/parse-community/parse-server/pull/6127). Thanks to [Diamond Lewis](https://github.com/dplewis)
- FIX: GraphQL Mutations not returning updated information [6130](https://github.com/parse-community/parse-server/pull/6130). Thanks to [Omair Vaiyani](https://github.com/omairvaiyani)
- CHANGE: Cleanup Schema cache per request [#6216](https://github.com/parse-community/parse-server/pull/6216). Thanks to [Diamond Lewis](https://github.com/dplewis)
- DOC: Improve installation instructions [#6120](https://github.com/parse-community/parse-server/pull/6120). Thanks to [Andres Galante](https://github.com/andresgalante)
- DOC: add code formatting to contributing guidelines [#6119](https://github.com/parse-community/parse-server/pull/6119). Thanks to [Andres Galante](https://github.com/andresgalante)
- NEW: Add GraphQL ACL Type + Input [#5957](https://github.com/parse-community/parse-server/pull/5957). Thanks to [Antoine Cormouls](https://github.com/Moumouls)
- CHANGE: replace public key [#6099](https://github.com/parse-community/parse-server/pull/6099). Thanks to [Arthur Cinader](https://github.com/acinader)
- NEW: Support microsoft authentication in GraphQL [#6051](https://github.com/parse-community/parse-server/pull/6051). Thanks to [Alann Maulana](https://github.com/alann-maulana)
- NEW: Install parse-server 3.9.0 instead of 2.2 [#6069](https://github.com/parse-community/parse-server/pull/6069). Thanks to [Julian Dax](https://github.com/brodo)
- NEW: Use #!/bin/bash instead of #!/bin/sh [#6062](https://github.com/parse-community/parse-server/pull/6062). Thanks to [Julian Dax](https://github.com/brodo)
- DOC: Update GraphQL readme section [#6030](https://github.com/parse-community/parse-server/pull/6030). Thanks to [Antonio Davi Macedo Coelho de Castro](https://github.com/davimacedo)

## 3.9.0
[Full Changelog](https://github.com/parse-community/parse-server/compare/3.8.0...3.9.0)
- NEW: Add allowHeaders to Options [#6044](https://github.com/parse-community/parse-server/pull/6044). Thanks to [Omair Vaiyani](https://github.com/omairvaiyani)
- CHANGE: Introduce ReadOptionsInput to GraphQL API [#6030](https://github.com/parse-community/parse-server/pull/6030). Thanks to [Antonio Davi Macedo Coelho de Castro](https://github.com/davimacedo)
- NEW: Stream video with GridFSBucketAdapter (implements byte-range requests) [#6028](https://github.com/parse-community/parse-server/pull/6028). Thanks to [Diamond Lewis](https://github.com/dplewis)
- FIX: Aggregate not matching null values [#6043](https://github.com/parse-community/parse-server/pull/6043). Thanks to [Antonio Davi Macedo Coelho de Castro](https://github.com/davimacedo)
- CHANGE: Improve callCloudCode mutation to receive a CloudCodeFunction enum instead of a String in the GraphQL API [#6029](https://github.com/parse-community/parse-server/pull/6029). Thanks to [Antonio Davi Macedo Coelho de Castro](https://github.com/davimacedo)
- TEST: Add more tests to transactions [#6022](https://github.com/parse-community/parse-server/pull/6022). Thanks to [Antonio Davi Macedo Coelho de Castro](https://github.com/davimacedo)
- CHANGE: Pointer constraint input type as ID in the GraphQL API [#6020](https://github.com/parse-community/parse-server/pull/6020). Thanks to [Douglas Muraoka](https://github.com/douglasmuraoka)
- CHANGE: Remove underline from operators of the GraphQL API [#6024](https://github.com/parse-community/parse-server/pull/6024). Thanks to [Antonio Davi Macedo Coelho de Castro](https://github.com/davimacedo)
- FIX: Make method async as expected in usage [#6025](https://github.com/parse-community/parse-server/pull/6025). Thanks to [Omair Vaiyani](https://github.com/omairvaiyani)
- DOC: Added breaking change note to 3.8 release [#6023](https://github.com/parse-community/parse-server/pull/6023). Thanks to [Manuel](https://github.com/mtrezza)
- NEW: Added support for line auth [#6007](https://github.com/parse-community/parse-server/pull/6007). Thanks to [Saimoom Safayet Akash](https://github.com/saimoomsafayet)
- FIX: Fix aggregate group id [#5994](https://github.com/parse-community/parse-server/pull/5994). Thanks to [Antonio Davi Macedo Coelho de Castro](https://github.com/davimacedo)
- CHANGE: Schema operations instead of generic operations in the GraphQL API [#5993](https://github.com/parse-community/parse-server/pull/5993). Thanks to [Antonio Davi Macedo Coelho de Castro](https://github.com/davimacedo)
- DOC: Fix changelog formatting[#6009](https://github.com/parse-community/parse-server/pull/6009). Thanks to [Tom Fox](https://github.com/TomWFox)
- CHANGE: Rename objectId to id in the GraphQL API [#5985](https://github.com/parse-community/parse-server/pull/5985). Thanks to [Douglas Muraoka](https://github.com/douglasmuraoka)
- FIX: Fix beforeLogin trigger when user has a file [#6001](https://github.com/parse-community/parse-server/pull/6001). Thanks to [Antonio Davi Macedo Coelho de Castro](https://github.com/davimacedo)
- DOC: Update GraphQL Docs with the latest changes [#5980](https://github.com/parse-community/parse-server/pull/5980). Thanks to [Antonio Davi Macedo Coelho de Castro](https://github.com/davimacedo)

## 3.8.0
[Full Changelog](https://github.com/parse-community/parse-server/compare/3.7.2...3.8.0)
- NEW:  Protected fields pointer-permissions support [#5951](https://github.com/parse-community/parse-server/pull/5951).  Thanks to [Dobbias Nan](https://github.com/Dobbias)
- NEW: GraphQL DX: Relation/Pointer [#5946](https://github.com/parse-community/parse-server/pull/5946).  Thanks to [Antoine Cormouls](https://github.com/Moumouls)
- NEW: Master Key Only Config Properties [#5953](https://github.com/parse-community/parse-server/pull/5954). Thanks to [Manuel](https://github.com/mtrezza)
- FIX: Better validation when creating a Relation fields [#5922](https://github.com/parse-community/parse-server/pull/5922).  Thanks to [Lucas Alencar](https://github.com/alencarlucas)
- NEW: enable GraphQL file upload [#5944](https://github.com/parse-community/parse-server/pull/5944). Thanks to [Antonio Davi Macedo Coelho de Castro](https://github.com/davimacedo)
- NEW: Handle shutdown on grid adapters  [#5943](https://github.com/parse-community/parse-server/pull/5943).  Thanks to [Antonio Davi Macedo Coelho de Castro](https://github.com/davimacedo)
- NEW: Fix GraphQL max upload size [#5940](https://github.com/parse-community/parse-server/pull/5940). Thanks to [Antonio Davi Macedo Coelho de Castro](https://github.com/davimacedo)
- FIX: Remove Buffer() deprecation notice [#5942](https://github.com/parse-community/parse-server/pull/5942).  Thanks to [Antonio Davi Macedo Coelho de Castro](https://github.com/davimacedo)
- FIX: Remove MongoDB unified topology deprecation notice from the grid adapter [#5941](https://github.com/parse-community/parse-server/pull/5941).  Thanks to [Antonio Davi Macedo Coelho de Castro](https://github.com/davimacedo)
- NEW: add callback for serverCloseComplete [#5937](https://github.com/parse-community/parse-server/pull/5937). Thanks to [Diamond Lewis](https://github.com/dplewis)
- DOCS: Add Cloud Code guide to README [#5936](https://github.com/parse-community/parse-server/pull/5936).  Thanks to [Diamond Lewis](https://github.com/dplewis)
- NEW: Remove nested operations from GraphQL API [#5931](https://github.com/parse-community/parse-server/pull/5931).  Thanks to [Antonio Davi Macedo Coelho de Castro](https://github.com/davimacedo)
- NEW: Improve Live Query Monitoring [#5927](https://github.com/parse-community/parse-server/pull/5927).  Thanks to [Diamond Lewis](https://github.com/dplewis)
- FIX: GraphQL: Fix undefined Array [#5296](https://github.com/parse-community/parse-server/pull/5926). Thanks to [Antoine Cormouls](https://github.com/Moumouls)
- NEW: Added array support for pointer-permissions [#5921](https://github.com/parse-community/parse-server/pull/5921).  Thanks to [Dobbias Nan](https://github.com/Dobbias)
- GraphQL: Renaming Types/Inputs [#5921](https://github.com/parse-community/parse-server/pull/5921). Thanks to [Antoine Cormouls](https://github.com/Moumouls)
- FIX: Lint no-prototype-builtins [#5920](https://github.com/parse-community/parse-server/pull/5920). Thanks to [Diamond Lewis](https://github.com/dplewis)
- GraphQL: Inline Fragment on Array Fields [#5908](https://github.com/parse-community/parse-server/pull/5908). Thanks to [Antoine Cormouls](https://github.com/Moumouls)
- DOCS: Add instructions to launch a compatible Docker Postgres [](). Thanks to [Antoine Cormouls](https://github.com/Moumouls)
- Fix: Undefined dot notation in matchKeyInQuery [#5917](https://github.com/parse-community/parse-server/pull/5917). Thanks to [Diamond Lewis](https://github.com/dplewis)
- Fix: Logger print JSON and Numbers [#5916](https://github.com/parse-community/parse-server/pull/5916). Thanks to [Diamond Lewis](https://github.com/dplewis)
- GraphQL: Return specific Type on specific Mutation [#5893](https://github.com/parse-community/parse-server/pull/5893). Thanks to [Antoine Cormouls](https://github.com/Moumouls)
- FIX: Apple sign-in authAdapter [#5891](https://github.com/parse-community/parse-server/pull/5891). Thanks to [SebC](https://github.com/SebC99).
- DOCS: Add GraphQL beta notice [#5886](https://github.com/parse-community/parse-server/pull/5886). Thanks to [Antonio Davi Macedo Coelho de Castro](https://github.com/davimacedo)
- GraphQL: Remove "password" output field from _User class [#5889](https://github.com/parse-community/parse-server/pull/5889). Thanks to [Douglas Muraoka](https://github.com/douglasmuraoka)
- GraphQL: Object constraints [#5715](https://github.com/parse-community/parse-server/pull/5715). Thanks to [Douglas Muraoka](https://github.com/douglasmuraoka)
- DOCS: README top section overhaul + add sponsors [#5876](https://github.com/parse-community/parse-server/pull/5876). Thanks to [Tom Fox](https://github.com/TomWFox)
- FIX: Return a Promise from classUpdate method [#5877](https://github.com/parse-community/parse-server/pull/5877). Thanks to [Lucas Alencar](https://github.com/alencarlucas)
- FIX: Use UTC Month in aggregate tests [#5879](https://github.com/parse-community/parse-server/pull/5879). Thanks to [Antonio Davi Macedo Coelho de Castro](https://github.com/davimacedo)
- FIX: Transaction was aborting before all promises have either resolved or rejected [#5878](https://github.com/parse-community/parse-server/pull/5878). Thanks to [Antonio Davi Macedo Coelho de Castro](https://github.com/davimacedo)
- NEW: Use transactions for batch operation [#5849](https://github.com/parse-community/parse-server/pull/5849). Thanks to [Antonio Davi Macedo Coelho de Castro](https://github.com/davimacedo)

### Breaking Changes
- If you are running Parse Server on top of a MongoDB deployment which does not fit the [Retryable Writes Requirements](https://docs.mongodb.com/manual/core/retryable-writes/#prerequisites), you will have to add `retryWrites=false` to your connection string in order to upgrade to Parse Server 3.8.

## 3.7.2
[Full Changelog](https://github.com/parse-community/parse-server/compare/3.7.1...3.7.2)

- FIX: Live Query was failing on release 3.7.1

## 3.7.1
[Full Changelog](https://github.com/parse-community/parse-server/compare/3.7.0...3.7.1)

- FIX: Missing APN module
- FIX: Set falsy values as default to schema fields [#5868](https://github.com/parse-community/parse-server/pull/5868), thanks to [Lucas Alencar](https://github.com/alencarlucas)
- NEW: Implement WebSocketServer Adapter [#5866](https://github.com/parse-community/parse-server/pull/5866), thanks to [Diamond Lewis](https://github.com/dplewis)

## 3.7.0
[Full Changelog](https://github.com/parse-community/parse-server/compare/3.6.0...3.7.0)

- FIX: Prevent linkWith sessionToken from generating new session [#5801](https://github.com/parse-community/parse-server/pull/5801), thanks to [Diamond Lewis](https://github.com/dplewis)
- GraphQL: Improve session token error messages [#5753](https://github.com/parse-community/parse-server/pull/5753), thanks to [Douglas Muraoka](https://github.com/douglasmuraoka)
- NEW: GraphQL { functions { call } } generic mutation [#5818](https://github.com/parse-community/parse-server/pull/5818), thanks to [Antonio Davi Macedo Coelho de Castro](https://github.com/davimacedo)
- NEW: GraphQL Custom Schema [#5821](https://github.com/parse-community/parse-server/pull/5821), thanks to [Antonio Davi Macedo Coelho de Castro](https://github.com/davimacedo)
- NEW: GraphQL custom schema on CLI [#5828](https://github.com/parse-community/parse-server/pull/5828), thanks to [Antonio Davi Macedo Coelho de Castro](https://github.com/davimacedo)
- NEW: GraphQL @mock directive [#5836](https://github.com/parse-community/parse-server/pull/5836), thanks to [Antonio Davi Macedo Coelho de Castro](https://github.com/davimacedo)
- FIX: GraphQL _or operator not working [#5840](https://github.com/parse-community/parse-server/pull/5840), thanks to [Antonio Davi Macedo Coelho de Castro](https://github.com/davimacedo)
- NEW: Add "count" to CLP initial value [#5841](https://github.com/parse-community/parse-server/pull/5841), thanks to [Douglas Muraoka](https://github.com/douglasmuraoka)
- NEW: Add ability to alter the response from the after save trigger [#5814](https://github.com/parse-community/parse-server/pull/5814), thanks to [BrunoMaurice](https://github.com/brunoMaurice)
- FIX: Cache apple public key for the case it fails to fetch again [#5848](https://github.com/parse-community/parse-server/pull/5848), thanks to [Antonio Davi Macedo Coelho de Castro](https://github.com/davimacedo)
- NEW: GraphQL Configuration Options [#5782](https://github.com/parse-community/parse-server/pull/5782), thanks to [Omair Vaiyani](https://github.com/omairvaiyani)
- NEW: Required fields and default values [#5835](https://github.com/parse-community/parse-server/pull/5835), thanks to [Antonio Davi Macedo Coelho de Castro](https://github.com/davimacedo)
- FIX: Postgres safely escape strings in nested objects [#5855](https://github.com/parse-community/parse-server/pull/5855), thanks to [Diamond Lewis](https://github.com/dplewis)
- NEW: Support PhantAuth authentication [#5850](https://github.com/parse-community/parse-server/pull/5850), thanks to [Ivan SZKIBA](https://github.com/szkiba)
- FIX: Remove uws package [#5860](https://github.com/parse-community/parse-server/pull/5860), thanks to [Zeal Murapa](https://github.com/GoGross)

## 3.6.0
[Full Changelog](https://github.com/parse-community/parse-server/compare/3.5.0...3.6.0)

- SECURITY FIX: Address [Security Advisory](https://github.com/parse-community/parse-server/security/advisories/GHSA-8w3j-g983-8jh5) of a potential [Enumeration Attack](https://www.owasp.org/index.php/Testing_for_User_Enumeration_and_Guessable_User_Account_(OWASP-AT-002)#Description_of_the_Issue) [73b0f9a](https://github.com/parse-community/parse-server/commit/73b0f9a339b81f5d757725dc557955a7b670a3ec), big thanks to [Fabian Strachanski](https://github.com/fastrde) for identifying the problem, creating a fix and following the [vulnerability disclosure guidelines](https://github.com/parse-community/parse-server/blob/master/SECURITY.md#parse-community-vulnerability-disclosure-program)
- NEW: Added rest option: excludeKeys [#5737](https://github.com/parse-community/parse-server/pull/5737), thanks to [Raschid J.F. Rafeally](https://github.com/RaschidJFR)
- FIX: LiveQuery create event with fields [#5790](https://github.com/parse-community/parse-server/pull/5790), thanks to [Diamond Lewis](https://github.com/dplewis)
- FIX: Generate sessionToken with linkWith [#5799](https://github.com/parse-community/parse-server/pull/5799), thanks to [Diamond Lewis](https://github.com/dplewis)

## 3.5.0
[Full Changelog](https://github.com/parse-community/parse-server/compare/3.4.4...3.5.0)

- NEW: GraphQL Support [#5674](https://github.com/parse-community/parse-server/pull/5674), thanks to [Antonio Davi Macedo Coelho de Castro](https://github.com/davimacedo)

[GraphQL Guide](https://github.com/parse-community/parse-server#graphql)

- NEW: Sign in with Apple [#5694](https://github.com/parse-community/parse-server/pull/5694), thanks to [Diamond Lewis](https://github.com/dplewis)
- NEW: AppSecret to Facebook Auth [#5695](https://github.com/parse-community/parse-server/pull/5695), thanks to [Diamond Lewis](https://github.com/dplewis)
- NEW: Postgres: Regex support foreign characters [#5598](https://github.com/parse-community/parse-server/pull/5598), thanks to [Jeff Gu Kang](https://github.com/JeffGuKang)
- FIX: Winston Logger string interpolation [#5729](https://github.com/parse-community/parse-server/pull/5729), thanks to [Diamond Lewis](https://github.com/dplewis)

## 3.4.4
[Full Changelog](https://github.com/parse-community/parse-server/compare/3.4.3...3.4.4)

Fix: Commit changes

## 3.4.3
[Full Changelog](https://github.com/parse-community/parse-server/compare/3.4.2...3.4.3)

Fix: Use changes in master to travis configuration to enable pushing to npm and gh_pages.  See diff for details.

## 3.4.2
[Full Changelog](https://github.com/parse-community/parse-server/compare/3.4.1...3.4.2)

Fix: In my haste to get a [Security Fix](https://github.com/parse-community/parse-server/security/advisories/GHSA-2479-qvv7-47qq) out, I added [8709daf](https://github.com/parse-community/parse-server/commit/8709daf698ea69b59268cb66f0f7cee75b52daa5) to master instead of to 3.4.1.  This commit fixes that.  [Arthur Cinader](https://github.com/acinader)

## 3.4.1
[Full Changelog](https://github.com/parse-community/parse-server/compare/3.4.0...3.4.1)

Security Fix: see Advisory: [GHSA-2479-qvv7-47q](https://github.com/parse-community/parse-server/security/advisories/GHSA-2479-qvv7-47qq) for details [8709daf](https://github.com/parse-community/parse-server/commit/8709daf698ea69b59268cb66f0f7cee75b52daa5). Big thanks to: [Benjamin Simonsson](https://github.com/BenniPlejd) for identifying the issue and promptly bringing it to the Parse Community's attention and also big thanks to the indefatigable [Diamond Lewis](https://github.com/dplewis) for crafting a failing test and then a solution within an hour of the report.

## 3.4.0
[Full Changelog](https://github.com/parse-community/parse-server/compare/3.3.0...3.4.0)
- NEW: Aggregate supports group by date fields [#5538](https://github.com/parse-community/parse-server/pull/5538) thanks to [Antonio Davi Macedo Coelho de Castro](https://github.com/davimacedo)
- NEW: API for Read Preferences [#3963](https://github.com/parse-community/parse-server/pull/3963) thanks to [Antonio Davi Macedo Coelho de Castro](https://github.com/davimacedo)
- NEW: Add Redis options for LiveQuery [#5584](https://github.com/parse-community/parse-server/pull/5584) thanks to [Diamond Lewis](https://github.com/dplewis)
- NEW: Add Direct Access option for Server Config [#5550](https://github.com/parse-community/parse-server/pull/5550) thanks to [Diamond Lewis](https://github.com/dplewis)
- FIX: updating mixed array in Postgres [#5552](https://github.com/parse-community/parse-server/pull/5552) thanks to [Diamond Lewis](https://github.com/dplewis)
- FIX: notEqualTo GeoPoint Query in Postgres [#5549](https://github.com/parse-community/parse-server/pull/5549), thanks to [Diamond Lewis](https://github.com/dplewis)
- FIX: put the timestamp back in logs that was lost after Winston upgrade [#5571](https://github.com/parse-community/parse-server/pull/5571), thanks to [Steven Rowe](https://github.com/mrowe009) and [Arthur Cinader](https://github.com/acinader)
- FIX: Validates permission before calling beforeSave [#5546](https://github.com/parse-community/parse-server/pull/5546), thanks to [Antonio Davi Macedo Coelho de Castro](https://github.com/davimacedo)
- FIX: Remove userSensitiveFields default value. [#5588](https://github.com/parse-community/parse-server/pull/5588), thanks to [William George](https://github.com/awgeorge)
- FIX: Decode Date JSON value in LiveQuery. [#5540](https://github.com/parse-community/parse-server/pull/5540), thanks to [ananfang](https://github.com/ananfang)


## 3.3.0
[Full Changelog](https://github.com/parse-community/parse-server/compare/3.2.3...3.3.0)
- NEW: beforeLogin trigger with support for auth providers ([#5445](https://github.com/parse-community/parse-server/pull/5445)), thanks to [Omair Vaiyani](https://github.com/omairvaiyani)
- NEW: RFC 7662 compliant OAuth2 auth adapter ([#4910](https://github.com/parse-community/parse-server/pull/4910)), thanks to [Müller Zsolt](https://github.com/zsmuller)
- FIX: cannot change password when maxPasswordHistory is 1 ([#5191](https://github.com/parse-community/parse-server/pull/5191)), thanks to [Tulsi Sapkota](https://github.com/Tolsee)
- FIX (Postgres): count being very slow on large Parse Classes' collections ([#5330](https://github.com/parse-community/parse-server/pull/5330)), thanks to [CoderickLamar](https://github.com/CoderickLamar)
- FIX: using per-key basis queue ([#5420](https://github.com/parse-community/parse-server/pull/5420)), thanks to [Georges Jamous](https://github.com/georgesjamous)
- FIX: issue on count with Geo constraints and mongo ([#5286](https://github.com/parse-community/parse-server/pull/5286)), thanks to [Julien Quéré](https://github.com/jlnquere)

## 3.2.3
[Full Changelog](https://github.com/parse-community/parse-server/compare/3.2.2...3.2.3)
- Correct previous release with patch that is fully merged

## 3.2.2
[Full Changelog](https://github.com/parse-community/parse-server/compare/3.2.1...3.2.2)
- Security fix to properly process userSensitiveFields when parse-server is started with
  ../lib/cli/parse-server [#5463](https://github.com/parse-community/parse-server/pull/5463
  )

## 3.2.1
[Full Changelog](https://github.com/parse-community/parse-server/compare/3.2.0...3.2.1)
- Increment package.json version to match the deployment tag

## 3.2.0
[Full Changelog](https://github.com/parse-community/parse-server/compare/3.1.3...3.2.0)
- NEW: Support accessing sensitive fields with an explicit ACL.  Not documented yet, see [tests](https://github.com/parse-community/parse-server/blob/f2c332ea6a984808ad5b2e3ce34864a20724f72b/spec/UserPII.spec.js#L526) for examples
- Upgrade Parse SDK JS to 2.3.1 [#5457](https://github.com/parse-community/parse-server/pull/5457)
- Hides token contents in logStartupOptions if they arrive as a buffer [#6a9380](https://github.com/parse-community/parse-server/commit/6a93806c62205a56a8f4e3b8765848c552510337)
- Support custom message for password requirements [#5399](https://github.com/parse-community/parse-server/pull/5399)
- Support for Ajax password reset [#5332](https://github.com/parse-community/parse-server/pull/5332)
- Postgres: Refuse to build unsafe JSON lists for contains [#5337](https://github.com/parse-community/parse-server/pull/5337)
- Properly handle return values in beforeSave [#5228](https://github.com/parse-community/parse-server/pull/5228)
- Fixes issue when querying user roles [#5276](https://github.com/parse-community/parse-server/pull/5276)
- Fixes issue affecting update with CLP [#5269](https://github.com/parse-community/parse-server/pull/5269)

## 3.1.3
[Full Changelog](https://github.com/parse-community/parse-server/compare/3.1.2...3.1.3)

- Postgres: Fixes support for global configuration
- Postgres: Fixes support for numeric arrays
- Postgres: Fixes issue affecting queries on empty arrays
- LiveQuery: Adds support for transmitting the original object
- Queries: Use estimated count if query is empty
- Docker: Reduces the size of the docker image to 154Mb


## 3.1.2
[Full Changelog](https://github.com/parse-community/parse-server/compare/3.1.1...3.1.2)

- Removes dev script, use TDD instead of server.
- Removes nodemon and problematic dependencies.
- Addressed event-stream security debacle.

## 3.1.1
[Full Changelog](https://github.com/parse-community/parse-server/compare/3.1.0...3.1.1)

### Improvements:
* Fixes issue that would prevent users with large number of roles to resolve all of them [Antoine Cormouls](https://github.com/Moumouls) (#5131, #5132)
* Fixes distinct query on special fields ([#5144](https://github.com/parse-community/parse-server/pull/5144))


## 3.1.0
[Full Changelog](https://github.com/parse-community/parse-server/compare/3.0.0...3.1.0)

### Breaking Changes:
* Return success on sendPasswordResetEmail even if email not found. (#7fe4030)
### Security Fix:
* Expire password reset tokens on email change (#5104)
### Improvements:
* Live Query CLPs (#4387)
* Reduces number of calls to injectDefaultSchema (#5107)
* Remove runtime dependency on request (#5076)
### Bug fixes:
* Fixes issue with vkontatke authentication (#4977)
* Use the correct function when validating google auth tokens (#5018)
* fix unexpected 'delete' trigger issue on LiveQuery (#5031)
* Improves performance for roles and ACL's in live query server (#5126)


## 3.0.0
[Full Changelog](https://github.com/parse-community/parse-server/compare/2.8.4...3.0.0)

`parse-server` 3.0.0 comes with brand new handlers for cloud code. It now fully supports promises and async / await.
For more informations, visit the v3.0.0 [migration guide](https://github.com/parse-community/parse-server/blob/master/3.0.0.md).

### Breaking changes:
* Cloud Code handlers have a new interface based on promises.
* response.success / response.error are removed in Cloud Code
* Cloud Code runs with Parse-SDK 2.0
* The aggregate now require aggregates to be passed in the form: `{"pipeline": [...]}` (REST Only)

### Improvements:
* Adds Pipeline Operator to Aggregate Router.
* Adds documentations for parse-server's adapters, constructors and more.
* Adds ability to pass a context object between `beforeSave` and `afterSave` affecting the same object.

### Bug Fixes:
* Fixes issue that would crash the server when mongo objects had undefined values [#4966](https://github.com/parse-community/parse-server/issues/4966)
* Fixes issue that prevented ACL's from being used with `select` (see [#571](https://github.com/parse-community/Parse-SDK-JS/issues/571))

### Dependency updates:
* [@parse/simple-mailgun-adapter@1.1.0](https://www.npmjs.com/package/@parse/simple-mailgun-adapter)
* [mongodb@3.1.3](https://www.npmjs.com/package/mongodb)
* [request@2.88.0](https://www.npmjs.com/package/request)

### Development Dependencies Updates:
* [@parse/minami@1.0.0](https://www.npmjs.com/package/@parse/minami)
* [deep-diff@1.0.2](https://www.npmjs.com/package/deep-diff)
* [flow-bin@0.79.0](https://www.npmjs.com/package/flow-bin)
* [jsdoc@3.5.5](https://www.npmjs.com/package/jsdoc)
* [jsdoc-babel@0.4.0](https://www.npmjs.com/package/jsdoc-babel)

### 2.8.4
[Full Changelog](https://github.com/parse-community/parse-server/compare/2.8.3...2.8.4)

#### Improvements:
* Adds ability to forward errors to express handler (#4697)
* Adds ability to increment the push badge with an arbitrary value (#4889)
* Adds ability to preserve the file names when uploading (#4915)
* `_User` now follow regular ACL policy. Letting administrator lock user out. (#4860) and (#4898)
* Ensure dates are properly handled in aggregates (#4743)
* Aggregates: Improved support for stages sharing the same name
* Add includeAll option
* Added verify password to users router and tests. (#4747)
* Ensure read preference is never overriden, so DB config prevails (#4833)
* add support for geoWithin.centerSphere queries via withJSON (#4825)
* Allow sorting an object field (#4806)
* Postgres: Don't merge JSON fields after save() to keep same behaviour as MongoDB (#4808) (#4815)

#### Dependency updates
* [commander@2.16.0](https://www.npmjs.com/package/commander)
* [mongodb@3.1.1](https://www.npmjs.com/package/mongodb)
* [pg-promise@8.4.5](https://www.npmjs.com/package/pg-promise)
* [ws@6.0.0](https://www.npmjs.com/package/ws)
* [bcrypt@3.0.0](https://www.npmjs.com/package/bcrypt)
* [uws@10.148.1](https://www.npmjs.com/package/uws)

##### Development Dependencies Updates:
* [cross-env@5.2.0](https://www.npmjs.com/package/cross-env)
* [eslint@5.0.0](https://www.npmjs.com/package/eslint)
* [flow-bin@0.76.0](https://www.npmjs.com/package/flow-bin)
* [mongodb-runner@4.0.0](https://www.npmjs.com/package/mongodb-runner)
* [nodemon@1.18.1](https://www.npmjs.com/package/nodemon)
* [nyc@12.0.2](https://www.npmjs.com/package/nyc)
* [request-promise@4.2.2](https://www.npmjs.com/package/request-promise)
* [supports-color@5.4.0](https://www.npmjs.com/package/supports-color)

### 2.8.3
[Full Changelog](https://github.com/parse-community/parse-server/compare/2.8.2...2.8.3)

#### Improvements:

* Adds support for JS SDK 2.0 job status header
* Removes npm-git scripts as npm supports using git repositories that build, thanks to [Florent Vilmart](https://github.com/flovilmart)


### 2.8.2
[Full Changelog](https://github.com/parse-community/parse-server/compare/2.8.1...2.8.2)

##### Bug Fixes:
* Ensure legacy users without ACL's are not locked out, thanks to [Florent Vilmart](https://github.com/flovilmart)

#### Improvements:
* Use common HTTP agent to increase webhooks performance, thanks to [Tyler Brock](https://github.com/TylerBrock)
* Adds withinPolygon support for Polygon objects, thanks to [Mads Bjerre](https://github.com/madsb)

#### Dependency Updates:
* [ws@5.2.0](https://www.npmjs.com/package/ws)
* [commander@2.15.1](https://www.npmjs.com/package/commander)
* [nodemon@1.17.5](https://www.npmjs.com/package/nodemon)

##### Development Dependencies Updates:
* [flow-bin@0.73.0](https://www.npmjs.com/package/flow-bin)
* [cross-env@5.1.6](https://www.npmjs.com/package/cross-env)
* [gaze@1.1.3](https://www.npmjs.com/package/gaze)
* [deepcopy@1.0.0](https://www.npmjs.com/package/deepcopy)
* [deep-diff@1.0.1](https://www.npmjs.com/package/deep-diff)


### 2.8.1
[Full Changelog](https://github.com/parse-community/parse-server/compare/2.8.1...2.8.0)

Ensure all the files are properly exported to the final package.

### 2.8.0
[Full Changelog](https://github.com/parse-community/parse-server/compare/2.8.0...2.7.4)

#### New Features
* Adding Mongodb element to add `arrayMatches` the #4762 (#4766), thanks to [Jérémy Piednoel](https://github.com/jeremypiednoel)
* Adds ability to Lockout users (#4749), thanks to [Florent Vilmart](https://github.com/flovilmart)

#### Bug fixes:
* Fixes issue when using afterFind with relations (#4752), thanks to [Florent Vilmart](https://github.com/flovilmart)
* New query condition support to match all strings that starts with some other given strings (#3864), thanks to [Eduard Bosch Bertran](https://github.com/eduardbosch)
* Allow creation of indices on default fields (#4738), thanks to [Claire Neveu](https://github.com/ClaireNeveu)
* Purging empty class (#4676), thanks to [Diamond Lewis](https://github.com/dplewis)
* Postgres: Fixes issues comparing to zero or false (#4667), thanks to [Diamond Lewis](https://github.com/dplewis)
* Fix Aggregate Match Pointer (#4643), thanks to [Diamond Lewis](https://github.com/dplewis)

#### Improvements:
* Allow Parse.Error when returning from Cloud Code (#4695), thanks to [Saulo Tauil](https://github.com/saulogt)
* Fix typo: "requrest" -> "request" (#4761), thanks to [Joseph Frazier](https://github.com/josephfrazier)
* Send version for Vkontakte API (#4725), thanks to [oleg](https://github.com/alekoleg)
* Ensure we respond with invalid password even if email is unverified (#4708), thanks to [dblythy](https://github.com/dblythy)
* Add _password_history to default sensitive data (#4699), thanks to [Jong Eun Lee](https://github.com/yomybaby)
* Check for node version in postinstall script (#4657), thanks to [Diamond Lewis](https://github.com/dplewis)
* Remove FB Graph API version from URL to use the oldest non deprecated version, thanks to [SebC](https://github.com/SebC99)

#### Dependency Updates:
* [@parse/push-adapter@2.0.3](https://www.npmjs.com/package/@parse/push-adapter)
* [@parse/simple-mailgun-adapter@1.0.2](https://www.npmjs.com/package/@parse/simple-mailgun-adapter)
* [uws@10.148.0](https://www.npmjs.com/package/uws)
* [body-parser@1.18.3](https://www.npmjs.com/package/body-parser)
* [mime@2.3.1](https://www.npmjs.com/package/mime)
* [request@2.85.0](https://www.npmjs.com/package/request)
* [mongodb@3.0.7](https://www.npmjs.com/package/mongodb)
* [bcrypt@2.0.1](https://www.npmjs.com/package/bcrypt)
* [ws@5.1.1](https://www.npmjs.com/package/ws)

##### Development Dependencies Updates:
* [cross-env@5.1.5](https://www.npmjs.com/package/cross-env)
* [flow-bin@0.71.0](https://www.npmjs.com/package/flow-bin)
* [deep-diff@1.0.0](https://www.npmjs.com/package/deep-diff)
* [nodemon@1.17.3](https://www.npmjs.com/package/nodemon)


### 2.7.4
[Full Changelog](https://github.com/parse-community/parse-server/compare/2.7.4...2.7.3)

#### Bug Fixes:
* Fixes an issue affecting polygon queries, thanks to [Diamond Lewis](https://github.com/dplewis)

#### Dependency Updates:
* [pg-promise@8.2.1](https://www.npmjs.com/package/pg-promise)

##### Development Dependencies Updates:
* [nodemon@1.17.1](https://www.npmjs.com/package/nodemon)

### 2.7.3
[Full Changelog](https://github.com/parse-community/parse-server/compare/2.7.3...2.7.2)

#### Improvements:
* Improve documentation for LiveQuery options, thanks to [Arthur Cinader](https://github.com/acinader)
* Improve documentation for using cloud code with docker, thanks to [Stephen Tuso](https://github.com/stephentuso)
* Adds support for Facebook's AccountKit, thanks to [6thfdwp](https://github.com/6thfdwp)
* Disable afterFind routines when running aggregates, thanks to [Diamond Lewis](https://github.com/dplewis)
* Improve support for distinct aggregations of nulls, thanks to [Diamond Lewis](https://github.com/dplewis)
* Regenreate the email verification token when requesting a new email, thanks to [Benjamin Wilson Friedman](https://github.com/montymxb)

#### Bug Fixes:
* Fix issue affecting readOnly masterKey and purge command, thanks to [AreyouHappy](https://github.com/AreyouHappy)
* Fixes Issue unsetting in beforeSave doesn't allow object creation, thanks to [Diamond Lewis](https://github.com/dplewis)
* Fixes issue crashing server on invalid live query payload, thanks to [fridays](https://github.com/fridays)
* Fixes issue affecting postgres storage adapter "undefined property '__op'", thanks to [Tyson Andre](https://github,com/TysonAndre)

#### Dependency Updates:
* [winston@2.4.1](https://www.npmjs.com/package/winston)
* [pg-promise@8.2.0](https://www.npmjs.com/package/pg-promise)
* [commander@2.15.0](https://www.npmjs.com/package/commander)
* [lru-cache@4.1.2](https://www.npmjs.com/package/lru-cache)
* [parse@1.11.1](https://www.npmjs.com/package/parse)
* [ws@5.0.0](https://www.npmjs.com/package/ws)
* [mongodb@3.0.4](https://www.npmjs.com/package/mongodb)
* [lodash@4.17.5](https://www.npmjs.com/package/lodash)

##### Development Dependencies Updates:
* [cross-env@5.1.4](https://www.npmjs.com/package/cross-env)
* [flow-bin@0.67.1](https://www.npmjs.com/package/flow-bin)
* [jasmine@3.1.0](https://www.npmjs.com/package/jasmine)
* [parse@1.11.1](https://www.npmjs.com/package/parse)
* [babel-eslint@8.2.2](https://www.npmjs.com/package/babel-eslint)
* [nodemon@1.15.0](https://www.npmjs.com/package/nodemon)

### 2.7.2
[Full Changelog](https://github.com/parse-community/parse-server/compare/2.7.2...2.7.1)

#### Improvements:
* Improved match aggregate
* Do not mark the empty push as failed
* Support pointer in aggregate query
* Introduces flow types for storage
* Postgres: Refactoring of Postgres Storage Adapter
* Postgres: Support for multiple projection in aggregate
* Postgres: performance optimizations
* Adds infos about vulnerability disclosures
* Adds ability to login with email when provided as username

#### Bug Fixes
* Scrub Passwords with URL Encoded Characters
* Fixes issue affecting using sorting in beforeFind

#### Dependency Updates:
* [commander@2.13.0](https://www.npmjs.com/package/commander)
* [semver@5.5.0](https://www.npmjs.com/package/semver)
* [pg-promise@7.4.0](https://www.npmjs.com/package/pg-promise)
* [ws@4.0.0](https://www.npmjs.com/package/ws)
* [mime@2.2.0](https://www.npmjs.com/package/mime)
* [parse@1.11.0](https://www.npmjs.com/package/parse)

##### Development Dependencies Updates:
* [nodemon@1.14.11](https://www.npmjs.com/package/nodemon)
* [flow-bin@0.64.0](https://www.npmjs.com/package/flow-bin)
* [jasmine@2.9.0](https://www.npmjs.com/package/jasmine)
* [cross-env@5.1.3](https://www.npmjs.com/package/cross-env)

### 2.7.1
[Full Changelog](https://github.com/parse-community/parse-server/compare/2.7.1...2.7.0)

:warning: Fixes a security issue affecting Class Level Permissions

* Adds support for dot notation when using matchesKeyInQuery, thanks to [Henrik](https://github.com/bohemima) and [Arthur Cinader](https://github.com/acinader)

### 2.7.0
[Full Changelog](https://github.com/parse-community/parse-server/compare/2.7.0...2.6.5)

:warning: This version contains an issue affecting Class Level Permissions on mongoDB. Please upgrade to 2.7.1.

Starting parse-server 2.7.0, the minimun nodejs version is 6.11.4, please update your engines before updating parse-server

#### New Features:
* Aggregation endpoints, thanks to [Diamond Lewis](https://github.com/dplewis)
* Adds indexation options onto Schema endpoints, thanks to [Diamond Lewis](https://github.com/dplewis)

#### Bug fixes:
* Fixes sessionTokens being overridden in 'find' (#4332), thanks to [Benjamin Wilson Friedman](https://github.com/montymxb)
* Proper `handleShutdown()` feature to close database connections (#4361), thanks to [CHANG, TZU-YEN](https://github.com/trylovetom)
* Fixes issue affecting state of _PushStatus objects, thanks to [Benjamin Wilson Friedman](https://github.com/montymxb)
* Fixes issue affecting calling password reset password pages with wrong appid, thanks to [Bryan de Leon](https://github.com/bryandel)
* Fixes issue affecting duplicates _Sessions on successive logins, thanks to [Florent Vilmart](https://github.com/flovilmart)

#### Improvements:
* Updates contributing guides, and improves windows support, thanks to [Addison Elliott](https://github.com/addisonelliott)
* Uses new official scoped packaged, thanks to [Florent Vilmart](https://github.com/flovilmart)
* Improves health checks responses, thanks to [Benjamin Wilson Friedman](https://github.com/montymxb)
* Add password confirmation to choose_password, thanks to [Worathiti Manosroi](https://github.com/pungme)
* Improve performance of relation queries, thanks to [Florent Vilmart](https://github.com/flovilmart)

#### Dependency Updates:
* [commander@2.12.1](https://www.npmjs.com/package/commander)
* [ws@3.3.2](https://www.npmjs.com/package/ws)
* [uws@9.14.0](https://www.npmjs.com/package/uws)
* [pg-promise@7.3.2](https://www.npmjs.com/package/pg-promise)
* [parse@1.10.2](https://www.npmjs.com/package/parse)
* [pg-promise@7.3.1](https://www.npmjs.com/package/pg-promise)

##### Development Dependencies Updates:
* [cross-env@5.1.1](https://www.npmjs.com/package/cross-env)



### 2.6.5
[Full Changelog](https://github.com/ParsePlatform/parse-server/compare/2.6.5...2.6.4)

#### New Features:
* Adds support for read-only masterKey, thanks to [Florent Vilmart](https://github.com/flovilmart)
* Adds support for relative time queries (mongodb only), thanks to [Marvel Mathew](https://github.com/marvelm)

#### Improvements:
* Handle possible afterSave exception, thanks to [Benjamin Wilson Friedman](https://github.com/montymxb)
* Add support for expiration interval in Push, thanks to [Marvel Mathew](https://github.com/marvelm)

#### Bug Fixes:
* The REST API key was improperly inferred from environment when using the CLI, thanks to [Florent Vilmart](https://github.com/flovilmart)

### 2.6.4
[Full Changelog](https://github.com/ParsePlatform/parse-server/compare/2.6.4...2.6.3)

#### Improvements:
* Improves management of configurations and default values, thanks to [Florent Vilmart](https://github.com/flovilmart)
* Adds ability to start ParseServer with `ParseServer.start(options)`, thanks to [Florent Vilmart](https://github.com/flovilmart)
* Adds request original IP to cloud code hooks, thanks to [Gustav Ahlberg](https://github.com/Gyran)
* Corrects some outdated links, thanks to [Benjamin Wilson Friedman](https://github.com/montymxb)
* Adds serverURL validation on startup, thanks to [Benjamin Wilson Friedman](https://github.com/montymxb)
* Adds ability to login with POST requests alongside GET, thanks to [Benjamin Wilson Friedman](https://github.com/montymxb)
* Adds ability to login with email, instead of username, thanks to [Florent Vilmart](https://github.com/flovilmart)

#### Bug Fixes:
* Fixes issue affecting beforeSaves and increments, thanks to [Benjamin Wilson Friedman](https://github.com/montymxb)

#### Dependency Updates:
* [parse-server-push-adapter@2.0.2](https://www.npmjs.com/package/parse-server-push-adapter)
* [semver@5.4.1](https://www.npmjs.com/package/semver)
* [pg-promise@7.0.3](https://www.npmjs.com/package/pg-promise)
* [mongodb@2.2.33](https://www.npmjs.com/package/mongodb)
* [parse@1.10.1](https://www.npmjs.com/package/parse)
* [express@4.16.0](https://www.npmjs.com/package/express)
* [mime@1.4.1](https://www.npmjs.com/package/mime)
* [parse-server-simple-mailgun-adapter@1.0.1](https://www.npmjs.com/package/parse-server-simple-mailgun-adapter)

##### Development Dependencies Updates:
* [babel-preset-env@1.6.1](https://www.npmjs.com/package/babel-preset-env)
* [cross-env@5.1.0](https://www.npmjs.com/package/cross-env)
* [mongodb-runner@3.6.1](https://www.npmjs.com/package/mongodb-runner)
* [eslint-plugin-flowtype@2.39.1](https://www.npmjs.com/package/eslint-plugin-flowtype)
* [eslint@4.9.0](https://www.npmjs.com/package/eslint)

### 2.6.3
[Full Changelog](https://github.com/ParsePlatform/parse-server/compare/2.6.2...2.6.3)

#### Improvements:
* Queries on Pointer fields with `$in` and `$nin` now supports list of objectId's, thanks to [Florent Vilmart](https://github.com/flovilmart)
* LiveQueries on `$in` and `$nin` for pointer fields work as expected thanks to [Florent Vilmart](https://github.com/flovilmart)
* Also remove device token when APNS error is BadDeviceToken, thanks to [Mauricio Tollin](https://github.com/)
* LRU cache is not available on the ParseServer object, thanks to [Tyler Brock](https://github.com/tbrock)
* Error messages are more expressive, thanks to [Tyler Brock](https://github.com/tbrock)
* Postgres: Properly handle undefined field values, thanks to [Diamond Lewis](https://github.com/dlewis)
* Updating with two GeoPoints fails correctly, thanks to [Anthony Mosca](https://github.com/aontas)

#### New Features:
* Adds ability to set a maxLimit on server configuration for queries, thanks to [Chris Norris](https://github.com/)

#### Bug fixes:
* Fixes issue affecting reporting `_PushStatus` with misconfigured serverURL, thanks to [Florent Vilmart](https://github.com/flovilmart)
* Fixes issue affecting deletion of class that doesn't exist, thanks to [Diamond Lewis](https://github.com/dlewis)

#### Dependency Updates:
* [winston@2.4.0](https://www.npmjs.com/package/winston)
* [pg-promise@6.10.2](https://www.npmjs.com/package/pg-promise)
* [winston-daily-rotate-file@1.6.0](https://www.npmjs.com/package/winston-daily-rotate-file)
* [request@2.83.0](https://www.npmjs.com/package/request)
* [body-parser@1.18.2](https://www.npmjs.com/package/body-parser)

##### Development Dependencies Updates:
* [request-promise@4.2.2](https://www.npmjs.com/package/request-promise)
* [eslint@4.7.1](https://www.npmjs.com/package/eslint)

### 2.6.2
[Full Changelog](https://github.com/ParsePlatform/parse-server/compare/2.6.1...2.6.2)

#### Improvements:
* PushWorker/PushQueue channels are properly prefixed with the Parse applicationId, thanks to [Marvel Mathew](https://github.com/marvelm)
* You can use Parse.Cloud.afterSave hooks on _PushStatus
* You can use Parse.Cloud.onLiveQueryEvent to track the number of clients and subscriptions
* Adds support for more fields from the Audience class.

#### New Features:
* Push: Adds ability to track sentPerUTC offset if your push scheduler supports it.
* Push: Adds support for cleaning up invalid deviceTokens from _Installation (PARSE_SERVER_CLEANUP_INVALID_INSTALLATIONS=1).

#### Dependency Updates:
* [ws@3.2.0](https://www.npmjs.com/package/ws)
* [pg-promise@6.5.3](https://www.npmjs.com/package/pg-promise)
* [winston-daily-rotate-file@1.5.0](https://www.npmjs.com/package/winston-daily-rotate-file)
* [body-parser@1.18.1](https://www.npmjs.com/package/body-parser)

##### Development Dependencies Updates:
* [nodemon@1.12.1](https://www.npmjs.com/package/nodemon)
* [mongodb-runner@3.6.0](https://www.npmjs.com/package/mongodb-runner)
* [babel-eslint@8.0.0](https://www.npmjs.com/package/babel-eslint)

### 2.6.1
[Full Changelog](https://github.com/ParsePlatform/parse-server/compare/2.6.0...2.6.1)

#### Improvements:
* Improves overall performance of the server, more particularly with large query results.
* Improves performance of InMemoryCacheAdapter by removing serialization.
* Improves logging performance by skipping necessary log calls.
* Refactors object routers to simplify logic.
* Adds automatic indexing on $text indexes, thanks to [Diamon Lewis](https://github.com/dplewis)

#### New Features:
* Push: Adds ability to send localized pushes according to the _Installation localeIdentifier
* Push: proper support for scheduling push in user's locale time, thanks to [Marvel Mathew](https://github.com/marvelm)
* LiveQuery: Adds ability to use LiveQuery with a masterKey, thanks to [Jeremy May](https://github.com/kenishi)

#### Bug Fixes:
* Fixes an issue that would duplicate Session objects per userId-installationId pair.
* Fixes an issue affecting pointer permissions introduced in this release.
* Fixes an issue that would prevent displaying audiences correctly in dashboard.
* Fixes an issue affecting preventLoginWithUnverifiedEmail upon signups.

#### Dependency Updates:
* [pg-promise@6.3.2](https://www.npmjs.com/package/pg-promise)
* [body-parser@1.18.0](https://www.npmjs.com/package/body-parser)
* [nodemon@1.11.1](https://www.npmjs.com/package/nodemon)

##### Development Dependencies Updates:
* [babel-cli@6.26.0](https://www.npmjs.com/package/babel-cli)

### 2.6.0
[Full Changelog](https://github.com/ParsePlatform/parse-server/compare/2.5.3...2.6.0)

#### Breaking Changes:
* [parse-server-s3-adapter@1.2.0](https://www.npmjs.com/package/parse-server-s3-adapter): A new deprecation notice is introduced with parse-server-s3-adapter's version 1.2.0.  An upcoming release will remove passing key and password arguments.  AWS credentials should be set using AWS best practices.  See the [Deprecation Notice for AWS credentials]( https://github.com/parse-server-modules/parse-server-s3-adapter/blob/master/README.md#deprecation-notice----aws-credentials) section of the adapter's README.

#### New Features
* Polygon is fully supported as a type, thanks to [Diamond Lewis](https://github.com/dplewis)
* Query supports PolygonContains, thanks to [Diamond Lewis](https://github.com/dplewis)

#### Improvements
* Postgres: Adds support nested contains and containedIn, thanks to [Diamond Lewis](https://github.com/dplewis)
* Postgres: Adds support for `null` in containsAll queries, thanks to [Diamond Lewis](https://github.com/dplewis)
* Cloud Code: Request headers are passed to the cloud functions, thanks to [miguel-s](https://github.com/miguel-s)
* Push: All push queries now filter only where deviceToken exists

#### Bug Fixes:
* Fixes issue affecting updates of _User objects when authData was passed.
* Push: Pushing to an empty audience should now properly report a failed _PushStatus
* Linking Users: Fixes issue affecting linking users with sessionToken only

#### Dependency Updates:
* [ws@3.1.0](https://www.npmjs.com/package/ws)
* [mime@1.4.0](https://www.npmjs.com/package/mime)
* [semver@5.4.0](https://www.npmjs.com/package/semver)
* [uws@8.14.1](https://www.npmjs.com/package/uws)
* [bcrypt@1.0.3](https://www.npmjs.com/package/bcrypt)
* [mongodb@2.2.31](https://www.npmjs.com/package/mongodb)
* [redis@2.8.0](https://www.npmjs.com/package/redis)
* [pg-promise@6.3.1](https://www.npmjs.com/package/pg-promise)
* [commander@2.11.0](https://www.npmjs.com/package/commander)

##### Development Dependencies Updates:
* [jasmine@2.8.0](https://www.npmjs.com/package/jasmine)
* [babel-register@6.26.0](https://www.npmjs.com/package/babel-register)
* [babel-core@6.26.0](https://www.npmjs.com/package/babel-core)
* [cross-env@5.0.2](https://www.npmjs.com/package/cross-env)

### 2.5.3
[Full Changelog](https://github.com/ParsePlatform/parse-server/compare/2.5.2...2.5.3)

#### New Features:
* badge property on android installations will now be set as on iOS (#3970), thanks to [Florent Vilmart](https://github.com/flovilmart)

#### Bug Fixes:
* Fixes incorrect number parser for cache options

### 2.5.2
[Full Changelog](https://github.com/ParsePlatform/parse-server/compare/2.5.1...2.5.2)

#### Improvements:
* Restores ability to run on node >= 4.6
* Adds ability to configure cache from CLI
* Removes runtime check for node >= 4.6

### 2.5.1
[Full Changelog](https://github.com/ParsePlatform/parse-server/compare/2.5.0...2.5.1)

#### New Features:
* Adds ability to set default objectId size (#3950), thanks to [Steven Shipton](https://github.com/steven-supersolid)

#### Improvements:
* Uses LRU cache instead of InMemoryCache by default (#3979), thanks to [Florent Vilmart](https://github.com/flovilmart)
* iOS pushes are now using HTTP/2.0 instead of binary API  (#3983), thanks to [Florent Vilmart](https://github.com/flovilmart)

#### Dependency Updates:
* [parse@1.10.0](https://www.npmjs.com/package/parse)
* [pg-promise@6.3.0](https://www.npmjs.com/package/pg-promise)
* [parse-server-s3-adapter@1.1.0](https://www.npmjs.com/package/parse-server-s3-adapter)
* [parse-server-push-adapter@2.0.0](https://www.npmjs.com/package/parse-server-push-adapter)

### 2.5.0
[Full Changelog](https://github.com/ParsePlatform/parse-server/compare/2.4.2...2.5.0)

#### New Features:
* Adds ability to run full text search (#3904), thanks to [Diamond Lewis](https://github.com/dplewis)
* Adds ability to run `$withinPolygon` queries (#3889), thanks to [Diamond Lewis](https://github.com/dplewis)
* Adds ability to pass read preference per query with mongodb (#3865), thanks to [davimacedo](https://github.com/davimacedo)
* beforeFind trigger now includes `isGet` for get queries (#3862), thanks to [davimacedo](https://github.com/davimacedo)
* Adds endpoints for dashboard's audience API (#3861), thanks to [davimacedo](https://github.com/davimacedo)
* Restores the job scheduling endpoints (#3927), thanks to [Florent Vilmart](https://github.com/flovilmart)

#### Improvements:
* Removes unnecessary warning when using maxTimeMs with mongodb, thanks to [Tyler Brock](https://github.com/tbrock)
* Improves access control on system classes (#3916), thanks to [Worathiti Manosroi](https://github.com/pungme)
* Adds bytes support in postgres (#3894), thanks to [Diamond Lewis](https://github.com/dplewis)

#### Bug Fixes:
* Fixes issue with vkontakte adapter that would hang the request, thanks to [Denis Trofimov](https://github.com/denistrofimov)
* Fixes issue affecting null relational data (#3924), thanks to [davimacedo](https://github.com/davimacedo)
* Fixes issue affecting session token deletion (#3937), thanks to [Florent Vilmart](https://github.com/flovilmart)
* Fixes issue affecting the serverInfo endpoint (#3933), thanks to [Florent Vilmart](https://github.com/flovilmart)
* Fixes issue affecting beforeSave with dot-noted sub-documents (#3912), thanks to [IlyaDiallo](https://github.com/IlyaDiallo)
* Fixes issue affecting emails being sent when using a 3rd party auth (#3882), thanks to [davimacedo](https://github.com/davimacedo)

#### Dependency Updates:
* [commander@2.10.0](https://www.npmjs.com/package/commander)
* [pg-promise@5.9.7](https://www.npmjs.com/package/pg-promise)
* [lru-cache@4.1.0](https://www.npmjs.com/package/lru-cache)
* [mongodb@2.2.28](https://www.npmjs.com/package/mongodb)

##### Development dependencies
* [babel-core@6.25.0](https://www.npmjs.com/package/babel-core)
* [cross-env@5.0.1](https://www.npmjs.com/package/cross-env)
* [nyc@11.0.2](https://www.npmjs.com/package/nyc)

### 2.4.2
[Full Changelog](https://github.com/ParsePlatform/parse-server/compare/2.4.1...2.4.2)

#### New Features:
* ParseQuery: Support for withinPolygon [#3866](https://github.com/parse-community/parse-server/pull/3866), thanks to [Diamond Lewis](https://github.com/dplewis)

#### Improvements:
* Postgres: Use transactions when deleting a class, [#3869](https://github.com/parse-community/parse-server/pull/3836), thanks to [Vitaly Tomilov](https://github.com/vitaly-t)
* Postgres: Proper support for GeoPoint equality query, [#3874](https://github.com/parse-community/parse-server/pull/3836), thanks to [Diamond Lewis](https://github.com/dplewis)
* beforeSave and liveQuery will be correctly triggered on email verification [#3851](https://github.com/parse-community/parse-server/pull/3851), thanks to [Florent Vilmart](https://github.com/flovilmart)

#### Bug fixes:
* Skip authData validation if it hasn't changed, on PUT requests [#3872](https://github.com/parse-community/parse-server/pull/3872), thanks to [Florent Vilmart](https://github.com/flovilmart)

#### Dependency Updates:
* [mongodb@2.2.27](https://www.npmjs.com/package/mongodb)
* [pg-promise@5.7.2](https://www.npmjs.com/package/pg-promise)


### 2.4.1
[Full Changelog](https://github.com/ParsePlatform/parse-server/compare/2.4.0...2.4.1)

#### Bug fixes:
* Fixes issue affecting relation updates ([#3835](https://github.com/parse-community/parse-server/pull/3835), [#3836](https://github.com/parse-community/parse-server/pull/3836)), thanks to [Florent Vilmart](https://github.com/flovilmart)
* Fixes issue affecting sending push notifications, thanks to [Felipe Andrade](https://github.com/felipemobile)
* Session are always cleared when updating the passwords ([#3289](https://github.com/parse-community/parse-server/pull/3289), [#3821](https://github.com/parse-community/parse-server/pull/3821), thanks to [Florent Vilmart](https://github.com/flovilmart)

#### Dependency Updates:
* [body-parser@1.17.2](https://www.npmjs.com/package/body-parser)
* [pg-promise@5.7.1](https://www.npmjs.com/package/pg-promise)
* [ws@3.0.0](https://www.npmjs.com/package/ws)


### 2.4.0
[Full Changelog](https://github.com/ParsePlatform/parse-server/compare/2.3.8...2.4.0)

Starting 2.4.0, parse-server is tested against node 6.10 and 7.10, mongodb 3.2 and 3.4.
If you experience issues with older versions, please [open a issue](https://github.com/parse-community/parse-server/issues).

#### New Features:
* Adds `count` Class Level Permission ([#3814](https://github.com/parse-community/parse-server/pull/3814)), thanks to [Florent Vilmart](https://github.com/flovilmart)
* Proper graceful shutdown support ([#3786](https://github.com/parse-community/parse-server/pull/3786)), thanks to [Florent Vilmart](https://github.com/flovilmart)
* Let parse-server store as `scheduled` Push Notifications with push_time (#3717, #3722), thanks to [Felipe Andrade](https://github.com/felipemobile)

#### Improvements
* Parse-Server images are built through docker hub, thanks to [Florent Vilmart](https://github.com/flovilmart)
* Skip authData validation if it hasn't changed, thanks to [Florent Vilmart](https://github.com/flovilmart)
* [postgres] Improve performance when adding many new fields to the Schema ([#3740](https://github.com/parse-community/parse-server/pull/3740)), thanks to [Paulo Vítor S Reis](https://github.com/paulovitin)
* Test maintenance, wordsmithing and nits ([#3744](https://github.com/parse-community/parse-server/pull/3744)), thanks to [Arthur Cinader](https://github.com/acinader)

#### Bug Fixes:
* [postgres] Fixes issue affecting deleting multiple fields of a Schema ([#3734](https://github.com/parse-community/parse-server/pull/3734), [#3735](https://github.com/parse-community/parse-server/pull/3735)), thanks to [Paulo Vítor S Reis](https://github.com/paulovitin)
* Fix issue affecting _PushStatus state ([#3808](https://github.com/parse-community/parse-server/pull/3808)), thanks to [Florent Vilmart](https://github.com/flovilmart)
* requiresAuthentication Class Level Permission behaves correctly, thanks to [Florent Vilmart](https://github.com/flovilmart)
* Email Verification related fields are not exposed ([#3681](https://github.com/parse-community/parse-server/pull/3681), [#3393](https://github.com/parse-community/parse-server/pull/3393), [#3432](https://github.com/parse-community/parse-server/pull/3432)), thanks to [Anthony Mosca](https://github.com/aontas)
* HTTP query parameters are properly obfuscated in logs ([#3793](https://github.com/parse-community/parse-server/pull/3793), [#3789](https://github.com/parse-community/parse-server/pull/3789)), thanks to [@youngerong](https://github.com/youngerong)
* Improve handling of `$near` operators in `$or` queries ([#3767](https://github.com/parse-community/parse-server/pull/3767), [#3798](https://github.com/parse-community/parse-server/pull/3798)), thanks to [Jack Wearden](https://github.com/NotBobTheBuilder)
* Fix issue affecting arrays of pointers ([#3169](https://github.com/parse-community/parse-server/pull/3169)), thanks to [Florent Vilmart](https://github.com/flovilmart)
* Fix issue affecting overloaded query constraints ([#3723](https://github.com/parse-community/parse-server/pull/3723), [#3678](https://github.com/parse-community/parse-server/pull/3678)), thanks to [Florent Vilmart](https://github.com/flovilmart)
* Properly catch unhandled rejections in _Installation updates ([#3795](https://github.com/parse-community/parse-server/pull/3795)), thanks to [kahoona77](https://github.com/kahoona77)

#### Dependency Updates:

* [uws@0.14.5](https://www.npmjs.com/package/uws)
* [mime@1.3.6](https://www.npmjs.com/package/mime)
* [mongodb@2.2.26](https://www.npmjs.com/package/mongodb)
* [pg-promise@5.7.0](https://www.npmjs.com/package/pg-promise)
* [semver@5.3.0](https://www.npmjs.com/package/semver)

##### Development dependencies
* [babel-cli@6.24.1](https://www.npmjs.com/package/babel-cli)
* [babel-core@6.24.1](https://www.npmjs.com/package/babel-core)
* [babel-preset-es2015@6.24.1](https://www.npmjs.com/package/babel-preset-es2015)
* [babel-preset-stage-0@6.24.1](https://www.npmjs.com/package/babel-preset-stage-0)
* [babel-register@6.24.1](https://www.npmjs.com/package/babel-register)
* [cross-env@5.0.0](https://www.npmjs.com/package/cross-env)
* [deep-diff@0.3.8](https://www.npmjs.com/package/deep-diff)
* [gaze@1.1.2](https://www.npmjs.com/package/gaze)
* [jasmine@2.6.0](https://www.npmjs.com/package/jasmine)
* [jasmine-spec-reporter@4.1.0](https://www.npmjs.com/package/jasmine-spec-reporter)
* [mongodb-runner@3.5.0](https://www.npmjs.com/package/mongodb-runner)
* [nyc@10.3.2](https://www.npmjs.com/package/nyc)
* [request-promise@4.2.1](https://www.npmjs.com/package/request-promise)


### 2.3.8
[Full Changelog](https://github.com/ParsePlatform/parse-server/compare/2.3.7...2.3.8)

#### New Features
* Support for PG-Promise options, thanks to [ren dong](https://github.com/rendongsc)

#### Improvements
* Improves support for graceful shutdown, thanks to [Florent Vilmart](https://github.com/flovilmart)
* Improves configuration validation for Twitter Authentication, thanks to [Benjamin Wilson Friedman](https://github.com/montymxb)

#### Bug Fixes
* Fixes issue affecting GeoPoint __type with Postgres, thanks to [zhoul-HS](https://github.com/zhoul-HS)
* Prevent user creation if username or password is empty, thanks to [Wissam Abirached](https://github.com/wabirached)

#### Dependency Updates:
* [cross-env@4.0.0 ](https://www.npmjs.com/package/cross-env)
* [ws@2.2.3](https://www.npmjs.com/package/ws)
* [babel-core@6.24.0](https://www.npmjs.com/package/babel-core)
* [uws@0.14.0](https://www.npmjs.com/package/uws)
* [babel-preset-es2015@6.24.0](https://www.npmjs.com/package/babel-preset-es2015)
* [babel-plugin-syntax-flow@6.18.0](https://www.npmjs.com/package/babel-plugin-syntax-flow)
* [babel-cli@6.24.0](https://www.npmjs.com/package/babel-cli)
* [babel-register@6.24.0](https://www.npmjs.com/package/babel-register)
* [winston-daily-rotate-file@1.4.6](https://www.npmjs.com/package/winston-daily-rotate-file)
* [mongodb@2.2.25](https://www.npmjs.com/package/mongodb)
* [redis@2.7.0](https://www.npmjs.com/package/redis)
* [pg-promise@5.6.4](https://www.npmjs.com/package/pg-promise)
* [parse-server-push-adapter@1.3.0](https://www.npmjs.com/package/parse-server-push-adapter)

### 2.3.7
[Full Changelog](https://github.com/ParsePlatform/parse-server/compare/2.3.6...2.3.7)

#### New Features
* New endpoint to resend verification email, thanks to [Xy Ziemba](https://github.com/xyziemba)

#### Improvements
* Add TTL option for Redis Cache Adapter, thanks to [Ryan Foster](https://github.com/f0ster)
* Update Postgres Storage Adapter, thanks to [Vitaly Tomilov](https://github.com/vitaly-t)

#### Bug Fixes
* Add index on Role.name, fixes (#3579), thanks to [Natan Rolnik](https://github.com/natanrolnik)
* Fix default value of userSensitiveFields, fixes (#3593), thanks to [Arthur Cinader](https://github.com/acinader)

#### Dependency Updates:
* [body-parser@1.17.1](https://www.npmjs.com/package/body-parser)
* [express@4.15.2](https://www.npmjs.com/package/express)
* [request@2.81.0](https://www.npmjs.com/package/request)
* [winston-daily-rotate-file@1.4.5](https://www.npmjs.com/package/winston-daily-rotate-file)
* [ws@2.2.0](https://www.npmjs.com/package/ws)


### 2.3.6
[Full Changelog](https://github.com/ParsePlatform/parse-server/compare/2.3.5...2.3.6)

#### Improvements
* Adds support for injecting a middleware for instumentation in the CLI, thanks to [Florent Vilmart](https://github.com/flovilmart)
* Alleviate mongodb bug with $or queries [SERVER-13732](https://jira.mongodb.org/browse/SERVER-13732), thanks to [Jack Wearden](https://github.com/NotBobTheBuilder)

#### Bug Fixes
* Fix issue affecting password policy and empty passwords, thanks to [Bhaskar Reddy Yasa](https://github.com/bhaskaryasa)
* Fix issue when logging url in non string objects, thanks to [Paulo Vítor S Reis](https://github.com/paulovitin)

#### Dependencies updates:
* [ws@2.1.0](https://npmjs.com/package/ws)
* [uws@0.13.0](https://npmjs.com/package/uws)
* [pg-promise@5.6.2](https://npmjs.com/package/pg-promise)


### 2.3.5
[Full Changelog](https://github.com/ParsePlatform/parse-server/compare/2.3.3...2.3.5)

#### Bug Fixes
* Allow empty client key
(#3497), thanks to [Arthur Cinader](https://github.com/acinader)
* Fix LiveQuery unsafe user
(#3525), thanks to [David Starke](https://github.com/dstarke)
* Use `flushdb` instead of `flushall` in RedisCacheAdapter
(#3523), thanks to [Jeremy Louie](https://github.com/JeremyPlease)
* Fix saving GeoPoints and Files in `_GlobalConfig` (Make sure we don't treat
dot notation keys as topLevel atoms)
(#3531), thanks to [Florent Vilmart](https://github.com/flovilmart)

### 2.3.3
[Full Changelog](https://github.com/ParsePlatform/parse-server/compare/2.3.2...2.3.3)

#### Breaking Changes
* **Minimum Node engine bumped to 4.6** (#3480), thanks to [Florent Vilmart](https://github.com/flovilmart)

#### Bug Fixes
* Add logging on failure to create file (#3424), thanks to [Arthur Cinader](https://github.com/acinader)
* Log Parse Errors so they are intelligible (#3431), thanks to [Arthur Cinader](https://github.com/acinader)
* MongoDB $or Queries avoid SERVER-13732 bug (#3476), thanks to [Jack Wearden](https://github.com/NotBobTheBuilder)
* Mongo object to Parse object date serialization - avoid re-serialization of iso of type Date (#3389), thanks to [nodechefMatt](https://github.com/nodechefMatt)

#### Improvements
* Ground preparations for push scalability (#3080), thanks to [Florent Vilmart](https://github.com/flovilmart)
* Use uWS as optional dependency for ws server (#3231), thanks to [Florent Vilmart](https://github.com/flovilmart)

### 2.3.2
[Full Changelog](https://github.com/ParsePlatform/parse-server/compare/2.3.1...2.3.2)

#### New features
* Add parseFrameURL for masking user-facing pages (#3267), thanks to  [Lenart Rudel](https://github.com/lenart)

#### Bug fixes
* Fix Parse-Server to work with winston-daily-rotate-1.4.2 (#3335), thanks to [Arthur Cinader](https://github.com/acinader)

#### Improvements
* Add support for regex string for password policy validatorPattern setting (#3331), thanks to [Bhaskar Reddy Yasa](https://github.com/bhaskaryasa)
* LiveQuery should match subobjects with dot notation (#3322), thanks to [David Starke](https://github.com/dstarke)
* Reduce time to process high number of installations for push (#3264), thanks to [jeacott1](https://github.com/jeacott1)
* Fix trivial typo in error message (#3238), thanks to [Arthur Cinader](https://github.com/acinader)

### 2.3.1
[Full Changelog](https://github.com/ParsePlatform/parse-server/compare/2.3.0...2.3.1)

A major issue was introduced when refactoring the authentication modules.
This release addresses only that issue.

### 2.3.0
[Full Changelog](https://github.com/ParsePlatform/parse-server/compare/2.2.25...2.3.0)

#### Breaking changes
* Parse.Cloud.useMasterKey() is a no-op, please refer to (Cloud Code migration guide)[https://github.com/ParsePlatform/parse-server/wiki/Compatibility-with-Hosted-Parse#cloud-code]
* Authentication helpers are now proper adapters, deprecates oauth option in favor of auth.
* DEPRECATES: facebookAppIds, use `auth: { facebook: { appIds: ["AAAAAAAAA" ] } }`
* `email` field is not returned anymore for `Parse.User` queries. (Provided only on the user itself if provided).

#### New Features
* Adds ability to restrict access through Class Level Permissions to only authenticated users [see docs](http://parseplatform.github.io/docs/ios/guide/#requires-authentication-permission-requires-parse-server---230)
* Adds ability to strip sensitive data from `_User` responses, strips emails by default, thanks to [Arthur Cinader](https://github.com/acinader)
* Adds password history support for password policies, thanks to [Bhaskar Reddy Yasa](https://github.com/bhaskaryasa)

#### Improvements
* Bump parse-server-s3-adapter to 1.0.6, thanks to [Arthur Cinader](https://github.com/acinader)
* Using PARSE_SERVER_ENABLE_EXPERIMENTAL_DIRECT_ACCESS let you create user sessions when passing {installationId: "xxx-xxx"} on signup in cloud code, thanks to [Florent Vilmart](https://github.com/flovilmart)
* Add CLI option to pass `host` parameter when creating parse-server from CLI, thanks to [Kulshekhar Kabra](https://github.com/kulshekhar)

#### Bug fixes
* Ensure batch routes are only using posix paths, thanks to [Steven Shipton](https://github.com/steven-supersolid)
* Ensure falsy options from CLI are properly taken into account, thanks to [Steven Shipton](https://github.com/steven-supersolid)
* Fixes issues affecting calls to `matchesKeyInQuery` with pointers.
* Ensure that `select` keys can be changed in triggers (beforeFind...), thanks to [Arthur Cinader](https://github.com/acinader)

#### Housekeeping
* Enables and enforces linting with eslint, thanks to [Arthur Cinader](https://github.com/acinader)

### 2.2.25

Postgres support requires v9.5

#### New Features
* Dockerizing Parse Server, thanks to [Kirill Kravinsky](https://github.com/woyorus)
* Login with qq, wechat, weibo, thanks to [haifeizhang]()
* Password policy, validation and expiration, thanks to [Bhaskar Reddy Yasa](https://github.com/bhaskaryasa)
* Health check on /health, thanks to [Kirill Kravinsky](https://github.com/woyorus)
* Reuse SchemaCache across requests option, thanks to [Steven Shipton](https://github.com/steven-supersolid)

#### Improvements
* Better support for CLI options, thanks to [Steven Shipton](https://github.com/steven-supersolid)
* Specity a database timeout with maxTimeMS, thanks to [Tyler Brock](https://github.com/TylerBrock)
* Adds the username to reset password success pages, thanks to [Halim Qarroum](https://github.com/HQarroum)
* Better support for Redis cache adapter, thanks to [Tyler Brock](https://github.com/TylerBrock)
* Better coverage of Postgres, thanks to [Kulshekhar Kabra](https://github.com/kulshekhar)

#### Bug Fixes
* Fixes issue when sending push to multiple installations, thanks to [Florent Vilmart](https://github.com/flovilmart)
* Fixes issues with twitter authentication, thanks to [jonas-db](https://github.com/jonas-db)
* Ignore createdAt fields update, thanks to [Yuki Takeichi](https://github.com/yuki-takeichi)
* Improve support for array equality with LiveQuery, thanks to [David Poetzsch-Heffter](https://github.com/dpoetzsch)
* Improve support for batch endpoint when serverURL and publicServerURL have different paths, thanks to [Florent Vilmart](https://github.com/flovilmart)
* Support saving relation objects, thanks to [Yuki Takeichi](https://github.com/yuki-takeichi)

### 2.2.24

#### New Features
* LiveQuery: Bring your own adapter (#2902), thanks to [Florent Vilmart](https://github.com/flovilmart)
* LiveQuery: Adds "update" operator to update a query subscription (#2935), thanks to [Florent Vilmart](https://github.com/flovilmart)

#### Improvements
* Better Postgres support, thanks to [Kulshekhar Kabra](https://github.com/kulshekhar)
* Logs the function name when failing (#2963), thanks to [Michael Helvey](https://github.com/michaelhelvey)
* CLI: forces closing the connections with SIGINT/SIGTERM (#2964), thanks to [Kulshekhar Kabra](https://github.com/kulshekhar)
* Reduce the number of calls to the `_SCHEMA` table (#2912), thanks to [Steven Shipton](https://github.com/steven-supersolid)
* LiveQuery: Support for Role ACL's, thanks to [Aaron Blondeau](https://github.com/aaron-blondeau-dose)

#### Bug Fixes
* Better support for checking application and client keys, thanks to [Steven Shipton](https://github.com/steven-supersolid)
* Google OAuth, better support for android and web logins, thanks to [Florent Vilmart](https://github.com/flovilmart)

### 2.2.23

* Run liveQuery server from CLI with a different port, thanks to [Florent Vilmart](https://github.com/flovilmart)
* Support for Postgres databaseURI, thanks to [Kulshekhar Kabra](https://github.com/kulshekhar)
* Support for Postgres options, thanks to [Kulshekhar Kabra](https://github.com/kulshekhar)
* Improved support for google login (id_token and access_token), thanks to [Florent Vilmart](https://github.com/flovilmart)
* Improvements with VKontakte login, thanks to [Eugene Antropov](https://github.com/antigp)
* Improved support for `select` and `include`, thanks to [Florent Vilmart](https://github.com/flovilmart)

#### Bug fixes

* Fix error when updating installation with useMasterKey (#2888), thanks to [Jeremy Louie](https://github.com/JeremyPlease)
* Fix bug affecting usage of multiple `notEqualTo`, thanks to [Jeremy Louie](https://github.com/JeremyPlease)
* Improved support for null values in arrays, thanks to [Florent Vilmart](https://github.com/flovilmart)

### 2.2.22

* Minimum nodejs engine is now 4.5

#### New Features
* New: CLI for parse-live-query-server, thanks to [Florent Vilmart](https://github.com/flovilmart)
* New: Start parse-live-query-server for parse-server CLI, thanks to [Florent Vilmart](https://github.com/flovilmart)

#### Bug fixes
* Fix: Include with pointers are not conflicting with get CLP anymore, thanks to [Florent Vilmart](https://github.com/flovilmart)
* Fix: Removes dependency on babel-polyfill, thanks to [Florent Vilmart](https://github.com/flovilmart)
* Fix: Support nested select calls, thanks to [Florent Vilmart](https://github.com/flovilmart)
* Fix: Use native column selection instead of runtime, thanks to [Florent Vilmart](https://github.com/flovilmart)
* Fix: installationId header is properly used when updating `_Installation` objects, thanks to [Florent Vilmart](https://github.com/flovilmart)
* Fix: don't crash parse-server on improperly formatted live-query messages, thanks to [Florent Vilmart](https://github.com/flovilmart)
* Fix: Passwords are properly stripped out of logs, thanks to [Arthur Cinader](https://github.com/acinader)
* Fix: Lookup for email in username if email is not set, thanks to [Florent Vilmart](https://github.com/flovilmart)

### 2.2.21

* Fix: Reverts removal of babel-polyfill

### 2.2.20

* New: Adds CloudCode handler for `beforeFind`, thanks to [Florent Vilmart](https://github.com/flovilmart)
* New: RedisCacheAdapter for syncing schema, role and user caches across servers, thanks to [Florent Vilmart](https://github.com/flovilmart)
* New: Latest master build available at `ParsePlatform/parse-server#latest`, thanks to [Florent Vilmart](https://github.com/flovilmart)
* Fix: Better support for upgradeToRevocableSession with missing session token, thanks to [Florent Vilmart](https://github.com/flovilmart)
* Fix: Removes babel-polyfill runtime dependency, thanks to [Florent Vilmart](https://github.com/flovilmart)
* Fix: Cluster option now support a boolean value for automatically choosing the right number of processes, thanks to [Florent Vilmart](https://github.com/flovilmart)
* Fix: Filenames now appear correctly, thanks to [Lama Chandrasena](https://github.com/lama-buddy)
* Fix: `_acl` is properly updated, thanks to [Steven Shipton](https://github.com/steven-supersolid)

Other fixes by [Mathias Rangel Wulff](https://github.com/mathiasrw)

### 2.2.19

* New: support for upgrading to revocable sessions, thanks to [Florent Vilmart](https://github.com/flovilmart)
* New: NullCacheAdapter for disabling caching, thanks to [Yuki Takeichi](https://github.com/yuki-takeichi)
* New: Account lockout policy [#2601](https://github.com/ParsePlatform/parse-server/pull/2601), thanks to [Diwakar Cherukumilli](https://github.com/cherukumilli)
* New: Jobs endpoint for defining and run jobs (no scheduling), thanks to [Florent Vilmart](https://github.com/flovilmart)
* New: Add --cluster option to the CLI, thanks to [Florent Vilmart](https://github.com/flovilmart)
* New: Support for login with vk.com, thanks to [Nurdaulet Bolatov](https://github.com/nbolatov)
* New: experimental support for postgres databases, thanks to [Florent Vilmart](https://github.com/flovilmart)
* Fix: parse-server doesn't call next() after successful responses, thanks to [Florent Vilmart](https://github.com/flovilmart)
* Fix: Nested objects are properly includeed with Pointer Permissions on, thanks to [Florent Vilmart](https://github.com/flovilmart)
* Fix: null values in include calls are properly handled, thanks to [Florent Vilmart](https://github.com/flovilmart)
* Fix: Schema validations now runs after beforeSave hooks, thanks to [Florent Vilmart](https://github.com/flovilmart)
* Fix: usersname and passwords are properly type checked, thanks to [Bam Wang](https://github.com/bamwang)
* Fix: logging in info log would log also in error log, thanks to [Florent Vilmart](https://github.com/flovilmart)
* Fix: removes extaneous logging from ParseLiveQueryServer, thanks to [Flavio Torres](https://github.com/flavionegrao)
* Fix: support for Range requests for files, thanks to [Brage G. Staven](https://github.com/Bragegs)

### 2.2.18

* Fix: Improve support for objects in push alert, thanks to [Antoine Lenoir](https://github.com/alenoir)
* Fix; Prevent pointed from getting clobbered when they are changed in a beforeSave, thanks to [sud](https://github.com/sud80)
* Fix: Improve support for "Bytes" type, thanks to [CongHoang](https://github.com/conghoang)
* Fix: Better logging compatability with Parse.com, thanks to [Arthur Cinader](https://github.com/acinader)
* New: Add Janrain Capture and Janrain Engage auth provider, thanks to [Andrew Lane](https://github.com/AndrewLane)
* Improved: Include content length header in files response, thanks to [Steven Van Bael](https://github.com/vbsteven)
* Improved: Support byte range header for files, thanks to [Brage G. Staven](https://github.com/Bragegs)
* Improved: Validations for LinkedIn access_tokens, thanks to [Felix Dumit](https://github.com/felix-dumit)
* Improved: Experimental postgres support, thanks to [Florent Vilmart](https://github.com/flovilmart)
* Perf: Use native bcrypt implementation if available, thanks to [Florent Vilmart](https://github.com/flovilmart)


### 2.2.17
[Full Changelog](https://github.com/ParsePlatform/parse-server/compare/2.2.16...2.2.17)

* Cloud code logs [\#2370](https://github.com/ParsePlatform/parse-server/pull/2370) ([flovilmart](https://github.com/flovilmart))
* Make sure \_PushStatus operations are run in order [\#2367](https://github.com/ParsePlatform/parse-server/pull/2367) ([flovilmart](https://github.com/flovilmart))
* Typo fix for error message when can't ensure uniqueness of user email addresses [\#2360](https://github.com/ParsePlatform/parse-server/pull/2360) ([AndrewLane](https://github.com/AndrewLane))
* LiveQuery constrains matching fix [\#2357](https://github.com/ParsePlatform/parse-server/pull/2357) ([simonas-notcat](https://github.com/simonas-notcat))
* Fix typo in logging for commander parseConfigFile [\#2352](https://github.com/ParsePlatform/parse-server/pull/2352) ([AndrewLane](https://github.com/AndrewLane))
* Fix minor typos in test names [\#2351](https://github.com/ParsePlatform/parse-server/pull/2351) ([acinader](https://github.com/acinader))
* Makes sure we don't strip authData or session token from users using masterKey [\#2348](https://github.com/ParsePlatform/parse-server/pull/2348) ([flovilmart](https://github.com/flovilmart))
* Run coverage with istanbul [\#2340](https://github.com/ParsePlatform/parse-server/pull/2340) ([flovilmart](https://github.com/flovilmart))
* Run next\(\) after successfully sending data to the client [\#2338](https://github.com/ParsePlatform/parse-server/pull/2338) ([blacha](https://github.com/blacha))
* Cache all the mongodb/version folder [\#2336](https://github.com/ParsePlatform/parse-server/pull/2336) ([flovilmart](https://github.com/flovilmart))
* updates usage of setting: emailVerifyTokenValidityDuration [\#2331](https://github.com/ParsePlatform/parse-server/pull/2331) ([cherukumilli](https://github.com/cherukumilli))
* Update Mongodb client to 2.2.4 [\#2329](https://github.com/ParsePlatform/parse-server/pull/2329) ([flovilmart](https://github.com/flovilmart))
* Allow usage of analytics adapter [\#2327](https://github.com/ParsePlatform/parse-server/pull/2327) ([deashay](https://github.com/deashay))
* Fix flaky tests [\#2324](https://github.com/ParsePlatform/parse-server/pull/2324) ([flovilmart](https://github.com/flovilmart))
* don't serve null authData values [\#2320](https://github.com/ParsePlatform/parse-server/pull/2320) ([yuzeh](https://github.com/yuzeh))
* Fix null relation problem [\#2319](https://github.com/ParsePlatform/parse-server/pull/2319) ([flovilmart](https://github.com/flovilmart))
* Clear the connectionPromise upon close or error [\#2314](https://github.com/ParsePlatform/parse-server/pull/2314) ([flovilmart](https://github.com/flovilmart))
* Report validation errors with correct error code [\#2299](https://github.com/ParsePlatform/parse-server/pull/2299) ([flovilmart](https://github.com/flovilmart))
* Parses correctly Parse.Files and Dates when sent to Cloud Code Functions [\#2297](https://github.com/ParsePlatform/parse-server/pull/2297) ([flovilmart](https://github.com/flovilmart))
* Adding proper generic Not Implemented. [\#2292](https://github.com/ParsePlatform/parse-server/pull/2292) ([vitaly-t](https://github.com/vitaly-t))
* Adds schema caching capabilities \(5s by default\) [\#2286](https://github.com/ParsePlatform/parse-server/pull/2286) ([flovilmart](https://github.com/flovilmart))
* add digits oauth provider [\#2284](https://github.com/ParsePlatform/parse-server/pull/2284) ([ranhsd](https://github.com/ranhsd))
* Improve installations query [\#2281](https://github.com/ParsePlatform/parse-server/pull/2281) ([flovilmart](https://github.com/flovilmart))
* Adding request headers to cloud functions fixes \#1461 [\#2274](https://github.com/ParsePlatform/parse-server/pull/2274) ([blacha](https://github.com/blacha))
* Creates a new sessionToken when updating password [\#2266](https://github.com/ParsePlatform/parse-server/pull/2266) ([flovilmart](https://github.com/flovilmart))
* Add Gitter chat link to the README. [\#2264](https://github.com/ParsePlatform/parse-server/pull/2264) ([nlutsenko](https://github.com/nlutsenko))
* Restores ability to include non pointer keys [\#2263](https://github.com/ParsePlatform/parse-server/pull/2263) ([flovilmart](https://github.com/flovilmart))
* Allow next middleware handle error in handleParseErrors [\#2260](https://github.com/ParsePlatform/parse-server/pull/2260) ([mejcz](https://github.com/mejcz))
* Exposes the ClientSDK infos if available [\#2259](https://github.com/ParsePlatform/parse-server/pull/2259) ([flovilmart](https://github.com/flovilmart))
* Adds support for multiple twitter auths options [\#2256](https://github.com/ParsePlatform/parse-server/pull/2256) ([flovilmart](https://github.com/flovilmart))
* validate\_purchase fix for SANDBOX requests [\#2253](https://github.com/ParsePlatform/parse-server/pull/2253) ([valeryvaskabovich](https://github.com/valeryvaskabovich))

### 2.2.16

* New: Expose InMemoryCacheAdapter publicly, thanks to [Steven Shipton](https://github.com/steven-supersolid)
* New: Add ability to prevent login with unverified email, thanks to [Diwakar Cherukumilli](https://github.com/cherukumilli)
* Improved: Better error message for incorrect type, thanks to [Andrew Lane](https://github.com/AndrewLane)
* Improved: Better error message for permission denied, thanks to [Blayne Chard](https://github.com/blacha)
* Improved: Update authData on login, thanks to [Florent Vilmart](https://github.com/flovilmart)
* Improved: Ability to not check for old files on Parse.com, thanks to [OzgeAkin](https://github.com/OzgeAkin)
* Fix: Issues with email adapter validation, thanks to [Tyler Brock](https://github.com/TylerBrock)
* Fix: Issues with nested $or queries, thanks to [Florent Vilmart](https://github.com/flovilmart)

### 2.2.15

* Fix: Type in description for Parse.Error.INVALID_QUERY, thanks to [Andrew Lane](https://github.com/AndrewLane)
* Improvement: Stop requiring verifyUserEmails for password reset functionality, thanks to [Tyler Brock](https://github.com/TylerBrock)
* Improvement: Kill without validation, thanks to [Drew Gross](https://github.com/drew-gross)
* Fix: Deleting a file does not delete from fs.files, thanks to [David Keita](https://github.com/maninga)
* Fix: Postgres stoage adapter fix, thanks to [Vitaly Tomilov](https://github.com/vitaly-t)
* Fix: Results invalid session when providing an invalid session token, thanks to [Florent Vilmart](https://github.com/flovilmart)
* Fix: issue creating an anonymous user, thanks to [Hussam Moqhim](https://github.com/hmoqhim)
* Fix: make http response serializable, thanks to [Florent Vilmart](https://github.com/flovilmart)
* New: Add postmark email adapter alternative [Glenn Reyes](https://github.com/glennreyes)

### 2.2.14

* Hotfix: Fix Parse.Cloud.HTTPResponse serialization

### 2.2.13

* Hotfix: Pin version of deepcopy

### 2.2.12

* New: Custom error codes in cloud code response.error, thanks to [Jeremy Pease](https://github.com/JeremyPlease)
* Fix: Crash in beforeSave when response is not an object, thanks to [Tyler Brock](https://github.com/TylerBrock)
* Fix: Allow "get" on installations
* Fix: Fix overly restrictive Class Level Permissions, thanks to [Florent Vilmart](https://github.com/flovilmart)
* Fix: Fix nested date parsing in Cloud Code, thanks to [Marco Cheung](https://github.com/Marco129)
* Fix: Support very old file formats from Parse.com

### 2.2.11

* Security: Censor user password in logs, thanks to [Marco Cheung](https://github.com/Marco129)
* New: Add PARSE_SERVER_LOGS_FOLDER env var for setting log folder, thanks to [KartikeyaRokde](https://github.com/KartikeyaRokde)
* New: Webhook key support, thanks to [Tyler Brock](https://github.com/TylerBrock)
* Perf: Add cache adapter and default caching of certain objects, thanks to [Blayne Chard](https://github.com/blacha)
* Improvement: Better error messages for schema type mismatches, thanks to [Jeremy Pease](https://github.com/JeremyPlease)
* Improvement: Better error messages for reset password emails
* Improvement: Webhook key support in CLI, thanks to [Tyler Brock](https://github.com/TylerBrock)
* Fix: Remove read only fields when using beforeSave, thanks to [Tyler Brock](https://github.com/TylerBrock)
* Fix: Use content type provided by JS SDK, thanks to [Blayne Chard](https://github.com/blacha) and [Florent Vilmart](https://github.com/flovilmart)
* Fix: Tell the dashboard the stored push data is available, thanks to [Jeremy Pease](https://github.com/JeremyPlease)
* Fix: Add support for HTTP Basic Auth, thanks to [Hussam Moqhim](https://github.com/hmoqhim)
* Fix: Support for MongoDB version 3.2.6, (note: do not use MongoDB 3.2 with migrated apps that still have traffic on Parse.com), thanks to [Tyler Brock](https://github.com/TylerBrock)
* Fix: Prevent `pm2` from crashing when push notifications fail, thanks to [benishak](https://github.com/benishak)
* Fix: Add full list of default _Installation fields, thanks to [Jeremy Pease](https://github.com/JeremyPlease)
* Fix: Strip objectId out of hooks responses, thanks to [Tyler Brock](https://github.com/TylerBrock)
* Fix: Fix external webhook response format, thanks to [Tyler Brock](https://github.com/TylerBrock)
* Fix: Fix beforeSave when object is passed to `success`, thanks to [Madhav Bhagat](https://github.com/codebreach)
* Fix: Remove use of deprecated APIs, thanks to [Emad Ehsan](https://github.com/emadehsan)
* Fix: Crash when multiple Parse Servers on the same machine try to write to the same logs folder, thanks to [Steven Shipton](https://github.com/steven-supersolid)
* Fix: Various issues with key names in `Parse.Object`s
* Fix: Treat Bytes type properly
* Fix: Caching bugs that caused writes by masterKey or other session token to not show up to users reading with a different session token
* Fix: Pin mongo driver version, preventing a regression in version 2.1.19
* Fix: Various issues with pointer fields not being treated properly
* Fix: Issues with pointed getting un-fetched due to changes in beforeSave
* Fix: Fixed crash when deleting classes that have CLPs

### 2.2.10

* Fix: Write legacy ACLs to Mongo so that clients that still go through Parse.com can read them, thanks to [Tyler Brock](https://github.com/TylerBrock) and [carmenlau](https://github.com/carmenlau)
* Fix: Querying installations with limit = 0 and count = 1 now works, thanks to [ssk7833](https://github.com/ssk7833)
* Fix: Return correct error when violating unique index, thanks to [Marco Cheung](https://github.com/Marco129)
* Fix: Allow unsetting user's email, thanks to [Marco Cheung](https://github.com/Marco129)
* New: Support for Node 6.1

### 2.2.9

* Fix: Fix a regression that caused Parse Server to crash when a null parameter is passed to a Cloud function

### 2.2.8

* New: Support for Pointer Permissions
* New: Expose logger in Cloud Code
* New: Option to revoke sessions on password reset
* New: Option to expire inactive sessions
* Perf: Improvements in ACL checking query
* Fix: Issues when sending pushes to list of devices that contains invalid values
* Fix: Issues caused by using babel-polyfill outside of Parse Server, but in the same express app
* Fix: Remove creation of extra session tokens
* Fix: Return authData when querying with master key
* Fix: Bugs when deleting webhooks
* Fix: Ignore _RevocableSession header, which might be sent by the JS SDK
* Fix: Issues with querying via URL params
* Fix: Properly encode "Date" parameters to cloud code functions


### 2.2.7

* Adds support for --verbose and verbose option when running ParseServer [\#1414](https://github.com/ParsePlatform/parse-server/pull/1414) ([flovilmart](https://github.com/flovilmart))
* Adds limit = 0 as a valid parameter for queries [\#1493](https://github.com/ParsePlatform/parse-server/pull/1493) ([seijiakiyama](https://github.com/seijiakiyama))
* Makes sure we preserve Installations when updating a token  \(\#1475\) [\#1486](https://github.com/ParsePlatform/parse-server/pull/1486) ([flovilmart](https://github.com/flovilmart))
* Hotfix for tests [\#1503](https://github.com/ParsePlatform/parse-server/pull/1503) ([flovilmart](https://github.com/flovilmart))
* Enable logs [\#1502](https://github.com/ParsePlatform/parse-server/pull/1502) ([drew-gross](https://github.com/drew-gross))
* Do some triple equals for great justice [\#1499](https://github.com/ParsePlatform/parse-server/pull/1499) ([TylerBrock](https://github.com/TylerBrock))
* Apply credential stripping to all untransforms for \_User [\#1498](https://github.com/ParsePlatform/parse-server/pull/1498) ([TylerBrock](https://github.com/TylerBrock))
* Checking if object has defined key for Pointer constraints in liveQuery [\#1487](https://github.com/ParsePlatform/parse-server/pull/1487) ([simonas-notcat](https://github.com/simonas-notcat))
* Remove collection prefix and default mongo URI [\#1479](https://github.com/ParsePlatform/parse-server/pull/1479) ([drew-gross](https://github.com/drew-gross))
* Store collection prefix in mongo adapter, and clean up adapter interface [\#1472](https://github.com/ParsePlatform/parse-server/pull/1472) ([drew-gross](https://github.com/drew-gross))
* Move field deletion logic into mongo adapter [\#1471](https://github.com/ParsePlatform/parse-server/pull/1471) ([drew-gross](https://github.com/drew-gross))
* Adds support for Long and Double mongodb types \(fixes \#1316\) [\#1470](https://github.com/ParsePlatform/parse-server/pull/1470) ([flovilmart](https://github.com/flovilmart))
* Schema.js database agnostic [\#1468](https://github.com/ParsePlatform/parse-server/pull/1468) ([flovilmart](https://github.com/flovilmart))
* Remove console.log [\#1465](https://github.com/ParsePlatform/parse-server/pull/1465) ([drew-gross](https://github.com/drew-gross))
* Push status nits [\#1462](https://github.com/ParsePlatform/parse-server/pull/1462) ([flovilmart](https://github.com/flovilmart))
* Fixes \#1444 [\#1451](https://github.com/ParsePlatform/parse-server/pull/1451) ([flovilmart](https://github.com/flovilmart))
* Removing sessionToken and authData from \_User objects included in a query [\#1450](https://github.com/ParsePlatform/parse-server/pull/1450) ([simonas-notcat](https://github.com/simonas-notcat))
* Move mongo field type logic into mongoadapter [\#1432](https://github.com/ParsePlatform/parse-server/pull/1432) ([drew-gross](https://github.com/drew-gross))
* Prevents \_User lock out when setting ACL on signup or afterwards [\#1429](https://github.com/ParsePlatform/parse-server/pull/1429) ([flovilmart](https://github.com/flovilmart))
* Update .travis.yml [\#1428](https://github.com/ParsePlatform/parse-server/pull/1428) ([flovilmart](https://github.com/flovilmart))
* Adds relation fields to objects [\#1424](https://github.com/ParsePlatform/parse-server/pull/1424) ([flovilmart](https://github.com/flovilmart))
* Update .travis.yml [\#1423](https://github.com/ParsePlatform/parse-server/pull/1423) ([flovilmart](https://github.com/flovilmart))
* Sets the defaultSchemas keys in the SchemaCollection [\#1421](https://github.com/ParsePlatform/parse-server/pull/1421) ([flovilmart](https://github.com/flovilmart))
* Fixes \#1417 [\#1420](https://github.com/ParsePlatform/parse-server/pull/1420) ([drew-gross](https://github.com/drew-gross))
* Untransform should treat Array's as nested objects [\#1416](https://github.com/ParsePlatform/parse-server/pull/1416) ([blacha](https://github.com/blacha))
* Adds X-Parse-Push-Status-Id header [\#1412](https://github.com/ParsePlatform/parse-server/pull/1412) ([flovilmart](https://github.com/flovilmart))
* Schema format cleanup [\#1407](https://github.com/ParsePlatform/parse-server/pull/1407) ([drew-gross](https://github.com/drew-gross))
* Updates the publicServerURL option [\#1397](https://github.com/ParsePlatform/parse-server/pull/1397) ([flovilmart](https://github.com/flovilmart))
* Fix exception with non-expiring session tokens. [\#1386](https://github.com/ParsePlatform/parse-server/pull/1386) ([0x18B2EE](https://github.com/0x18B2EE))
* Move mongo schema format related logic into mongo adapter [\#1385](https://github.com/ParsePlatform/parse-server/pull/1385) ([drew-gross](https://github.com/drew-gross))
* WIP: Huge performance improvement on roles queries [\#1383](https://github.com/ParsePlatform/parse-server/pull/1383) ([flovilmart](https://github.com/flovilmart))
* Removes GCS Adapter from provided adapters [\#1339](https://github.com/ParsePlatform/parse-server/pull/1339) ([flovilmart](https://github.com/flovilmart))
* DBController refactoring [\#1228](https://github.com/ParsePlatform/parse-server/pull/1228) ([flovilmart](https://github.com/flovilmart))
* Spotify authentication [\#1226](https://github.com/ParsePlatform/parse-server/pull/1226) ([1nput0utput](https://github.com/1nput0utput))
* Expose DatabaseAdapter to simplify application tests [\#1121](https://github.com/ParsePlatform/parse-server/pull/1121) ([steven-supersolid](https://github.com/steven-supersolid))

### 2.2.6

* Important Fix: Disables find on installation from clients [\#1374](https://github.com/ParsePlatform/parse-server/pull/1374) ([flovilmart](https://github.com/flovilmart))
* Adds missing options to the CLI [\#1368](https://github.com/ParsePlatform/parse-server/pull/1368) ([flovilmart](https://github.com/flovilmart))
* Removes only master on travis [\#1367](https://github.com/ParsePlatform/parse-server/pull/1367) ([flovilmart](https://github.com/flovilmart))
* Auth.\_loadRoles should not query the same role twice. [\#1366](https://github.com/ParsePlatform/parse-server/pull/1366) ([blacha](https://github.com/blacha))

### 2.2.5

* Improves config loading and tests [\#1363](https://github.com/ParsePlatform/parse-server/pull/1363) ([flovilmart](https://github.com/flovilmart))
* Adds travis configuration to deploy NPM on new version tags [\#1361](https://github.com/ParsePlatform/parse-server/pull/1361) ([gfosco](https://github.com/gfosco))
* Inject the default schemas properties when loading it [\#1357](https://github.com/ParsePlatform/parse-server/pull/1357) ([flovilmart](https://github.com/flovilmart))
* Adds console transport when testing with VERBOSE=1 [\#1351](https://github.com/ParsePlatform/parse-server/pull/1351) ([flovilmart](https://github.com/flovilmart))
* Make notEqual work on relations  [\#1350](https://github.com/ParsePlatform/parse-server/pull/1350) ([flovilmart](https://github.com/flovilmart))
* Accept only bool for $exists in LiveQuery [\#1315](https://github.com/ParsePlatform/parse-server/pull/1315) ([drew-gross](https://github.com/drew-gross))
* Adds more options when using CLI/config [\#1305](https://github.com/ParsePlatform/parse-server/pull/1305) ([flovilmart](https://github.com/flovilmart))
* Update error message [\#1297](https://github.com/ParsePlatform/parse-server/pull/1297) ([drew-gross](https://github.com/drew-gross))
* Properly let masterKey add fields [\#1291](https://github.com/ParsePlatform/parse-server/pull/1291) ([flovilmart](https://github.com/flovilmart))
* Point to \#1271 as how to write a good issue report [\#1290](https://github.com/ParsePlatform/parse-server/pull/1290) ([drew-gross](https://github.com/drew-gross))
* Adds ability to override mount with publicServerURL for production uses [\#1287](https://github.com/ParsePlatform/parse-server/pull/1287) ([flovilmart](https://github.com/flovilmart))
* Single object queries to use include and keys [\#1280](https://github.com/ParsePlatform/parse-server/pull/1280) ([jeremyjackson89](https://github.com/jeremyjackson89))
* Improves report for Push error in logs and \_PushStatus [\#1269](https://github.com/ParsePlatform/parse-server/pull/1269) ([flovilmart](https://github.com/flovilmart))
* Removes all stdout/err logs while testing [\#1268](https://github.com/ParsePlatform/parse-server/pull/1268) ([flovilmart](https://github.com/flovilmart))
* Matching queries with doesNotExist constraint [\#1250](https://github.com/ParsePlatform/parse-server/pull/1250) ([andrecardoso](https://github.com/andrecardoso))
* Added session length option for session tokens to server configuration [\#997](https://github.com/ParsePlatform/parse-server/pull/997) ([Kenishi](https://github.com/Kenishi))
* Regression test for \#1259 [\#1286](https://github.com/ParsePlatform/parse-server/pull/1286) ([drew-gross](https://github.com/drew-gross))
* Regression test for \#871 [\#1283](https://github.com/ParsePlatform/parse-server/pull/1283) ([drew-gross](https://github.com/drew-gross))
* Add a test to repro \#701 [\#1281](https://github.com/ParsePlatform/parse-server/pull/1281) ([drew-gross](https://github.com/drew-gross))
* Fix for \#1334: using relative cloud code files broken  [\#1353](https://github.com/ParsePlatform/parse-server/pull/1353) ([airdrummingfool](https://github.com/airdrummingfool))
* Fix Issue/1288 [\#1346](https://github.com/ParsePlatform/parse-server/pull/1346) ([flovilmart](https://github.com/flovilmart))
* Fixes \#1271 [\#1295](https://github.com/ParsePlatform/parse-server/pull/1295) ([drew-gross](https://github.com/drew-gross))
* Fixes issue \#1302 [\#1314](https://github.com/ParsePlatform/parse-server/pull/1314) ([flovilmart](https://github.com/flovilmart))
* Fixes bug related to include in queries [\#1312](https://github.com/ParsePlatform/parse-server/pull/1312) ([flovilmart](https://github.com/flovilmart))


### 2.2.4

* Hotfix: fixed imports issue for S3Adapter, GCSAdapter, FileSystemAdapter [\#1263](https://github.com/ParsePlatform/parse-server/pull/1263) ([drew-gross](https://github.com/drew-gross)
* Fix: Clean null authData values on _User update [\#1199](https://github.com/ParsePlatform/parse-server/pull/1199) ([yuzeh](https://github.com/yuzeh))

### 2.2.3

* Fixed bug with invalid email verification link on email update. [\#1253](https://github.com/ParsePlatform/parse-server/pull/1253) ([kzielonka](https://github.com/kzielonka))
* Badge update supports increment as well as Increment [\#1248](https://github.com/ParsePlatform/parse-server/pull/1248) ([flovilmart](https://github.com/flovilmart))
* Config/Push Tested with the dashboard. [\#1235](https://github.com/ParsePlatform/parse-server/pull/1235) ([drew-gross](https://github.com/drew-gross))
* Better logging with winston [\#1234](https://github.com/ParsePlatform/parse-server/pull/1234) ([flovilmart](https://github.com/flovilmart))
* Make GlobalConfig work like parse.com [\#1210](https://github.com/ParsePlatform/parse-server/pull/1210) ([framp](https://github.com/framp))
* Improve flattening of results from pushAdapter [\#1204](https://github.com/ParsePlatform/parse-server/pull/1204) ([flovilmart](https://github.com/flovilmart))
* Push adapters are provided by external packages [\#1195](https://github.com/ParsePlatform/parse-server/pull/1195) ([flovilmart](https://github.com/flovilmart))
* Fix flaky test [\#1188](https://github.com/ParsePlatform/parse-server/pull/1188) ([drew-gross](https://github.com/drew-gross))
* Fixes problem affecting finding array pointers [\#1185](https://github.com/ParsePlatform/parse-server/pull/1185) ([flovilmart](https://github.com/flovilmart))
* Moves Files adapters to external packages [\#1172](https://github.com/ParsePlatform/parse-server/pull/1172) ([flovilmart](https://github.com/flovilmart))
* Mark push as enabled in serverInfo endpoint [\#1164](https://github.com/ParsePlatform/parse-server/pull/1164) ([drew-gross](https://github.com/drew-gross))
* Document email adapter [\#1144](https://github.com/ParsePlatform/parse-server/pull/1144) ([drew-gross](https://github.com/drew-gross))
* Reset password fix [\#1133](https://github.com/ParsePlatform/parse-server/pull/1133) ([carmenlau](https://github.com/carmenlau))

### 2.2.2

* Important Fix: Mounts createLiveQueryServer, fix babel induced problem [\#1153](https://github.com/ParsePlatform/parse-server/pull/1153) (flovilmart)
* Move ParseServer to it's own file [\#1166](https://github.com/ParsePlatform/parse-server/pull/1166) (flovilmart)
* Update README.md * remove deploy buttons * replace with community links [\#1139](https://github.com/ParsePlatform/parse-server/pull/1139) (drew-gross)
* Adds bootstrap.sh [\#1138](https://github.com/ParsePlatform/parse-server/pull/1138) (flovilmart)
* Fix: Do not override username [\#1142](https://github.com/ParsePlatform/parse-server/pull/1142) (flovilmart)
* Fix: Add pushId back to GCM payload [\#1168](https://github.com/ParsePlatform/parse-server/pull/1168) (wangmengyan95)

### 2.2.1

* New: Add FileSystemAdapter file adapter [\#1098](https://github.com/ParsePlatform/parse-server/pull/1098) (dtsolis)
* New: Enabled CLP editing [\#1128](https://github.com/ParsePlatform/parse-server/pull/1128) (drew-gross)
* Improvement: Reduces the number of connections to mongo created [\#1111](https://github.com/ParsePlatform/parse-server/pull/1111) (flovilmart)
* Improvement: Make ParseServer a class [\#980](https://github.com/ParsePlatform/parse-server/pull/980) (flovilmart)
* Fix: Adds support for plain object in $add, $addUnique, $remove [\#1114](https://github.com/ParsePlatform/parse-server/pull/1114) (flovilmart)
* Fix: Generates default CLP, freezes objects [\#1132](https://github.com/ParsePlatform/parse-server/pull/1132) (flovilmart)
* Fix: Properly sets installationId on creating session with 3rd party auth [\#1110](https://github.com/ParsePlatform/parse-server/pull/1110) (flovilmart)

### 2.2.0

* New Feature: Real-time functionality with Live Queries! [\#1092](https://github.com/ParsePlatform/parse-server/pull/1092) (wangmengyan95)
* Improvement: Push Status API [\#1004](https://github.com/ParsePlatform/parse-server/pull/1004) (flovilmart)
* Improvement: Allow client operations on Roles [\#1068](https://github.com/ParsePlatform/parse-server/pull/1068) (flovilmart)
* Improvement: Add URI encoding to mongo auth parameters [\#986](https://github.com/ParsePlatform/parse-server/pull/986) (bgw)
* Improvement: Adds support for apps key in config file, but only support single app for now [\#979](https://github.com/ParsePlatform/parse-server/pull/979) (flovilmart)
* Documentation: Getting Started and Configuring Parse Server [\#988](https://github.com/ParsePlatform/parse-server/pull/988) (hramos)
* Fix: Various edge cases with REST API [\#1066](https://github.com/ParsePlatform/parse-server/pull/1066) (flovilmart)
* Fix: Makes sure the location in results has the proper objectId [\#1065](https://github.com/ParsePlatform/parse-server/pull/1065) (flovilmart)
* Fix: Third-party auth is properly removed when unlinked [\#1081](https://github.com/ParsePlatform/parse-server/pull/1081) (flovilmart)
* Fix: Clear the session-user cache when changing \_User objects [\#1072](https://github.com/ParsePlatform/parse-server/pull/1072) (gfosco)
* Fix: Bug related to subqueries on unfetched objects [\#1046](https://github.com/ParsePlatform/parse-server/pull/1046) (flovilmart)
* Fix: Properly urlencode parameters for email validation and password reset [\#1001](https://github.com/ParsePlatform/parse-server/pull/1001) (flovilmart)
* Fix: Better sanitization/decoding of object data for afterSave triggers [\#992](https://github.com/ParsePlatform/parse-server/pull/992) (flovilmart)
* Fix: Changes default encoding for httpRequest [\#892](https://github.com/ParsePlatform/parse-server/pull/892) (flovilmart)

### 2.1.6

* Improvement: Full query support for badge Increment \(\#931\) [\#983](https://github.com/ParsePlatform/parse-server/pull/983) (flovilmart)
* Improvement: Shutdown standalone parse server gracefully [\#958](https://github.com/ParsePlatform/parse-server/pull/958) (raulr)
* Improvement: Add database options to ParseServer constructor and pass to MongoStorageAdapter [\#956](https://github.com/ParsePlatform/parse-server/pull/956) (steven-supersolid)
* Improvement: AuthData logic refactor [\#952](https://github.com/ParsePlatform/parse-server/pull/952) (flovilmart)
* Improvement: Changed FileLoggerAdapterSpec to fail gracefully on Windows [\#946](https://github.com/ParsePlatform/parse-server/pull/946) (aneeshd16)
* Improvement: Add new schema collection type and replace all usages of direct mongo collection for schema operations. [\#943](https://github.com/ParsePlatform/parse-server/pull/943) (nlutsenko)
* Improvement: Adds CLP API to Schema router [\#898](https://github.com/ParsePlatform/parse-server/pull/898) (flovilmart)
* Fix: Cleans up authData null keys on login for android crash [\#978](https://github.com/ParsePlatform/parse-server/pull/978) (flovilmart)
* Fix: Do master query for before/afterSaveHook [\#959](https://github.com/ParsePlatform/parse-server/pull/959) (wangmengyan95)
* Fix: re-add shebang [\#944](https://github.com/ParsePlatform/parse-server/pull/944) (flovilmart)
* Fix: Added test command for Windows support [\#886](https://github.com/ParsePlatform/parse-server/pull/886) (aneeshd16)

### 2.1.5

* New: FileAdapter for Google Cloud Storage [\#708](https://github.com/ParsePlatform/parse-server/pull/708) (mcdonamp)
* Improvement: Minimize extra schema queries in some scenarios. [\#919](https://github.com/ParsePlatform/parse-server/pull/919) (Marco129)
* Improvement: Move DatabaseController and Schema fully to adaptive mongo collection. [\#909](https://github.com/ParsePlatform/parse-server/pull/909) (nlutsenko)
* Improvement: Cleanup PushController/PushRouter, remove raw mongo collection access. [\#903](https://github.com/ParsePlatform/parse-server/pull/903) (nlutsenko)
* Improvement: Increment badge the right way [\#902](https://github.com/ParsePlatform/parse-server/pull/902) (flovilmart)
* Improvement: Migrate ParseGlobalConfig to new database storage API. [\#901](https://github.com/ParsePlatform/parse-server/pull/901) (nlutsenko)
* Improvement: Improve delete flow for non-existent \_Join collection [\#881](https://github.com/ParsePlatform/parse-server/pull/881) (Marco129)
* Improvement: Adding a role scenario test for issue 827 [\#878](https://github.com/ParsePlatform/parse-server/pull/878) (gfosco)
* Improvement: Test empty authData block on login for \#413 [\#863](https://github.com/ParsePlatform/parse-server/pull/863) (gfosco)
* Improvement: Modified the npm dev script to support Windows [\#846](https://github.com/ParsePlatform/parse-server/pull/846) (aneeshd16)
* Improvement: Move HooksController to use MongoCollection instead of direct Mongo access. [\#844](https://github.com/ParsePlatform/parse-server/pull/844) (nlutsenko)
* Improvement: Adds public\_html and views for packaging [\#839](https://github.com/ParsePlatform/parse-server/pull/839) (flovilmart)
* Improvement: Better support for windows builds [\#831](https://github.com/ParsePlatform/parse-server/pull/831) (flovilmart)
* Improvement: Convert Schema.js to ES6 class. [\#826](https://github.com/ParsePlatform/parse-server/pull/826) (nlutsenko)
* Improvement: Remove duplicated instructions [\#816](https://github.com/ParsePlatform/parse-server/pull/816) (hramos)
* Improvement: Completely migrate SchemasRouter to new MongoCollection API. [\#794](https://github.com/ParsePlatform/parse-server/pull/794) (nlutsenko)
* Fix: Do not require where clause in $dontSelect condition on queries. [\#925](https://github.com/ParsePlatform/parse-server/pull/925) (nlutsenko)
* Fix: Make sure that ACLs propagate to before/after save hooks. [\#924](https://github.com/ParsePlatform/parse-server/pull/924) (nlutsenko)
* Fix: Support params option in Parse.Cloud.httpRequest. [\#912](https://github.com/ParsePlatform/parse-server/pull/912) (carmenlau)
* Fix: Fix flaky Parse.GeoPoint test. [\#908](https://github.com/ParsePlatform/parse-server/pull/908) (nlutsenko)
* Fix: Handle legacy \_client\_permissions key in \_SCHEMA. [\#900](https://github.com/ParsePlatform/parse-server/pull/900) (drew-gross)
* Fix: Fixes bug when querying equalTo on objectId and relation [\#887](https://github.com/ParsePlatform/parse-server/pull/887) (flovilmart)
* Fix: Allow crossdomain on filesRouter [\#876](https://github.com/ParsePlatform/parse-server/pull/876) (flovilmart)
* Fix: Remove limit when counting results. [\#867](https://github.com/ParsePlatform/parse-server/pull/867) (gfosco)
* Fix: beforeSave changes should propagate to the response [\#865](https://github.com/ParsePlatform/parse-server/pull/865) (gfosco)
* Fix: Delete relation field when \_Join collection not exist [\#864](https://github.com/ParsePlatform/parse-server/pull/864) (Marco129)
* Fix: Related query on non-existing column [\#861](https://github.com/ParsePlatform/parse-server/pull/861) (gfosco)
* Fix: Update markdown in .github/ISSUE\_TEMPLATE.md [\#859](https://github.com/ParsePlatform/parse-server/pull/859) (igorshubovych)
* Fix: Issue with creating wrong \_Session for Facebook login [\#857](https://github.com/ParsePlatform/parse-server/pull/857) (tobernguyen)
* Fix: Leak warnings in tests, use mongodb-runner from node\_modules [\#843](https://github.com/ParsePlatform/parse-server/pull/843) (drew-gross)
* Fix: Reversed roles lookup [\#841](https://github.com/ParsePlatform/parse-server/pull/841) (flovilmart)
* Fix: Improves loading of Push Adapter, fix loading of S3Adapter [\#833](https://github.com/ParsePlatform/parse-server/pull/833) (flovilmart)
* Fix: Add field to system schema [\#828](https://github.com/ParsePlatform/parse-server/pull/828) (Marco129)

### 2.1.4

* New: serverInfo endpoint that returns server version and info about the server's features
* Improvement: Add support for badges on iOS
* Improvement: Improve failure handling in cloud code http requests
* Improvement: Add support for queries on pointers and relations
* Improvement: Add support for multiple $in clauses in a query
* Improvement: Add allowClientClassCreation config option
* Improvement: Allow atomically setting subdocument keys
* Improvement: Allow arbitrarily deeply nested roles
* Improvement: Set proper content-type in S3 File Adapter
* Improvement: S3 adapter auto-creates buckets
* Improvement: Better error messages for many errors
* Performance: Improved algorithm for validating client keys
* Experimental: Parse Hooks and Hooks API
* Experimental: Email verification and password reset emails
* Experimental: Improve compatability of logs feature with Parse.com
* Fix: Fix for attempting to delete missing classes via schemas API
* Fix: Allow creation of system classes via schemas API
* Fix: Allow missing where cause in $select
* Fix: Improve handling of invalid object ids
* Fix: Replace query overwriting existing query
* Fix: Propagate installationId in cloud code triggers
* Fix: Session expiresAt is now a Date instead of a string
* Fix: Fix count queries
* Fix: Disallow _Role objects without names or without ACL
* Fix: Better handling of invalid types submitted
* Fix: beforeSave will not be triggered for attempts to save with invalid authData
* Fix: Fix duplicate device token issues on Android
* Fix: Allow empty authData on signup
* Fix: Allow Master Key Headers (CORS)
* Fix: Fix bugs if JavaScript key was not provided in server configuration
* Fix: Parse Files on objects can now be stored without URLs
* Fix: allow both objectId or installationId when modifying installation
* Fix: Command line works better when not given options

### 2.1.3

* Feature: Add initial support for in-app purchases
* Feature: Better error messages when attempting to run the server on a port that is already in use or without a server URL
* Feature: Allow customization of max file size
* Performance: Faster saves if not using beforeSave triggers
* Fix: Send session token in response to current user endpoint
* Fix: Remove triggers for _Session collection
* Fix: Improve compatability of cloud code beforeSave hook for newly created object
* Fix: ACL creation for master key only objects
* Fix: Allow uploading files without Content-Type
* Fix: Add features to http request to match Parse.com
* Fix: Bugs in development script when running from locations other than project root
* Fix: Can pass query constraints in URL
* Fix: Objects with legacy "_tombstone" key now don't cause issues.
* Fix: Allow nested keys in objects to begin with underscores
* Fix: Allow correct headers for CORS

### 2.1.2

* Change: The S3 file adapter constructor requires a bucket name
* Fix: Parse Query should throw if improperly encoded
* Fix: Issue where roles were not used in some requests
* Fix: serverURL will no longer default to api.parse.com/1

### 2.1.1

* Experimental: Schemas API support for DELETE operations
* Fix: Session token issue fetching Users
* Fix: Facebook auth validation
* Fix: Invalid error when deleting missing session

### 2.1.0

* Feature: Support for additional OAuth providers
* Feature: Ability to implement custom OAuth providers
* Feature: Support for deleting Parse Files
* Feature: Allow querying roles
* Feature: Support for logs, extensible via Log Adapter
* Feature: New Push Adapter for sending push notifications through OneSignal
* Feature: Tighter default security for Users
* Feature: Pass parameters to cloud code in query string
* Feature: Disable anonymous users via configuration.
* Experimental: Schemas API support for PUT operations
* Fix: Prevent installation ID from being added to User
* Fix: Becoming a user works properly with sessions
* Fix: Including multiple object when some object are unavailable will get all the objects that are available
* Fix: Invalid URL for Parse Files
* Fix: Making a query without a limit now returns 100 results
* Fix: Expose installation id in cloud code
* Fix: Correct username for Anonymous users
* Fix: Session token issue after fetching user
* Fix: Issues during install process
* Fix: Issue with Unity SDK sending _noBody

### 2.0.8

* Add: support for Android and iOS push notifications
* Experimental: cloud code validation hooks (can mark as non-experimental after we have docs)
* Experimental: support for schemas API (GET and POST only)
* Experimental: support for Parse Config (GET and POST only)
* Fix: Querying objects with equality constraint on array column
* Fix: User logout will remove session token
* Fix: Various files related bugs
* Fix: Force minimum node version 4.3 due to security issues in earlier version
* Performance Improvement: Improved caching<|MERGE_RESOLUTION|>--- conflicted
+++ resolved
@@ -134,11 +134,8 @@
 - Add NPM package-lock version check to CI (Manuel Trezza) [#7333](https://github.com/parse-community/parse-server/pull/7333)
 - Fix incorrect LiveQuery events triggered for multiple subscriptions on the same class with different events [#7341](https://github.com/parse-community/parse-server/pull/7341)
 - Fix select and excludeKey queries to properly accept JSON string arrays. Also allow nested fields in exclude (Corey Baker) [#7242](https://github.com/parse-community/parse-server/pull/7242)
-<<<<<<< HEAD
+- Fix LiveQuery server crash when using $all query operator on a missing object key (Jason Posthuma) [#7421](https://github.com/parse-community/parse-server/pull/7421)
 - Add context header X-Parse-Cloud-Context (Corey Baker) [#7437](https://github.com/parse-community/parse-server/pull/7437)
-=======
-- Fix LiveQuery server crash when using $all query operator on a missing object key (Jason Posthuma) [#7421](https://github.com/parse-community/parse-server/pull/7421)
->>>>>>> d8dc524c
 
 ___
 ## 4.5.0
