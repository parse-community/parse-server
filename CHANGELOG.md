--- conflicted
+++ resolved
@@ -103,7 +103,8 @@
 ## Breaking Changes
   - (none)
 ## Features
-  - (none)
+- feat: add support for $eq queries in LiveQuery (Prerna Mehra) [#7607](https://github.com/parse-community/parse-server/pull/7607)
+
 ## Bug Fixes
   - (none)
 
@@ -129,12 +130,7 @@
 - Add official support for MongoDB 5.0 (Manuel Trezza) [#7469](https://github.com/parse-community/parse-server/pull/7469)
 - Added Parse Server Configuration `enforcePrivateUsers`, which will remove public access by default on new Parse.Users (dblythy) [#7319](https://github.com/parse-community/parse-server/pull/7319)
 
-<<<<<<< HEAD
-### Other Changes
-- feat: add support for $eq queries in LiveQuery (Prerna Mehra) [#7607](https://github.com/parse-community/parse-server/pull/7607)
-=======
 ## Other Changes
->>>>>>> 12eb6c82
 - Support native mongodb syntax in aggregation pipelines (Raschid JF Rafeally) [#7339](https://github.com/parse-community/parse-server/pull/7339)
 - Fix error when a not yet inserted job is updated (Antonio Davi Macedo Coelho de Castro) [#7196](https://github.com/parse-community/parse-server/pull/7196)
 - request.context for afterFind triggers (dblythy) [#7078](https://github.com/parse-community/parse-server/pull/7078)
