# Changelog

Changelogs are separated by release type for better overview.

## ✅ [Stable Releases][log_release]

These are the official, stable releases that you can use in your production environments.

> ### “Stable for production!”

Details:
- Stability: *stable*
- NPM channel: `@latest`
- Branch: [release][branch_release]
- Purpose: official release
- Suitable environment: production

## ⚠️ [Beta Releases][log_beta]

These are releases that are pretty stable, but may have still some bugs to be fixed before official release.

<<<<<<< HEAD
> ### “Please try out, we’d love your feedback!”
=======
## Breaking Changes
  - feat: `null` value on field during graphql mutation now unset the value from the database, file unset changed
## Features
  - (none)
## Bug Fixes
  - (none)
>>>>>>> 626fad2e

Details:
- Stability: *pretty stable*
- NPM channel: `@beta`
- Branch: [beta][branch_beta]
- Purpose: feature maturation
- Suitable environment: development

## 🔥 [Alpha Releases][log_alpha]

> ### “If you are curious to see what's next!”

These releases contain the latest development changes, but you should be prepared for anything, including sudden breaking changes or code refactoring. Use this branch to contribute to the project and open pull requests.

Details:
- Stability: *unstable*
- NPM channel: `@alpha`
- Branch: [alpha][branch_alpha]
- Purpose: product development
- Suitable environment: experimental


[log_release]: https://github.com/parse-community/parse-server/blob/release/changelogs/CHANGELOG_release.md
[log_beta]: https://github.com/parse-community/parse-server/blob/beta/changelogs/CHANGELOG_beta.md
[log_alpha]: https://github.com/parse-community/parse-server/blob/alpha/changelogs/CHANGELOG_alpha.md
[branch_release]: https://github.com/parse-community/parse-server/tree/release
[branch_beta]: https://github.com/parse-community/parse-server/tree/beta
[branch_alpha]: https://github.com/parse-community/parse-server/tree/alpha<|MERGE_RESOLUTION|>--- conflicted
+++ resolved
@@ -4,9 +4,9 @@
 
 ## ✅ [Stable Releases][log_release]
 
+> ### “Stable for production!”
+
 These are the official, stable releases that you can use in your production environments.
-
-> ### “Stable for production!”
 
 Details:
 - Stability: *stable*
@@ -17,18 +17,9 @@
 
 ## ⚠️ [Beta Releases][log_beta]
 
+> ### “Please try out, we’d love your feedback!”
+
 These are releases that are pretty stable, but may have still some bugs to be fixed before official release.
-
-<<<<<<< HEAD
-> ### “Please try out, we’d love your feedback!”
-=======
-## Breaking Changes
-  - feat: `null` value on field during graphql mutation now unset the value from the database, file unset changed
-## Features
-  - (none)
-## Bug Fixes
-  - (none)
->>>>>>> 626fad2e
 
 Details:
 - Stability: *pretty stable*
