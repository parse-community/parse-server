<<<<<<< HEAD
- NEW: Webauthn Adapter Auth Adapter [7079](https://github.com/parse-community/parse-server/pull/7079) Thanks to [Moumouls](https://github.com/Moumouls).
- NEW: Defined Schemas with auto migration. [#7091](https://github.com/parse-community/parse-server/pull/7091). Thanks to [Moumouls](https://github.com/Moumouls).
=======
## Parse Server Changelog

### master
[Full Changelog](https://github.com/parse-community/parse-server/compare/4.5.0...master)

__BREAKING CHANGES:__
- NEW: Added file upload restriction. File upload is now only allowed for authenticated users by default for improved security. To allow file upload also for Anonymous Users or Public, set the `fileUpload` parameter in the [Parse Server Options](https://parseplatform.org/parse-server/api/master/ParseServerOptions.html). [#7071](https://github.com/parse-community/parse-server/pull/7071). Thanks to [dblythy](https://github.com/dblythy).
___
- NEW: Webauthn Adapter Auth Adapter [7079](https://github.com/parse-community/parse-server/pull/7079) Thanks to [Moumouls](https://github.com/Moumouls).
- IMPROVE: Optimize queries on classes with pointer permissions. [#7061](https://github.com/parse-community/parse-server/pull/7061). Thanks to [Pedro Diaz](https://github.com/pdiaz)
- FIX: request.context for afterFind triggers. [#7078](https://github.com/parse-community/parse-server/pull/7078). Thanks to [dblythy](https://github.com/dblythy)

### 4.5.0
[Full Changelog](https://github.com/parse-community/parse-server/compare/4.4.0...4.5.0)

__BREAKING CHANGES:__
- FIX: Consistent casing for afterLiveQueryEvent. The afterLiveQueryEvent was introduced in 4.4.0 with inconsistent casing for the event names, which was fixed in 4.5.0. [#7023](https://github.com/parse-community/parse-server/pull/7023). Thanks to [dblythy](https://github.com/dblythy).
___
- FIX: Properly handle serverURL and publicServerUrl in Batch requests. [#7049](https://github.com/parse-community/parse-server/pull/7049). Thanks to [Zach Goldberg](https://github.com/ZachGoldberg).
- IMPROVE: Prevent invalid column names (className and length). [#7053](https://github.com/parse-community/parse-server/pull/7053). Thanks to [Diamond Lewis](https://github.com/dplewis).
- IMPROVE: GraphQL: Remove viewer from logout mutation. [#7029](https://github.com/parse-community/parse-server/pull/7029). Thanks to [Antoine Cormouls](https://github.com/Moumouls).
- IMPROVE: GraphQL: Optimize on Relation. [#7044](https://github.com/parse-community/parse-server/pull/7044). Thanks to [Antoine Cormouls](https://github.com/Moumouls).
- NEW: Include sessionToken in onLiveQueryEvent. [#7043](https://github.com/parse-community/parse-server/pull/7043). Thanks to [dblythy](https://github.com/dblythy).
- FIX: Definitions for accountLockout and passwordPolicy. [#7040](https://github.com/parse-community/parse-server/pull/7040). Thanks to [dblythy](https://github.com/dblythy).
- FIX: Fix typo in server definitions for emailVerifyTokenReuseIfValid. [#7037](https://github.com/parse-community/parse-server/pull/7037). Thanks to [dblythy](https://github.com/dblythy).
- SECURITY FIX: LDAP auth stores password in plain text. See [GHSA-4w46-w44m-3jq3](https://github.com/parse-community/parse-server/security/advisories/GHSA-4w46-w44m-3jq3) for more details about the vulnerability and [da905a3](https://github.com/parse-community/parse-server/commit/da905a357d062ab4fea727a21eac231acc2ed92a) for the fix. Thanks to [Fabian Strachanski](https://github.com/fastrde).
- NEW: Reuse tokens if they haven't expired. [#7017](https://github.com/parse-community/parse-server/pull/7017). Thanks to [dblythy](https://github.com/dblythy).
- NEW: Add LDAPS-support to LDAP-Authcontroller. [#7014](https://github.com/parse-community/parse-server/pull/7014). Thanks to [Fabian Strachanski](https://github.com/fastrde).
- FIX: (beforeSave/afterSave): Return value instead of Parse.Op for nested fields. [#7005](https://github.com/parse-community/parse-server/pull/7005). Thanks to [Diamond Lewis](https://github.com/dplewis).
- FIX: (beforeSave): Skip Sanitizing Database results. [#7003](https://github.com/parse-community/parse-server/pull/7003). Thanks to [Diamond Lewis](https://github.com/dplewis).
- FIX: Fix includeAll for querying a Pointer and Pointer array. [#7002](https://github.com/parse-community/parse-server/pull/7002). Thanks to [Corey Baker](https://github.com/cbaker6).
- FIX: Add encryptionKey to src/options/index.js. [#6999](https://github.com/parse-community/parse-server/pull/6999). Thanks to [dblythy](https://github.com/dblythy).
- IMPROVE: Update PostgresStorageAdapter.js. [#6989](https://github.com/parse-community/parse-server/pull/6989). Thanks to [Vitaly Tomilov](https://github.com/vitaly-t).

### 4.4.0
[Full Changelog](https://github.com/parse-community/parse-server/compare/4.3.0...4.4.0)
- IMPROVE: Update PostgresStorageAdapter.js. [#6981](https://github.com/parse-community/parse-server/pull/6981). Thanks to [Vitaly Tomilov](https://github.com/vitaly-t)
- NEW: skipWithMasterKey on Built-In Validator. [#6972](https://github.com/parse-community/parse-server/issues/6972). Thanks to [dblythy](https://github.com/dblythy).
- NEW: Add fileKey rotation to GridFSBucketAdapter. [#6768](https://github.com/parse-community/parse-server/pull/6768). Thanks to [Corey Baker](https://github.com/cbaker6).
- IMPROVE: Remove unused parameter in Cloud Function. [#6969](https://github.com/parse-community/parse-server/issues/6969). Thanks to [Diamond Lewis](https://github.com/dplewis).
- IMPROVE: Validation Handler Update. [#6968](https://github.com/parse-community/parse-server/issues/6968). Thanks to [dblythy](https://github.com/dblythy).
- FIX: (directAccess): Properly handle response status. [#6966](https://github.com/parse-community/parse-server/issues/6966). Thanks to [Diamond Lewis](https://github.com/dplewis).
- FIX: Remove hostnameMaxLen for Mongo URL. [#6693](https://github.com/parse-community/parse-server/issues/6693). Thanks to [markhoward02](https://github.com/markhoward02).
- IMPROVE: Show a message if cloud functions are duplicated. [#6963](https://github.com/parse-community/parse-server/issues/6963). Thanks to [dblythy](https://github.com/dblythy).
- FIX: Pass request.query to afterFind. [#6960](https://github.com/parse-community/parse-server/issues/6960). Thanks to [dblythy](https://github.com/dblythy).
- SECURITY FIX: Patch session vulnerability over Live Query. See [GHSA-2xm2-xj2q-qgpj](https://github.com/parse-community/parse-server/security/advisories/GHSA-2xm2-xj2q-qgpj) for more details about the vulnerability and [78b59fb](https://github.com/parse-community/parse-server/commit/78b59fb26b1c36e3cdbd42ba9fec025003267f58) for the fix. Thanks to [Antonio Davi Macedo Coelho de Castro](https://github.com/davimacedo).
- IMPROVE: LiveQueryEvent Error Logging Improvements. [#6951](https://github.com/parse-community/parse-server/issues/6951). Thanks to [dblythy](https://github.com/dblythy).
- IMPROVE: Include stack in Cloud Code. [#6958](https://github.com/parse-community/parse-server/issues/6958). Thanks to [dblythy](https://github.com/dblythy).
- FIX: (jobs): Add Error Message to JobStatus Failure. [#6954](https://github.com/parse-community/parse-server/issues/6954). Thanks to [Diamond Lewis](https://github.com/dplewis).
- NEW: Create Cloud function afterLiveQueryEvent. [#6859](https://github.com/parse-community/parse-server/issues/6859). Thanks to [dblythy](https://github.com/dblythy).
- FIX: Update vkontakte API to the latest version. [#6944](https://github.com/parse-community/parse-server/issues/6944). Thanks to [Antonio Davi Macedo Coelho de Castro](https://github.com/davimacedo).
- FIX: Use an empty object as default value of options for Google Sign in. [#6844](https://github.com/parse-community/parse-server/issues/6844). Thanks to [Kevin Kuang](https://github.com/kvnkuang).
- FIX: Postgres: prepend className to unique indexes. [#6741](https://github.com/parse-community/parse-server/pull/6741). Thanks to [Corey Baker](https://github.com/cbaker6).
- FIX: GraphQL: Transform input types also on user mutations. [#6934](https://github.com/parse-community/parse-server/pull/6934). Thanks to [Antoine Cormouls](https://github.com/Moumouls).
- FIX: Set objectId into query for Email Validation. [#6930](https://github.com/parse-community/parse-server/pull/6930). Thanks to [Danaru](https://github.com/Danaru87).
- FIX: GraphQL: Optimize queries, fixes some null returns (on object), fix stitched GraphQLUpload. [#6709](https://github.com/parse-community/parse-server/pull/6709). Thanks to [Antoine Cormouls](https://github.com/Moumouls).
- FIX: Do not throw error if user provide a pointer like index onMongo. [#6923](https://github.com/parse-community/parse-server/pull/6923). Thanks to [Antoine Cormouls](https://github.com/Moumouls).
- FIX: Hotfix instagram api. [#6922](https://github.com/parse-community/parse-server/issues/6922). Thanks to [Tim](https://github.com/timination).
- FIX: (directAccess/cloud-code): Pass installationId with LogIn. [#6903](https://github.com/parse-community/parse-server/issues/6903). Thanks to [Diamond Lewis](https://github.com/dplewis).
- FIX: Fix bcrypt binary incompatibility. [#6891](https://github.com/parse-community/parse-server/issues/6891). Thanks to [Manuel Trezza](https://github.com/mtrezza).
- NEW: Keycloak auth adapter. [#6376](https://github.com/parse-community/parse-server/issues/6376). Thanks to [Rhuan](https://github.com/rhuanbarreto).
- IMPROVE: Changed incorrect key name in apple auth adapter tests. [#6861](https://github.com/parse-community/parse-server/issues/6861). Thanks to [Manuel Trezza](https://github.com/mtrezza).
- FIX: Fix mutating beforeSubscribe Query. [#6868](https://github.com/parse-community/parse-server/issues/6868). Thanks to [dblythy](https://github.com/dblythy).
- FIX: Fix beforeLogin for users logging in with AuthData. [#6872](https://github.com/parse-community/parse-server/issues/6872). Thanks to [Kevin Kuang](https://github.com/kvnkuang).
- FIX: Remove Facebook AccountKit auth. [#6870](https://github.com/parse-community/parse-server/issues/6870). Thanks to [Diamond Lewis](https://github.com/dplewis).
- FIX: Updated TOKEN_ISSUER to 'accounts.google.com'. [#6836](https://github.com/parse-community/parse-server/issues/6836). Thanks to [Arjun Vedak](https://github.com/arjun3396).
- IMPROVE: Optimized deletion of class field from schema by using an index if available to do an index scan instead of a collection scan. [#6815](https://github.com/parse-community/parse-server/issues/6815). Thanks to [Manuel Trezza](https://github.com/mtrezza).
- IMPROVE: Enable MongoDB transaction test for MongoDB >= 4.0.4 [#6827](https://github.com/parse-community/parse-server/pull/6827). Thanks to [Manuel](https://github.com/mtrezza).

### 4.3.0
[Full Changelog](https://github.com/parse-community/parse-server/compare/4.2.0...4.3.0)
- PERFORMANCE: Optimizing pointer CLP query decoration done by DatabaseController#addPointerPermissions [#6747](https://github.com/parse-community/parse-server/pull/6747). Thanks to [mess-lelouch](https://github.com/mess-lelouch).
- SECURITY: Fix security breach on GraphQL viewer [78239ac](https://github.com/parse-community/parse-server/commit/78239ac9071167fdf243c55ae4bc9a2c0b0d89aa), [secuity advisory](https://github.com/parse-community/parse-server/security/advisories/GHSA-236h-rqv8-8q73). Thanks to [Antoine Cormouls](https://github.com/Moumouls).
- FIX: Save context not present if direct access enabled [#6764](https://github.com/parse-community/parse-server/pull/6764). Thanks to [Omair Vaiyani](https://github.com/omairvaiyani).
- NEW: Before Connect + Before Subscribe [#6793](https://github.com/parse-community/parse-server/pull/6793). Thanks to [dblythy](https://github.com/dblythy).
- FIX: Add version to playground to fix CDN [#6804](https://github.com/parse-community/parse-server/pull/6804). Thanks to [Antoine Cormouls](https://github.com/Moumouls).
- NEW (EXPERIMENTAL): Idempotency enforcement for client requests. This deduplicates requests where the client intends to send one request to Parse Server but due to network issues the server receives the request multiple times. **Caution, this is an experimental feature that may not be appropriate for production.** [#6748](https://github.com/parse-community/parse-server/issues/6748). Thanks to [Manuel Trezza](https://github.com/mtrezza).
- FIX: Add production Google Auth Adapter instead of using the development url [#6734](https://github.com/parse-community/parse-server/pull/6734). Thanks to [SebC.](https://github.com/SebC99).
- IMPROVE: Run Prettier JS Again Without requiring () on arrow functions [#6796](https://github.com/parse-community/parse-server/pull/6796). Thanks to [Diamond Lewis](https://github.com/dplewis).
- IMPROVE: Run Prettier JS [#6795](https://github.com/parse-community/parse-server/pull/6795). Thanks to [Diamond Lewis](https://github.com/dplewis).
- IMPROVE: Replace bcrypt with @node-rs/bcrypt [#6794](https://github.com/parse-community/parse-server/pull/6794). Thanks to [LongYinan](https://github.com/Brooooooklyn).
- IMPROVE: Make clear description of anonymous user [#6655](https://github.com/parse-community/parse-server/pull/6655). Thanks to [Jerome De Leon](https://github.com/JeromeDeLeon).
- IMPROVE: Simplify GraphQL merge system to avoid js ref bugs [#6791](https://github.com/parse-community/parse-server/pull/6791). Thanks to [Antoine Cormouls](https://github.com/Moumouls).
- NEW: Pass context in beforeDelete, afterDelete, beforeFind and Parse.Cloud.run [#6666](https://github.com/parse-community/parse-server/pull/6666). Thanks to [yog27ray](https://github.com/yog27ray).
- NEW: Allow passing custom gql schema function to ParseServer#start options [#6762](https://github.com/parse-community/parse-server/pull/6762). Thanks to [Luca](https://github.com/lucatk).
- NEW: Allow custom cors origin header [#6772](https://github.com/parse-community/parse-server/pull/6772). Thanks to [Kevin Yao](https://github.com/kzmeyao).
- FIX: Fix context for cascade-saving and saving existing object [#6735](https://github.com/parse-community/parse-server/pull/6735). Thanks to [Manuel](https://github.com/mtrezza).
- NEW: Add file bucket encryption using fileKey [#6765](https://github.com/parse-community/parse-server/pull/6765). Thanks to [Corey Baker](https://github.com/cbaker6).
- FIX: Removed gaze from dev dependencies and removed not working dev script [#6745](https://github.com/parse-community/parse-server/pull/6745). Thanks to [Vincent Semrau](https://github.com/vince1995).
- IMPROVE: Upgrade graphql-tools to v6 [#6701](https://github.com/parse-community/parse-server/pull/6701). Thanks to [Yaacov Rydzinski](https://github.com/yaacovCR).
- NEW: Support Metadata in GridFSAdapter [#6660](https://github.com/parse-community/parse-server/pull/6660). Thanks to [Diamond Lewis](https://github.com/dplewis).
- NEW: Allow to unset file from graphql [#6651](https://github.com/parse-community/parse-server/pull/6651). Thanks to [Antoine Cormouls](https://github.com/Moumouls).
- NEW: Handle shutdown for RedisCacheAdapter [#6658](https://github.com/parse-community/parse-server/pull/6658). Thanks to [promisenxu](https://github.com/promisenxu).
- FIX: Fix explain on user class [#6650](https://github.com/parse-community/parse-server/pull/6650). Thanks to [Manuel](https://github.com/mtrezza).
- FIX: Fix read preference for aggregate [#6585](https://github.com/parse-community/parse-server/pull/6585). Thanks to [Manuel](https://github.com/mtrezza).
- NEW: Add context to Parse.Object.save [#6626](https://github.com/parse-community/parse-server/pull/6626). Thanks to [Manuel](https://github.com/mtrezza).
- NEW: Adding ssl config params to Postgres URI [#6580](https://github.com/parse-community/parse-server/pull/6580). Thanks to [Corey Baker](https://github.com/cbaker6).
- FIX: Travis postgres update: removing unnecessary start of mongo-runner [#6594](https://github.com/parse-community/parse-server/pull/6594). Thanks to [Corey Baker](https://github.com/cbaker6).
- FIX: ObjectId size for Pointer in Postgres [#6619](https://github.com/parse-community/parse-server/pull/6619). Thanks to [Corey Baker](https://github.com/cbaker6).
- IMPROVE: Improve a test case [#6629](https://github.com/parse-community/parse-server/pull/6629). Thanks to [Gordon Sun](https://github.com/sunshineo).
- NEW: Allow to resolve automatically Parse Type fields from Custom Schema [#6562](https://github.com/parse-community/parse-server/pull/6562). Thanks to [Antoine Cormouls](https://github.com/Moumouls).
- FIX: Remove wrong console log in test [#6627](https://github.com/parse-community/parse-server/pull/6627). Thanks to [Gordon Sun](https://github.com/sunshineo).
- IMPROVE: Graphql tools v5 [#6611](https://github.com/parse-community/parse-server/pull/6611). Thanks to [Yaacov Rydzinski](https://github.com/yaacovCR).
- FIX: Catch JSON.parse and return 403 properly [#6589](https://github.com/parse-community/parse-server/pull/6589). Thanks to [Gordon Sun](https://github.com/sunshineo).
- PERFORMANCE: Allow covering relation queries with minimal index [#6581](https://github.com/parse-community/parse-server/pull/6581). Thanks to [Noah Silas](https://github.com/noahsilas).
- FIX: Fix Postgres group aggregation [#6522](https://github.com/parse-community/parse-server/pull/6522). Thanks to [Siddharth Ramesh](https://github.com/srameshr).
- NEW: Allow set user mapped from JWT directly on request [#6411](https://github.com/parse-community/parse-server/pull/6411). Thanks to [Gordon Sun](https://github.com/sunshineo).

### 4.2.0
[Full Changelog](https://github.com/parse-community/parse-server/compare/4.1.0...4.2.0)

__BREAKING CHANGES:__
- CHANGE: The Sign-In with Apple authentication adapter parameter `client_id` has been changed to `clientId`. If using the Apple authentication adapter, this change requires to update the Parse Server configuration accordingly. See [#6523](https://github.com/parse-community/parse-server/pull/6523) for details.
___
- UPGRADE: Parse JS SDK to 2.12.0 [#6548](https://github.com/parse-community/parse-server/pull/6548)
- NEW: Support Group aggregation on multiple columns for Postgres [#6483](https://github.com/parse-community/parse-server/pull/6483). Thanks to [Siddharth Ramesh](https://github.com/srameshr).
- FIX: Improve test reliability by instructing Travis to only install one version of Postgres [#6490](https://github.com/parse-community/parse-server/pull/6490). Thanks to
[Corey Baker](https://github.com/cbaker6).
- FIX: Unknown type bug on overloaded types [#6494](https://github.com/parse-community/parse-server/pull/6494). Thanks to [Antoine Cormouls](https://github.com/Moumouls).
- FIX: Improve reliability of 'SignIn with AppleID' [#6416](https://github.com/parse-community/parse-server/pull/6416). Thanks to [Andy King](https://github.com/andrewking0207).
- FIX: Improve Travis reliability by separating Postgres & Mongo scripts [#6505](https://github.com/parse-community/parse-server/pull/6505). Thanks to
[Corey Baker](https://github.com/cbaker6).
- NEW: Apple SignIn support for multiple IDs [#6523](https://github.com/parse-community/parse-server/pull/6523). Thanks to [UnderratedDev](https://github.com/UnderratedDev).
- NEW: Add support for new Instagram API [#6398](https://github.com/parse-community/parse-server/pull/6398). Thanks to [Maravilho Singa](https://github.com/maravilhosinga).
- FIX: Updating Postgres/Postgis Call and Postgis to 3.0 [#6528](https://github.com/parse-community/parse-server/pull/6528). Thanks to
[Corey Baker](https://github.com/cbaker6).
- FIX: enableExpressErrorHandler logic [#6423](https://github.com/parse-community/parse-server/pull/6423). Thanks to [Nikolay Andryukhin](https://github.com/hybeats).
- FIX: Change Order Enum Strategy for GraphQL [#6515](https://github.com/parse-community/parse-server/pull/6515). Thanks to [Antoine Cormouls](https://github.com/Moumouls).
- FIX: Switch ACL to Relay Global Id for GraphQL [#6495](https://github.com/parse-community/parse-server/pull/6495). Thanks to [Antoine Cormouls](https://github.com/Moumouls).
- FIX: Handle keys for pointer fields properly for GraphQL [#6499](https://github.com/parse-community/parse-server/pull/6499). Thanks to [Antoine Cormouls](https://github.com/Moumouls).
- FIX: GraphQL file mutation [#6507](https://github.com/parse-community/parse-server/pull/6507). Thanks to [Antoine Cormouls](https://github.com/Moumouls).
- FIX: Aggregate geoNear with date query [#6540](https://github.com/parse-community/parse-server/pull/6540). Thanks to [Manuel](https://github.com/mtrezza).
- NEW: Add file triggers and file meta data [#6344](https://github.com/parse-community/parse-server/pull/6344). Thanks to [stevestencil](https://github.com/stevestencil).
- FIX: Improve local testing of postgres [#6531](https://github.com/parse-community/parse-server/pull/6531). Thanks to
[Corey Baker](https://github.com/cbaker6).
- NEW: Case insensitive username and email indexing and query planning for Postgres [#6506](https://github.com/parse-community/parse-server/issues/6441). Thanks to
[Corey Baker](https://github.com/cbaker6).

### 4.1.0
[Full Changelog](https://github.com/parse-community/parse-server/compare/4.0.2...4.1.0)

_SECURITY RELEASE_: see [advisory](https://github.com/parse-community/parse-server/security/advisories/GHSA-h4mf-75hf-67w4) for details
- SECURITY FIX: Patch Regex vulnerabilities. See [3a3a5ee](https://github.com/parse-community/parse-server/commit/3a3a5eee5ffa48da1352423312cb767de14de269). Special thanks to [W0lfw00d](https://github.com/W0lfw00d) for identifying and [responsibly reporting](https://github.com/parse-community/parse-server/blob/master/SECURITY.md) the vulnerability. Thanks to [Antonio Davi Macedo Coelho de Castro](https://github.com/davimacedo) for the speedy fix.

### 4.0.2
[Full Changelog](https://github.com/parse-community/parse-server/compare/4.0.1...4.0.2)

__BREAKING CHANGES:__
1. Remove Support for Mongo 3.2 & 3.4. The new minimum supported version is Mongo 3.6.
2. Change username and email validation to be case insensitive. This change should be transparent in most use cases. The validation behavior should now behave 'as expected'. See [#5634](https://github.com/parse-community/parse-server/pull/5634) for details.

> __Special Note on Upgrading to Parse Server 4.0.0 and above__
>
> In addition to the breaking changes noted above, [#5634](https://github.com/parse-community/parse-server/pull/5634) introduces a two new case insensitive indexes on the `User` collection. Special care should be taken when upgrading to this version to ensure that:
>
> 1. The new indexes can be successfully created (see issue [#6465](https://github.com/parse-community/parse-server/issues/6465) for details on a potential issue for your installation).
>
> 2. Care is taken ensure that there is adequate compute capacity to create the index in the background while still servicing requests.

- FIX: attempt to get travis to deploy to npmjs again. See [#6475](https://github.com/parse-community/parse-server/pull/6457). Thanks to [Arthur Cinader](https://github.com/acinader).

### 4.0.1
[Full Changelog](https://github.com/parse-community/parse-server/compare/4.0.0...4.0.1)
- FIX: correct 'new' travis config to properly deploy.  See [#6452](https://github.com/parse-community/parse-server/pull/6452). Thanks to [Arthur Cinader](https://github.com/acinader).
- FIX: Better message on not allowed to protect default fields. See [#6439](https://github.com/parse-community/parse-server/pull/6439).Thanks to [Old Grandpa](https://github.com/BufferUnderflower)

### 4.0
[Full Changelog](https://github.com/parse-community/parse-server/compare/3.10.0...4.0.0)

> __Special Note on Upgrading to Parse Server 4.0.0 and above__
>
> In addition to the breaking changes noted below, [#5634](https://github.com/parse-community/parse-server/pull/5634) introduces a two new case insensitive indexes on the `User` collection. Special care should be taken when upgrading to this version to ensure that:
>
> 1. The new indexes can be successfully created (see issue [#6465](https://github.com/parse-community/parse-server/issues/6465) for details on a potential issue for your installation).
>
> 2. Care is taken ensure that there is adequate compute capacity to create the index in the background while still servicing requests.

- NEW: add hint option to Parse.Query [#6322](https://github.com/parse-community/parse-server/pull/6322). Thanks to [Steve Stencil](https://github.com/stevestencil)
- FIX: CLP objectId size validation fix [#6332](https://github.com/parse-community/parse-server/pull/6332). Thanks to [Old Grandpa](https://github.com/BufferUnderflower)
- FIX: Add volumes to Docker command [#6356](https://github.com/parse-community/parse-server/pull/6356). Thanks to [Kasra Bigdeli](https://github.com/githubsaturn)
- NEW: GraphQL 3rd Party LoginWith Support [#6371](https://github.com/parse-community/parse-server/pull/6371). Thanks to [Antoine Cormouls](https://github.com/Moumouls)
- FIX: GraphQL Geo Queries [#6363](https://github.com/parse-community/parse-server/pull/6363). Thanks to [Antoine Cormouls](https://github.com/Moumouls)
- NEW: GraphQL Nested File Upload [#6372](https://github.com/parse-community/parse-server/pull/6372). Thanks to [Antoine Cormouls](https://github.com/Moumouls)
- NEW: Granular CLP pointer permissions [#6352](https://github.com/parse-community/parse-server/pull/6352). Thanks to [Old Grandpa](https://github.com/BufferUnderflower)
- FIX: Add missing colon for customPages [#6393](https://github.com/parse-community/parse-server/pull/6393). Thanks to [Jerome De Leon](https://github.com/JeromeDeLeon)
- NEW: `afterLogin` cloud code hook [#6387](https://github.com/parse-community/parse-server/pull/6387). Thanks to [David Corona](https://github.com/davesters)
- FIX: __BREAKING CHANGE__ Prevent new usernames or emails that clash with existing users' email or username if it only differs by case.  For example, don't allow a new user with the name 'Jane' if we already have a user 'jane'. [#5634](https://github.com/parse-community/parse-server/pull/5634). Thanks to [Arthur Cinader](https://github.com/acinader)
- FIX: Support Travis CI V2. [#6414](https://github.com/parse-community/parse-server/pull/6414). Thanks to [Diamond Lewis](https://github.com/dplewis)
- FIX: Prevent crashing on websocket error. [#6418](https://github.com/parse-community/parse-server/pull/6418). Thanks to [Diamond Lewis](https://github.com/dplewis)
- NEW: Allow protectedFields for Authenticated users and Public. [$6415](https://github.com/parse-community/parse-server/pull/6415). Thanks to [Old Grandpa](https://github.com/BufferUnderflower)
- FIX: Correct bug in determining GraphQL pointer errors when mutating. [#6413](https://github.com/parse-community/parse-server/pull/6431). Thanks to [Antoine Cormouls](https://github.com/Moumouls)
- NEW: Allow true GraphQL Schema Customization. [#6360](https://github.com/parse-community/parse-server/pull/6360). Thanks to [Antoine Cormouls](https://github.com/Moumouls)
- __BREAKING CHANGE__: Remove Support for Mongo version < 3.6 [#6445](https://github.com/parse-community/parse-server/pull/6445). Thanks to [Arthur Cinader](https://github.com/acinader)

### 3.10.0
[Full Changelog](https://github.com/parse-community/parse-server/compare/3.9.0...3.10.0)
- FIX: correct and cover ordering queries in GraphQL [#6316](https://github.com/parse-community/parse-server/pull/6316).  Thanks to [Antonio Davi Macedo Coelho de Castro](https://github.com/davimacedo)
- NEW: GraphQL support for reset password email [#6301](https://github.com/parse-community/parse-server/pull/6301). Thanks to [Antoine Cormouls](https://github.com/Moumouls)
- FIX: Add default limit to GraphQL fetch [#6304](https://github.com/parse-community/parse-server/pull/6304). Thanks to [Antoine Cormouls](https://github.com/Moumouls)
- DOCS: use bash syntax highlighting [#6302](https://github.com/parse-community/parse-server/pull/6302). Thanks to [Jerome De Leon](https://github.com/JeromeDeLeon)
- NEW: Add max log file option [#6296](https://github.com/parse-community/parse-server/pull/6296). Thanks to [Diamond Lewis](https://github.com/dplewis)
- NEW: support user supplied objectId [#6101](https://github.com/parse-community/parse-server/pull/6101). Thanks to [Ruhan](https://github.com/rhuanbarretos)
- FIX: Add missing encodeURIComponent on username [#6278](https://github.com/parse-community/parse-server/pull/6278). Thanks to [Christopher Brookes](https://github.com/Klaitos)
- NEW: update  PostgresStorageAdapter.js to use async/await [#6275](https://github.com/parse-community/parse-server/pull/6275). Thanks to [Vitaly Tomilov](https://github.com/vitaly-t)
- NEW: Support required fields on output type for GraphQL [#6279](https://github.com/parse-community/parse-server/pull/6279). Thanks to [Antoine Cormouls](https://github.com/Moumouls)
- NEW: Support required fields for GraphQL [#6271](https://github.com/parse-community/parse-server/pull/6279). Thanks to [Antoine Cormouls](https://github.com/Moumouls)
- CHANGE: use mongodb 3.3.5 [#6263](https://github.com/parse-community/parse-server/pull/6263). Thanks to [Diamond Lewis](https://github.com/dplewis)
- NEW: GraphQL: DX Relational Where Query [#6255](https://github.com/parse-community/parse-server/pull/6255). Thanks to [Antoine Cormouls](https://github.com/Moumouls)
- CHANGE: test against Postgres 11 [#6260](https://github.com/parse-community/parse-server/pull/6260). Thanks to [Diamond Lewis](https://github.com/dplewis)
- CHANGE: test against Postgres 11 [#6260](https://github.com/parse-community/parse-server/pull/6260). Thanks to [Diamond Lewis](https://github.com/dplewis)
- NEW: GraphQL alias for mutations in classConfigs [#6258](https://github.com/parse-community/parse-server/pull/6258). Thanks to [Old Grandpa](https://github.com/BufferUnderflower)
- NEW: GraphQL classConfig query alias [#6257](https://github.com/parse-community/parse-server/pull/6257). Thanks to [Old Grandpa](https://github.com/BufferUnderflower)
- NEW: Allow validateFilename to return a string or Parse Error [#6246](https://github.com/parse-community/parse-server/pull/6246). Thanks to [Mike Patnode](https://github.com/mpatnode)
- NEW: Relay Spec [#6089](https://github.com/parse-community/parse-server/pull/6089). Thanks to [Antonio Davi Macedo Coelho de Castro](https://github.com/davimacedo)
- CHANGE: Set default ACL for GraphQL [#6249](https://github.com/parse-community/parse-server/pull/6249). Thanks to [Antoine Cormouls](https://github.com/Moumouls)
- NEW: LDAP auth Adapter [#6226](https://github.com/parse-community/parse-server/pull/6226). Thanks to [Julian Dax](https://github.com/brodo)
- FIX: improve beforeFind to include Query info [#6237](https://github.com/parse-community/parse-server/pull/6237). Thanks to [Diamond Lewis](https://github.com/dplewis)
- FIX: improve websocket error handling [#6230](https://github.com/parse-community/parse-server/pull/6230). Thanks to [Diamond Lewis](https://github.com/dplewis)
- NEW: addition of an afterLogout trigger [#6217](https://github.com/parse-community/parse-server/pull/6217). Thanks to [Diamond Lewis](https://github.com/dplewis)
- FIX: Initialize default logger [#6186](https://github.com/parse-community/parse-server/pull/6186). Thanks to [Diamond Lewis](https://github.com/dplewis)
- NEW: Add funding link [#6192](https://github.com/parse-community/parse-server/pull/6192 ). Thanks to [Tom Fox](https://github.com/TomWFox)
- FIX: installationId on LiveQuery connect [#6180](https://github.com/parse-community/parse-server/pull/6180). Thanks to [Diamond Lewis](https://github.com/dplewis)
- NEW: Add exposing port in docker container [#6165](https://github.com/parse-community/parse-server/pull/6165). Thanks to [Priyash Patil](https://github.com/priyashpatil)
- NEW: Support Google Play Games Service [#6147](https://github.com/parse-community/parse-server/pull/6147). Thanks to [Diamond Lewis](https://github.com/dplewis)
- DOC: Throw error when setting authData to null [#6154](https://github.com/parse-community/parse-server/pull/6154). Thanks to [Manuel](https://github.com/mtrezza)
- CHANGE: Move filename validation out of the Router and into the FilesAdaptor [#6157](https://github.com/parse-community/parse-server/pull/6157). Thanks to [Mike Patnode](https://github.com/mpatnode)
- NEW: Added warning for special URL sensitive characters for appId [#6159](https://github.com/parse-community/parse-server/pull/6159). Thanks to [Saimoom Safayet Akash](https://github.com/saimoomsafayet)
- NEW: Support Apple Game Center Auth [#6143](https://github.com/parse-community/parse-server/pull/6143). Thanks to [Diamond Lewis](https://github.com/dplewis)
- CHANGE: test with Node 12 [#6133](https://github.com/parse-community/parse-server/pull/6133). Thanks to [Arthur Cinader](https://github.com/acinader)
- FIX: prevent after find from firing when saving objects [#6127](https://github.com/parse-community/parse-server/pull/6127). Thanks to [Diamond Lewis](https://github.com/dplewis)
- FIX: GraphQL Mutations not returning updated information [6130](https://github.com/parse-community/parse-server/pull/6130). Thanks to [Omair Vaiyani](https://github.com/omairvaiyani)
- CHANGE: Cleanup Schema cache per request [#6216](https://github.com/parse-community/parse-server/pull/6216). Thanks to [Diamond Lewis](https://github.com/dplewis)
- DOC: Improve installation instructions [#6120](https://github.com/parse-community/parse-server/pull/6120). Thanks to [Andres Galante](https://github.com/andresgalante)
- DOC: add code formatting to contributing guidelines [#6119](https://github.com/parse-community/parse-server/pull/6119). Thanks to [Andres Galante](https://github.com/andresgalante)
- NEW: Add GraphQL ACL Type + Input [#5957](https://github.com/parse-community/parse-server/pull/5957). Thanks to [Antoine Cormouls](https://github.com/Moumouls)
- CHANGE: replace public key [#6099](https://github.com/parse-community/parse-server/pull/6099). Thanks to [Arthur Cinader](https://github.com/acinader)
- NEW: Support microsoft authentication in GraphQL [#6051](https://github.com/parse-community/parse-server/pull/6051). Thanks to [Alann Maulana](https://github.com/alann-maulana)
- NEW: Install parse-server 3.9.0 instead of 2.2 [#6069](https://github.com/parse-community/parse-server/pull/6069). Thanks to [Julian Dax](https://github.com/brodo)
- NEW: Use #!/bin/bash instead of #!/bin/sh [#6062](https://github.com/parse-community/parse-server/pull/6062). Thanks to [Julian Dax](https://github.com/brodo)
- DOC: Update GraphQL readme section [#6030](https://github.com/parse-community/parse-server/pull/6030). Thanks to [Antonio Davi Macedo Coelho de Castro](https://github.com/davimacedo)

### 3.9.0
[Full Changelog](https://github.com/parse-community/parse-server/compare/3.8.0...3.9.0)
- NEW: Add allowHeaders to Options [#6044](https://github.com/parse-community/parse-server/pull/6044). Thanks to [Omair Vaiyani](https://github.com/omairvaiyani)
- CHANGE: Introduce ReadOptionsInput to GraphQL API [#6030](https://github.com/parse-community/parse-server/pull/6030). Thanks to [Antonio Davi Macedo Coelho de Castro](https://github.com/davimacedo)
- NEW: Stream video with GridFSBucketAdapter (implements byte-range requests) [#6028](https://github.com/parse-community/parse-server/pull/6028). Thanks to [Diamond Lewis](https://github.com/dplewis)
- FIX: Aggregate not matching null values [#6043](https://github.com/parse-community/parse-server/pull/6043). Thanks to [Antonio Davi Macedo Coelho de Castro](https://github.com/davimacedo)
- CHANGE: Improve callCloudCode mutation to receive a CloudCodeFunction enum instead of a String in the GraphQL API [#6029](https://github.com/parse-community/parse-server/pull/6029). Thanks to [Antonio Davi Macedo Coelho de Castro](https://github.com/davimacedo)
- TEST: Add more tests to transactions [#6022](https://github.com/parse-community/parse-server/pull/6022). Thanks to [Antonio Davi Macedo Coelho de Castro](https://github.com/davimacedo)
- CHANGE: Pointer constraint input type as ID in the GraphQL API [#6020](https://github.com/parse-community/parse-server/pull/6020). Thanks to [Douglas Muraoka](https://github.com/douglasmuraoka)
- CHANGE: Remove underline from operators of the GraphQL API [#6024](https://github.com/parse-community/parse-server/pull/6024). Thanks to [Antonio Davi Macedo Coelho de Castro](https://github.com/davimacedo)
- FIX: Make method async as expected in usage [#6025](https://github.com/parse-community/parse-server/pull/6025). Thanks to [Omair Vaiyani](https://github.com/omairvaiyani)
- DOC: Added breaking change note to 3.8 release [#6023](https://github.com/parse-community/parse-server/pull/6023). Thanks to [Manuel](https://github.com/mtrezza)
- NEW: Added support for line auth [#6007](https://github.com/parse-community/parse-server/pull/6007). Thanks to [Saimoom Safayet Akash](https://github.com/saimoomsafayet)
- FIX: Fix aggregate group id [#5994](https://github.com/parse-community/parse-server/pull/5994). Thanks to [Antonio Davi Macedo Coelho de Castro](https://github.com/davimacedo)
- CHANGE: Schema operations instead of generic operations in the GraphQL API [#5993](https://github.com/parse-community/parse-server/pull/5993). Thanks to [Antonio Davi Macedo Coelho de Castro](https://github.com/davimacedo)
- DOC: Fix changelog formatting[#6009](https://github.com/parse-community/parse-server/pull/6009). Thanks to [Tom Fox](https://github.com/TomWFox)
- CHANGE: Rename objectId to id in the GraphQL API [#5985](https://github.com/parse-community/parse-server/pull/5985). Thanks to [Douglas Muraoka](https://github.com/douglasmuraoka)
- FIX: Fix beforeLogin trigger when user has a file [#6001](https://github.com/parse-community/parse-server/pull/6001). Thanks to [Antonio Davi Macedo Coelho de Castro](https://github.com/davimacedo)
- DOC: Update GraphQL Docs with the latest changes [#5980](https://github.com/parse-community/parse-server/pull/5980). Thanks to [Antonio Davi Macedo Coelho de Castro](https://github.com/davimacedo)

### 3.8.0
[Full Changelog](https://github.com/parse-community/parse-server/compare/3.7.2...3.8.0)
- NEW:  Protected fields pointer-permissions support [#5951](https://github.com/parse-community/parse-server/pull/5951).  Thanks to [Dobbias Nan](https://github.com/Dobbias)
- NEW: GraphQL DX: Relation/Pointer [#5946](https://github.com/parse-community/parse-server/pull/5946).  Thanks to [Antoine Cormouls](https://github.com/Moumouls)
- NEW: Master Key Only Config Properties [#5953](https://github.com/parse-community/parse-server/pull/5954). Thanks to [Manuel](https://github.com/mtrezza)
- FIX: Better validation when creating a Relation fields [#5922](https://github.com/parse-community/parse-server/pull/5922).  Thanks to [Lucas Alencar](https://github.com/alencarlucas)
- NEW: enable GraphQL file upload [#5944](https://github.com/parse-community/parse-server/pull/5944). Thanks to [Antonio Davi Macedo Coelho de Castro](https://github.com/davimacedo)
- NEW: Handle shutdown on grid adapters  [#5943](https://github.com/parse-community/parse-server/pull/5943).  Thanks to [Antonio Davi Macedo Coelho de Castro](https://github.com/davimacedo)
- NEW: Fix GraphQL max upload size [#5940](https://github.com/parse-community/parse-server/pull/5940). Thanks to [Antonio Davi Macedo Coelho de Castro](https://github.com/davimacedo)
- FIX: Remove Buffer() deprecation notice [#5942](https://github.com/parse-community/parse-server/pull/5942).  Thanks to [Antonio Davi Macedo Coelho de Castro](https://github.com/davimacedo)
- FIX: Remove MongoDB unified topology deprecation notice from the grid adapter [#5941](https://github.com/parse-community/parse-server/pull/5941).  Thanks to [Antonio Davi Macedo Coelho de Castro](https://github.com/davimacedo)
- NEW: add callback for serverCloseComplete [#5937](https://github.com/parse-community/parse-server/pull/5937). Thanks to [Diamond Lewis](https://github.com/dplewis)
- DOCS: Add Cloud Code guide to README [#5936](https://github.com/parse-community/parse-server/pull/5936).  Thanks to [Diamond Lewis](https://github.com/dplewis)
- NEW: Remove nested operations from GraphQL API [#5931](https://github.com/parse-community/parse-server/pull/5931).  Thanks to [Antonio Davi Macedo Coelho de Castro](https://github.com/davimacedo)
- NEW: Improve Live Query Monitoring [#5927](https://github.com/parse-community/parse-server/pull/5927).  Thanks to [Diamond Lewis](https://github.com/dplewis)
- FIX: GraphQL: Fix undefined Array [#5296](https://github.com/parse-community/parse-server/pull/5926). Thanks to [Antoine Cormouls](https://github.com/Moumouls)
- NEW: Added array support for pointer-permissions [#5921](https://github.com/parse-community/parse-server/pull/5921).  Thanks to [Dobbias Nan](https://github.com/Dobbias)
- GraphQL: Renaming Types/Inputs [#5921](https://github.com/parse-community/parse-server/pull/5921). Thanks to [Antoine Cormouls](https://github.com/Moumouls)
- FIX: Lint no-prototype-builtins [#5920](https://github.com/parse-community/parse-server/pull/5920). Thanks to [Diamond Lewis](https://github.com/dplewis)
- GraphQL: Inline Fragment on Array Fields [#5908](https://github.com/parse-community/parse-server/pull/5908). Thanks to [Antoine Cormouls](https://github.com/Moumouls)
- DOCS: Add instructions to launch a compatible Docker Postgres [](). Thanks to [Antoine Cormouls](https://github.com/Moumouls)
- Fix: Undefined dot notation in matchKeyInQuery [#5917](https://github.com/parse-community/parse-server/pull/5917). Thanks to [Diamond Lewis](https://github.com/dplewis)
- Fix: Logger print JSON and Numbers [#5916](https://github.com/parse-community/parse-server/pull/5916). Thanks to [Diamond Lewis](https://github.com/dplewis)
- GraphQL: Return specific Type on specific Mutation [#5893](https://github.com/parse-community/parse-server/pull/5893). Thanks to [Antoine Cormouls](https://github.com/Moumouls)
- FIX: Apple sign-in authAdapter [#5891](https://github.com/parse-community/parse-server/pull/5891). Thanks to [SebC](https://github.com/SebC99).
- DOCS: Add GraphQL beta notice [#5886](https://github.com/parse-community/parse-server/pull/5886). Thanks to [Antonio Davi Macedo Coelho de Castro](https://github.com/davimacedo)
- GraphQL: Remove "password" output field from _User class [#5889](https://github.com/parse-community/parse-server/pull/5889). Thanks to [Douglas Muraoka](https://github.com/douglasmuraoka)
- GraphQL: Object constraints [#5715](https://github.com/parse-community/parse-server/pull/5715). Thanks to [Douglas Muraoka](https://github.com/douglasmuraoka)
- DOCS: README top section overhaul + add sponsors [#5876](https://github.com/parse-community/parse-server/pull/5876). Thanks to [Tom Fox](https://github.com/TomWFox)
- FIX: Return a Promise from classUpdate method [#5877](https://github.com/parse-community/parse-server/pull/5877). Thanks to [Lucas Alencar](https://github.com/alencarlucas)
- FIX: Use UTC Month in aggregate tests [#5879](https://github.com/parse-community/parse-server/pull/5879). Thanks to [Antonio Davi Macedo Coelho de Castro](https://github.com/davimacedo)
- FIX: Transaction was aborting before all promises have either resolved or rejected [#5878](https://github.com/parse-community/parse-server/pull/5878). Thanks to [Antonio Davi Macedo Coelho de Castro](https://github.com/davimacedo)
- NEW: Use transactions for batch operation [#5849](https://github.com/parse-community/parse-server/pull/5849). Thanks to [Antonio Davi Macedo Coelho de Castro](https://github.com/davimacedo)

#### Breaking Changes:
- If you are running Parse Server on top of a MongoDB deployment which does not fit the [Retryable Writes Requirements](https://docs.mongodb.com/manual/core/retryable-writes/#prerequisites), you will have to add `retryWrites=false` to your connection string in order to upgrade to Parse Server 3.8.

### 3.7.2
[Full Changelog](https://github.com/parse-community/parse-server/compare/3.7.1...3.7.2)

- FIX: Live Query was failing on release 3.7.1

### 3.7.1
[Full Changelog](https://github.com/parse-community/parse-server/compare/3.7.0...3.7.1)

- FIX: Missing APN module
- FIX: Set falsy values as default to schema fields [#5868](https://github.com/parse-community/parse-server/pull/5868), thanks to [Lucas Alencar](https://github.com/alencarlucas)
- NEW: Implement WebSocketServer Adapter [#5866](https://github.com/parse-community/parse-server/pull/5866), thanks to [Diamond Lewis](https://github.com/dplewis)

### 3.7.0
[Full Changelog](https://github.com/parse-community/parse-server/compare/3.6.0...3.7.0)

- FIX: Prevent linkWith sessionToken from generating new session [#5801](https://github.com/parse-community/parse-server/pull/5801), thanks to [Diamond Lewis](https://github.com/dplewis)
- GraphQL: Improve session token error messages [#5753](https://github.com/parse-community/parse-server/pull/5753), thanks to [Douglas Muraoka](https://github.com/douglasmuraoka)
- NEW: GraphQL { functions { call } } generic mutation [#5818](https://github.com/parse-community/parse-server/pull/5818), thanks to [Antonio Davi Macedo Coelho de Castro](https://github.com/davimacedo)
- NEW: GraphQL Custom Schema [#5821](https://github.com/parse-community/parse-server/pull/5821), thanks to [Antonio Davi Macedo Coelho de Castro](https://github.com/davimacedo)
- NEW: GraphQL custom schema on CLI [#5828](https://github.com/parse-community/parse-server/pull/5828), thanks to [Antonio Davi Macedo Coelho de Castro](https://github.com/davimacedo)
- NEW: GraphQL @mock directive [#5836](https://github.com/parse-community/parse-server/pull/5836), thanks to [Antonio Davi Macedo Coelho de Castro](https://github.com/davimacedo)
- FIX: GraphQL _or operator not working [#5840](https://github.com/parse-community/parse-server/pull/5840), thanks to [Antonio Davi Macedo Coelho de Castro](https://github.com/davimacedo)
- NEW: Add "count" to CLP initial value [#5841](https://github.com/parse-community/parse-server/pull/5841), thanks to [Douglas Muraoka](https://github.com/douglasmuraoka)
- NEW: Add ability to alter the response from the after save trigger [#5814](https://github.com/parse-community/parse-server/pull/5814), thanks to [BrunoMaurice](https://github.com/brunoMaurice)
- FIX: Cache apple public key for the case it fails to fetch again [#5848](https://github.com/parse-community/parse-server/pull/5848), thanks to [Antonio Davi Macedo Coelho de Castro](https://github.com/davimacedo)
- NEW: GraphQL Configuration Options [#5782](https://github.com/parse-community/parse-server/pull/5782), thanks to [Omair Vaiyani](https://github.com/omairvaiyani)
- NEW: Required fields and default values [#5835](https://github.com/parse-community/parse-server/pull/5835), thanks to [Antonio Davi Macedo Coelho de Castro](https://github.com/davimacedo)
- FIX: Postgres safely escape strings in nested objects [#5855](https://github.com/parse-community/parse-server/pull/5855), thanks to [Diamond Lewis](https://github.com/dplewis)
- NEW: Support PhantAuth authentication [#5850](https://github.com/parse-community/parse-server/pull/5850), thanks to [Ivan SZKIBA](https://github.com/szkiba)
- FIX: Remove uws package [#5860](https://github.com/parse-community/parse-server/pull/5860), thanks to [Zeal Murapa](https://github.com/GoGross)

### 3.6.0
[Full Changelog](https://github.com/parse-community/parse-server/compare/3.5.0...3.6.0)

- SECURITY FIX: Address [Security Advisory](https://github.com/parse-community/parse-server/security/advisories/GHSA-8w3j-g983-8jh5) of a potential [Enumeration Attack](https://www.owasp.org/index.php/Testing_for_User_Enumeration_and_Guessable_User_Account_(OWASP-AT-002)#Description_of_the_Issue) [73b0f9a](https://github.com/parse-community/parse-server/commit/73b0f9a339b81f5d757725dc557955a7b670a3ec), big thanks to [Fabian Strachanski](https://github.com/fastrde) for identifying the problem, creating a fix and following the [vulnerability disclosure guidelines](https://github.com/parse-community/parse-server/blob/master/SECURITY.md#parse-community-vulnerability-disclosure-program)
- NEW: Added rest option: excludeKeys [#5737](https://github.com/parse-community/parse-server/pull/5737), thanks to [Raschid J.F. Rafeally](https://github.com/RaschidJFR)
- FIX: LiveQuery create event with fields [#5790](https://github.com/parse-community/parse-server/pull/5790), thanks to [Diamond Lewis](https://github.com/dplewis)
- FIX: Generate sessionToken with linkWith [#5799](https://github.com/parse-community/parse-server/pull/5799), thanks to [Diamond Lewis](https://github.com/dplewis)

### 3.5.0
[Full Changelog](https://github.com/parse-community/parse-server/compare/3.4.4...3.5.0)

- NEW: GraphQL Support [#5674](https://github.com/parse-community/parse-server/pull/5674), thanks to [Antonio Davi Macedo Coelho de Castro](https://github.com/davimacedo)

[GraphQL Guide](https://github.com/parse-community/parse-server#graphql)

- NEW: Sign in with Apple [#5694](https://github.com/parse-community/parse-server/pull/5694), thanks to [Diamond Lewis](https://github.com/dplewis)
- NEW: AppSecret to Facebook Auth [#5695](https://github.com/parse-community/parse-server/pull/5695), thanks to [Diamond Lewis](https://github.com/dplewis)
- NEW: Postgres: Regex support foreign characters [#5598](https://github.com/parse-community/parse-server/pull/5598), thanks to [Jeff Gu Kang](https://github.com/JeffGuKang)
- FIX: Winston Logger string interpolation [#5729](https://github.com/parse-community/parse-server/pull/5729), thanks to [Diamond Lewis](https://github.com/dplewis)

### 3.4.4
[Full Changelog](https://github.com/parse-community/parse-server/compare/3.4.3...3.4.4)

Fix: Commit changes

### 3.4.3
[Full Changelog](https://github.com/parse-community/parse-server/compare/3.4.2...3.4.3)

Fix: Use changes in master to travis configuration to enable pushing to npm and gh_pages.  See diff for details.

### 3.4.2
[Full Changelog](https://github.com/parse-community/parse-server/compare/3.4.1...3.4.2)

Fix: In my haste to get a [Security Fix](https://github.com/parse-community/parse-server/security/advisories/GHSA-2479-qvv7-47qq) out, I added [8709daf](https://github.com/parse-community/parse-server/commit/8709daf698ea69b59268cb66f0f7cee75b52daa5) to master instead of to 3.4.1.  This commit fixes that.  [Arthur Cinader](https://github.com/acinader)

### 3.4.1
[Full Changelog](https://github.com/parse-community/parse-server/compare/3.4.0...3.4.1)

Security Fix: see Advisory: [GHSA-2479-qvv7-47q](https://github.com/parse-community/parse-server/security/advisories/GHSA-2479-qvv7-47qq) for details [8709daf](https://github.com/parse-community/parse-server/commit/8709daf698ea69b59268cb66f0f7cee75b52daa5). Big thanks to: [Benjamin Simonsson](https://github.com/BenniPlejd) for identifying the issue and promptly bringing it to the Parse Community's attention and also big thanks to the indefatigable [Diamond Lewis](https://github.com/dplewis) for crafting a failing test and then a solution within an hour of the report.

### 3.4.0
[Full Changelog](https://github.com/parse-community/parse-server/compare/3.3.0...3.4.0)
- NEW: Aggregate supports group by date fields [#5538](https://github.com/parse-community/parse-server/pull/5538) thanks to [Antonio Davi Macedo Coelho de Castro](https://github.com/davimacedo)
- NEW: API for Read Preferences [#3963](https://github.com/parse-community/parse-server/pull/3963) thanks to [Antonio Davi Macedo Coelho de Castro](https://github.com/davimacedo)
- NEW: Add Redis options for LiveQuery [#5584](https://github.com/parse-community/parse-server/pull/5584) thanks to [Diamond Lewis](https://github.com/dplewis)
- NEW: Add Direct Access option for Server Config [#5550](https://github.com/parse-community/parse-server/pull/5550) thanks to [Diamond Lewis](https://github.com/dplewis)
- FIX: updating mixed array in Postgres [#5552](https://github.com/parse-community/parse-server/pull/5552) thanks to [Diamond Lewis](https://github.com/dplewis)
- FIX: notEqualTo GeoPoint Query in Postgres [#5549](https://github.com/parse-community/parse-server/pull/5549), thanks to [Diamond Lewis](https://github.com/dplewis)
- FIX: put the timestamp back in logs that was lost after Winston upgrade [#5571](https://github.com/parse-community/parse-server/pull/5571), thanks to [Steven Rowe](https://github.com/mrowe009) and [Arthur Cinader](https://github.com/acinader)
- FIX: Validates permission before calling beforeSave [#5546](https://github.com/parse-community/parse-server/pull/5546), thanks to [Antonio Davi Macedo Coelho de Castro](https://github.com/davimacedo)
- FIX: Remove userSensitiveFields default value. [#5588](https://github.com/parse-community/parse-server/pull/5588), thanks to [William George](https://github.com/awgeorge)
- FIX: Decode Date JSON value in LiveQuery. [#5540](https://github.com/parse-community/parse-server/pull/5540), thanks to [ananfang](https://github.com/ananfang)


### 3.3.0
[Full Changelog](https://github.com/parse-community/parse-server/compare/3.2.3...3.3.0)
- NEW: beforeLogin trigger with support for auth providers ([#5445](https://github.com/parse-community/parse-server/pull/5445)), thanks to [Omair Vaiyani](https://github.com/omairvaiyani)
- NEW: RFC 7662 compliant OAuth2 auth adapter ([#4910](https://github.com/parse-community/parse-server/pull/4910)), thanks to [Müller Zsolt](https://github.com/zsmuller)
- FIX: cannot change password when maxPasswordHistory is 1 ([#5191](https://github.com/parse-community/parse-server/pull/5191)), thanks to [Tulsi Sapkota](https://github.com/Tolsee)
- FIX (Postgres): count being very slow on large Parse Classes' collections ([#5330](https://github.com/parse-community/parse-server/pull/5330)), thanks to [CoderickLamar](https://github.com/CoderickLamar)
- FIX: using per-key basis queue ([#5420](https://github.com/parse-community/parse-server/pull/5420)), thanks to [Georges Jamous](https://github.com/georgesjamous)
- FIX: issue on count with Geo constraints and mongo ([#5286](https://github.com/parse-community/parse-server/pull/5286)), thanks to [Julien Quéré](https://github.com/jlnquere)

### 3.2.3
[Full Changelog](https://github.com/parse-community/parse-server/compare/3.2.2...3.2.3)
- Correct previous release with patch that is fully merged

### 3.2.2
[Full Changelog](https://github.com/parse-community/parse-server/compare/3.2.1...3.2.2)
- Security fix to properly process userSensitiveFields when parse-server is started with
  ../lib/cli/parse-server [#5463](https://github.com/parse-community/parse-server/pull/5463
  )

### 3.2.1
[Full Changelog](https://github.com/parse-community/parse-server/compare/3.2.0...3.2.1)
- Increment package.json version to match the deployment tag

### 3.2.0
[Full Changelog](https://github.com/parse-community/parse-server/compare/3.1.3...3.2.0)
- NEW: Support accessing sensitive fields with an explicit ACL.  Not documented yet, see [tests](https://github.com/parse-community/parse-server/blob/f2c332ea6a984808ad5b2e3ce34864a20724f72b/spec/UserPII.spec.js#L526) for examples
- Upgrade Parse SDK JS to 2.3.1 [#5457](https://github.com/parse-community/parse-server/pull/5457)
- Hides token contents in logStartupOptions if they arrive as a buffer [#6a9380](https://github.com/parse-community/parse-server/commit/6a93806c62205a56a8f4e3b8765848c552510337)
- Support custom message for password requirements [#5399](https://github.com/parse-community/parse-server/pull/5399)
- Support for Ajax password reset [#5332](https://github.com/parse-community/parse-server/pull/5332)
- Postgres: Refuse to build unsafe JSON lists for contains [#5337](https://github.com/parse-community/parse-server/pull/5337)
- Properly handle return values in beforeSave [#5228](https://github.com/parse-community/parse-server/pull/5228)
- Fixes issue when querying user roles [#5276](https://github.com/parse-community/parse-server/pull/5276)
- Fixes issue affecting update with CLP [#5269](https://github.com/parse-community/parse-server/pull/5269)

### 3.1.3
[Full Changelog](https://github.com/parse-community/parse-server/compare/3.1.2...3.1.3)

- Postgres: Fixes support for global configuration
- Postgres: Fixes support for numeric arrays
- Postgres: Fixes issue affecting queries on empty arrays
- LiveQuery: Adds support for transmitting the original object
- Queries: Use estimated count if query is empty
- Docker: Reduces the size of the docker image to 154Mb


### 3.1.2
[Full Changelog](https://github.com/parse-community/parse-server/compare/3.1.1...3.1.2)

- Removes dev script, use TDD instead of server.
- Removes nodemon and problematic dependencies.
- Addressed event-stream security debacle.

### 3.1.1
[Full Changelog](https://github.com/parse-community/parse-server/compare/3.1.0...3.1.1)

#### Improvements:
* Fixes issue that would prevent users with large number of roles to resolve all of them [Antoine Cormouls](https://github.com/Moumouls) (#5131, #5132)
* Fixes distinct query on special fields ([#5144](https://github.com/parse-community/parse-server/pull/5144))


### 3.1.0
[Full Changelog](https://github.com/parse-community/parse-server/compare/3.0.0...3.1.0)

#### Breaking Changes:
* Return success on sendPasswordResetEmail even if email not found. (#7fe4030)
#### Security Fix:
* Expire password reset tokens on email change (#5104)
#### Improvements:
* Live Query CLPs (#4387)
* Reduces number of calls to injectDefaultSchema (#5107)
* Remove runtime dependency on request (#5076)
#### Bug fixes:
* Fixes issue with vkontatke authentication (#4977)
* Use the correct function when validating google auth tokens (#5018)
* fix unexpected 'delete' trigger issue on LiveQuery (#5031)
* Improves performance for roles and ACL's in live query server (#5126)


### 3.0.0
[Full Changelog](https://github.com/parse-community/parse-server/compare/2.8.4...3.0.0)

`parse-server` 3.0.0 comes with brand new handlers for cloud code. It now fully supports promises and async / await.
For more informations, visit the v3.0.0 [migration guide](https://github.com/parse-community/parse-server/blob/master/3.0.0.md).

#### Breaking changes:
* Cloud Code handlers have a new interface based on promises.
* response.success / response.error are removed in Cloud Code
* Cloud Code runs with Parse-SDK 2.0
* The aggregate now require aggregates to be passed in the form: `{"pipeline": [...]}` (REST Only)

#### Improvements:
* Adds Pipeline Operator to Aggregate Router.
* Adds documentations for parse-server's adapters, constructors and more.
* Adds ability to pass a context object between `beforeSave` and `afterSave` affecting the same object.

#### Bug Fixes:
* Fixes issue that would crash the server when mongo objects had undefined values [#4966](https://github.com/parse-community/parse-server/issues/4966)
* Fixes issue that prevented ACL's from being used with `select` (see [#571](https://github.com/parse-community/Parse-SDK-JS/issues/571))

#### Dependency updates:
* [@parse/simple-mailgun-adapter@1.1.0](https://www.npmjs.com/package/@parse/simple-mailgun-adapter)
* [mongodb@3.1.3](https://www.npmjs.com/package/mongodb)
* [request@2.88.0](https://www.npmjs.com/package/request)

##### Devevelopment Dependencies Updates:
* [@parse/minami@1.0.0](https://www.npmjs.com/package/@parse/minami)
* [deep-diff@1.0.2](https://www.npmjs.com/package/deep-diff)
* [flow-bin@0.79.0](https://www.npmjs.com/package/flow-bin)
* [jsdoc@3.5.5](https://www.npmjs.com/package/jsdoc)
* [jsdoc-babel@0.4.0](https://www.npmjs.com/package/jsdoc-babel)

### 2.8.4
[Full Changelog](https://github.com/parse-community/parse-server/compare/2.8.3...2.8.4)

#### Improvements:
* Adds ability to forward errors to express handler (#4697)
* Adds ability to increment the push badge with an arbitrary value (#4889)
* Adds ability to preserve the file names when uploading (#4915)
* `_User` now follow regular ACL policy. Letting administrator lock user out. (#4860) and (#4898)
* Ensure dates are properly handled in aggregates (#4743)
* Aggregates: Improved support for stages sharing the same name
* Add includeAll option
* Added verify password to users router and tests. (#4747)
* Ensure read preference is never overriden, so DB config prevails (#4833)
* add support for geoWithin.centerSphere queries via withJSON (#4825)
* Allow sorting an object field (#4806)
* Postgres: Don't merge JSON fields after save() to keep same behaviour as MongoDB (#4808) (#4815)

#### Dependency updates
* [commander@2.16.0](https://www.npmjs.com/package/commander)
* [mongodb@3.1.1](https://www.npmjs.com/package/mongodb)
* [pg-promise@8.4.5](https://www.npmjs.com/package/pg-promise)
* [ws@6.0.0](https://www.npmjs.com/package/ws)
* [bcrypt@3.0.0](https://www.npmjs.com/package/bcrypt)
* [uws@10.148.1](https://www.npmjs.com/package/uws)

##### Devevelopment Dependencies Updates:
* [cross-env@5.2.0](https://www.npmjs.com/package/cross-env)
* [eslint@5.0.0](https://www.npmjs.com/package/eslint)
* [flow-bin@0.76.0](https://www.npmjs.com/package/flow-bin)
* [mongodb-runner@4.0.0](https://www.npmjs.com/package/mongodb-runner)
* [nodemon@1.18.1](https://www.npmjs.com/package/nodemon)
* [nyc@12.0.2](https://www.npmjs.com/package/nyc)
* [request-promise@4.2.2](https://www.npmjs.com/package/request-promise)
* [supports-color@5.4.0](https://www.npmjs.com/package/supports-color)

### 2.8.3
[Full Changelog](https://github.com/parse-community/parse-server/compare/2.8.2...2.8.3)

#### Improvements:

* Adds support for JS SDK 2.0 job status header
* Removes npm-git scripts as npm supports using git repositories that build, thanks to [Florent Vilmart](https://github.com/flovilmart)


### 2.8.2
[Full Changelog](https://github.com/parse-community/parse-server/compare/2.8.1...2.8.2)

##### Bug Fixes:
* Ensure legacy users without ACL's are not locked out, thanks to [Florent Vilmart](https://github.com/flovilmart)

#### Improvements:
* Use common HTTP agent to increase webhooks performance, thanks to [Tyler Brock](https://github.com/TylerBrock)
* Adds withinPolygon support for Polygon objects, thanks to [Mads Bjerre](https://github.com/madsb)

#### Dependency Updates:
* [ws@5.2.0](https://www.npmjs.com/package/ws)
* [commander@2.15.1](https://www.npmjs.com/package/commander)
* [nodemon@1.17.5](https://www.npmjs.com/package/nodemon)

##### Devevelopment Dependencies Updates:
* [flow-bin@0.73.0](https://www.npmjs.com/package/flow-bin)
* [cross-env@5.1.6](https://www.npmjs.com/package/cross-env)
* [gaze@1.1.3](https://www.npmjs.com/package/gaze)
* [deepcopy@1.0.0](https://www.npmjs.com/package/deepcopy)
* [deep-diff@1.0.1](https://www.npmjs.com/package/deep-diff)


### 2.8.1
[Full Changelog](https://github.com/parse-community/parse-server/compare/2.8.1...2.8.0)

Ensure all the files are properly exported to the final package.

### 2.8.0
[Full Changelog](https://github.com/parse-community/parse-server/compare/2.8.0...2.7.4)

#### New Features
* Adding Mongodb element to add `arrayMatches` the #4762 (#4766), thanks to [Jérémy Piednoel](https://github.com/jeremypiednoel)
* Adds ability to Lockout users (#4749), thanks to [Florent Vilmart](https://github.com/flovilmart)

#### Bug fixes:
* Fixes issue when using afterFind with relations (#4752), thanks to [Florent Vilmart](https://github.com/flovilmart)
* New query condition support to match all strings that starts with some other given strings (#3864), thanks to [Eduard Bosch Bertran](https://github.com/eduardbosch)
* Allow creation of indices on default fields (#4738), thanks to [Claire Neveu](https://github.com/ClaireNeveu)
* Purging empty class (#4676), thanks to [Diamond Lewis](https://github.com/dplewis)
* Postgres: Fixes issues comparing to zero or false (#4667), thanks to [Diamond Lewis](https://github.com/dplewis)
* Fix Aggregate Match Pointer (#4643), thanks to [Diamond Lewis](https://github.com/dplewis)

#### Improvements:
* Allow Parse.Error when returning from Cloud Code (#4695), thanks to [Saulo Tauil](https://github.com/saulogt)
* Fix typo: "requrest" -> "request" (#4761), thanks to [Joseph Frazier](https://github.com/josephfrazier)
* Send version for Vkontakte API (#4725), thanks to [oleg](https://github.com/alekoleg)
* Ensure we respond with invalid password even if email is unverified (#4708), thanks to [dblythy](https://github.com/dblythy)
* Add _password_history to default sensitive data (#4699), thanks to [Jong Eun Lee](https://github.com/yomybaby)
* Check for node version in postinstall script (#4657), thanks to [Diamond Lewis](https://github.com/dplewis)
* Remove FB Graph API version from URL to use the oldest non deprecated version, thanks to [SebC](https://github.com/SebC99)

#### Dependency Updates:
* [@parse/push-adapter@2.0.3](https://www.npmjs.com/package/@parse/push-adapter)
* [@parse/simple-mailgun-adapter@1.0.2](https://www.npmjs.com/package/@parse/simple-mailgun-adapter)
* [uws@10.148.0](https://www.npmjs.com/package/uws)
* [body-parser@1.18.3](https://www.npmjs.com/package/body-parser)
* [mime@2.3.1](https://www.npmjs.com/package/mime)
* [request@2.85.0](https://www.npmjs.com/package/request)
* [mongodb@3.0.7](https://www.npmjs.com/package/mongodb)
* [bcrypt@2.0.1](https://www.npmjs.com/package/bcrypt)
* [ws@5.1.1](https://www.npmjs.com/package/ws)

##### Devevelopment Dependencies Updates:
* [cross-env@5.1.5](https://www.npmjs.com/package/cross-env)
* [flow-bin@0.71.0](https://www.npmjs.com/package/flow-bin)
* [deep-diff@1.0.0](https://www.npmjs.com/package/deep-diff)
* [nodemon@1.17.3](https://www.npmjs.com/package/nodemon)


### 2.7.4
[Full Changelog](https://github.com/parse-community/parse-server/compare/2.7.4...2.7.3)

#### Bug Fixes:
* Fixes an issue affecting polygon queries, thanks to [Diamond Lewis](https://github.com/dplewis)

#### Dependency Updates:
* [pg-promise@8.2.1](https://www.npmjs.com/package/pg-promise)

##### Development Dependencies Updates:
* [nodemon@1.17.1](https://www.npmjs.com/package/nodemon)

### 2.7.3
[Full Changelog](https://github.com/parse-community/parse-server/compare/2.7.3...2.7.2)

#### Improvements:
* Improve documentation for LiveQuery options, thanks to [Arthur Cinader](https://github.com/acinader)
* Improve documentation for using cloud code with docker, thanks to [Stephen Tuso](https://github.com/stephentuso)
* Adds support for Facebook's AccountKit, thanks to [6thfdwp](https://github.com/6thfdwp)
* Disable afterFind routines when running aggregates, thanks to [Diamond Lewis](https://github.com/dplewis)
* Improve support for distinct aggregations of nulls, thanks to [Diamond Lewis](https://github.com/dplewis)
* Regenreate the email verification token when requesting a new email, thanks to [Benjamin Wilson Friedman](https://github.com/montymxb)

#### Bug Fixes:
* Fix issue affecting readOnly masterKey and purge command, thanks to [AreyouHappy](https://github.com/AreyouHappy)
* Fixes Issue unsetting in beforeSave doesn't allow object creation, thanks to [Diamond Lewis](https://github.com/dplewis)
* Fixes issue crashing server on invalid live query payload, thanks to [fridays](https://github.com/fridays)
* Fixes issue affecting postgres storage adapter "undefined property '__op'", thanks to [Tyson Andre](https://github,com/TysonAndre)

#### Dependency Updates:
* [winston@2.4.1](https://www.npmjs.com/package/winston)
* [pg-promise@8.2.0](https://www.npmjs.com/package/pg-promise)
* [commander@2.15.0](https://www.npmjs.com/package/commander)
* [lru-cache@4.1.2](https://www.npmjs.com/package/lru-cache)
* [parse@1.11.1](https://www.npmjs.com/package/parse)
* [ws@5.0.0](https://www.npmjs.com/package/ws)
* [mongodb@3.0.4](https://www.npmjs.com/package/mongodb)
* [lodash@4.17.5](https://www.npmjs.com/package/lodash)

##### Devevelopment Dependencies Updates:
* [cross-env@5.1.4](https://www.npmjs.com/package/cross-env)
* [flow-bin@0.67.1](https://www.npmjs.com/package/flow-bin)
* [jasmine@3.1.0](https://www.npmjs.com/package/jasmine)
* [parse@1.11.1](https://www.npmjs.com/package/parse)
* [babel-eslint@8.2.2](https://www.npmjs.com/package/babel-eslint)
* [nodemon@1.15.0](https://www.npmjs.com/package/nodemon)

### 2.7.2
[Full Changelog](https://github.com/parse-community/parse-server/compare/2.7.2...2.7.1)

#### Improvements:
* Improved match aggregate
* Do not mark the empty push as failed
* Support pointer in aggregate query
* Introduces flow types for storage
* Postgres: Refactoring of Postgres Storage Adapter
* Postgres: Support for multiple projection in aggregate
* Postgres: performance optimizations
* Adds infos about vulnerability disclosures
* Adds ability to login with email when provided as username

#### Bug Fixes
* Scrub Passwords with URL Encoded Characters
* Fixes issue affecting using sorting in beforeFind

#### Dependency Updates:
* [commander@2.13.0](https://www.npmjs.com/package/commander)
* [semver@5.5.0](https://www.npmjs.com/package/semver)
* [pg-promise@7.4.0](https://www.npmjs.com/package/pg-promise)
* [ws@4.0.0](https://www.npmjs.com/package/ws)
* [mime@2.2.0](https://www.npmjs.com/package/mime)
* [parse@1.11.0](https://www.npmjs.com/package/parse)

##### Devevelopment Dependencies Updates:
* [nodemon@1.14.11](https://www.npmjs.com/package/nodemon)
* [flow-bin@0.64.0](https://www.npmjs.com/package/flow-bin)
* [jasmine@2.9.0](https://www.npmjs.com/package/jasmine)
* [cross-env@5.1.3](https://www.npmjs.com/package/cross-env)

### 2.7.1
[Full Changelog](https://github.com/parse-community/parse-server/compare/2.7.1...2.7.0)

:warning: Fixes a security issue affecting Class Level Permissions

* Adds support for dot notation when using matchesKeyInQuery, thanks to [Henrik](https://github.com/bohemima) and [Arthur Cinader](https://github.com/acinader)

### 2.7.0
[Full Changelog](https://github.com/parse-community/parse-server/compare/2.7.0...2.6.5)

:warning: This version contains an issue affecting Class Level Permissions on mongoDB. Please upgrade to 2.7.1.

Starting parse-server 2.7.0, the minimun nodejs version is 6.11.4, please update your engines before updating parse-server

#### New Features:
* Aggregation endpoints, thanks to [Diamond Lewis](https://github.com/dplewis)
* Adds indexation options onto Schema endpoints, thanks to [Diamond Lewis](https://github.com/dplewis)

#### Bug fixes:
* Fixes sessionTokens being overridden in 'find' (#4332), thanks to [Benjamin Wilson Friedman](https://github.com/montymxb)
* Proper `handleShutdown()` feature to close database connections (#4361), thanks to [CHANG, TZU-YEN](https://github.com/trylovetom)
* Fixes issue affecting state of _PushStatus objects, thanks to [Benjamin Wilson Friedman](https://github.com/montymxb)
* Fixes issue affecting calling password reset password pages with wrong appid, thanks to [Bryan de Leon](https://github.com/bryandel)
* Fixes issue affecting duplicates _Sessions on successive logins, thanks to [Florent Vilmart](https://github.com/flovilmart)

#### Improvements:
* Updates contributing guides, and improves windows support, thanks to [Addison Elliott](https://github.com/addisonelliott)
* Uses new official scoped packaged, thanks to [Florent Vilmart](https://github.com/flovilmart)
* Improves health checks responses, thanks to [Benjamin Wilson Friedman](https://github.com/montymxb)
* Add password confirmation to choose_password, thanks to [Worathiti Manosroi](https://github.com/pungme)
* Improve performance of relation queries, thanks to [Florent Vilmart](https://github.com/flovilmart)

#### Dependency Updates:
* [commander@2.12.1](https://www.npmjs.com/package/commander)
* [ws@3.3.2](https://www.npmjs.com/package/ws)
* [uws@9.14.0](https://www.npmjs.com/package/uws)
* [pg-promise@7.3.2](https://www.npmjs.com/package/pg-promise)
* [parse@1.10.2](https://www.npmjs.com/package/parse)
* [pg-promise@7.3.1](https://www.npmjs.com/package/pg-promise)

##### Devevelopment Dependencies Updates:
* [cross-env@5.1.1](https://www.npmjs.com/package/cross-env)



### 2.6.5
[Full Changelog](https://github.com/ParsePlatform/parse-server/compare/2.6.5...2.6.4)

#### New Features:
* Adds support for read-only masterKey, thanks to [Florent Vilmart](https://github.com/flovilmart)
* Adds support for relative time queries (mongodb only), thanks to [Marvel Mathew](https://github.com/marvelm)

#### Improvements:
* Handle possible afterSave exception, thanks to [Benjamin Wilson Friedman](https://github.com/montymxb)
* Add support for expiration interval in Push, thanks to [Marvel Mathew](https://github.com/marvelm)

#### Bug Fixes:
* The REST API key was improperly inferred from environment when using the CLI, thanks to [Florent Vilmart](https://github.com/flovilmart)

### 2.6.4
[Full Changelog](https://github.com/ParsePlatform/parse-server/compare/2.6.4...2.6.3)

#### Improvements:
* Improves management of configurations and default values, thanks to [Florent Vilmart](https://github.com/flovilmart)
* Adds ability to start ParseServer with `ParseServer.start(options)`, thanks to [Florent Vilmart](https://github.com/flovilmart)
* Adds request original IP to cloud code hooks, thanks to [Gustav Ahlberg](https://github.com/Gyran)
* Corrects some outdated links, thanks to [Benjamin Wilson Friedman](https://github.com/montymxb)
* Adds serverURL validation on startup, thanks to [Benjamin Wilson Friedman](https://github.com/montymxb)
* Adds ability to login with POST requests alongside GET, thanks to [Benjamin Wilson Friedman](https://github.com/montymxb)
* Adds ability to login with email, instead of username, thanks to [Florent Vilmart](https://github.com/flovilmart)

#### Bug Fixes:
* Fixes issue affecting beforeSaves and increments, thanks to [Benjamin Wilson Friedman](https://github.com/montymxb)

#### Dependency Updates:
* [parse-server-push-adapter@2.0.2](https://www.npmjs.com/package/parse-server-push-adapter)
* [semver@5.4.1](https://www.npmjs.com/package/semver)
* [pg-promise@7.0.3](https://www.npmjs.com/package/pg-promise)
* [mongodb@2.2.33](https://www.npmjs.com/package/mongodb)
* [parse@1.10.1](https://www.npmjs.com/package/parse)
* [express@4.16.0](https://www.npmjs.com/package/express)
* [mime@1.4.1](https://www.npmjs.com/package/mime)
* [parse-server-simple-mailgun-adapter@1.0.1](https://www.npmjs.com/package/parse-server-simple-mailgun-adapter)

##### Devevelopment Dependencies Updates:
* [babel-preset-env@1.6.1](https://www.npmjs.com/package/babel-preset-env)
* [cross-env@5.1.0](https://www.npmjs.com/package/cross-env)
* [mongodb-runner@3.6.1](https://www.npmjs.com/package/mongodb-runner)
* [eslint-plugin-flowtype@2.39.1](https://www.npmjs.com/package/eslint-plugin-flowtype)
* [eslint@4.9.0](https://www.npmjs.com/package/eslint)

### 2.6.3
[Full Changelog](https://github.com/ParsePlatform/parse-server/compare/2.6.2...2.6.3)

#### Improvements:
* Queries on Pointer fields with `$in` and `$nin` now supports list of objectId's, thanks to [Florent Vilmart](https://github.com/flovilmart)
* LiveQueries on `$in` and `$nin` for pointer fields work as expected thanks to [Florent Vilmart](https://github.com/flovilmart)
* Also remove device token when APNS error is BadDeviceToken, thanks to [Mauricio Tollin](https://github.com/)
* LRU cache is not available on the ParseServer object, thanks to [Tyler Brock](https://github.com/tbrock)
* Error messages are more expressive, thanks to [Tyler Brock](https://github.com/tbrock)
* Postgres: Properly handle undefined field values, thanks to [Diamond Lewis](https://github.com/dlewis)
* Updating with two GeoPoints fails correctly, thanks to [Anthony Mosca](https://github.com/aontas)

#### New Features:
* Adds ability to set a maxLimit on server configuration for queries, thanks to [Chris Norris](https://github.com/)

#### Bug fixes:
* Fixes issue affecting reporting `_PushStatus` with misconfigured serverURL, thanks to [Florent Vilmart](https://github.com/flovilmart)
* Fixes issue affecting deletion of class that doesn't exist, thanks to [Diamond Lewis](https://github.com/dlewis)

#### Dependency Updates:
* [winston@2.4.0](https://www.npmjs.com/package/winston)
* [pg-promise@6.10.2](https://www.npmjs.com/package/pg-promise)
* [winston-daily-rotate-file@1.6.0](https://www.npmjs.com/package/winston-daily-rotate-file)
* [request@2.83.0](https://www.npmjs.com/package/request)
* [body-parser@1.18.2](https://www.npmjs.com/package/body-parser)

##### Devevelopment Dependencies Updates:
* [request-promise@4.2.2](https://www.npmjs.com/package/request-promise)
* [eslint@4.7.1](https://www.npmjs.com/package/eslint)

### 2.6.2
[Full Changelog](https://github.com/ParsePlatform/parse-server/compare/2.6.1...2.6.2)

#### Improvements:
* PushWorker/PushQueue channels are properly prefixed with the Parse applicationId, thanks to [Marvel Mathew](https://github.com/marvelm)
* You can use Parse.Cloud.afterSave hooks on _PushStatus
* You can use Parse.Cloud.onLiveQueryEvent to track the number of clients and subscriptions
* Adds support for more fields from the Audience class.

#### New Features:
* Push: Adds ability to track sentPerUTC offset if your push scheduler supports it.
* Push: Adds support for cleaning up invalid deviceTokens from _Installation (PARSE_SERVER_CLEANUP_INVALID_INSTALLATIONS=1).

#### Dependency Updates:
* [ws@3.2.0](https://www.npmjs.com/package/ws)
* [pg-promise@6.5.3](https://www.npmjs.com/package/pg-promise)
* [winston-daily-rotate-file@1.5.0](https://www.npmjs.com/package/winston-daily-rotate-file)
* [body-parser@1.18.1](https://www.npmjs.com/package/body-parser)

##### Devevelopment Dependencies Updates:
* [nodemon@1.12.1](https://www.npmjs.com/package/nodemon)
* [mongodb-runner@3.6.0](https://www.npmjs.com/package/mongodb-runner)
* [babel-eslint@8.0.0](https://www.npmjs.com/package/babel-eslint)

### 2.6.1
[Full Changelog](https://github.com/ParsePlatform/parse-server/compare/2.6.0...2.6.1)

#### Improvements:
* Improves overall performance of the server, more particularly with large query results.
* Improves performance of InMemoryCacheAdapter by removing serialization.
* Improves logging performance by skipping necessary log calls.
* Refactors object routers to simplify logic.
* Adds automatic indexing on $text indexes, thanks to [Diamon Lewis](https://github.com/dplewis)

#### New Features:
* Push: Adds ability to send localized pushes according to the _Installation localeIdentifier
* Push: proper support for scheduling push in user's locale time, thanks to [Marvel Mathew](https://github.com/marvelm)
* LiveQuery: Adds ability to use LiveQuery with a masterKey, thanks to [Jeremy May](https://github.com/kenishi)

#### Bug Fixes:
* Fixes an issue that would duplicate Session objects per userId-installationId pair.
* Fixes an issue affecting pointer permissions introduced in this release.
* Fixes an issue that would prevent displaying audiences correctly in dashboard.
* Fixes an issue affecting preventLoginWithUnverifiedEmail upon signups.

#### Dependency Updates:
* [pg-promise@6.3.2](https://www.npmjs.com/package/pg-promise)
* [body-parser@1.18.0](https://www.npmjs.com/package/body-parser)
* [nodemon@1.11.1](https://www.npmjs.com/package/nodemon)

##### Devevelopment Dependencies Updates:
* [babel-cli@6.26.0](https://www.npmjs.com/package/babel-cli)

### 2.6.0
[Full Changelog](https://github.com/ParsePlatform/parse-server/compare/2.5.3...2.6.0)

#### Breaking Changes:
* [parse-server-s3-adapter@1.2.0](https://www.npmjs.com/package/parse-server-s3-adapter): A new deprecation notice is introduced with parse-server-s3-adapter's version 1.2.0.  An upcoming release will remove passing key and password arguments.  AWS credentials should be set using AWS best practices.  See the [Deprecation Notice for AWS credentials]( https://github.com/parse-server-modules/parse-server-s3-adapter/blob/master/README.md#deprecation-notice----aws-credentials) section of the adapter's README.

#### New Features
* Polygon is fully supported as a type, thanks to [Diamond Lewis](https://github.com/dplewis)
* Query supports PolygonContains, thanks to [Diamond Lewis](https://github.com/dplewis)

#### Improvements
* Postgres: Adds support nested contains and containedIn, thanks to [Diamond Lewis](https://github.com/dplewis)
* Postgres: Adds support for `null` in containsAll queries, thanks to [Diamond Lewis](https://github.com/dplewis)
* Cloud Code: Request headers are passed to the cloud functions, thanks to [miguel-s](https://github.com/miguel-s)
* Push: All push queries now filter only where deviceToken exists

#### Bug Fixes:
* Fixes issue affecting updates of _User objects when authData was passed.
* Push: Pushing to an empty audience should now properly report a failed _PushStatus
* Linking Users: Fixes issue affecting linking users with sessionToken only

#### Dependency Updates:
* [ws@3.1.0](https://www.npmjs.com/package/ws)
* [mime@1.4.0](https://www.npmjs.com/package/mime)
* [semver@5.4.0](https://www.npmjs.com/package/semver)
* [uws@8.14.1](https://www.npmjs.com/package/uws)
* [bcrypt@1.0.3](https://www.npmjs.com/package/bcrypt)
* [mongodb@2.2.31](https://www.npmjs.com/package/mongodb)
* [redis@2.8.0](https://www.npmjs.com/package/redis)
* [pg-promise@6.3.1](https://www.npmjs.com/package/pg-promise)
* [commander@2.11.0](https://www.npmjs.com/package/commander)

##### Devevelopment Dependencies Updates:
* [jasmine@2.8.0](https://www.npmjs.com/package/jasmine)
* [babel-register@6.26.0](https://www.npmjs.com/package/babel-register)
* [babel-core@6.26.0](https://www.npmjs.com/package/babel-core)
* [cross-env@5.0.2](https://www.npmjs.com/package/cross-env)

### 2.5.3
[Full Changelog](https://github.com/ParsePlatform/parse-server/compare/2.5.2...2.5.3)

#### New Features:
* badge property on android installations will now be set as on iOS (#3970), thanks to [Florent Vilmart](https://github.com/flovilmart)

#### Bug Fixes:
* Fixes incorrect number parser for cache options

### 2.5.2
[Full Changelog](https://github.com/ParsePlatform/parse-server/compare/2.5.1...2.5.2)

#### Improvements:
* Restores ability to run on node >= 4.6
* Adds ability to configure cache from CLI
* Removes runtime check for node >= 4.6

### 2.5.1
[Full Changelog](https://github.com/ParsePlatform/parse-server/compare/2.5.0...2.5.1)

#### New Features:
* Adds ability to set default objectId size (#3950), thanks to [Steven Shipton](https://github.com/steven-supersolid)

#### Improvements:
* Uses LRU cache instead of InMemoryCache by default (#3979), thanks to [Florent Vilmart](https://github.com/flovilmart)
* iOS pushes are now using HTTP/2.0 instead of binary API  (#3983), thanks to [Florent Vilmart](https://github.com/flovilmart)

#### Dependency Updates:
* [parse@1.10.0](https://www.npmjs.com/package/parse)
* [pg-promise@6.3.0](https://www.npmjs.com/package/pg-promise)
* [parse-server-s3-adapter@1.1.0](https://www.npmjs.com/package/parse-server-s3-adapter)
* [parse-server-push-adapter@2.0.0](https://www.npmjs.com/package/parse-server-push-adapter)

### 2.5.0
[Full Changelog](https://github.com/ParsePlatform/parse-server/compare/2.4.2...2.5.0)

#### New Features:
* Adds ability to run full text search (#3904), thanks to [Diamond Lewis](https://github.com/dplewis)
* Adds ability to run `$withinPolygon` queries (#3889), thanks to [Diamond Lewis](https://github.com/dplewis)
* Adds ability to pass read preference per query with mongodb (#3865), thanks to [davimacedo](https://github.com/davimacedo)
* beforeFind trigger now includes `isGet` for get queries (#3862), thanks to [davimacedo](https://github.com/davimacedo)
* Adds endpoints for dashboard's audience API (#3861), thanks to [davimacedo](https://github.com/davimacedo)
* Restores the job scheduling endpoints (#3927), thanks to [Florent Vilmart](https://github.com/flovilmart)

#### Improvements:
* Removes unnecessary warning when using maxTimeMs with mongodb, thanks to [Tyler Brock](https://github.com/tbrock)
* Improves access control on system classes (#3916), thanks to [Worathiti Manosroi](https://github.com/pungme)
* Adds bytes support in postgres (#3894), thanks to [Diamond Lewis](https://github.com/dplewis)

#### Bug Fixes:
* Fixes issue with vkontakte adapter that would hang the request, thanks to [Denis Trofimov](https://github.com/denistrofimov)
* Fixes issue affecting null relational data (#3924), thanks to [davimacedo](https://github.com/davimacedo)
* Fixes issue affecting session token deletion (#3937), thanks to [Florent Vilmart](https://github.com/flovilmart)
* Fixes issue affecting the serverInfo endpoint (#3933), thanks to [Florent Vilmart](https://github.com/flovilmart)
* Fixes issue affecting beforeSave with dot-noted sub-documents (#3912), thanks to [IlyaDiallo](https://github.com/IlyaDiallo)
* Fixes issue affecting emails being sent when using a 3rd party auth (#3882), thanks to [davimacedo](https://github.com/davimacedo)

#### Dependency Updates:
* [commander@2.10.0](https://www.npmjs.com/package/commander)
* [pg-promise@5.9.7](https://www.npmjs.com/package/pg-promise)
* [lru-cache@4.1.0](https://www.npmjs.com/package/lru-cache)
* [mongodb@2.2.28](https://www.npmjs.com/package/mongodb)

##### Devevelopment dependencies
* [babel-core@6.25.0](https://www.npmjs.com/package/babel-core)
* [cross-env@5.0.1](https://www.npmjs.com/package/cross-env)
* [nyc@11.0.2](https://www.npmjs.com/package/nyc)

### 2.4.2
[Full Changelog](https://github.com/ParsePlatform/parse-server/compare/2.4.1...2.4.2)

#### New Features:
* ParseQuery: Support for withinPolygon [#3866](https://github.com/parse-community/parse-server/pull/3866), thanks to [Diamond Lewis](https://github.com/dplewis)

#### Improvements:
* Postgres: Use transactions when deleting a class, [#3869](https://github.com/parse-community/parse-server/pull/3836), thanks to [Vitaly Tomilov](https://github.com/vitaly-t)
* Postgres: Proper support for GeoPoint equality query, [#3874](https://github.com/parse-community/parse-server/pull/3836), thanks to [Diamond Lewis](https://github.com/dplewis)
* beforeSave and liveQuery will be correctly triggered on email verification [#3851](https://github.com/parse-community/parse-server/pull/3851), thanks to [Florent Vilmart](https://github.com/flovilmart)

#### Bug fixes:
* Skip authData validation if it hasn't changed, on PUT requests [#3872](https://github.com/parse-community/parse-server/pull/3872), thanks to [Florent Vilmart](https://github.com/flovilmart)

#### Dependency Updates:
* [mongodb@2.2.27](https://www.npmjs.com/package/mongodb)
* [pg-promise@5.7.2](https://www.npmjs.com/package/pg-promise)


### 2.4.1
[Full Changelog](https://github.com/ParsePlatform/parse-server/compare/2.4.0...2.4.1)

#### Bug fixes:
* Fixes issue affecting relation updates ([#3835](https://github.com/parse-community/parse-server/pull/3835), [#3836](https://github.com/parse-community/parse-server/pull/3836)), thanks to [Florent Vilmart](https://github.com/flovilmart)
* Fixes issue affecting sending push notifications, thanks to [Felipe Andrade](https://github.com/felipemobile)
* Session are always cleared when updating the passwords ([#3289](https://github.com/parse-community/parse-server/pull/3289), [#3821](https://github.com/parse-community/parse-server/pull/3821), thanks to [Florent Vilmart](https://github.com/flovilmart)

#### Dependency Updates:
* [body-parser@1.17.2](https://www.npmjs.com/package/body-parser)
* [pg-promise@5.7.1](https://www.npmjs.com/package/pg-promise)
* [ws@3.0.0](https://www.npmjs.com/package/ws)


### 2.4.0
[Full Changelog](https://github.com/ParsePlatform/parse-server/compare/2.3.8...2.4.0)

Starting 2.4.0, parse-server is tested against node 6.10 and 7.10, mongodb 3.2 and 3.4.
If you experience issues with older versions, please [open a issue](https://github.com/parse-community/parse-server/issues).

#### New Features:
* Adds `count` Class Level Permission ([#3814](https://github.com/parse-community/parse-server/pull/3814)), thanks to [Florent Vilmart](https://github.com/flovilmart)
* Proper graceful shutdown support ([#3786](https://github.com/parse-community/parse-server/pull/3786)), thanks to [Florent Vilmart](https://github.com/flovilmart)
* Let parse-server store as `scheduled` Push Notifications with push_time (#3717, #3722), thanks to [Felipe Andrade](https://github.com/felipemobile)

#### Improvements
* Parse-Server images are built through docker hub, thanks to [Florent Vilmart](https://github.com/flovilmart)
* Skip authData validation if it hasn't changed, thanks to [Florent Vilmart](https://github.com/flovilmart)
* [postgres] Improve performance when adding many new fields to the Schema ([#3740](https://github.com/parse-community/parse-server/pull/3740)), thanks to [Paulo Vítor S Reis](https://github.com/paulovitin)
* Test maintenance, wordsmithing and nits ([#3744](https://github.com/parse-community/parse-server/pull/3744)), thanks to [Arthur Cinader](https://github.com/acinader)

#### Bug Fixes:
* [postgres] Fixes issue affecting deleting multiple fields of a Schema ([#3734](https://github.com/parse-community/parse-server/pull/3734), [#3735](https://github.com/parse-community/parse-server/pull/3735)), thanks to [Paulo Vítor S Reis](https://github.com/paulovitin)
* Fix issue affecting _PushStatus state ([#3808](https://github.com/parse-community/parse-server/pull/3808)), thanks to [Florent Vilmart](https://github.com/flovilmart)
* requiresAuthentication Class Level Permission behaves correctly, thanks to [Florent Vilmart](https://github.com/flovilmart)
* Email Verification related fields are not exposed ([#3681](https://github.com/parse-community/parse-server/pull/3681), [#3393](https://github.com/parse-community/parse-server/pull/3393), [#3432](https://github.com/parse-community/parse-server/pull/3432)), thanks to [Anthony Mosca](https://github.com/aontas)
* HTTP query parameters are properly obfuscated in logs ([#3793](https://github.com/parse-community/parse-server/pull/3793), [#3789](https://github.com/parse-community/parse-server/pull/3789)), thanks to [@youngerong](https://github.com/youngerong)
* Improve handling of `$near` operators in `$or` queries ([#3767](https://github.com/parse-community/parse-server/pull/3767), [#3798](https://github.com/parse-community/parse-server/pull/3798)), thanks to [Jack Wearden](https://github.com/NotBobTheBuilder)
* Fix issue affecting arrays of pointers ([#3169](https://github.com/parse-community/parse-server/pull/3169)), thanks to [Florent Vilmart](https://github.com/flovilmart)
* Fix issue affecting overloaded query constraints ([#3723](https://github.com/parse-community/parse-server/pull/3723), [#3678](https://github.com/parse-community/parse-server/pull/3678)), thanks to [Florent Vilmart](https://github.com/flovilmart)
* Properly catch unhandled rejections in _Installation updates ([#3795](https://github.com/parse-community/parse-server/pull/3795)), thanks to [kahoona77](https://github.com/kahoona77)

#### Dependency Updates:

* [uws@0.14.5](https://www.npmjs.com/package/uws)
* [mime@1.3.6](https://www.npmjs.com/package/mime)
* [mongodb@2.2.26](https://www.npmjs.com/package/mongodb)
* [pg-promise@5.7.0](https://www.npmjs.com/package/pg-promise)
* [semver@5.3.0](https://www.npmjs.com/package/semver)

##### Devevelopment dependencies
* [babel-cli@6.24.1](https://www.npmjs.com/package/babel-cli)
* [babel-core@6.24.1](https://www.npmjs.com/package/babel-core)
* [babel-preset-es2015@6.24.1](https://www.npmjs.com/package/babel-preset-es2015)
* [babel-preset-stage-0@6.24.1](https://www.npmjs.com/package/babel-preset-stage-0)
* [babel-register@6.24.1](https://www.npmjs.com/package/babel-register)
* [cross-env@5.0.0](https://www.npmjs.com/package/cross-env)
* [deep-diff@0.3.8](https://www.npmjs.com/package/deep-diff)
* [gaze@1.1.2](https://www.npmjs.com/package/gaze)
* [jasmine@2.6.0](https://www.npmjs.com/package/jasmine)
* [jasmine-spec-reporter@4.1.0](https://www.npmjs.com/package/jasmine-spec-reporter)
* [mongodb-runner@3.5.0](https://www.npmjs.com/package/mongodb-runner)
* [nyc@10.3.2](https://www.npmjs.com/package/nyc)
* [request-promise@4.2.1](https://www.npmjs.com/package/request-promise)


### 2.3.8
[Full Changelog](https://github.com/ParsePlatform/parse-server/compare/2.3.7...2.3.8)

#### New Features
* Support for PG-Promise options, thanks to [ren dong](https://github.com/rendongsc)

#### Improvements
* Improves support for graceful shutdown, thanks to [Florent Vilmart](https://github.com/flovilmart)
* Improves configuration validation for Twitter Authentication, thanks to [Benjamin Wilson Friedman](https://github.com/montymxb)

#### Bug Fixes
* Fixes issue affecting GeoPoint __type with Postgres, thanks to [zhoul-HS](https://github.com/zhoul-HS)
* Prevent user creation if username or password is empty, thanks to [Wissam Abirached](https://github.com/wabirached)

#### Dependency Updates:
* [cross-env@4.0.0 ](https://www.npmjs.com/package/cross-env)
* [ws@2.2.3](https://www.npmjs.com/package/ws)
* [babel-core@6.24.0](https://www.npmjs.com/package/babel-core)
* [uws@0.14.0](https://www.npmjs.com/package/uws)
* [babel-preset-es2015@6.24.0](https://www.npmjs.com/package/babel-preset-es2015)
* [babel-plugin-syntax-flow@6.18.0](https://www.npmjs.com/package/babel-plugin-syntax-flow)
* [babel-cli@6.24.0](https://www.npmjs.com/package/babel-cli)
* [babel-register@6.24.0](https://www.npmjs.com/package/babel-register)
* [winston-daily-rotate-file@1.4.6](https://www.npmjs.com/package/winston-daily-rotate-file)
* [mongodb@2.2.25](https://www.npmjs.com/package/mongodb)
* [redis@2.7.0](https://www.npmjs.com/package/redis)
* [pg-promise@5.6.4](https://www.npmjs.com/package/pg-promise)
* [parse-server-push-adapter@1.3.0](https://www.npmjs.com/package/parse-server-push-adapter)

### 2.3.7
[Full Changelog](https://github.com/ParsePlatform/parse-server/compare/2.3.6...2.3.7)

#### New Features
* New endpoint to resend verification email, thanks to [Xy Ziemba](https://github.com/xyziemba)

#### Improvements
* Add TTL option for Redis Cache Adapter, thanks to [Ryan Foster](https://github.com/f0ster)
* Update Postgres Storage Adapter, thanks to [Vitaly Tomilov](https://github.com/vitaly-t)

#### Bug Fixes
* Add index on Role.name, fixes (#3579), thanks to [Natan Rolnik](https://github.com/natanrolnik)
* Fix default value of userSensitiveFields, fixes (#3593), thanks to [Arthur Cinader](https://github.com/acinader)

#### Dependency Updates:
* [body-parser@1.17.1](https://www.npmjs.com/package/body-parser)
* [express@4.15.2](https://www.npmjs.com/package/express)
* [request@2.81.0](https://www.npmjs.com/package/request)
* [winston-daily-rotate-file@1.4.5](https://www.npmjs.com/package/winston-daily-rotate-file)
* [ws@2.2.0](https://www.npmjs.com/package/ws)


### 2.3.6
[Full Changelog](https://github.com/ParsePlatform/parse-server/compare/2.3.5...2.3.6)

#### Improvements
* Adds support for injecting a middleware for instumentation in the CLI, thanks to [Florent Vilmart](https://github.com/flovilmart)
* Alleviate mongodb bug with $or queries [SERVER-13732](https://jira.mongodb.org/browse/SERVER-13732), thanks to [Jack Wearden](https://github.com/NotBobTheBuilder)

#### Bug Fixes
* Fix issue affecting password policy and empty passwords, thanks to [Bhaskar Reddy Yasa](https://github.com/bhaskaryasa)
* Fix issue when logging url in non string objects, thanks to [Paulo Vítor S Reis](https://github.com/paulovitin)

#### Dependencies updates:
* [ws@2.1.0](https://npmjs.com/package/ws)
* [uws@0.13.0](https://npmjs.com/package/uws)
* [pg-promise@5.6.2](https://npmjs.com/package/pg-promise)


### 2.3.5
[Full Changelog](https://github.com/ParsePlatform/parse-server/compare/2.3.3...2.3.5)

#### Bug Fixes
* Allow empty client key
(#3497), thanks to [Arthur Cinader](https://github.com/acinader)
* Fix LiveQuery unsafe user
(#3525), thanks to [David Starke](https://github.com/dstarke)
* Use `flushdb` instead of `flushall` in RedisCacheAdapter
(#3523), thanks to [Jeremy Louie](https://github.com/JeremyPlease)
* Fix saving GeoPoints and Files in `_GlobalConfig` (Make sure we don't treat
dot notation keys as topLevel atoms)
(#3531), thanks to [Florent Vilmart](https://github.com/flovilmart)

### 2.3.3
[Full Changelog](https://github.com/ParsePlatform/parse-server/compare/2.3.2...2.3.3)

#### Breaking Changes
* **Minimum Node engine bumped to 4.6** (#3480), thanks to [Florent Vilmart](https://github.com/flovilmart)

#### Bug Fixes
* Add logging on failure to create file (#3424), thanks to [Arthur Cinader](https://github.com/acinader)
* Log Parse Errors so they are intelligible (#3431), thanks to [Arthur Cinader](https://github.com/acinader)
* MongoDB $or Queries avoid SERVER-13732 bug (#3476), thanks to [Jack Wearden](https://github.com/NotBobTheBuilder)
* Mongo object to Parse object date serialization - avoid re-serialization of iso of type Date (#3389), thanks to [nodechefMatt](https://github.com/nodechefMatt)

#### Improvements
* Ground preparations for push scalability (#3080), thanks to [Florent Vilmart](https://github.com/flovilmart)
* Use uWS as optional dependency for ws server (#3231), thanks to [Florent Vilmart](https://github.com/flovilmart)

### 2.3.2
[Full Changelog](https://github.com/ParsePlatform/parse-server/compare/2.3.1...2.3.2)

#### New features
* Add parseFrameURL for masking user-facing pages (#3267), thanks to  [Lenart Rudel](https://github.com/lenart)

#### Bug fixes
* Fix Parse-Server to work with winston-daily-rotate-1.4.2 (#3335), thanks to [Arthur Cinader](https://github.com/acinader)

#### Improvements
* Add support for regex string for password policy validatorPattern setting (#3331), thanks to [Bhaskar Reddy Yasa](https://github.com/bhaskaryasa)
* LiveQuery should match subobjects with dot notation (#3322), thanks to [David Starke](https://github.com/dstarke)
* Reduce time to process high number of installations for push (#3264), thanks to [jeacott1](https://github.com/jeacott1)
* Fix trivial typo in error message (#3238), thanks to [Arthur Cinader](https://github.com/acinader)

### 2.3.1
[Full Changelog](https://github.com/ParsePlatform/parse-server/compare/2.3.0...2.3.1)

A major issue was introduced when refactoring the authentication modules.
This release addresses only that issue.

### 2.3.0
[Full Changelog](https://github.com/ParsePlatform/parse-server/compare/2.2.25...2.3.0)

#### Breaking changes
* Parse.Cloud.useMasterKey() is a no-op, please refer to (Cloud Code migration guide)[https://github.com/ParsePlatform/parse-server/wiki/Compatibility-with-Hosted-Parse#cloud-code]
* Authentication helpers are now proper adapters, deprecates oauth option in favor of auth.
* DEPRECATES: facebookAppIds, use `auth: { facebook: { appIds: ["AAAAAAAAA" ] } }`
* `email` field is not returned anymore for `Parse.User` queries. (Provided only on the user itself if provided).

#### New Features
* Adds ability to restrict access through Class Level Permissions to only authenticated users [see docs](http://parseplatform.github.io/docs/ios/guide/#requires-authentication-permission-requires-parse-server---230)
* Adds ability to strip sensitive data from `_User` responses, strips emails by default, thanks to [Arthur Cinader](https://github.com/acinader)
* Adds password history support for password policies, thanks to [Bhaskar Reddy Yasa](https://github.com/bhaskaryasa)

#### Improvements
* Bump parse-server-s3-adapter to 1.0.6, thanks to [Arthur Cinader](https://github.com/acinader)
* Using PARSE_SERVER_ENABLE_EXPERIMENTAL_DIRECT_ACCESS let you create user sessions when passing {installationId: "xxx-xxx"} on signup in cloud code, thanks to [Florent Vilmart](https://github.com/flovilmart)
* Add CLI option to pass `host` parameter when creating parse-server from CLI, thanks to [Kulshekhar Kabra](https://github.com/kulshekhar)

#### Bug fixes
* Ensure batch routes are only using posix paths, thanks to [Steven Shipton](https://github.com/steven-supersolid)
* Ensure falsy options from CLI are properly taken into account, thanks to [Steven Shipton](https://github.com/steven-supersolid)
* Fixes issues affecting calls to `matchesKeyInQuery` with pointers.
* Ensure that `select` keys can be changed in triggers (beforeFind...), thanks to [Arthur Cinader](https://github.com/acinader)

#### Housekeeping
* Enables and enforces linting with eslint, thanks to [Arthur Cinader](https://github.com/acinader)

### 2.2.25

Postgres support requires v9.5

#### New Features
* Dockerizing Parse Server, thanks to [Kirill Kravinsky](https://github.com/woyorus)
* Login with qq, wechat, weibo, thanks to [haifeizhang]()
* Password policy, validation and expiration, thanks to [Bhaskar Reddy Yasa](https://github.com/bhaskaryasa)
* Health check on /health, thanks to [Kirill Kravinsky](https://github.com/woyorus)
* Reuse SchemaCache across requests option, thanks to [Steven Shipton](https://github.com/steven-supersolid)

#### Improvements
* Better support for CLI options, thanks to [Steven Shipton](https://github.com/steven-supersolid)
* Specity a database timeout with maxTimeMS, thanks to [Tyler Brock](https://github.com/TylerBrock)
* Adds the username to reset password success pages, thanks to [Halim Qarroum](https://github.com/HQarroum)
* Better support for Redis cache adapter, thanks to [Tyler Brock](https://github.com/TylerBrock)
* Better coverage of Postgres, thanks to [Kulshekhar Kabra](https://github.com/kulshekhar)

#### Bug Fixes
* Fixes issue when sending push to multiple installations, thanks to [Florent Vilmart](https://github.com/flovilmart)
* Fixes issues with twitter authentication, thanks to [jonas-db](https://github.com/jonas-db)
* Ignore createdAt fields update, thanks to [Yuki Takeichi](https://github.com/yuki-takeichi)
* Improve support for array equality with LiveQuery, thanks to [David Poetzsch-Heffter](https://github.com/dpoetzsch)
* Improve support for batch endpoint when serverURL and publicServerURL have different paths, thanks to [Florent Vilmart](https://github.com/flovilmart)
* Support saving relation objects, thanks to [Yuki Takeichi](https://github.com/yuki-takeichi)

### 2.2.24

#### New Features
* LiveQuery: Bring your own adapter (#2902), thanks to [Florent Vilmart](https://github.com/flovilmart)
* LiveQuery: Adds "update" operator to update a query subscription (#2935), thanks to [Florent Vilmart](https://github.com/flovilmart)

#### Improvements
* Better Postgres support, thanks to [Kulshekhar Kabra](https://github.com/kulshekhar)
* Logs the function name when failing (#2963), thanks to [Michael Helvey](https://github.com/michaelhelvey)
* CLI: forces closing the connections with SIGINT/SIGTERM (#2964), thanks to [Kulshekhar Kabra](https://github.com/kulshekhar)
* Reduce the number of calls to the `_SCHEMA` table (#2912), thanks to [Steven Shipton](https://github.com/steven-supersolid)
* LiveQuery: Support for Role ACL's, thanks to [Aaron Blondeau](https://github.com/aaron-blondeau-dose)

#### Bug Fixes
* Better support for checking application and client keys, thanks to [Steven Shipton](https://github.com/steven-supersolid)
* Google OAuth, better support for android and web logins, thanks to [Florent Vilmart](https://github.com/flovilmart)

### 2.2.23

* Run liveQuery server from CLI with a different port, thanks to [Florent Vilmart](https://github.com/flovilmart)
* Support for Postgres databaseURI, thanks to [Kulshekhar Kabra](https://github.com/kulshekhar)
* Support for Postgres options, thanks to [Kulshekhar Kabra](https://github.com/kulshekhar)
* Improved support for google login (id_token and access_token), thanks to [Florent Vilmart](https://github.com/flovilmart)
* Improvements with VKontakte login, thanks to [Eugene Antropov](https://github.com/antigp)
* Improved support for `select` and `include`, thanks to [Florent Vilmart](https://github.com/flovilmart)

#### Bug fixes

* Fix error when updating installation with useMasterKey (#2888), thanks to [Jeremy Louie](https://github.com/JeremyPlease)
* Fix bug affecting usage of multiple `notEqualTo`, thanks to [Jeremy Louie](https://github.com/JeremyPlease)
* Improved support for null values in arrays, thanks to [Florent Vilmart](https://github.com/flovilmart)

### 2.2.22

* Minimum nodejs engine is now 4.5

#### New Features
* New: CLI for parse-live-query-server, thanks to [Florent Vilmart](https://github.com/flovilmart)
* New: Start parse-live-query-server for parse-server CLI, thanks to [Florent Vilmart](https://github.com/flovilmart)

#### Bug fixes
* Fix: Include with pointers are not conflicting with get CLP anymore, thanks to [Florent Vilmart](https://github.com/flovilmart)
* Fix: Removes dependency on babel-polyfill, thanks to [Florent Vilmart](https://github.com/flovilmart)
* Fix: Support nested select calls, thanks to [Florent Vilmart](https://github.com/flovilmart)
* Fix: Use native column selection instead of runtime, thanks to [Florent Vilmart](https://github.com/flovilmart)
* Fix: installationId header is properly used when updating `_Installation` objects, thanks to [Florent Vilmart](https://github.com/flovilmart)
* Fix: don't crash parse-server on improperly formatted live-query messages, thanks to [Florent Vilmart](https://github.com/flovilmart)
* Fix: Passwords are properly stripped out of logs, thanks to [Arthur Cinader](https://github.com/acinader)
* Fix: Lookup for email in username if email is not set, thanks to [Florent Vilmart](https://github.com/flovilmart)

### 2.2.21

* Fix: Reverts removal of babel-polyfill

### 2.2.20

* New: Adds CloudCode handler for `beforeFind`, thanks to [Florent Vilmart](https://github.com/flovilmart)
* New: RedisCacheAdapter for syncing schema, role and user caches across servers, thanks to [Florent Vilmart](https://github.com/flovilmart)
* New: Latest master build available at `ParsePlatform/parse-server#latest`, thanks to [Florent Vilmart](https://github.com/flovilmart)
* Fix: Better support for upgradeToRevocableSession with missing session token, thanks to [Florent Vilmart](https://github.com/flovilmart)
* Fix: Removes babel-polyfill runtime dependency, thanks to [Florent Vilmart](https://github.com/flovilmart)
* Fix: Cluster option now support a boolean value for automatically choosing the right number of processes, thanks to [Florent Vilmart](https://github.com/flovilmart)
* Fix: Filenames now appear correctly, thanks to [Lama Chandrasena](https://github.com/lama-buddy)
* Fix: `_acl` is properly updated, thanks to [Steven Shipton](https://github.com/steven-supersolid)

Other fixes by [Mathias Rangel Wulff](https://github.com/mathiasrw)

### 2.2.19

* New: support for upgrading to revocable sessions, thanks to [Florent Vilmart](https://github.com/flovilmart)
* New: NullCacheAdapter for disabling caching, thanks to [Yuki Takeichi](https://github.com/yuki-takeichi)
* New: Account lockout policy [#2601](https://github.com/ParsePlatform/parse-server/pull/2601), thanks to [Diwakar Cherukumilli](https://github.com/cherukumilli)
* New: Jobs endpoint for defining and run jobs (no scheduling), thanks to [Florent Vilmart](https://github.com/flovilmart)
* New: Add --cluster option to the CLI, thanks to [Florent Vilmart](https://github.com/flovilmart)
* New: Support for login with vk.com, thanks to [Nurdaulet Bolatov](https://github.com/nbolatov)
* New: experimental support for postgres databases, thanks to [Florent Vilmart](https://github.com/flovilmart)
* Fix: parse-server doesn't call next() after successful responses, thanks to [Florent Vilmart](https://github.com/flovilmart)
* Fix: Nested objects are properly includeed with Pointer Permissions on, thanks to [Florent Vilmart](https://github.com/flovilmart)
* Fix: null values in include calls are properly handled, thanks to [Florent Vilmart](https://github.com/flovilmart)
* Fix: Schema validations now runs after beforeSave hooks, thanks to [Florent Vilmart](https://github.com/flovilmart)
* Fix: usersname and passwords are properly type checked, thanks to [Bam Wang](https://github.com/bamwang)
* Fix: logging in info log would log also in error log, thanks to [Florent Vilmart](https://github.com/flovilmart)
* Fix: removes extaneous logging from ParseLiveQueryServer, thanks to [Flavio Torres](https://github.com/flavionegrao)
* Fix: support for Range requests for files, thanks to [Brage G. Staven](https://github.com/Bragegs)

### 2.2.18

* Fix: Improve support for objects in push alert, thanks to [Antoine Lenoir](https://github.com/alenoir)
* Fix; Prevent pointed from getting clobbered when they are changed in a beforeSave, thanks to [sud](https://github.com/sud80)
* Fix: Improve support for "Bytes" type, thanks to [CongHoang](https://github.com/conghoang)
* Fix: Better logging compatability with Parse.com, thanks to [Arthur Cinader](https://github.com/acinader)
* New: Add Janrain Capture and Janrain Engage auth provider, thanks to [Andrew Lane](https://github.com/AndrewLane)
* Improved: Include content length header in files response, thanks to [Steven Van Bael](https://github.com/vbsteven)
* Improved: Support byte range header for files, thanks to [Brage G. Staven](https://github.com/Bragegs)
* Improved: Validations for LinkedIn access_tokens, thanks to [Felix Dumit](https://github.com/felix-dumit)
* Improved: Experimental postgres support, thanks to [Florent Vilmart](https://github.com/flovilmart)
* Perf: Use native bcrypt implementation if available, thanks to [Florent Vilmart](https://github.com/flovilmart)


### [2.2.17](https://github.com/ParsePlatform/parse-server/tree/2.2.17) (07/23/2016)
[Full Changelog](https://github.com/ParsePlatform/parse-server/compare/2.2.16...2.2.17)

* Cloud code logs [\#2370](https://github.com/ParsePlatform/parse-server/pull/2370) ([flovilmart](https://github.com/flovilmart))
* Make sure \_PushStatus operations are run in order [\#2367](https://github.com/ParsePlatform/parse-server/pull/2367) ([flovilmart](https://github.com/flovilmart))
* Typo fix for error message when can't ensure uniqueness of user email addresses [\#2360](https://github.com/ParsePlatform/parse-server/pull/2360) ([AndrewLane](https://github.com/AndrewLane))
* LiveQuery constrains matching fix [\#2357](https://github.com/ParsePlatform/parse-server/pull/2357) ([simonas-notcat](https://github.com/simonas-notcat))
* Fix typo in logging for commander parseConfigFile [\#2352](https://github.com/ParsePlatform/parse-server/pull/2352) ([AndrewLane](https://github.com/AndrewLane))
* Fix minor typos in test names [\#2351](https://github.com/ParsePlatform/parse-server/pull/2351) ([acinader](https://github.com/acinader))
* Makes sure we don't strip authData or session token from users using masterKey [\#2348](https://github.com/ParsePlatform/parse-server/pull/2348) ([flovilmart](https://github.com/flovilmart))
* Run coverage with istanbul [\#2340](https://github.com/ParsePlatform/parse-server/pull/2340) ([flovilmart](https://github.com/flovilmart))
* Run next\(\) after successfully sending data to the client [\#2338](https://github.com/ParsePlatform/parse-server/pull/2338) ([blacha](https://github.com/blacha))
* Cache all the mongodb/version folder [\#2336](https://github.com/ParsePlatform/parse-server/pull/2336) ([flovilmart](https://github.com/flovilmart))
* updates usage of setting: emailVerifyTokenValidityDuration [\#2331](https://github.com/ParsePlatform/parse-server/pull/2331) ([cherukumilli](https://github.com/cherukumilli))
* Update Mongodb client to 2.2.4 [\#2329](https://github.com/ParsePlatform/parse-server/pull/2329) ([flovilmart](https://github.com/flovilmart))
* Allow usage of analytics adapter [\#2327](https://github.com/ParsePlatform/parse-server/pull/2327) ([deashay](https://github.com/deashay))
* Fix flaky tests [\#2324](https://github.com/ParsePlatform/parse-server/pull/2324) ([flovilmart](https://github.com/flovilmart))
* don't serve null authData values [\#2320](https://github.com/ParsePlatform/parse-server/pull/2320) ([yuzeh](https://github.com/yuzeh))
* Fix null relation problem [\#2319](https://github.com/ParsePlatform/parse-server/pull/2319) ([flovilmart](https://github.com/flovilmart))
* Clear the connectionPromise upon close or error [\#2314](https://github.com/ParsePlatform/parse-server/pull/2314) ([flovilmart](https://github.com/flovilmart))
* Report validation errors with correct error code [\#2299](https://github.com/ParsePlatform/parse-server/pull/2299) ([flovilmart](https://github.com/flovilmart))
* Parses correctly Parse.Files and Dates when sent to Cloud Code Functions [\#2297](https://github.com/ParsePlatform/parse-server/pull/2297) ([flovilmart](https://github.com/flovilmart))
* Adding proper generic Not Implemented. [\#2292](https://github.com/ParsePlatform/parse-server/pull/2292) ([vitaly-t](https://github.com/vitaly-t))
* Adds schema caching capabilities \(5s by default\) [\#2286](https://github.com/ParsePlatform/parse-server/pull/2286) ([flovilmart](https://github.com/flovilmart))
* add digits oauth provider [\#2284](https://github.com/ParsePlatform/parse-server/pull/2284) ([ranhsd](https://github.com/ranhsd))
* Improve installations query [\#2281](https://github.com/ParsePlatform/parse-server/pull/2281) ([flovilmart](https://github.com/flovilmart))
* Adding request headers to cloud functions fixes \#1461 [\#2274](https://github.com/ParsePlatform/parse-server/pull/2274) ([blacha](https://github.com/blacha))
* Creates a new sessionToken when updating password [\#2266](https://github.com/ParsePlatform/parse-server/pull/2266) ([flovilmart](https://github.com/flovilmart))
* Add Gitter chat link to the README. [\#2264](https://github.com/ParsePlatform/parse-server/pull/2264) ([nlutsenko](https://github.com/nlutsenko))
* Restores ability to include non pointer keys [\#2263](https://github.com/ParsePlatform/parse-server/pull/2263) ([flovilmart](https://github.com/flovilmart))
* Allow next middleware handle error in handleParseErrors [\#2260](https://github.com/ParsePlatform/parse-server/pull/2260) ([mejcz](https://github.com/mejcz))
* Exposes the ClientSDK infos if available [\#2259](https://github.com/ParsePlatform/parse-server/pull/2259) ([flovilmart](https://github.com/flovilmart))
* Adds support for multiple twitter auths options [\#2256](https://github.com/ParsePlatform/parse-server/pull/2256) ([flovilmart](https://github.com/flovilmart))
* validate\_purchase fix for SANDBOX requests [\#2253](https://github.com/ParsePlatform/parse-server/pull/2253) ([valeryvaskabovich](https://github.com/valeryvaskabovich))

### 2.2.16 (7/10/2016)

* New: Expose InMemoryCacheAdapter publicly, thanks to [Steven Shipton](https://github.com/steven-supersolid)
* New: Add ability to prevent login with unverified email, thanks to [Diwakar Cherukumilli](https://github.com/cherukumilli)
* Improved: Better error message for incorrect type, thanks to [Andrew Lane](https://github.com/AndrewLane)
* Improved: Better error message for permission denied, thanks to [Blayne Chard](https://github.com/blacha)
* Improved: Update authData on login, thanks to [Florent Vilmart](https://github.com/flovilmart)
* Improved: Ability to not check for old files on Parse.com, thanks to [OzgeAkin](https://github.com/OzgeAkin)
* Fix: Issues with email adapter validation, thanks to [Tyler Brock](https://github.com/TylerBrock)
* Fix: Issues with nested $or queries, thanks to [Florent Vilmart](https://github.com/flovilmart)

### 2.2.15 (6/30/2016)

* Fix: Type in description for Parse.Error.INVALID_QUERY, thanks to [Andrew Lane](https://github.com/AndrewLane)
* Improvement: Stop requiring verifyUserEmails for password reset functionality, thanks to [Tyler Brock](https://github.com/TylerBrock)
* Improvement: Kill without validation, thanks to [Drew Gross](https://github.com/drew-gross)
* Fix: Deleting a file does not delete from fs.files, thanks to [David Keita](https://github.com/maninga)
* Fix: Postgres stoage adapter fix, thanks to [Vitaly Tomilov](https://github.com/vitaly-t)
* Fix: Results invalid session when providing an invalid session token, thanks to [Florent Vilmart](https://github.com/flovilmart)
* Fix: issue creating an anonymous user, thanks to [Hussam Moqhim](https://github.com/hmoqhim)
* Fix: make http response serializable, thanks to [Florent Vilmart](https://github.com/flovilmart)
* New: Add postmark email adapter alternative [Glenn Reyes](https://github.com/glennreyes)

### 2.2.14 (6/25/2016)

* Hotfix: Fix Parse.Cloud.HTTPResponse serialization

### 2.2.13 (6/12/2016)

* Hotfix: Pin version of deepcopy

### 2.2.12 (6/9/2016)

* New: Custom error codes in cloud code response.error, thanks to [Jeremy Pease](https://github.com/JeremyPlease)
* Fix: Crash in beforeSave when response is not an object, thanks to [Tyler Brock](https://github.com/TylerBrock)
* Fix: Allow "get" on installations
* Fix: Fix overly restrictive Class Level Permissions, thanks to [Florent Vilmart](https://github.com/flovilmart)
* Fix: Fix nested date parsing in Cloud Code, thanks to [Marco Cheung](https://github.com/Marco129)
* Fix: Support very old file formats from Parse.com

### 2.2.11 (5/31/2016)

* Security: Censor user password in logs, thanks to [Marco Cheung](https://github.com/Marco129)
* New: Add PARSE_SERVER_LOGS_FOLDER env var for setting log folder, thanks to [KartikeyaRokde](https://github.com/KartikeyaRokde)
* New: Webhook key support, thanks to [Tyler Brock](https://github.com/TylerBrock)
* Perf: Add cache adapter and default caching of certain objects, thanks to [Blayne Chard](https://github.com/blacha)
* Improvement: Better error messages for schema type mismatches, thanks to [Jeremy Pease](https://github.com/JeremyPlease)
* Improvement: Better error messages for reset password emails
* Improvement: Webhook key support in CLI, thanks to [Tyler Brock](https://github.com/TylerBrock)
* Fix: Remove read only fields when using beforeSave, thanks to [Tyler Brock](https://github.com/TylerBrock)
* Fix: Use content type provided by JS SDK, thanks to [Blayne Chard](https://github.com/blacha) and [Florent Vilmart](https://github.com/flovilmart)
* Fix: Tell the dashboard the stored push data is available, thanks to [Jeremy Pease](https://github.com/JeremyPlease)
* Fix: Add support for HTTP Basic Auth, thanks to [Hussam Moqhim](https://github.com/hmoqhim)
* Fix: Support for MongoDB version 3.2.6, (note: do not use MongoDB 3.2 with migrated apps that still have traffic on Parse.com), thanks to [Tyler Brock](https://github.com/TylerBrock)
* Fix: Prevent `pm2` from crashing when push notifications fail, thanks to [benishak](https://github.com/benishak)
* Fix: Add full list of default _Installation fields, thanks to [Jeremy Pease](https://github.com/JeremyPlease)
* Fix: Strip objectId out of hooks responses, thanks to [Tyler Brock](https://github.com/TylerBrock)
* Fix: Fix external webhook response format, thanks to [Tyler Brock](https://github.com/TylerBrock)
* Fix: Fix beforeSave when object is passed to `success`, thanks to [Madhav Bhagat](https://github.com/codebreach)
* Fix: Remove use of deprecated APIs, thanks to [Emad Ehsan](https://github.com/emadehsan)
* Fix: Crash when multiple Parse Servers on the same machine try to write to the same logs folder, thanks to [Steven Shipton](https://github.com/steven-supersolid)
* Fix: Various issues with key names in `Parse.Object`s
* Fix: Treat Bytes type properly
* Fix: Caching bugs that caused writes by masterKey or other session token to not show up to users reading with a different session token
* Fix: Pin mongo driver version, preventing a regression in version 2.1.19
* Fix: Various issues with pointer fields not being treated properly
* Fix: Issues with pointed getting un-fetched due to changes in beforeSave
* Fix: Fixed crash when deleting classes that have CLPs

### 2.2.10 (5/15/2016)

* Fix: Write legacy ACLs to Mongo so that clients that still go through Parse.com can read them, thanks to [Tyler Brock](https://github.com/TylerBrock) and [carmenlau](https://github.com/carmenlau)
* Fix: Querying installations with limit = 0 and count = 1 now works, thanks to [ssk7833](https://github.com/ssk7833)
* Fix: Return correct error when violating unique index, thanks to [Marco Cheung](https://github.com/Marco129)
* Fix: Allow unsetting user's email, thanks to [Marco Cheung](https://github.com/Marco129)
* New: Support for Node 6.1

### 2.2.9 (5/9/2016)

* Fix: Fix a regression that caused Parse Server to crash when a null parameter is passed to a Cloud function

### 2.2.8 (5/8/2016)

* New: Support for Pointer Permissions
* New: Expose logger in Cloud Code
* New: Option to revoke sessions on password reset
* New: Option to expire inactive sessions
* Perf: Improvements in ACL checking query
* Fix: Issues when sending pushes to list of devices that contains invalid values
* Fix: Issues caused by using babel-polyfill outside of Parse Server, but in the same express app
* Fix: Remove creation of extra session tokens
* Fix: Return authData when querying with master key
* Fix: Bugs when deleting webhooks
* Fix: Ignore _RevocableSession header, which might be sent by the JS SDK
* Fix: Issues with querying via URL params
* Fix: Properly encode "Date" parameters to cloud code functions


### 2.2.7 (4/15/2016)

* Adds support for --verbose and verbose option when running ParseServer [\#1414](https://github.com/ParsePlatform/parse-server/pull/1414) ([flovilmart](https://github.com/flovilmart))
* Adds limit = 0 as a valid parameter for queries [\#1493](https://github.com/ParsePlatform/parse-server/pull/1493) ([seijiakiyama](https://github.com/seijiakiyama))
* Makes sure we preserve Installations when updating a token  \(\#1475\) [\#1486](https://github.com/ParsePlatform/parse-server/pull/1486) ([flovilmart](https://github.com/flovilmart))
* Hotfix for tests [\#1503](https://github.com/ParsePlatform/parse-server/pull/1503) ([flovilmart](https://github.com/flovilmart))
* Enable logs [\#1502](https://github.com/ParsePlatform/parse-server/pull/1502) ([drew-gross](https://github.com/drew-gross))
* Do some triple equals for great justice [\#1499](https://github.com/ParsePlatform/parse-server/pull/1499) ([TylerBrock](https://github.com/TylerBrock))
* Apply credential stripping to all untransforms for \_User [\#1498](https://github.com/ParsePlatform/parse-server/pull/1498) ([TylerBrock](https://github.com/TylerBrock))
* Checking if object has defined key for Pointer constraints in liveQuery [\#1487](https://github.com/ParsePlatform/parse-server/pull/1487) ([simonas-notcat](https://github.com/simonas-notcat))
* Remove collection prefix and default mongo URI [\#1479](https://github.com/ParsePlatform/parse-server/pull/1479) ([drew-gross](https://github.com/drew-gross))
* Store collection prefix in mongo adapter, and clean up adapter interface [\#1472](https://github.com/ParsePlatform/parse-server/pull/1472) ([drew-gross](https://github.com/drew-gross))
* Move field deletion logic into mongo adapter [\#1471](https://github.com/ParsePlatform/parse-server/pull/1471) ([drew-gross](https://github.com/drew-gross))
* Adds support for Long and Double mongodb types \(fixes \#1316\) [\#1470](https://github.com/ParsePlatform/parse-server/pull/1470) ([flovilmart](https://github.com/flovilmart))
* Schema.js database agnostic [\#1468](https://github.com/ParsePlatform/parse-server/pull/1468) ([flovilmart](https://github.com/flovilmart))
* Remove console.log [\#1465](https://github.com/ParsePlatform/parse-server/pull/1465) ([drew-gross](https://github.com/drew-gross))
* Push status nits [\#1462](https://github.com/ParsePlatform/parse-server/pull/1462) ([flovilmart](https://github.com/flovilmart))
* Fixes \#1444 [\#1451](https://github.com/ParsePlatform/parse-server/pull/1451) ([flovilmart](https://github.com/flovilmart))
* Removing sessionToken and authData from \_User objects included in a query [\#1450](https://github.com/ParsePlatform/parse-server/pull/1450) ([simonas-notcat](https://github.com/simonas-notcat))
* Move mongo field type logic into mongoadapter [\#1432](https://github.com/ParsePlatform/parse-server/pull/1432) ([drew-gross](https://github.com/drew-gross))
* Prevents \_User lock out when setting ACL on signup or afterwards [\#1429](https://github.com/ParsePlatform/parse-server/pull/1429) ([flovilmart](https://github.com/flovilmart))
* Update .travis.yml [\#1428](https://github.com/ParsePlatform/parse-server/pull/1428) ([flovilmart](https://github.com/flovilmart))
* Adds relation fields to objects [\#1424](https://github.com/ParsePlatform/parse-server/pull/1424) ([flovilmart](https://github.com/flovilmart))
* Update .travis.yml [\#1423](https://github.com/ParsePlatform/parse-server/pull/1423) ([flovilmart](https://github.com/flovilmart))
* Sets the defaultSchemas keys in the SchemaCollection [\#1421](https://github.com/ParsePlatform/parse-server/pull/1421) ([flovilmart](https://github.com/flovilmart))
* Fixes \#1417 [\#1420](https://github.com/ParsePlatform/parse-server/pull/1420) ([drew-gross](https://github.com/drew-gross))
* Untransform should treat Array's as nested objects [\#1416](https://github.com/ParsePlatform/parse-server/pull/1416) ([blacha](https://github.com/blacha))
* Adds X-Parse-Push-Status-Id header [\#1412](https://github.com/ParsePlatform/parse-server/pull/1412) ([flovilmart](https://github.com/flovilmart))
* Schema format cleanup [\#1407](https://github.com/ParsePlatform/parse-server/pull/1407) ([drew-gross](https://github.com/drew-gross))
* Updates the publicServerURL option [\#1397](https://github.com/ParsePlatform/parse-server/pull/1397) ([flovilmart](https://github.com/flovilmart))
* Fix exception with non-expiring session tokens. [\#1386](https://github.com/ParsePlatform/parse-server/pull/1386) ([0x18B2EE](https://github.com/0x18B2EE))
* Move mongo schema format related logic into mongo adapter [\#1385](https://github.com/ParsePlatform/parse-server/pull/1385) ([drew-gross](https://github.com/drew-gross))
* WIP: Huge performance improvement on roles queries [\#1383](https://github.com/ParsePlatform/parse-server/pull/1383) ([flovilmart](https://github.com/flovilmart))
* Removes GCS Adapter from provided adapters [\#1339](https://github.com/ParsePlatform/parse-server/pull/1339) ([flovilmart](https://github.com/flovilmart))
* DBController refactoring [\#1228](https://github.com/ParsePlatform/parse-server/pull/1228) ([flovilmart](https://github.com/flovilmart))
* Spotify authentication [\#1226](https://github.com/ParsePlatform/parse-server/pull/1226) ([1nput0utput](https://github.com/1nput0utput))
* Expose DatabaseAdapter to simplify application tests [\#1121](https://github.com/ParsePlatform/parse-server/pull/1121) ([steven-supersolid](https://github.com/steven-supersolid))

### 2.2.6 (4/5/2016)

* Important Fix: Disables find on installation from clients [\#1374](https://github.com/ParsePlatform/parse-server/pull/1374) ([flovilmart](https://github.com/flovilmart))
* Adds missing options to the CLI [\#1368](https://github.com/ParsePlatform/parse-server/pull/1368) ([flovilmart](https://github.com/flovilmart))
* Removes only master on travis [\#1367](https://github.com/ParsePlatform/parse-server/pull/1367) ([flovilmart](https://github.com/flovilmart))
* Auth.\_loadRoles should not query the same role twice. [\#1366](https://github.com/ParsePlatform/parse-server/pull/1366) ([blacha](https://github.com/blacha))

### 2.2.5 (4/4/2016)

* Improves config loading and tests [\#1363](https://github.com/ParsePlatform/parse-server/pull/1363) ([flovilmart](https://github.com/flovilmart))
* Adds travis configuration to deploy NPM on new version tags [\#1361](https://github.com/ParsePlatform/parse-server/pull/1361) ([gfosco](https://github.com/gfosco))
* Inject the default schemas properties when loading it [\#1357](https://github.com/ParsePlatform/parse-server/pull/1357) ([flovilmart](https://github.com/flovilmart))
* Adds console transport when testing with VERBOSE=1 [\#1351](https://github.com/ParsePlatform/parse-server/pull/1351) ([flovilmart](https://github.com/flovilmart))
* Make notEqual work on relations  [\#1350](https://github.com/ParsePlatform/parse-server/pull/1350) ([flovilmart](https://github.com/flovilmart))
* Accept only bool for $exists in LiveQuery [\#1315](https://github.com/ParsePlatform/parse-server/pull/1315) ([drew-gross](https://github.com/drew-gross))
* Adds more options when using CLI/config [\#1305](https://github.com/ParsePlatform/parse-server/pull/1305) ([flovilmart](https://github.com/flovilmart))
* Update error message [\#1297](https://github.com/ParsePlatform/parse-server/pull/1297) ([drew-gross](https://github.com/drew-gross))
* Properly let masterKey add fields [\#1291](https://github.com/ParsePlatform/parse-server/pull/1291) ([flovilmart](https://github.com/flovilmart))
* Point to \#1271 as how to write a good issue report [\#1290](https://github.com/ParsePlatform/parse-server/pull/1290) ([drew-gross](https://github.com/drew-gross))
* Adds ability to override mount with publicServerURL for production uses [\#1287](https://github.com/ParsePlatform/parse-server/pull/1287) ([flovilmart](https://github.com/flovilmart))
* Single object queries to use include and keys [\#1280](https://github.com/ParsePlatform/parse-server/pull/1280) ([jeremyjackson89](https://github.com/jeremyjackson89))
* Improves report for Push error in logs and \_PushStatus [\#1269](https://github.com/ParsePlatform/parse-server/pull/1269) ([flovilmart](https://github.com/flovilmart))
* Removes all stdout/err logs while testing [\#1268](https://github.com/ParsePlatform/parse-server/pull/1268) ([flovilmart](https://github.com/flovilmart))
* Matching queries with doesNotExist constraint [\#1250](https://github.com/ParsePlatform/parse-server/pull/1250) ([andrecardoso](https://github.com/andrecardoso))
* Added session length option for session tokens to server configuration [\#997](https://github.com/ParsePlatform/parse-server/pull/997) ([Kenishi](https://github.com/Kenishi))
* Regression test for \#1259 [\#1286](https://github.com/ParsePlatform/parse-server/pull/1286) ([drew-gross](https://github.com/drew-gross))
* Regression test for \#871 [\#1283](https://github.com/ParsePlatform/parse-server/pull/1283) ([drew-gross](https://github.com/drew-gross))
* Add a test to repro \#701 [\#1281](https://github.com/ParsePlatform/parse-server/pull/1281) ([drew-gross](https://github.com/drew-gross))
* Fix for \#1334: using relative cloud code files broken  [\#1353](https://github.com/ParsePlatform/parse-server/pull/1353) ([airdrummingfool](https://github.com/airdrummingfool))
* Fix Issue/1288 [\#1346](https://github.com/ParsePlatform/parse-server/pull/1346) ([flovilmart](https://github.com/flovilmart))
* Fixes \#1271 [\#1295](https://github.com/ParsePlatform/parse-server/pull/1295) ([drew-gross](https://github.com/drew-gross))
* Fixes issue \#1302 [\#1314](https://github.com/ParsePlatform/parse-server/pull/1314) ([flovilmart](https://github.com/flovilmart))
* Fixes bug related to include in queries [\#1312](https://github.com/ParsePlatform/parse-server/pull/1312) ([flovilmart](https://github.com/flovilmart))


### 2.2.4 (3/29/2016)

* Hotfix: fixed imports issue for S3Adapter, GCSAdapter, FileSystemAdapter [\#1263](https://github.com/ParsePlatform/parse-server/pull/1263) ([drew-gross](https://github.com/drew-gross)
* Fix: Clean null authData values on _User update [\#1199](https://github.com/ParsePlatform/parse-server/pull/1199) ([yuzeh](https://github.com/yuzeh))

### 2.2.3 (3/29/2016)

* Fixed bug with invalid email verification link on email update. [\#1253](https://github.com/ParsePlatform/parse-server/pull/1253) ([kzielonka](https://github.com/kzielonka))
* Badge update supports increment as well as Increment [\#1248](https://github.com/ParsePlatform/parse-server/pull/1248) ([flovilmart](https://github.com/flovilmart))
* Config/Push Tested with the dashboard. [\#1235](https://github.com/ParsePlatform/parse-server/pull/1235) ([drew-gross](https://github.com/drew-gross))
* Better logging with winston [\#1234](https://github.com/ParsePlatform/parse-server/pull/1234) ([flovilmart](https://github.com/flovilmart))
* Make GlobalConfig work like parse.com [\#1210](https://github.com/ParsePlatform/parse-server/pull/1210) ([framp](https://github.com/framp))
* Improve flattening of results from pushAdapter [\#1204](https://github.com/ParsePlatform/parse-server/pull/1204) ([flovilmart](https://github.com/flovilmart))
* Push adapters are provided by external packages [\#1195](https://github.com/ParsePlatform/parse-server/pull/1195) ([flovilmart](https://github.com/flovilmart))
* Fix flaky test [\#1188](https://github.com/ParsePlatform/parse-server/pull/1188) ([drew-gross](https://github.com/drew-gross))
* Fixes problem affecting finding array pointers [\#1185](https://github.com/ParsePlatform/parse-server/pull/1185) ([flovilmart](https://github.com/flovilmart))
* Moves Files adapters to external packages [\#1172](https://github.com/ParsePlatform/parse-server/pull/1172) ([flovilmart](https://github.com/flovilmart))
* Mark push as enabled in serverInfo endpoint [\#1164](https://github.com/ParsePlatform/parse-server/pull/1164) ([drew-gross](https://github.com/drew-gross))
* Document email adapter [\#1144](https://github.com/ParsePlatform/parse-server/pull/1144) ([drew-gross](https://github.com/drew-gross))
* Reset password fix [\#1133](https://github.com/ParsePlatform/parse-server/pull/1133) ([carmenlau](https://github.com/carmenlau))

### 2.2.2 (3/23/2016)

* Important Fix: Mounts createLiveQueryServer, fix babel induced problem [\#1153](https://github.com/ParsePlatform/parse-server/pull/1153) (flovilmart)
* Move ParseServer to it's own file [\#1166](https://github.com/ParsePlatform/parse-server/pull/1166) (flovilmart)
* Update README.md * remove deploy buttons * replace with community links [\#1139](https://github.com/ParsePlatform/parse-server/pull/1139) (drew-gross)
* Adds bootstrap.sh [\#1138](https://github.com/ParsePlatform/parse-server/pull/1138) (flovilmart)
* Fix: Do not override username [\#1142](https://github.com/ParsePlatform/parse-server/pull/1142) (flovilmart)
* Fix: Add pushId back to GCM payload [\#1168](https://github.com/ParsePlatform/parse-server/pull/1168) (wangmengyan95)

### 2.2.1 (3/22/2016)

* New: Add FileSystemAdapter file adapter [\#1098](https://github.com/ParsePlatform/parse-server/pull/1098) (dtsolis)
* New: Enabled CLP editing [\#1128](https://github.com/ParsePlatform/parse-server/pull/1128) (drew-gross)
* Improvement: Reduces the number of connections to mongo created [\#1111](https://github.com/ParsePlatform/parse-server/pull/1111) (flovilmart)
* Improvement: Make ParseServer a class [\#980](https://github.com/ParsePlatform/parse-server/pull/980) (flovilmart)
* Fix: Adds support for plain object in $add, $addUnique, $remove [\#1114](https://github.com/ParsePlatform/parse-server/pull/1114) (flovilmart)
* Fix: Generates default CLP, freezes objects [\#1132](https://github.com/ParsePlatform/parse-server/pull/1132) (flovilmart)
* Fix: Properly sets installationId on creating session with 3rd party auth [\#1110](https://github.com/ParsePlatform/parse-server/pull/1110) (flovilmart)

### 2.2.0 (3/18/2016)

* New Feature: Real-time functionality with Live Queries! [\#1092](https://github.com/ParsePlatform/parse-server/pull/1092) (wangmengyan95)
* Improvement: Push Status API [\#1004](https://github.com/ParsePlatform/parse-server/pull/1004) (flovilmart)
* Improvement: Allow client operations on Roles [\#1068](https://github.com/ParsePlatform/parse-server/pull/1068) (flovilmart)
* Improvement: Add URI encoding to mongo auth parameters [\#986](https://github.com/ParsePlatform/parse-server/pull/986) (bgw)
* Improvement: Adds support for apps key in config file, but only support single app for now [\#979](https://github.com/ParsePlatform/parse-server/pull/979) (flovilmart)
* Documentation: Getting Started and Configuring Parse Server [\#988](https://github.com/ParsePlatform/parse-server/pull/988) (hramos)
* Fix: Various edge cases with REST API [\#1066](https://github.com/ParsePlatform/parse-server/pull/1066) (flovilmart)
* Fix: Makes sure the location in results has the proper objectId [\#1065](https://github.com/ParsePlatform/parse-server/pull/1065) (flovilmart)
* Fix: Third-party auth is properly removed when unlinked [\#1081](https://github.com/ParsePlatform/parse-server/pull/1081) (flovilmart)
* Fix: Clear the session-user cache when changing \_User objects [\#1072](https://github.com/ParsePlatform/parse-server/pull/1072) (gfosco)
* Fix: Bug related to subqueries on unfetched objects [\#1046](https://github.com/ParsePlatform/parse-server/pull/1046) (flovilmart)
* Fix: Properly urlencode parameters for email validation and password reset [\#1001](https://github.com/ParsePlatform/parse-server/pull/1001) (flovilmart)
* Fix: Better sanitization/decoding of object data for afterSave triggers [\#992](https://github.com/ParsePlatform/parse-server/pull/992) (flovilmart)
* Fix: Changes default encoding for httpRequest [\#892](https://github.com/ParsePlatform/parse-server/pull/892) (flovilmart)

### 2.1.6 (3/11/2016)

* Improvement: Full query support for badge Increment \(\#931\) [\#983](https://github.com/ParsePlatform/parse-server/pull/983) (flovilmart)
* Improvement: Shutdown standalone parse server gracefully [\#958](https://github.com/ParsePlatform/parse-server/pull/958) (raulr)
* Improvement: Add database options to ParseServer constructor and pass to MongoStorageAdapter [\#956](https://github.com/ParsePlatform/parse-server/pull/956) (steven-supersolid)
* Improvement: AuthData logic refactor [\#952](https://github.com/ParsePlatform/parse-server/pull/952) (flovilmart)
* Improvement: Changed FileLoggerAdapterSpec to fail gracefully on Windows [\#946](https://github.com/ParsePlatform/parse-server/pull/946) (aneeshd16)
* Improvement: Add new schema collection type and replace all usages of direct mongo collection for schema operations. [\#943](https://github.com/ParsePlatform/parse-server/pull/943) (nlutsenko)
* Improvement: Adds CLP API to Schema router [\#898](https://github.com/ParsePlatform/parse-server/pull/898) (flovilmart)
* Fix: Cleans up authData null keys on login for android crash [\#978](https://github.com/ParsePlatform/parse-server/pull/978) (flovilmart)
* Fix: Do master query for before/afterSaveHook [\#959](https://github.com/ParsePlatform/parse-server/pull/959) (wangmengyan95)
* Fix: re-add shebang [\#944](https://github.com/ParsePlatform/parse-server/pull/944) (flovilmart)
* Fix: Added test command for Windows support [\#886](https://github.com/ParsePlatform/parse-server/pull/886) (aneeshd16)

### 2.1.5 (3/9/2016)

* New: FileAdapter for Google Cloud Storage [\#708](https://github.com/ParsePlatform/parse-server/pull/708) (mcdonamp)
* Improvement: Minimize extra schema queries in some scenarios. [\#919](https://github.com/ParsePlatform/parse-server/pull/919) (Marco129)
* Improvement: Move DatabaseController and Schema fully to adaptive mongo collection. [\#909](https://github.com/ParsePlatform/parse-server/pull/909) (nlutsenko)
* Improvement: Cleanup PushController/PushRouter, remove raw mongo collection access. [\#903](https://github.com/ParsePlatform/parse-server/pull/903) (nlutsenko)
* Improvement: Increment badge the right way [\#902](https://github.com/ParsePlatform/parse-server/pull/902) (flovilmart)
* Improvement: Migrate ParseGlobalConfig to new database storage API. [\#901](https://github.com/ParsePlatform/parse-server/pull/901) (nlutsenko)
* Improvement: Improve delete flow for non-existent \_Join collection [\#881](https://github.com/ParsePlatform/parse-server/pull/881) (Marco129)
* Improvement: Adding a role scenario test for issue 827 [\#878](https://github.com/ParsePlatform/parse-server/pull/878) (gfosco)
* Improvement: Test empty authData block on login for \#413 [\#863](https://github.com/ParsePlatform/parse-server/pull/863) (gfosco)
* Improvement: Modified the npm dev script to support Windows [\#846](https://github.com/ParsePlatform/parse-server/pull/846) (aneeshd16)
* Improvement: Move HooksController to use MongoCollection instead of direct Mongo access. [\#844](https://github.com/ParsePlatform/parse-server/pull/844) (nlutsenko)
* Improvement: Adds public\_html and views for packaging [\#839](https://github.com/ParsePlatform/parse-server/pull/839) (flovilmart)
* Improvement: Better support for windows builds [\#831](https://github.com/ParsePlatform/parse-server/pull/831) (flovilmart)
* Improvement: Convert Schema.js to ES6 class. [\#826](https://github.com/ParsePlatform/parse-server/pull/826) (nlutsenko)
* Improvement: Remove duplicated instructions [\#816](https://github.com/ParsePlatform/parse-server/pull/816) (hramos)
* Improvement: Completely migrate SchemasRouter to new MongoCollection API. [\#794](https://github.com/ParsePlatform/parse-server/pull/794) (nlutsenko)
* Fix: Do not require where clause in $dontSelect condition on queries. [\#925](https://github.com/ParsePlatform/parse-server/pull/925) (nlutsenko)
* Fix: Make sure that ACLs propagate to before/after save hooks. [\#924](https://github.com/ParsePlatform/parse-server/pull/924) (nlutsenko)
* Fix: Support params option in Parse.Cloud.httpRequest. [\#912](https://github.com/ParsePlatform/parse-server/pull/912) (carmenlau)
* Fix: Fix flaky Parse.GeoPoint test. [\#908](https://github.com/ParsePlatform/parse-server/pull/908) (nlutsenko)
* Fix: Handle legacy \_client\_permissions key in \_SCHEMA. [\#900](https://github.com/ParsePlatform/parse-server/pull/900) (drew-gross)
* Fix: Fixes bug when querying equalTo on objectId and relation [\#887](https://github.com/ParsePlatform/parse-server/pull/887) (flovilmart)
* Fix: Allow crossdomain on filesRouter [\#876](https://github.com/ParsePlatform/parse-server/pull/876) (flovilmart)
* Fix: Remove limit when counting results. [\#867](https://github.com/ParsePlatform/parse-server/pull/867) (gfosco)
* Fix: beforeSave changes should propagate to the response [\#865](https://github.com/ParsePlatform/parse-server/pull/865) (gfosco)
* Fix: Delete relation field when \_Join collection not exist [\#864](https://github.com/ParsePlatform/parse-server/pull/864) (Marco129)
* Fix: Related query on non-existing column [\#861](https://github.com/ParsePlatform/parse-server/pull/861) (gfosco)
* Fix: Update markdown in .github/ISSUE\_TEMPLATE.md [\#859](https://github.com/ParsePlatform/parse-server/pull/859) (igorshubovych)
* Fix: Issue with creating wrong \_Session for Facebook login [\#857](https://github.com/ParsePlatform/parse-server/pull/857) (tobernguyen)
* Fix: Leak warnings in tests, use mongodb-runner from node\_modules [\#843](https://github.com/ParsePlatform/parse-server/pull/843) (drew-gross)
* Fix: Reversed roles lookup [\#841](https://github.com/ParsePlatform/parse-server/pull/841) (flovilmart)
* Fix: Improves loading of Push Adapter, fix loading of S3Adapter [\#833](https://github.com/ParsePlatform/parse-server/pull/833) (flovilmart)
* Fix: Add field to system schema [\#828](https://github.com/ParsePlatform/parse-server/pull/828) (Marco129)

### 2.1.4 (3/3/2016)

* New: serverInfo endpoint that returns server version and info about the server's features
* Improvement: Add support for badges on iOS
* Improvement: Improve failure handling in cloud code http requests
* Improvement: Add support for queries on pointers and relations
* Improvement: Add support for multiple $in clauses in a query
* Improvement: Add allowClientClassCreation config option
* Improvement: Allow atomically setting subdocument keys
* Improvement: Allow arbitrarily deeply nested roles
* Improvement: Set proper content-type in S3 File Adapter
* Improvement: S3 adapter auto-creates buckets
* Improvement: Better error messages for many errors
* Performance: Improved algorithm for validating client keys
* Experimental: Parse Hooks and Hooks API
* Experimental: Email verification and password reset emails
* Experimental: Improve compatability of logs feature with Parse.com
* Fix: Fix for attempting to delete missing classes via schemas API
* Fix: Allow creation of system classes via schemas API
* Fix: Allow missing where cause in $select
* Fix: Improve handling of invalid object ids
* Fix: Replace query overwriting existing query
* Fix: Propagate installationId in cloud code triggers
* Fix: Session expiresAt is now a Date instead of a string
* Fix: Fix count queries
* Fix: Disallow _Role objects without names or without ACL
* Fix: Better handling of invalid types submitted
* Fix: beforeSave will not be triggered for attempts to save with invalid authData
* Fix: Fix duplicate device token issues on Android
* Fix: Allow empty authData on signup
* Fix: Allow Master Key Headers (CORS)
* Fix: Fix bugs if JavaScript key was not provided in server configuration
* Fix: Parse Files on objects can now be stored without URLs
* Fix: allow both objectId or installationId when modifying installation
* Fix: Command line works better when not given options

### 2.1.3 (2/24/2016)

* Feature: Add initial support for in-app purchases
* Feature: Better error messages when attempting to run the server on a port that is already in use or without a server URL
* Feature: Allow customization of max file size
* Performance: Faster saves if not using beforeSave triggers
* Fix: Send session token in response to current user endpoint
* Fix: Remove triggers for _Session collection
* Fix: Improve compatability of cloud code beforeSave hook for newly created object
* Fix: ACL creation for master key only objects
* Fix: Allow uploading files without Content-Type
* Fix: Add features to http request to match Parse.com
* Fix: Bugs in development script when running from locations other than project root
* Fix: Can pass query constraints in URL
* Fix: Objects with legacy "_tombstone" key now don't cause issues.
* Fix: Allow nested keys in objects to begin with underscores
* Fix: Allow correct headers for CORS

### 2.1.2 (2/19/2016)

* Change: The S3 file adapter constructor requires a bucket name
* Fix: Parse Query should throw if improperly encoded
* Fix: Issue where roles were not used in some requests
* Fix: serverURL will no longer default to api.parse.com/1

### 2.1.1 (2/18/2016)

* Experimental: Schemas API support for DELETE operations
* Fix: Session token issue fetching Users
* Fix: Facebook auth validation
* Fix: Invalid error when deleting missing session

### 2.1.0 (2/17/2016)

* Feature: Support for additional OAuth providers
* Feature: Ability to implement custom OAuth providers
* Feature: Support for deleting Parse Files
* Feature: Allow querying roles
* Feature: Support for logs, extensible via Log Adapter
* Feature: New Push Adapter for sending push notifications through OneSignal
* Feature: Tighter default security for Users
* Feature: Pass parameters to cloud code in query string
* Feature: Disable anonymous users via configuration.
* Experimental: Schemas API support for PUT operations
* Fix: Prevent installation ID from being added to User
* Fix: Becoming a user works properly with sessions
* Fix: Including multiple object when some object are unavailable will get all the objects that are available
* Fix: Invalid URL for Parse Files
* Fix: Making a query without a limit now returns 100 results
* Fix: Expose installation id in cloud code
* Fix: Correct username for Anonymous users
* Fix: Session token issue after fetching user
* Fix: Issues during install process
* Fix: Issue with Unity SDK sending _noBody

### 2.0.8 (2/11/2016)

* Add: support for Android and iOS push notifications
* Experimental: cloud code validation hooks (can mark as non-experimental after we have docs)
* Experimental: support for schemas API (GET and POST only)
* Experimental: support for Parse Config (GET and POST only)
* Fix: Querying objects with equality constraint on array column
* Fix: User logout will remove session token
* Fix: Various files related bugs
* Fix: Force minimum node version 4.3 due to security issues in earlier version
* Performance Improvement: Improved caching
>>>>>>> 394f42b5
<|MERGE_RESOLUTION|>--- conflicted
+++ resolved
@@ -1,7 +1,3 @@
-<<<<<<< HEAD
-- NEW: Webauthn Adapter Auth Adapter [7079](https://github.com/parse-community/parse-server/pull/7079) Thanks to [Moumouls](https://github.com/Moumouls).
-- NEW: Defined Schemas with auto migration. [#7091](https://github.com/parse-community/parse-server/pull/7091). Thanks to [Moumouls](https://github.com/Moumouls).
-=======
 ## Parse Server Changelog
 
 ### master
@@ -1741,5 +1737,4 @@
 * Fix: User logout will remove session token
 * Fix: Various files related bugs
 * Fix: Force minimum node version 4.3 due to security issues in earlier version
-* Performance Improvement: Improved caching
->>>>>>> 394f42b5
+* Performance Improvement: Improved caching